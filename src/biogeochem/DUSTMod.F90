module DUSTMod

  !----------------------------------------------------------------------- 
  ! !DESCRIPTION: 
  ! Routines in this module calculate Dust mobilization and dry deposition for dust.
  ! Simulates dust mobilization due to wind from the surface into the 
  ! lowest atmospheric layer. On output flx_mss_vrt_dst(ndst) is the surface dust 
  ! emission (kg/m**2/s) [ + = to atm].
  ! Calculates the turbulent component of dust dry deposition, (the turbulent deposition 
  ! velocity through the lowest atmospheric layer). CAM will calculate the settling 
  ! velocity through the whole atmospheric column. The two calculations will determine 
  ! the dust dry deposition flux to the surface.
  !                              
  ! !USES:
  use shr_kind_mod         , only : r8 => shr_kind_r8 
  use shr_log_mod          , only : errMsg => shr_log_errMsg
  use shr_infnan_mod       , only : nan => shr_infnan_nan, assignment(=)
  use clm_varpar           , only : dst_src_nbr, ndst, sz_nbr, &
                                    natpft_lb, natpft_ub, natpft_size
  use clm_varcon           , only : grav, spval
  use landunit_varcon      , only : istcrop, istsoil
  use clm_varctl           , only : iulog
  use abortutils           , only : endrun
  use decompMod            , only : bounds_type, subgrid_level_landunit, subgrid_level_patch
  use atm2lndType          , only : atm2lnd_type
  use SoilStateType        , only : soilstate_type
  use CanopyStateType      , only : canopystate_type
  use WaterStateBulkType       , only : waterstatebulk_type
  use WaterDiagnosticBulkType       , only : waterdiagnosticbulk_type
  use FrictionVelocityMod  , only : frictionvel_type
  use LandunitType         , only : lun
  use ColumnType           , only : col
  use PatchType            , only : patch
<<<<<<< HEAD
  use pftconMod            , only : noveg
  use PrigentRoughnessStreamType    , only : prigent_roughness_stream_type
=======
  use ZenderSoilErodStreamType,  only : soil_erod_stream_type
  use clm_varctl           , only : dust_emis_method
>>>>>>> a65df144
  !  
  ! !PUBLIC TYPES
  implicit none
  private
  !
  ! !PUBLIC MEMBER FUNCTIONS:
  !
  public DustEmission   ! Dust mobilization 
  public DustDryDep     ! Turbulent dry deposition for dust
  !
  ! !PUBLIC DATA:
  !
  real(r8) , allocatable :: ovr_src_snk_mss(:,:)
  real(r8) , allocatable :: dmt_vwr(:) ![m] Mass-weighted mean diameter resolved
  real(r8) , allocatable :: stk_crc(:) ![frc] Correction to Stokes settling velocity
  real(r8) tmp1                        !Factor in saltation computation (named as in Charlie's code)
  real(r8) dns_aer                     ![kg m-3] Aerosol density
  !
  ! !PUBLIC DATA TYPES:
  !
  type, public :: dust_type

     real(r8), pointer, PUBLIC  :: flx_mss_vrt_dst_patch     (:,:) ! surface dust emission (kg/m**2/s) [ + = to atm] (ndst) 
     real(r8), pointer, private :: flx_mss_vrt_dst_tot_patch (:)   ! total dust flux into atmosphere
     real(r8), pointer, private :: vlc_trb_patch             (:,:) ! turbulent deposition velocity  (m/s) (ndst) 
     real(r8), pointer, private :: vlc_trb_1_patch           (:)   ! turbulent deposition velocity 1(m/s)
     real(r8), pointer, private :: vlc_trb_2_patch           (:)   ! turbulent deposition velocity 2(m/s)
     real(r8), pointer, private :: vlc_trb_3_patch           (:)   ! turbulent deposition velocity 3(m/s)
     real(r8), pointer, private :: vlc_trb_4_patch           (:)   ! turbulent deposition velocity 4(m/s)
     type(soil_erod_stream_type), private :: soil_erod_stream ! Zender soil erodibility stream data
     real(r8), pointer, private :: mbl_bsn_fct_col           (:)   ! [dimensionless] basin factor, or soil erodibility, time-constant

     real(r8), pointer, private :: dst_emiss_coeff_patch     (:)   ! dust emission coefficient (unitless)
     real(r8), pointer, private :: wnd_frc_thr_patch         (:)   ! wet fluid threshold (m/s)
     real(r8), pointer, private :: wnd_frc_thr_dry_patch     (:)   ! dry fluid threshold (m/s)
     real(r8), pointer, private :: wnd_frc_thr_it_patch     (:)   ! impact threshold (m/s)
     real(r8), pointer, private :: lnd_frc_mble_patch        (:)   ! land mobile fraction
     real(r8), pointer, private :: liq_frac_patch            (:)   ! liquid fraction of total water
     real(r8), pointer, private :: wnd_frc_soil_patch        (:)   ! soil wind friction velocity (m/s)
     real(r8), pointer, private :: gwc_patch                 (:)   ! gravimetric water content (kg/kg)
     real(r8), pointer, private :: intrmtncy_fct_patch       (:)   ! intermittency factor, accounting for turbulence shutting down dust emissions (unitless)
     real(r8), pointer, private :: stblty_patch              (:)   ! stability parameter for checking stability condition (stblty < 0 is unstable atmosphere)
     real(r8), pointer, private :: u_mean_slt_patch          (:)   ! wind speed 0.1 m level of dust saltation (m/s)
     real(r8), pointer, private :: u_sd_slt_patch            (:)   ! sd of wind speed 0.1 m level of dust saltation (m/s)
     real(r8), pointer, private :: u_fld_thr_patch           (:)   ! fluid threshold wind speed 0.1 m level of dust saltation (m/s)
     real(r8), pointer, private :: u_impct_thr_patch         (:)   ! impact threshold wind speed at 0.1 m level of dust saltation (m/s)
     real(r8), pointer, private :: thr_crs_rate_patch        (:)   ! threshold crossing rate (unitless)
     real(r8), pointer, private :: prb_crs_fld_thr_patch     (:)   ! probability of wind speed crossing fluid threshold
     real(r8), pointer, private :: prb_crs_impct_thr_patch   (:)   ! probability of wind speed crossing impact threshold
     real(r8), pointer, private :: ssr_patch                 (:)   ! [dimless] integrated shear stress ratiio, defined by Okin (2008) and then integrated by Caroline Pierre et al. (2014)
     real(r8), pointer, private :: vai_Okin_patch             (:)   ! [m2 leaf /m2 land] LAI+SAI for calculating Okin drag partition
     real(r8), pointer, private :: frc_thr_rghn_fct_patch    (:)   ! [dimless] hybrid drag partition (or called roughness) factor
     real(r8), pointer, private :: wnd_frc_thr_std_patch     (:)   ! standardized fluid threshold friction velocity (m/s)
     type(prigent_roughness_stream_type), private :: prigent_roughness_stream      ! Prigent roughness stream data
     real(r8), pointer, private :: dpfct_rock_patch          (:)   ! [fraction] rock drag partition factor, time-constant
   contains

     procedure , public  :: Init
     procedure , private :: InitAllocate 
     procedure , private :: InitHistory  
     procedure , private :: InitCold     
     procedure , private :: InitDustVars      ! Initialize variables used in subroutine Dust
     procedure , private :: CalcDragPartition ! Calculate drag partitioning based on Prigent roughness stream

  end type dust_type
  !------------------------------------------------------------------------

  character(len=*), parameter, private :: sourcefile = &
       __FILE__

contains

  !------------------------------------------------------------------------
  subroutine Init(this, bounds, NLFilename)

    class(dust_type) :: this
<<<<<<< HEAD
    type(bounds_type), intent(in) :: bounds
=======
    type(bounds_type), intent(in) :: bounds  
>>>>>>> a65df144
    character(len=*),  intent(in) :: NLFilename

    call this%soil_erod_stream%Init( bounds, NLFilename )
    call this%InitAllocate (bounds)
    call this%InitHistory  (bounds)
    call this%prigent_roughness_stream%Init( bounds, NLFilename )
    call this%InitCold     (bounds)
    call this%InitDustVars (bounds)

  end subroutine Init

  !------------------------------------------------------------------------
  subroutine InitAllocate(this, bounds)
    !
    ! !ARGUMENTS:
    class (dust_type) :: this
    type(bounds_type), intent(in) :: bounds  
    !
    ! !LOCAL VARIABLES:
    integer :: begp,endp
    integer :: begc,endc
    !------------------------------------------------------------------------

    begp = bounds%begp ; endp = bounds%endp
    begc = bounds%begc ; endc = bounds%endc

    allocate(this%flx_mss_vrt_dst_patch     (begp:endp,1:ndst)) ; this%flx_mss_vrt_dst_patch     (:,:) = nan
    allocate(this%flx_mss_vrt_dst_tot_patch (begp:endp))        ; this%flx_mss_vrt_dst_tot_patch (:)   = nan
    allocate(this%vlc_trb_patch             (begp:endp,1:ndst)) ; this%vlc_trb_patch             (:,:) = nan
    allocate(this%vlc_trb_1_patch           (begp:endp))        ; this%vlc_trb_1_patch           (:)   = nan
    allocate(this%vlc_trb_2_patch           (begp:endp))        ; this%vlc_trb_2_patch           (:)   = nan 
    allocate(this%vlc_trb_3_patch           (begp:endp))        ; this%vlc_trb_3_patch           (:)   = nan
    allocate(this%vlc_trb_4_patch           (begp:endp))        ; this%vlc_trb_4_patch           (:)   = nan
<<<<<<< HEAD
    allocate(this%mbl_bsn_fct_col           (begc:endc))        ; this%mbl_bsn_fct_col     (:)   = nan
    allocate(this%dst_emiss_coeff_patch     (begp:endp))        ; this%dst_emiss_coeff_patch     (:)   = nan
    allocate(this%wnd_frc_thr_patch         (begp:endp))        ; this%wnd_frc_thr_patch         (:)   = nan
    allocate(this%wnd_frc_thr_dry_patch     (begp:endp))        ; this%wnd_frc_thr_dry_patch     (:)   = nan
    allocate(this%wnd_frc_thr_it_patch      (begp:endp))        ; this%wnd_frc_thr_it_patch      (:)   = nan
    allocate(this%lnd_frc_mble_patch        (begp:endp))        ; this%lnd_frc_mble_patch        (:)   = nan
    allocate(this%wnd_frc_soil_patch        (begp:endp))        ; this%wnd_frc_soil_patch        (:)   = nan
    allocate(this%gwc_patch                 (begp:endp))        ; this%gwc_patch                 (:)   = nan
    allocate(this%liq_frac_patch            (begp:endp))        ; this%liq_frac_patch            (:)   = nan
    allocate(this%intrmtncy_fct_patch       (begp:endp))        ; this%intrmtncy_fct_patch       (:)   = nan
    allocate(this%stblty_patch              (begp:endp))        ; this%stblty_patch              (:)   = nan
    allocate(this%u_mean_slt_patch          (begp:endp))        ; this%u_mean_slt_patch          (:)   = nan
    allocate(this%u_sd_slt_patch            (begp:endp))        ; this%u_sd_slt_patch            (:)   = nan
    allocate(this%u_fld_thr_patch           (begp:endp))        ; this%u_fld_thr_patch           (:)   = nan
    allocate(this%u_impct_thr_patch         (begp:endp))        ; this%u_impct_thr_patch         (:)   = nan
    allocate(this%thr_crs_rate_patch        (begp:endp))        ; this%thr_crs_rate_patch        (:)   = nan
    allocate(this%prb_crs_fld_thr_patch     (begp:endp))        ; this%prb_crs_fld_thr_patch     (:)   = nan
    allocate(this%prb_crs_impct_thr_patch   (begp:endp))        ; this%prb_crs_impct_thr_patch   (:)   = nan
    allocate(this%ssr_patch                 (begp:endp))        ; this%ssr_patch                 (:)   = nan
    allocate(this%vai_Okin_patch            (begp:endp))        ; this%vai_Okin_patch            (:)   = nan
    allocate(this%frc_thr_rghn_fct_patch    (begp:endp))        ; this%frc_thr_rghn_fct_patch    (:)   = nan
    allocate(this%wnd_frc_thr_std_patch     (begp:endp))        ; this%wnd_frc_thr_std_patch     (:)   = nan
    allocate(this%dpfct_rock_patch          (begp:endp))        ; this%dpfct_rock_patch          (:)   = nan
=======
    allocate(this%mbl_bsn_fct_col           (begc:endc))        ; this%mbl_bsn_fct_col           (:)   = nan

>>>>>>> a65df144
  end subroutine InitAllocate

  !------------------------------------------------------------------------
  subroutine InitHistory(this, bounds)
    !
    ! !USES:
    use histFileMod, only : hist_addfld1d
    !
    !
    ! !ARGUMENTS:
    class (dust_type) :: this
    type(bounds_type), intent(in) :: bounds  
    !
    ! !LOCAL VARIABLES:
    integer :: begp,endp
    integer :: begc,endc
    !------------------------------------------------------------------------

    begp = bounds%begp; endp = bounds%endp
    begc = bounds%begc; endc = bounds%endc

    this%flx_mss_vrt_dst_tot_patch(begp:endp) = spval
    call hist_addfld1d (fname='DSTFLXT', units='kg/m2/s',  &
         avgflag='A', long_name='total surface dust emission', &
         ptr_patch=this%flx_mss_vrt_dst_tot_patch, set_lake=0._r8, set_urb=0._r8)

    this%vlc_trb_1_patch(begp:endp) = spval
    call hist_addfld1d (fname='DPVLTRB1', units='m/s',  &
         avgflag='A', long_name='turbulent deposition velocity 1', &
         ptr_patch=this%vlc_trb_1_patch, default='inactive')

    this%vlc_trb_2_patch(begp:endp) = spval
    call hist_addfld1d (fname='DPVLTRB2', units='m/s',  &
         avgflag='A', long_name='turbulent deposition velocity 2', &
         ptr_patch=this%vlc_trb_2_patch, default='inactive')

    this%vlc_trb_3_patch(begp:endp) = spval
    call hist_addfld1d (fname='DPVLTRB3', units='m/s',  &
         avgflag='A', long_name='turbulent deposition velocity 3', &
         ptr_patch=this%vlc_trb_3_patch, default='inactive')

    this%vlc_trb_4_patch(begp:endp) = spval
    call hist_addfld1d (fname='DPVLTRB4', units='m/s',  &
         avgflag='A', long_name='turbulent deposition velocity 4', &
         ptr_patch=this%vlc_trb_4_patch, default='inactive')

<<<<<<< HEAD
    this%dst_emiss_coeff_patch(begp:endp) = spval
    call hist_addfld1d (fname='DUST_EMIS_COEFF', units='dimensionless',  &
         avgflag='A', long_name='soil erodibility or dust emission coefficient for Kok emission scheme', &
         ptr_patch=this%dst_emiss_coeff_patch, set_lake=0._r8, set_urb=0._r8)
    this%wnd_frc_thr_patch(begp:endp) = spval
    call hist_addfld1d (fname='WND_FRC_FT', units='m/s',  &
         avgflag='A', long_name='fluid threshold friction velocity', &
         ptr_patch=this%wnd_frc_thr_patch, set_lake=0._r8, set_urb=0._r8)
    this%wnd_frc_thr_dry_patch(begp:endp) = spval
    call hist_addfld1d (fname='WND_FRC_FT_DRY', units='m/s',  &
         avgflag='A', long_name='dry fluid threshold friction velocity', &
         ptr_patch=this%wnd_frc_thr_dry_patch, set_lake=0._r8, set_urb=0._r8)
    this%wnd_frc_thr_it_patch(begp:endp) = spval
    call hist_addfld1d (fname='WND_FRC_IT', units='m/s',  &
         avgflag='A', long_name='impact threshold friction velocity', &
         ptr_patch=this%wnd_frc_thr_it_patch, set_lake=0._r8, set_urb=0._r8)
    this%wnd_frc_soil_patch(begp:endp) = spval
    call hist_addfld1d (fname='WND_FRC_SOIL', units='m/s',  &
         avgflag='A', long_name='soil surface wind friction velocity', &
         ptr_patch=this%wnd_frc_soil_patch, set_lake=0._r8, set_urb=0._r8)
    this%lnd_frc_mble_patch(begp:endp) = spval
    call hist_addfld1d (fname='LND_FRC_MBLE', units='dimensionless',  &
         avgflag='A', long_name='land mobile fraction', &
         ptr_patch=this%lnd_frc_mble_patch, set_lake=0._r8, set_urb=0._r8)
    this%gwc_patch(begp:endp) = spval
    call hist_addfld1d (fname='GWC', units='kg/kg',  &
         avgflag='A', long_name='gravimetric soil moisture at the topmost soil layer', &
         ptr_patch=this%gwc_patch, set_lake=0._r8, set_urb=0._r8)
    this%liq_frac_patch(begp:endp) = spval
    call hist_addfld1d (fname='LIQ_FRAC', units='dimensionless',  &
         avgflag='A', long_name='fraction of total water that is liquid', &
         ptr_patch=this%liq_frac_patch, set_lake=0._r8, set_urb=0._r8)
    this%u_mean_slt_patch(begp:endp) = spval
    call hist_addfld1d (fname='U_S_MEAN', units='m/s',  &
         avgflag='A', long_name='mean wind velocity at saltation level', &
         ptr_patch=this%u_mean_slt_patch, set_lake=0._r8, set_urb=0._r8)
    this%u_sd_slt_patch(begp:endp) = spval
    call hist_addfld1d (fname='U_S_SIGMA', units='m/s',  &
         avgflag='A', long_name='sd of wind velocity at saltation level', &
         ptr_patch=this%u_sd_slt_patch, set_lake=0._r8, set_urb=0._r8)
    this%stblty_patch(begp:endp) = spval
    call hist_addfld1d (fname='ZETAOBU', units='',  &
         avgflag='A', long_name='stability parameter', &
         ptr_patch=this%stblty_patch, set_lake=0._r8, set_urb=0._r8)
    this%u_fld_thr_patch(begp:endp) = spval
    call hist_addfld1d (fname='U_FT', units='m/s',  &
         avgflag='A', long_name='fluid threshold velocity at saltation level', &
         ptr_patch=this%u_fld_thr_patch, set_lake=0._r8, set_urb=0._r8)
    this%u_impct_thr_patch(begp:endp) = spval
    call hist_addfld1d (fname='U_IT', units='m/s',  &
         avgflag='A', long_name='impact threshold velocity at saltation level', &
         ptr_patch=this%u_impct_thr_patch, set_lake=0._r8, set_urb=0._r8)
    this%thr_crs_rate_patch(begp:endp) = spval
    call hist_addfld1d (fname='ALPHA_TC_RATE', units='',  &
         avgflag='A', long_name='threshold crossing rate', &
         ptr_patch=this%thr_crs_rate_patch, set_lake=0._r8, set_urb=0._r8)
    this%prb_crs_fld_thr_patch(begp:endp) = spval
    call hist_addfld1d (fname='P_FT', units='',  &
         avgflag='A', long_name='probability of winds crossing fluid threshold', &
         ptr_patch=this%prb_crs_fld_thr_patch, set_lake=0._r8, set_urb=0._r8)
    this%prb_crs_impct_thr_patch(begp:endp) = spval
    call hist_addfld1d (fname='P_IT', units='',  &
         avgflag='A', long_name='probability of winds crossing impact threshold', &
         ptr_patch=this%prb_crs_impct_thr_patch, set_lake=0._r8, set_urb=0._r8)
    this%intrmtncy_fct_patch(begp:endp) = spval
    call hist_addfld1d (fname='ETA', units='',  &
         avgflag='A', long_name='intermittency factor', &
         ptr_patch=this%intrmtncy_fct_patch, set_lake=0._r8, set_urb=0._r8)
    this%ssr_patch(begp:endp) = spval
    call hist_addfld1d (fname='SSR', units='m/s',  &
         avgflag='A', long_name='Okin-Pierre vegetation shear stress ratio (drag partition factor)', &
         ptr_patch=this%ssr_patch, set_lake=0._r8, set_urb=0._r8)
    this%vai_Okin_patch(begp:endp) = spval
    call hist_addfld1d (fname='VAI_OKIN', units='m/s',  &
         avgflag='A', long_name='vegetation area index used in the Okin-Pierre plant drag partition scheme', &
         ptr_patch=this%vai_Okin_patch, set_lake=0._r8, set_urb=0._r8)
    this%frc_thr_rghn_fct_patch(begp:endp) = spval
    call hist_addfld1d (fname='FRC_THR_RGHN_FCT', units='dimensionless',  &
         avgflag='A', long_name='hybrid drag partition (or roughness) factor', &
         ptr_patch=this%frc_thr_rghn_fct_patch, set_lake=0._r8, set_urb=0._r8)
    this%wnd_frc_thr_std_patch(begp:endp) = spval
    call hist_addfld1d (fname='WND_FRC_FT_STD', units='m/s',  &
         avgflag='A', long_name='standardized fluid threshold friction velocity', &
         ptr_patch=this%wnd_frc_thr_std_patch, set_lake=0._r8, set_urb=0._r8)
    this%dpfct_rock_patch(begp:endp) = spval
    call hist_addfld1d (fname='DPFCT_ROCK', units='m/s',  &
         avgflag='A', long_name='rock drag partition factor', &
         ptr_patch=this%dpfct_rock_patch)
=======
    if (dust_emis_method == 'Zender_2003') then
       if ( this%soil_erod_stream%UseStreams() )then
          this%mbl_bsn_fct_col(begc:endc) = spval
          call hist_addfld1d (fname='LND_MBL', units='fraction',  &
               avgflag='A', long_name='Soil erodibility factor', &
               ptr_col=this%mbl_bsn_fct_col, default='inactive')
       end if
    end if
>>>>>>> a65df144

  end subroutine InitHistory

  !-----------------------------------------------------------------------
  subroutine InitCold(this, bounds)
    !
    !
    ! !ARGUMENTS:
    class(dust_type), intent(inout) :: this
    type(bounds_type), intent(in) :: bounds
    !
    ! !LOCAL VARIABLES:
    integer :: c,l
    !-----------------------------------------------------------------------

    ! Set basin factor to 1 for now

    if (dust_emis_method == 'Leung_2023') then
       !do c = bounds%begc, bounds%endc
       !   l = col%landunit(c)

       !   if (.not.lun%lakpoi(l)) then
       !      this%mbl_bsn_fct_col(c) = 1.0_r8
       !   end if
       !end do
       call endrun( msg="Leung_2023 dust_emis_method is currently not available"//errMsg(sourcefile, __LINE__))
    else if (dust_emis_method == 'Zender_2003') then
       if ( this%soil_erod_stream%UseStreams() )then
          call this%soil_erod_stream%CalcDustSource( bounds, &
                                   this%mbl_bsn_fct_col(bounds%begc:bounds%endc) )
       else
          this%mbl_bsn_fct_col(:) = 1.0_r8
       end if
    else
       write(iulog,*) 'dust_emis_method not recognized = ', trim(dust_emis_method)
       call endrun( msg="dust_emis_method namelist item is not valid "//errMsg(sourcefile, __LINE__))
    end if

      ! Caulculate Drag Partition factor (Marticorena and Bergametti 1995 formulation)
      if ( this%prigent_roughness_stream%useStreams() )then !if usestreams == true, and it should be always true
         call this%CalcDragPartition( bounds, this%prigent_roughness_stream )
      else

         call endrun( "ERROR:: Drag partitioning MUST now use a streams file of aeolian roughness length to calculate, it can no longer read from the fsurdat file" )
      end if

  end subroutine InitCold

  !------------------------------------------------------------------------
  subroutine DustEmission (bounds, &
       num_nolakep, filter_nolakep, &
       atm2lnd_inst, soilstate_inst, canopystate_inst, waterstatebulk_inst, waterdiagnosticbulk_inst, &
       frictionvel_inst, dust_inst)
    !
    ! !DESCRIPTION: 
    ! Dust mobilization. This code simulates dust mobilization due to wind
    ! from the surface into the lowest atmospheric layer
    ! On output flx_mss_vrt_dst(ndst) is the surface dust emission 
    ! (kg/m**2/s) [ + = to atm]
    ! Source: C. Zender's dust model
    !
    ! !USES
    use shr_const_mod, only : SHR_CONST_RHOFW
    use subgridaveMod, only : p2g
    use pftconMod    , only : noveg
    !
    ! !ARGUMENTS:
    type(bounds_type)      , intent(in)    :: bounds                      
    integer                , intent(in)    :: num_nolakep                 ! number of column non-lake points in patch filter
    integer                , intent(in)    :: filter_nolakep(num_nolakep) ! patch filter for non-lake points
    type(atm2lnd_type)     , intent(in)    :: atm2lnd_inst
    type(soilstate_type)   , intent(in)    :: soilstate_inst
    type(canopystate_type) , intent(in)    :: canopystate_inst
    type(waterstatebulk_type)  , intent(in)    :: waterstatebulk_inst
    type(waterdiagnosticbulk_type)  , intent(in)    :: waterdiagnosticbulk_inst
    type(frictionvel_type) , intent(in)    :: frictionvel_inst
    type(dust_type)        , intent(inout) :: dust_inst

    !
    ! !LOCAL VARIABLES
    integer  :: fp,p,c,l,g,m,n      ! indices
    real(r8) :: liqfrac             ! fraction of total water that is liquid
    real(r8) :: wnd_frc_rat         ! [frc] Wind friction threshold over wind friction
    real(r8) :: wnd_frc_slt_dlt     ! [m s-1] Friction velocity increase from saltatn
    real(r8) :: wnd_rfr_dlt         ! [m s-1] Reference windspeed excess over threshld
    real(r8) :: dst_slt_flx_rat_ttl
    real(r8) :: flx_mss_hrz_slt_ttl
    real(r8) :: flx_mss_vrt_dst_ttl(bounds%begp:bounds%endp)
    real(r8) :: frc_thr_wet_fct
    real(r8) :: frc_thr_rgh_fct
    real(r8) :: wnd_frc_slt
    real(r8) :: lnd_frc_mbl(bounds%begp:bounds%endp)
    real(r8) :: bd
    real(r8) :: gwc_sfc
    real(r8) :: ttlai(bounds%begp:bounds%endp)
    real(r8) :: tlai_lu(bounds%begl:bounds%endl)
    real(r8) :: sumwt(bounds%begl:bounds%endl) ! sum of weights
    logical  :: found                          ! temporary for error check
    integer  :: index

    real(r8) :: tmp2                ! calculates the dry fluid threshold using Shao and Lu (2000) scheme;
                                    ! replace the tmp1 (Iversen and White, 1982) that was passed from Dustini to DustEmission;
                                    ! tmp2 will be calculated here
    real(r8) :: wnd_frc_thr_slt_std ! [m/s] The soil threshold friction speed at standard air density (1.2250 kg/m3)
    real(r8) :: frag_expt           ! fragmentation exponent
    real(r8) :: wnd_frc_thr_slt_it  ! [m/s] created for impact threshold friction velocity
    real(r8) :: wnd_frc_thr_slt     ! [m/s] used for wet fluid threshold friction velocity
    real(r8) :: K_length            ! [dimless] normalized mean interobstacle distance, or called gap length (Okin, 2008)
    real(r8) :: bare_frc            ! LUH2 bare soil land cover fraction
    real(r8) :: veg_frc             ! LUH2 natural vegetation + crop land cover fraction
    !    
    ! constants
    !
    real(r8), parameter :: cst_slt = 2.61_r8           ! [frc] Saltation constant
    real(r8), parameter :: flx_mss_fdg_fct = 5.0e-4_r8 ! [frc] Empir. mass flx tuning eflx_lh_vegt
    character(len=*),parameter :: subname = 'DUSTEmission'
    real(r8), parameter :: vai_mbl_thr = 1.0_r8        ! [m2 m-2] new VAI threshold; Danny M. Leung suggests 1, and Zender's scheme uses 0.3
    real(r8), parameter :: Cd0 = 4.4e-5_r8             ! [dimless] proportionality constant in calculation of dust emission coefficient
    real(r8), parameter :: Ca = 2.7_r8                 ! [dimless] proportionality constant in scaling of dust emission exponent
    real(r8), parameter :: Ce = 2.0_r8                 ! [dimless] proportionality constant scaling exponential dependence of dust emission coefficient on standardized soil threshold friction speed
    real(r8), parameter :: C_tune = 0.05_r8            ! [dimless] global tuning constant for vertical dust flux; set to produce ~same global dust flux in control sim (I_2000) as old parameterization
    real(r8), parameter :: wnd_frc_thr_slt_std_min = 0.16_r8 ! [m/s] minimum standardized soil threshold friction speed
    real(r8), parameter :: forc_rho_std = 1.2250_r8    ! [kg/m3] density of air at standard pressure (101325) and temperature (293 K)
    real(r8), parameter :: dns_slt = 2650.0_r8         ! [kg m-3] Density of optimal saltation particles
    real(r8), parameter :: B_it = 0.82_r8              ! [dimless] ratio = u_star_it / u_star_ft0
    real(r8), parameter :: k = 0.4_r8                  ! [dimless] von Karman constant
    real(r8), parameter :: f_0 = 0.32_r8               ! [dimless] SSR in the immediate lee of a plant
    real(r8), parameter :: c_e = 4.8_r8                ! [dimless] e-folding distance velocity recovery
    real(r8), parameter :: D_p = 130e-6_r8             ! [m] Medium soil particle diameter, assuming a global constant of ~130 um following Leung et al. (2023). dmleung 16 Feb 2024
    real(r8), parameter :: gamma_Shao = 1.65e-4_r8     ! [kg s-2] interparticle cohesion: fitting parameter in Shao and Lu (2000) (S&L00). dmleung 16 Feb 2024
    real(r8), parameter :: A_Shao = 0.0123_r8          ! [dimless] coefficient for aerodynamic force: fitting parameter in Shao and Lu (2000). dmleung 16 Feb 2024 
    real(r8), parameter :: frag_expt_thr = 5.0_r8      ! [dimless] threshold for fragmentation exponent defined in Leung et al. (2023), somewhere within 3 to 5. It is used to prevent a local AOD blowup (over Patagonia, Argentina), but one can test larger values and relax the threshold if wanted. dmleung 16 Feb 2024
    real(r8), parameter :: z0a_glob = 1e-4_r8          ! [m] assumed globally constant aeolian roughness length value in Leung et al. (2023), for the log law of the wall for Comola et al. (2019) intermittency scheme. dmleung 20 Feb 2024
    real(r8), parameter :: hgt_sal = 0.1_r8            ! [m] saltation height used by Comola et al. (2019) intermittency scheme for the log law of the wall. dmleung 20 Feb 2024
    real(r8), parameter :: vai0_Okin = 0.1_r8          ! [m2/m2] minimum VAI needed for Okin-Pierre's vegetation drag partition equation. lai=0 in the equation will lead to infinity, so a small value is added into this lai dmleung defined.
    real(r8), parameter :: zii = 1000.0_r8             ! [m] convective boundary layer height added by dmleung 20 Feb 2024, following other CTSM modules (e.g., CanopyFluxesMod). Should we transfer PBL height (PBLH) from CAM?
    real(r8) :: numer                                  ! Numerator term for threshold crossing rate
    real(r8) :: denom                                  ! Denominator term for threshold crossing rate
    !------------------------------------------------------------------------

    associate(                                                         & 
         forc_rho            => atm2lnd_inst%forc_rho_downscaled_col , & ! Input:  [real(r8) (:)   ]  downscaled density (kg/m**3)                                 
         
         gwc_thr             => soilstate_inst%gwc_thr_col           , & ! Input:  [real(r8) (:)   ]  threshold gravimetric soil moisture based on clay content
         mss_frc_cly_vld     => soilstate_inst%mss_frc_cly_vld_col   , & ! Input:  [real(r8) (:)   ]  [frc] Mass fraction clay limited to 0.20          
         watsat              => soilstate_inst%watsat_col            , & ! Input:  [real(r8) (:,:) ]  saturated volumetric soil water                 
         
         tlai                => canopystate_inst%tlai_patch          , & ! Input:  [real(r8) (:)   ]  one-sided leaf area index, no burying by snow     
         tsai                => canopystate_inst%tsai_patch          , & ! Input:  [real(r8) (:)   ]  one-sided stem area index, no burying by snow     
         
         frac_sno            => waterdiagnosticbulk_inst%frac_sno_col         , & ! Input:  [real(r8) (:)   ]  fraction of ground covered by snow (0 to 1)       
         h2osoi_vol          => waterstatebulk_inst%h2osoi_vol_col       , & ! Input:  [real(r8) (:,:) ]  volumetric soil water (0<=h2osoi_vol<=watsat)   
         h2osoi_liq          => waterstatebulk_inst%h2osoi_liq_col       , & ! Input:  [real(r8) (:,:) ]  liquid soil water (kg/m2)                       
         h2osoi_ice          => waterstatebulk_inst%h2osoi_ice_col       , & ! Input:  [real(r8) (:,:) ]  frozen soil water (kg/m2)                       
         
         fv                  => frictionvel_inst%fv_patch            , & ! Input:  [real(r8) (:)   ]  friction velocity (m/s) (for dust model)          
         u10                 => frictionvel_inst%u10_patch           , & ! Input:  [real(r8) (:)   ]  10-m wind (m/s) (created for dust model)          
         
         mbl_bsn_fct         => dust_inst%mbl_bsn_fct_col            , & ! Input:  [real(r8) (:)   ]  basin factor
         flx_mss_vrt_dst     => dust_inst%flx_mss_vrt_dst_patch      , & ! Output: [real(r8) (:,:) ]  surface dust emission (kg/m**2/s)               
         flx_mss_vrt_dst_tot => dust_inst%flx_mss_vrt_dst_tot_patch  , & ! Output: [real(r8) (:)   ]  total dust flux back to atmosphere (pft)
         ! below variables are defined in Kok et al. (2014) or (mostly) Leung et al. (2023) dust emission scheme. dmleung 16 Feb 2024
         dst_emiss_coeff     => dust_inst%dst_emiss_coeff_patch      , & ! Output dust emission coefficient
         wnd_frc_thr         => dust_inst%wnd_frc_thr_patch          , & ! output fluid threshold
         wnd_frc_thr_dry     => dust_inst%wnd_frc_thr_dry_patch      , & ! output dry fluid threshold
         wnd_frc_thr_it      => dust_inst%wnd_frc_thr_it_patch       , & ! output impact threshold
         lnd_frc_mble        => dust_inst%lnd_frc_mble_patch         , & ! output bare land fraction
         wnd_frc_soil        => dust_inst%wnd_frc_soil_patch         , & ! soil friction velocity u_*s = (u_*)(f_eff)
         gwc                 => dust_inst%gwc_patch                  , & ! output gravimetric water content
         liq_frac            => dust_inst%liq_frac_patch             , & ! output fraction of liquid moisture
         intrmtncy_fct       => dust_inst%intrmtncy_fct_patch        , & ! output intermittency factor eta (fraction of time that dust emission is active within a timestep)
         stblty              => dust_inst%stblty_patch               , & ! stability in similarity theory (no need to output)
         u_mean_slt          => dust_inst%u_mean_slt_patch           , & ! output mean wind speed at 0.1 m height translated from friction velocity using the log law of the wall, assuming neutral condition
         u_sd_slt            => dust_inst%u_sd_slt_patch             , & ! output standard deviation of wind speed from similarity theory
         u_fld_thr           => dust_inst%u_fld_thr_patch            , & ! output fluid threshold wind speed at 0.1 m height translated from the log law of the wall
         u_impct_thr         => dust_inst%u_impct_thr_patch          , & ! output impact threshold wind speed at 0.1 m height translated from the log law of the wall
         thr_crs_rate        => dust_inst%thr_crs_rate_patch         , & ! output threshold crossing rate in Comola 2019 intermittency parameterization
         prb_crs_fld_thr     => dust_inst%prb_crs_fld_thr_patch      , & ! output probability of instantaneous wind crossing fluid threshold in Comola 2019 intermittency parameterization
         prb_crs_impct_thr   => dust_inst%prb_crs_impct_thr_patch    , & ! output probability of instantaneous wind crossing impact threshold in Comola 2019 intermittency parameterization
         ssr                 => dust_inst%ssr_patch                  , & ! output vegetation drag partition factor in Okin 2008 vegetation roughness effect (called shear stress ratio, SSR in Okin 2008)
         vai_Okin            => dust_inst%vai_Okin_patch             , & ! vegetation area index for calculating Okin-Pierre vegetation drag partitioning. vai=0 in the ssr equation will lead to infinity, so a small value is added into this vai dmleung defined. (no need to output) 16 Feb 2024
         frc_thr_rghn_fct    => dust_inst%frc_thr_rghn_fct_patch     , & ! output hybrid/total drag partition factor considering both rock and vegetation drag partition factors.
         wnd_frc_thr_std     => dust_inst%wnd_frc_thr_std_patch      , & ! standardized dust emission threshold friction velocity defined in Jasper Kok et al. (2014).
         dpfct_rock          => dust_inst%dpfct_rock_patch           , & ! output rock drag partition factor defined in Marticorena and Bergametti 1995. A fraction between 0 and 1.
         obu                 => frictionvel_inst%obu_patch             & ! Input:  [real(r8) (:)   ] Monin-Obukhov length from the friction Velocity module 
         )

      ttlai(bounds%begp : bounds%endp) = 0._r8
      ! make lai average at landunit level
      do fp = 1,num_nolakep
         p = filter_nolakep(fp)
         ttlai(p) = tlai(p)+tsai(p)
      enddo

      tlai_lu(bounds%begl : bounds%endl) = spval
      sumwt(bounds%begl : bounds%endl) = 0._r8
      do p = bounds%begp,bounds%endp
         if (ttlai(p) /= spval .and. patch%active(p) .and. patch%wtlunit(p) /= 0._r8) then
            c = patch%column(p)
            l = patch%landunit(p)
            if (sumwt(l) == 0._r8) tlai_lu(l) = 0._r8
            tlai_lu(l) = tlai_lu(l) + ttlai(p) * patch%wtlunit(p)
            sumwt(l) = sumwt(l) + patch%wtlunit(p)
         end if
      end do
      found = .false.
      do l = bounds%begl,bounds%endl
         if (sumwt(l) > 1.0_r8 + 1.e-6_r8) then
            found = .true.
            index = l
            exit
         else if (sumwt(l) /= 0._r8) then
            tlai_lu(l) = tlai_lu(l)/sumwt(l)
         end if
      end do
      if (found) then
         write(iulog,*) subname//':: error: sumwt is greater than 1.0 at l= ',index
         call endrun(subgrid_index=index, subgrid_level=subgrid_level_landunit, msg=errMsg(sourcefile, __LINE__))
      end if

      ! Loop through patches

      ! initialize variables which get passed to the atmosphere
      flx_mss_vrt_dst(bounds%begp:bounds%endp,:)=0._r8

      do fp = 1,num_nolakep
         p = filter_nolakep(fp)
         c = patch%column(p)
         l = patch%landunit(p)

         ! the following code from subr. lnd_frc_mbl_get was adapted for lsm use
         ! purpose: return fraction of each gridcell suitable for dust mobilization

         ! the "bare ground" fraction of the current sub-gridscale cell decreases
         ! linearly from 1 to 0 as VAI(=tlai+tsai) increases from 0 to vai_mbl_thr
         ! if ice sheet, wetland, or lake, no dust allowed

         if (lun%itype(l) == istsoil .or. lun%itype(l) == istcrop) then
            if (tlai_lu(l) < vai_mbl_thr) then
               lnd_frc_mbl(p) = 1.0_r8 - (tlai_lu(l))/vai_mbl_thr
            else
               lnd_frc_mbl(p) = 0.0_r8
            endif
            lnd_frc_mbl(p) = lnd_frc_mbl(p) * (1.0_r8 - frac_sno(c))
         else          
            lnd_frc_mbl(p) = 0.0_r8   
         end if
      end do

      do fp = 1,num_nolakep
         p = filter_nolakep(fp)
         if (lnd_frc_mbl(p)>1.0_r8 .or. lnd_frc_mbl(p)<0.0_r8) then
            write(iulog,*)'Error dstmbl: pft= ',p,' lnd_frc_mbl(p)= ',lnd_frc_mbl(p)
            call endrun(subgrid_index=p, subgrid_level=subgrid_level_patch, msg=errMsg(sourcefile, __LINE__))
         end if
      end do

      ! dmleung add output for bare_frc and veg_frc here if wanted !!!!----------------------

      ! reset history output variables before next if-statement to avoid output = inf

      do fp = 1,num_nolakep
         p = filter_nolakep(fp)
         flx_mss_vrt_dst_tot(p) = 0.0_r8
         dst_emiss_coeff(p) = 0.0_r8
         wnd_frc_thr(p) = 0.0_r8
         wnd_frc_thr_dry(p) = 0.0_r8
         lnd_frc_mble(p) = 0.0_r8
         wnd_frc_soil(p) = 0.0_r8
         gwc(p) = 0.0_r8
         liq_frac(p) = 0.0_r8
         u_mean_slt(p) = 0.0_r8
         u_sd_slt(p) = 0.0_r8
         stblty(p)   = 0.0_r8
         u_fld_thr(p) = 0.0_r8
         u_impct_thr(p) = 0.0_r8
         thr_crs_rate(p) = 0.0_r8
         prb_crs_fld_thr(p) = 0.0_r8
         prb_crs_impct_thr(p) = 0.0_r8
         intrmtncy_fct(p) = 0.0_r8
         ssr(p) = 0.0_r8
         vai_Okin(p) = 0.0_r8
         frc_thr_rghn_fct(p) = 0.0_r8
         wnd_frc_thr_std(p) = 0.0_r8
      end do
      do n = 1, ndst
         do fp = 1,num_nolakep
            p = filter_nolakep(fp)
            flx_mss_vrt_dst(p,n) = 0.0_r8
         end do
      end do

      do fp = 1,num_nolakep
         p = filter_nolakep(fp)
         c = patch%column(p)
         l = patch%landunit(p)
         g = patch%gridcell(p)

         !--------------------------------------------------------------------------------------------------
         ! put dust emission calculation here to output threshold friction velocity for the whole globe,
         ! not just when lnd_frc_mbl = 0. Danny M. Leung 27 Nov 2021

         !####################################################################################################
         ! calculate soil moisture effect for dust emission threshold
         ! following Fecan, Marticorena et al. (1999)
         ! also see Zender et al. (2003) for DUST emission scheme and Kok et al. (2014b) for K14 emission scheme in CESM
         bd = (1._r8-watsat(c,1))*dns_slt      ![kg m-3] Bulk density of dry surface soil (dmleung changed from 2700 to dns_slt, soil particle density, on 16 Feb 2024. Note that dns_slt=2650 kg m-3 so the value is changed by a tiny bit from 2700 to 2650. dns_slt has been here for many years so dns_slt should be used here instead of explicitly typing the value out. dmleung 16 Feb 2024)

         ! use emission threshold to calculate standardized threshold and dust emission coefficient

         ! Here convert h2osoi_vol (H2OSOI) at the topmost CTSM soil layer from volumetric (m3 water / m3 soil) to gravimetric soil moisture (kg water / kg soil)
         gwc_sfc = h2osoi_vol(c,1)*SHR_CONST_RHOFW/bd    ![kg kg-1] Gravimetric H2O cont
         if (gwc_sfc > gwc_thr(c)) then
            frc_thr_wet_fct = sqrt(1.0_r8 + 1.21_r8 * (100.0_r8*(gwc_sfc - gwc_thr(c)))**0.68_r8)   ! dmleung's comment: this is an empirical equation by Fecan, Marticorena et al. (1999) on relating the soil moisture factor on enhancing dust emission threshold to gravimetric soil moisture. 1.21 and 0.68 are fitting parameters in the regression done by Fecan; 100 is to convert gracimetric soil moisture from fraction (kg water / kg soil) to percentage. Note that gwc_thr was defined in SoilStateInitConst.F90 as a fraction. 1.0_r8 means there is no soil moisture effect on enhancing dust emission threhsold. dmleung 16 Feb 2024.
         else
            frc_thr_wet_fct = 1.0_r8
         end if

         ! output moisture variables
         gwc(p) = gwc_sfc     ! output surface gravimetric water content

         ! slevis: adding liqfrac here, because related to effects from soil water
         liqfrac = max( 0.0_r8, min( 1.0_r8, h2osoi_liq(c,1) / (h2osoi_ice(c,1)+h2osoi_liq(c,1)+1.0e-6_r8) ) )
         ! dmleung: output liquid fraction
         liq_frac(p) = liqfrac

         !#######################################################################################################
         ! calculate Shao & Lu (2000) dust emission threshold scheme here
         ! use tmp1 from DUSTini for Iversen and White I&W (1982) (~75 um is optimal); use tmp2 for S&L (2000) (~80 um is optimal)
         ! see Danny M. Leung et al. (2023)
         !#######################################################################################################
         tmp2 = sqrt(A_Shao * (dns_slt*grav*D_p + gamma_Shao/D_p))  ! calculate S&L (2000) scheme here for threshold; gamma = 1.65e-4 following S&L00, D_p = 127 um ~ 130 um following Leung et al. (2023). dmleung use defined parameters instead of typing numerical values 16 Feb 2024
         wnd_frc_thr_dry(p) = tmp2 / sqrt(forc_rho(c))    ! dry fluid threshold
         wnd_frc_thr_slt = tmp2 / sqrt(forc_rho(c)) * frc_thr_wet_fct !* frc_thr_rgh_fct   ! fluid threshold. dmleung commented out frc_thr_rgh_fct since it is used to modify the wind, not the wind threshold.
         wnd_frc_thr_slt_it = B_it * tmp2 / sqrt(forc_rho(c)) ! define impact threshold

         ! the above formula is true for Iversen and White (1982) and Shao and Lu (2000) scheme
         wnd_frc_thr(p) = wnd_frc_thr_slt          ! output fluid threshold
         wnd_frc_thr_it(p) = wnd_frc_thr_slt_it    ! output impact threshold

         !##############################################################################################
         ! dmleung: here, calculate quantities relevant to the fluid threshold
         ! standardized fluid threshold
         wnd_frc_thr_slt_std = wnd_frc_thr_slt * sqrt(forc_rho(c) / forc_rho_std) ! standardized soil threshold friction speed (defined using fluid threshold)
         wnd_frc_thr_std(p) = wnd_frc_thr_slt_std          ! output standardized fluid threshold
         ! dust emission coefficient or soil erodibility coefficient (this is analogous to the soil erodibility map or prefenertial source filter in Zender; see zendersoilerodstream)
         dst_emiss_coeff(p) = Cd0 * exp(-Ce * (wnd_frc_thr_slt_std - wnd_frc_thr_slt_std_min) / wnd_frc_thr_slt_std_min) ! save dust emission coefficient here for all grids

         ! framentation exponent (dependent on fluid threshold)
         frag_expt = (Ca * (wnd_frc_thr_slt_std - wnd_frc_thr_slt_std_min) / wnd_frc_thr_slt_std_min)  ! fragmentation exponent, defined in Kok et al. (2014a)
         if (frag_expt > frag_expt_thr) then   ! set fragmentation exponent to be 3 or 5 at maximum, to avoid local AOD blowup
            frag_expt = frag_expt_thr
         end if

         !##############################################################################################
         !################ drag partition effect, and soil-surface friction velocity ###################
         ! subsection on computing vegetation drag partition and hybrid drag partition factors
         ! in Leung et al. (2023), drag partition effect is applied on the wind instead of the threshold
         !##############################################################################################
         ! the following comes from subr. frc_thr_rgh_fct_get
         ! purpose: compute factor by which surface roughness increases threshold
         !          friction velocity (currently a constant)

         if (lnd_frc_mbl(p) > 0.0_r8  .AND. tlai_lu(l)<=1_r8) then
         !if (lnd_frc_mbl(p) > 0.0_r8  .AND. ttlai(p)<=1_r8) then
            ! vegetation drag partition equation following Gregory Okin (2008) + Caroline Pierre et al. (2014)
            !lai(p) = tlai_lu(l)+0.1_r8       ! LAI+SAI averaged to landunit level; the equation is undefined at lai=0, and LAI in CTSM has some zeros over deserts, so we add in a small number.
            !lai(p) = ttlai(p) + lai0_Okin     ! ttlai = tlai+tsai. Okin-Pierre's equation is undefined at lai=0, and LAI in CTSM has some zeros over deserts, so we add in a small number. On 26 Feb 2024, dmleung changed from tlai_lu(l) to ttlai(p)
            !if (lai(p) > 1_r8) then
            !   lai(p)  = 1_r8   ! setting LAI = 1 to be a max value (since K_length goes to negative when LAI>1)
            !end if              ! 

            !if (ttlai(p) + vai0_Okin <= 1_r8) then
            !   vai_Okin(p) = ttlai(p) + vai0_Okin     ! ttlai = vai = tlai+tsai. Okin-Pierre's equation is undefined at vai=0, and VAI in CTSM has some zeros over deserts, so we add in a small number. On 26 Feb 2024, dmleung changed from tlai_lu(l) to ttlai(p)
            !end if                                    ! In the Okin-Pierre formulation, VAI has to be 0 < VAI <= 1.

            vai_Okin(p) = tlai_lu(l)+vai0_Okin       ! LAI+SAI averaged to landunit level; the equation is undefined at lai=0, and LAI in CTSM has some zeros over deserts, so we add in a small number.
            if (vai_Okin(p) > 1_r8) then
               vai_Okin(p)  = 1_r8   ! setting LAI = 1 to be a max value (since K_length goes to negative when LAI>1)
            end if

            ! calculate Okin's shear stress ratio (SSR, which is vegetation drag partition factor) using Pierre's equation
            K_length = 2_r8 * (1_r8/vai_Okin(p) - 1_r8)   ! Here LAI has to be non-zero to avoid blowup, and < 1 to avoid -ve K_length. See this equation in Leung et al. (2023). This line is Okin's formulation
            ssr(p) = (K_length+f_0*c_e)/(K_length+c_e) ! see this equation in Caroline Pierre et al. (2014) or Leung et al. (2023). This line is Pierre's formulation.

            ! calculation of the hybrid/total drag partition effect considering both rock and vegetation drag partitioning using LUH2 bare and veg fractions within a grid
            if (lun%itype(l) == istsoil .or. lun%itype(l) == istcrop) then
               if (patch%itype(p) == noveg) then ! if bare, uses rock drag partition factor
                  if (dpfct_rock(p) /= dpfct_rock(p)) then ! dmleung added 24 May 2024: dpfct_rock(p) could be NaN; CLM could run when DEBUG=FALSE in env_build.xml but dies when DEBUG=TRUE (usually when checking if wnd_frc_slt > wnd_frc_thr_slt_it and if numer/denom < 30._r8 below)
                     !write(iulog,*) 'dpfct_rock(p) == NaN; dpfct_rock(p) = ', dpfct_rock(p)
                     frc_thr_rgh_fct = 0.001_r8 ! Set drag partition effect to be a very small value (or zero) such that there is no emission whenever dpfct_rock(p) = NaN; dmleung 24 May 2024
                  else
                     !write(iulog,*) 'dpfct_rock(p) = ', dpfct_rock(p)
                     frc_thr_rgh_fct = dpfct_rock(p)
                  end if
                  !frc_thr_rgh_fct = dpfct_rock(p) ! This should be the original code when dpfct_rock(p) has values everywhere
               else   ! if vegetation, uses vegetation drag partition factor
                  frc_thr_rgh_fct = ssr(p)  
               end if
            else   
               frc_thr_rgh_fct = 1.0_r8
            end if

            wnd_frc_slt = fv(p) * frc_thr_rgh_fct   ! wnd_frc_slt is the drag-parition-modified wind speed and will be used in the dust emission equation below

            frc_thr_rghn_fct(p) = frc_thr_rgh_fct   ! save and output hybrid drag partition factor

         else    ! for lnd_frc_mbl=0, do not change friction velocity and assume drag partition factor = 0
            wnd_frc_slt = fv(p)                     ! The value here is not important since once lnd_frc_mbl(p) <= 0.0_r8 there will be no emission.
            frc_thr_rghn_fct(p) = 0.0_r8            ! When LAI > 1, the drag partition effect is zero. dmleung 16 Feb 2024.
         end if

         !########## end of drag partition effect #######################################################

         ! save soil friction velocity and roughness effect before the if-statement
         wnd_frc_soil(p) = wnd_frc_slt  ! save soil friction velocity for CLM output, which has drag partition and Owen effect
         ! 20 Feb 2024: dmleung notes that Leung does not consider the Owen's effect. This is Jasper Kok's decision. The Owen's effect should be in Zender's DUST emission scheme.

         ! save land mobile fraction
         lnd_frc_mble(p) = lnd_frc_mbl(p)  ! save land mobile fraction first, before the if-statement
         ! only perform the following calculations if lnd_frc_mbl is non-zero

         if (lnd_frc_mbl(p) > 0.0_r8) then  ! if bare land fraction is larger than 0 then calculate the dust emission equation

            ! reset these variables which will be updated in the following if-block
            flx_mss_hrz_slt_ttl = 0.0_r8
            flx_mss_vrt_dst_ttl(p) = 0.0_r8

            ! the following comes from subr. flx_mss_hrz_slt_ttl_Whi79_get
            ! purpose: compute vertically integrated streamwise mass flux of particles

            if (wnd_frc_slt > wnd_frc_thr_slt_it) then! if using Leung's scheme, use impact threshold for dust emission equation; if Zender, uses fluid threshold (wnd_frc_thr_slt) for dust emission equation

               !################### for Leung et al. (2023) ################################################
               !################ uncomment the below block if want to use Leung's scheme ###################

               !flx_mss_vrt_dst_ttl(p) = dst_emiss_coeff(p) * mss_frc_cly_vld(c) * forc_rho(c) * ((wnd_frc_slt**2.0_r8 - wnd_frc_thr_slt_it**2.0_r8) / wnd_frc_thr_slt_std) * (wnd_frc_slt / wnd_frc_thr_slt_it)**frag_expt  ! Leung et al. (2022) uses Kok et al. (2014) dust emission equation for emission flux
               flx_mss_vrt_dst_ttl(p) = dst_emiss_coeff(p) * mss_frc_cly_vld(c) * forc_rho(c) * ((wnd_frc_slt**2.0_r8 - wnd_frc_thr_slt_it**2.0_r8) / wnd_frc_thr_slt_it) * (wnd_frc_slt / wnd_frc_thr_slt_it)**frag_expt  ! Leung et al. (2022) uses Kok et al. (2014) dust emission equation for emission flux

               ! account for bare soil fraction, frozen soil fraction, and apply global tuning parameter (Kok et al. 2014)
               flx_mss_vrt_dst_ttl(p) = flx_mss_vrt_dst_ttl(p) * lnd_frc_mbl(p) * C_tune * liqfrac
               !########################################################################################
            end if

            !############## Danny M. Leung added the intermittency calculation #################################
            ! subsection for intermittency factor calculation (only used by Leung's scheme, not Zender's scheme)
            ! Leung et al. (2023) uses the Comola et al. (2019) intermittency scheme for the calculation of intermittent dust emissions.
            ! This part takes care of the sub-timestep, high-frequency (< 1 minute period) turblent wind fluctuations occuring at the planetary boundary layer (PBL) near surface. Subtimestep wind gusts and episodes are important for generating emissions in marginal dust source regions, such as semiarid areas and high-latitude polar deserts.
            ! 2 Dec 2021: assume no buoyancy contribution to the wind fluctuation (u_sd_slt), so no obul(p) is needed. It is shown to be important for the wind fluctuations contribute little to the intermittency factor. We might add this back in the future revisions.
            ! 20 Feb 2024: dmleung notes that dmleung may revise Comola's scheme in the future to improve Comola's formulation of the statistical parameterization.

            ! mean lowpass-filtered wind speed at hgt_sal = 0.1 m saltation height (assuming aerodynamic roughness length z0a_glob = 1e-4 m globally for ease; also assuming neutral condition)
            u_mean_slt(p) = (wnd_frc_slt/k) * log(hgt_sal / z0a_glob)  ! translating from ustar (velocity scale) to actual wind

            !stblty(p) = 0_r8   ! -dmleung 2 Dec 2021: use stability = 0 for now, assuming no buoyancy contribution. Might uncomment the above lines in future revisions.
            stblty(p) = zii / obu(p)   ! -dmleung 20 Feb 2024: use obu from CTSM and PBL height = zii (= 1000_r8) which is default in CTSM. Should we transfer PBL height from CAM?
            if ((12_r8 - 0.5_r8 * stblty(p)) .GE. 0.001_r8) then ! should have used 0 theoretically; used 0.001 here to avoid undefined values
               u_sd_slt(p) = wnd_frc_slt * (12_r8 - 0.5_r8 * stblty(p))**0.333_r8
            else
               u_sd_slt(p) = wnd_frc_slt * (0.001_r8)**0.333_r8   ! should have used 0 theoretically; used 0.001 here to avoid undefined values
            end if

            ! threshold velocities
            ! Here wnd_frc_thr_slt is the fluid threshold; wnd_frc_thr_dry(p) is the dry fluid threshold; B_it*wnd_frc_thr_dry(p) is the impact threshold
            ! fluid threshold wind at 0.1 m saltation height
            u_fld_thr(p) = (wnd_frc_thr_slt/k) * log(hgt_sal / z0a_glob)  ! assume a globally constant z0a value for the log law of the wall, but it can be z0m from CLM or, better, z0a from Prigent's roughness dataset. Danny M. Leung et al. (2023) chose to assume a global constant z0a = 1e-4 m. dmleung 20 Feb 2024
            ! impact threshold wind at 0.1 m saltation height
            u_impct_thr(p) = (wnd_frc_thr_slt_it/k) * log(hgt_sal / z0a_glob)

            ! threshold crossing rate
            numer = (u_fld_thr(p)**2.0_r8 - u_impct_thr(p)**2.0_r8 - 2.0_r8 * u_mean_slt(p) * (u_fld_thr(p) - u_impct_thr(p)))
            denom = (2.0_r8 * u_sd_slt(p)**2.0_r8) ! note that u_sd_slt should be always positive
            ! Truncate to zero if the expression inside exp is becoming too large
            if ( numer/denom < 30._r8 ) then  ! set numer/denom to be < 30 given exp(30) below is already very large; also denom itself should be non-zero and non-negative given the standard deviation (u_sd_slt) of the subtimestep wind fluctuation is non-negative. dmleung 28 May 2024
               thr_crs_rate(p) = (exp((u_fld_thr(p)**2.0_r8 - u_impct_thr(p)**2.0_r8 - 2.0_r8 * u_mean_slt(p) * (u_fld_thr(p) - u_impct_thr(p))) / (2.0_r8 * u_sd_slt(p)**2.0_r8)) + 1.0_r8)**(-1.0_r8)
            else
               thr_crs_rate(p) = 0.0_r8
            end if

            ! probability that lowpass-filtered wind speed does not exceed u_ft
            prb_crs_fld_thr(p) = 0.5_r8 * (1.0_r8 + erf((u_fld_thr(p) - u_mean_slt(p)) / ( sqrt(2.0_r8) * u_sd_slt(p))))
            ! probability that lowpass-filtered wind speed does not exceed u_it
            prb_crs_impct_thr(p) = 0.5_r8 * (1.0_r8 + erf((u_impct_thr(p) - u_mean_slt(p)) / ( sqrt(2.0_r8) * u_sd_slt(p))))

            ! intermittency factor (eta; ranging from 0 to 1)
            intrmtncy_fct(p) = 1.0_r8 - prb_crs_fld_thr(p) + thr_crs_rate(p) * (prb_crs_fld_thr(p) - prb_crs_impct_thr(p))

            ! multiply dust emission flux by intermittency factor
            if (intrmtncy_fct(p) /= intrmtncy_fct(p)) then  ! if intrmtncy_fct(p) is not NaN then multiply by intermittency factor; this statement is needed because dust emission flx_mss_vrt_dst_ttl(p) has to be non NaN (at least zero) to be outputted
               flx_mss_vrt_dst_ttl(p) = flx_mss_vrt_dst_ttl(p)
            else
               flx_mss_vrt_dst_ttl(p) = flx_mss_vrt_dst_ttl(p) * intrmtncy_fct(p)  ! multiply dust flux by intermittency
            end if

            !############ end the intermittency subsection here; only use for Leung's scheme  ##########################

         end if   ! lnd_frc_mbl > 0.0

      end do

      ! the following comes from subr. flx_mss_vrt_dst_prt in C. Zender's code
      ! purpose: partition total vertical mass flux of dust into transport bins

      do n = 1, ndst
         do m = 1, dst_src_nbr
            do fp = 1,num_nolakep
               p = filter_nolakep(fp)
               if (lnd_frc_mbl(p) > 0.0_r8) then
                  flx_mss_vrt_dst(p,n) = flx_mss_vrt_dst(p,n) +  ovr_src_snk_mss(m,n) * flx_mss_vrt_dst_ttl(p)
               end if
            end do
         end do
      end do

      do n = 1, ndst
         do fp = 1,num_nolakep
            p = filter_nolakep(fp)
            if (lnd_frc_mbl(p) > 0.0_r8) then
               flx_mss_vrt_dst_tot(p) = flx_mss_vrt_dst_tot(p) + flx_mss_vrt_dst(p,n)
            end if
         end do
      end do

    end associate

  end subroutine DustEmission

   !------------------------------------------------------------------------
  subroutine DustDryDep (bounds, &
       atm2lnd_inst, frictionvel_inst, dust_inst)
    !
    ! !DESCRIPTION: 
    !
    ! Determine Turbulent dry deposition for dust. Calculate the turbulent 
    ! component of dust dry deposition, (the turbulent deposition velocity 
    ! through the lowest atmospheric layer. CAM will calculate the settling 
    ! velocity through the whole atmospheric column. The two calculations 
    ! will determine the dust dry deposition flux to the surface.
    ! Note: Same process should occur over oceans. For the coupled CESM,
    ! we may find it more efficient to let CAM calculate the turbulent dep
    ! velocity over all surfaces. This would require passing the
    ! aerodynamic resistance, ram(1), and the friction velocity, fv, from
    ! the land to the atmosphere component. In that case, dustini need not
    ! calculate particle diamter (dmt_vwr) and particle density (dns_aer).
    ! Source: C. Zender's dry deposition code
    !
    ! !USES
    use shr_const_mod, only : SHR_CONST_PI, SHR_CONST_RDAIR, SHR_CONST_BOLTZ
    !
    ! !ARGUMENTS:
    type(bounds_type)      , intent(in)    :: bounds 
    type(atm2lnd_type)     , intent(in)    :: atm2lnd_inst
    type(frictionvel_type) , intent(in)    :: frictionvel_inst
    type(dust_type)        , intent(inout) :: dust_inst
    !
    ! !LOCAL VARIABLES
    integer  :: p,c,g,m,n                             ! indices
    real(r8) :: vsc_dyn_atm(bounds%begp:bounds%endp)  ! [kg m-1 s-1] Dynamic viscosity of air
    real(r8) :: vsc_knm_atm(bounds%begp:bounds%endp)  ! [m2 s-1] Kinematic viscosity of atmosphere
    real(r8) :: shm_nbr_xpn                           ! [frc] Sfc-dep exponent for aerosol-diffusion dependence on Schmidt number
    real(r8) :: shm_nbr                               ! [frc] Schmidt number
    real(r8) :: stk_nbr                               ! [frc] Stokes number
    real(r8) :: mfp_atm                               ! [m] Mean free path of air
    real(r8) :: dff_aer                               ! [m2 s-1] Brownian diffusivity of particle
    real(r8) :: rss_trb                               ! [s m-1] Resistance to turbulent deposition
    real(r8) :: slp_crc(bounds%begp:bounds%endp,ndst) ! [frc] Slip correction factor
    real(r8) :: vlc_grv(bounds%begp:bounds%endp,ndst) ! [m s-1] Settling velocity
    real(r8) :: rss_lmn(bounds%begp:bounds%endp,ndst) ! [s m-1] Quasi-laminar layer resistance
    real(r8) :: tmp                                   ! temporary 
    real(r8), parameter::shm_nbr_xpn_lnd=-2._r8/3._r8 ![frc] shm_nbr_xpn over land
    !------------------------------------------------------------------------

    associate(                                                   & 
         forc_pbot =>    atm2lnd_inst%forc_pbot_downscaled_col , & ! Input:  [real(r8)  (:)   ]  atm pressure (Pa)                                 
         forc_rho  =>    atm2lnd_inst%forc_rho_downscaled_col  , & ! Input:  [real(r8)  (:)   ]  atm density (kg/m**3)                             
         forc_t    =>    atm2lnd_inst%forc_t_downscaled_col    , & ! Input:  [real(r8)  (:)   ]  atm temperature (K)                               
         
         ram1      =>    frictionvel_inst%ram1_patch           , & ! Input:  [real(r8)  (:)   ]  aerodynamical resistance (s/m)                    
         fv        =>    frictionvel_inst%fv_patch             , & ! Input:  [real(r8)  (:)   ]  friction velocity (m/s)                           
         
         vlc_trb   =>    dust_inst%vlc_trb_patch               , & ! Output:  [real(r8) (:,:) ]  Turbulent deposn velocity (m/s)                 
         vlc_trb_1 =>    dust_inst%vlc_trb_1_patch             , & ! Output:  [real(r8) (:)   ]  Turbulent deposition velocity 1                   
         vlc_trb_2 =>    dust_inst%vlc_trb_2_patch             , & ! Output:  [real(r8) (:)   ]  Turbulent deposition velocity 2                   
         vlc_trb_3 =>    dust_inst%vlc_trb_3_patch             , & ! Output:  [real(r8) (:)   ]  Turbulent deposition velocity 3                   
         vlc_trb_4 =>    dust_inst%vlc_trb_4_patch               & ! Output:  [real(r8) (:)   ]  Turbulent deposition velocity 4                   
         )

      do p = bounds%begp,bounds%endp
         if (patch%active(p)) then
            g = patch%gridcell(p)
            c = patch%column(p)

            ! from subroutine dst_dps_dry (consider adding sanity checks from line 212)
            ! when code asks to use midlayer density, pressure, temperature,
            ! I use the data coming in from the atmosphere, ie forc_t, forc_pbot, forc_rho

            ! Quasi-laminar layer resistance: call rss_lmn_get
            ! Size-independent thermokinetic properties

            vsc_dyn_atm(p) = 1.72e-5_r8 * ((forc_t(c)/273.0_r8)**1.5_r8) * 393.0_r8 / &
                 (forc_t(c)+120.0_r8)      ![kg m-1 s-1] RoY94 p. 102
            mfp_atm = 2.0_r8 * vsc_dyn_atm(p) / &   ![m] SeP97 p. 455
                 (forc_pbot(c)*sqrt(8.0_r8/(SHR_CONST_PI*SHR_CONST_RDAIR*forc_t(c))))
            vsc_knm_atm(p) = vsc_dyn_atm(p) / forc_rho(c) ![m2 s-1] Kinematic viscosity of air

            do m = 1, ndst
               slp_crc(p,m) = 1.0_r8 + 2.0_r8 * mfp_atm * &
                    (1.257_r8+0.4_r8*exp(-1.1_r8*dmt_vwr(m)/(2.0_r8*mfp_atm))) / &
                    dmt_vwr(m)   ![frc] Slip correction factor SeP97 p. 464
               vlc_grv(p,m) = (1.0_r8/18.0_r8) * dmt_vwr(m) * dmt_vwr(m) * dns_aer * &
                    grav * slp_crc(p,m) / vsc_dyn_atm(p)   ![m s-1] Stokes' settling velocity SeP97 p. 466
               vlc_grv(p,m) = vlc_grv(p,m) * stk_crc(m)    ![m s-1] Correction to Stokes settling velocity
            end do
         end if
      end do

      do m = 1, ndst
         do p = bounds%begp,bounds%endp
            if (patch%active(p)) then
               g = patch%gridcell(p)
               c = patch%column(p)

               stk_nbr = vlc_grv(p,m) * fv(p) * fv(p) / (grav * vsc_knm_atm(p))  ![frc] SeP97 p.965
               dff_aer = SHR_CONST_BOLTZ * forc_t(c) * slp_crc(p,m) / &          ![m2 s-1]
                    (3.0_r8*SHR_CONST_PI * vsc_dyn_atm(p) * dmt_vwr(m))          !SeP97 p.474
               shm_nbr = vsc_knm_atm(p) / dff_aer                                ![frc] SeP97 p.972
               shm_nbr_xpn = shm_nbr_xpn_lnd                                     ![frc]

               ! fxm: Turning this on dramatically reduces
               ! deposition velocity in low wind regimes
               ! Schmidt number exponent is -2/3 over solid surfaces and
               ! -1/2 over liquid surfaces SlS80 p. 1014
               ! if (oro(i)==0.0) shm_nbr_xpn=shm_nbr_xpn_ocn else shm_nbr_xpn=shm_nbr_xpn_lnd
               ! [frc] Surface-dependent exponent for aerosol-diffusion dependence on Schmidt # 

               tmp = shm_nbr**shm_nbr_xpn + 10.0_r8**(-3.0_r8/stk_nbr)
               rss_lmn(p,m) = 1.0_r8 / (tmp * fv(p)) ![s m-1] SeP97 p.972,965
            end if
         end do
      end do

      ! Lowest layer: Turbulent deposition (CAM will calc. gravitational dep)

      do m = 1, ndst
         do p = bounds%begp,bounds%endp
            if (patch%active(p)) then
               rss_trb = ram1(p) + rss_lmn(p,m) + ram1(p) * rss_lmn(p,m) * vlc_grv(p,m) ![s m-1]
               vlc_trb(p,m) = 1.0_r8 / rss_trb                                          ![m s-1]
            end if
         end do
      end do

      do p = bounds%begp,bounds%endp
         if (patch%active(p)) then
            vlc_trb_1(p) = vlc_trb(p,1)
            vlc_trb_2(p) = vlc_trb(p,2)
            vlc_trb_3(p) = vlc_trb(p,3)
            vlc_trb_4(p) = vlc_trb(p,4)
         end if
      end do

    end associate

  end subroutine DustDryDep

   !------------------------------------------------------------------------
   subroutine InitDustVars(this, bounds)
     !
     ! !DESCRIPTION: 
     !
     ! Compute source efficiency factor from topography
     ! Initialize other variables used in subroutine Dust:
     ! ovr_src_snk_mss(m,n) and tmp1.
     ! Define particle diameter and density needed by atm model
     ! as well as by dry dep model
     ! Source: Paul Ginoux (for source efficiency factor)
     ! Modifications by C. Zender and later by S. Levis
     ! Rest of subroutine from C. Zender's dust model
     !
     ! !USES
     use shr_const_mod , only: SHR_CONST_PI, SHR_CONST_RDAIR
     use shr_spfn_mod  , only: erf => shr_spfn_erf
     use decompMod     , only : get_proc_bounds
     !
     ! !ARGUMENTS:
     class(dust_type)  :: this
     type(bounds_type), intent(in) :: bounds  
     !
     ! !LOCAL VARIABLES
    integer  :: fc,c,l,m,n              ! indices
    real(r8) :: ovr_src_snk_frc
    real(r8) :: sqrt2lngsdi             ! [frc] Factor in erf argument
    real(r8) :: lndmaxjovrdmdni         ! [frc] Factor in erf argument
    real(r8) :: lndminjovrdmdni         ! [frc] Factor in erf argument
    real(r8) :: ryn_nbr_frc_thr_prx_opt ! [frc] Threshold friction Reynolds number approximation for optimal size
    real(r8) :: ryn_nbr_frc_thr_opt_fnc ! [frc] Threshold friction Reynolds factor for saltation calculation
    real(r8) :: icf_fct                 ! Interpartical cohesive forces factor for saltation calc
    real(r8) :: dns_fct                 ! Density ratio factor for saltation calculation
    real(r8) :: dmt_min(ndst)           ! [m] Size grid minimum
    real(r8) :: dmt_max(ndst)           ! [m] Size grid maximum
    real(r8) :: dmt_ctr(ndst)           ! [m] Diameter at bin center
    real(r8) :: dmt_dlt(ndst)           ! [m] Width of size bin
    real(r8) :: slp_crc(ndst)           ! [frc] Slip correction factor
    real(r8) :: vlm_rsl(ndst)           ! [m3 m-3] Volume concentration resolved
    real(r8) :: vlc_stk(ndst)           ! [m s-1] Stokes settling velocity
    real(r8) :: vlc_grv(ndst)           ! [m s-1] Settling velocity
    real(r8) :: ryn_nbr_grv(ndst)       ! [frc] Reynolds number at terminal velocity
    real(r8) :: cff_drg_grv(ndst)       ! [frc] Drag coefficient at terminal velocity
    real(r8) :: tmp                     ! temporary 
    real(r8) :: ln_gsd                  ! [frc] ln(gsd)
    real(r8) :: gsd_anl                 ! [frc] Geometric standard deviation
    real(r8) :: dmt_vma                 ! [m] Mass median diameter analytic She84 p.75 Tabl.1
    real(r8) :: dmt_nma                 ! [m] Number median particle diameter
    real(r8) :: lgn_dst                 ! Lognormal distribution at sz_ctr
    real(r8) :: eps_max                 ! [frc] Relative accuracy for convergence
    real(r8) :: eps_crr                 ! [frc] Current relative accuracy
    real(r8) :: itr_idx                 ! [idx] Counting index
    real(r8) :: dns_mdp                 ! [kg m-3] Midlayer density
    real(r8) :: mfp_atm                 ! [m] Mean free path of air
    real(r8) :: vsc_dyn_atm             ! [kg m-1 s-1] Dynamic viscosity of air
    real(r8) :: vsc_knm_atm             ! [kg m-1 s-1] Kinematic viscosity of air
    real(r8) :: vlc_grv_old             ! [m s-1] Previous gravitational settling velocity
    real(r8) :: series_ratio            ! Factor for logarithmic grid
    real(r8) :: lngsdsqrttwopi_rcp      ! Factor in lognormal distribution
    real(r8) :: sz_min(sz_nbr)          ! [m] Size Bin minima
    real(r8) :: sz_max(sz_nbr)          ! [m] Size Bin maxima
    real(r8) :: sz_ctr(sz_nbr)          ! [m] Size Bin centers
    real(r8) :: sz_dlt(sz_nbr)          ! [m] Size Bin widths
    
    ! constants
    real(r8), allocatable :: dmt_vma_src(:) ! [m] Mass median diameter       BSM96 p. 73 Table 2
    real(r8), allocatable :: gsd_anl_src(:) ! [frc] Geometric std deviation  BSM96 p. 73 Table 2
    real(r8), allocatable :: mss_frc_src(:) ! [frc] Mass fraction            BSM96 p. 73 Table 2

    real(r8) :: dmt_grd(5) =                  &     ! [m] Particle diameter grid
         (/ 0.1e-6_r8, 1.0e-6_r8, 2.5e-6_r8, 5.0e-6_r8, 10.0e-6_r8 /)
    real(r8), parameter :: dmt_slt_opt = 75.0e-6_r8    ! [m] Optim diam for saltation
    real(r8), parameter :: dns_slt = 2650.0_r8         ! [kg m-3] Density of optimal saltation particles
    !------------------------------------------------------------------------

      ! allocate module variable
      allocate (ovr_src_snk_mss(dst_src_nbr,ndst))  
      allocate (dmt_vwr(ndst))
      allocate (stk_crc(ndst))

      ! allocate local variable
      allocate (dmt_vma_src(dst_src_nbr))  
      allocate (gsd_anl_src(dst_src_nbr))  
      allocate (mss_frc_src(dst_src_nbr))  

      dmt_vma_src(:) = (/ 0.832e-6_r8 , 4.82e-6_r8 , 19.38e-6_r8 /)        
      gsd_anl_src(:) = (/ 2.10_r8     , 1.90_r8    , 1.60_r8     /)        
      mss_frc_src(:) = (/ 0.036_r8    , 0.957_r8   , 0.007_r8 /)                  

      ! the following comes from (1) szdstlgn.F subroutine ovr_src_snk_frc_get
      !                      and (2) dstszdst.F subroutine dst_szdst_ini
      ! purpose(1): given one set (the "source") of lognormal distributions,
      !             and one set of bin boundaries (the "sink"), compute and return
      !             the overlap factors between the source and sink distributions
      ! purpose(2): set important statistics of size distributions

      do m = 1, dst_src_nbr
         sqrt2lngsdi = sqrt(2.0_r8) * log(gsd_anl_src(m))
         do n = 1, ndst
            lndmaxjovrdmdni = log(dmt_grd(n+1)/dmt_vma_src(m))
            lndminjovrdmdni = log(dmt_grd(n  )/dmt_vma_src(m))
            ovr_src_snk_frc = 0.5_r8 * (erf(lndmaxjovrdmdni/sqrt2lngsdi) - &
                 erf(lndminjovrdmdni/sqrt2lngsdi))
            ovr_src_snk_mss(m,n) = ovr_src_snk_frc * mss_frc_src(m)
         end do
      end do

      ! The following code from subroutine wnd_frc_thr_slt_get was placed 
      ! here because tmp1 needs to be defined just once

      ryn_nbr_frc_thr_prx_opt = 0.38_r8 + 1331.0_r8 * (100.0_r8*dmt_slt_opt)**1.56_r8

      if (ryn_nbr_frc_thr_prx_opt < 0.03_r8) then
         write(iulog,*) 'dstmbl: ryn_nbr_frc_thr_prx_opt < 0.03'
         call endrun(msg=errMsg(sourcefile, __LINE__))
      else if (ryn_nbr_frc_thr_prx_opt < 10.0_r8) then
         ryn_nbr_frc_thr_opt_fnc = -1.0_r8 + 1.928_r8 * (ryn_nbr_frc_thr_prx_opt**0.0922_r8)
         ryn_nbr_frc_thr_opt_fnc = 0.1291_r8 * 0.1291_r8 / ryn_nbr_frc_thr_opt_fnc
      else
         ryn_nbr_frc_thr_opt_fnc = 1.0_r8 - 0.0858_r8 * exp(-0.0617_r8*(ryn_nbr_frc_thr_prx_opt-10.0_r8))
         ryn_nbr_frc_thr_opt_fnc = 0.120_r8 * 0.120_r8 * ryn_nbr_frc_thr_opt_fnc * ryn_nbr_frc_thr_opt_fnc
      end if

      icf_fct = 1.0_r8 + 6.0e-07_r8 / (dns_slt * grav * (dmt_slt_opt**2.5_r8))
      dns_fct = dns_slt * grav * dmt_slt_opt
      tmp1 = sqrt(icf_fct * dns_fct * ryn_nbr_frc_thr_opt_fnc)

      ! Introducing particle diameter. Needed by atm model and by dry dep model.
      ! Taken from Charlie Zender's subroutines dst_psd_ini, dst_sz_rsl,
      ! grd_mk (dstpsd.F90) and subroutine lgn_evl (psdlgn.F90)

      ! Charlie allows logarithmic or linear option for size distribution
      ! however, he hardwires the distribution to logarithmic in his code
      ! therefore, I take his logarithmic code only
      ! furthermore, if dst_nbr == 4, he overrides the automatic grid calculation
      ! he currently works with dst_nbr = 4, so I only take the relevant code
      ! if ndst ever becomes different from 4, must add call grd_mk (dstpsd.F90)
      ! as done in subroutine dst_psd_ini
      ! note that here ndst = dst_nbr

      ! Override automatic grid with preset grid if available

      if (ndst == 4) then
         do n = 1, ndst
            dmt_min(n) = dmt_grd(n)                       ![m] Max diameter in bin
            dmt_max(n) = dmt_grd(n+1)                     ![m] Min diameter in bin
            dmt_ctr(n) = 0.5_r8 * (dmt_min(n)+dmt_max(n)) ![m] Diameter at bin ctr
            dmt_dlt(n) = dmt_max(n)-dmt_min(n)            ![m] Width of size bin
         end do
      else
         write(iulog,*) 'Dustini error: ndst must equal to 4 with current code'
         call endrun(msg=errMsg(sourcefile, __LINE__))
         !see more comments above end if ndst == 4
      end if

      ! Bin physical properties

      gsd_anl = 2.0_r8      ! [frc] Geometric std dev PaG77 p. 2080 Table1
      ln_gsd = log(gsd_anl)
      dns_aer = 2.5e+3_r8   ! [kg m-3] Aerosol density

      ! Set a fundamental statistic for each bin

      dmt_vma = 3.5000e-6_r8 ! [m] Mass median diameter analytic She84 p.75 Table1

      ! Compute analytic size statistics
      ! Convert mass median diameter to number median diameter (call vma2nma)

      dmt_nma = dmt_vma * exp(-3.0_r8*ln_gsd*ln_gsd) ! [m]

      ! Compute resolved size statistics for each size distribution
      ! In C. Zender's code call dst_sz_rsl

      do n = 1, ndst

         series_ratio = (dmt_max(n)/dmt_min(n))**(1.0_r8/sz_nbr)
         sz_min(1) = dmt_min(n)
         do m = 2, sz_nbr                            ! Loop starts at 2
            sz_min(m) = sz_min(m-1) * series_ratio
         end do

         ! Derived grid values
         do m = 1, sz_nbr-1                          ! Loop ends at sz_nbr-1
            sz_max(m) = sz_min(m+1)                  ! [m]
         end do
         sz_max(sz_nbr) = dmt_max(n)                 ! [m]

         ! Final derived grid values
         do m = 1, sz_nbr
            sz_ctr(m) = 0.5_r8 * (sz_min(m)+sz_max(m))
            sz_dlt(m) = sz_max(m)-sz_min(m)
         end do

         lngsdsqrttwopi_rcp = 1.0_r8 / (ln_gsd*sqrt(2.0_r8*SHR_CONST_PI))
         dmt_vwr(n) = 0.0_r8 ! [m] Mass wgted diameter resolved
         vlm_rsl(n) = 0.0_r8 ! [m3 m-3] Volume concentration resolved

         do m = 1, sz_nbr

            ! Evaluate lognormal distribution for these sizes (call lgn_evl)
            tmp = log(sz_ctr(m)/dmt_nma) / ln_gsd
            lgn_dst = lngsdsqrttwopi_rcp * exp(-0.5_r8*tmp*tmp) / sz_ctr(m)

            ! Integrate moments of size distribution
            dmt_vwr(n) = dmt_vwr(n) + sz_ctr(m) *                    &
                 SHR_CONST_PI / 6.0_r8 * (sz_ctr(m)**3.0_r8) * & ![m3] Volume
                 lgn_dst * sz_dlt(m)                ![# m-3] Number concentrn
            vlm_rsl(n) = vlm_rsl(n) +                                &
                 SHR_CONST_PI / 6.0_r8 * (sz_ctr(m)**3.0_r8) * & ![m3] Volume
                 lgn_dst * sz_dlt(m)                ![# m-3] Number concentrn

         end do

         dmt_vwr(n) = dmt_vwr(n) / vlm_rsl(n) ![m] Mass weighted diameter resolved

      end do

      ! calculate correction to Stokes' settling velocity (subroutine stk_crc_get)

      eps_max = 1.0e-4_r8
      dns_mdp = 100000._r8 / (295.0_r8*SHR_CONST_RDAIR) ![kg m-3] const prs_mdp & tpt_vrt

      ! Size-independent thermokinetic properties

      vsc_dyn_atm = 1.72e-5_r8 * ((295.0_r8/273.0_r8)**1.5_r8) * 393.0_r8 / &
           (295.0_r8+120.0_r8)      ![kg m-1 s-1] RoY94 p.102 tpt_mdp=295.0
      mfp_atm = 2.0_r8 * vsc_dyn_atm / &  !SeP97 p. 455 constant prs_mdp, tpt_mdp
           (100000._r8*sqrt(8.0_r8/(SHR_CONST_PI*SHR_CONST_RDAIR*295.0_r8)))
      vsc_knm_atm = vsc_dyn_atm / dns_mdp ![m2 s-1] Kinematic viscosity of air

      do m = 1, ndst
         slp_crc(m) = 1.0_r8 + 2.0_r8 * mfp_atm *                      &
              (1.257_r8+0.4_r8*exp(-1.1_r8*dmt_vwr(m)/(2.0_r8*mfp_atm))) / &
              dmt_vwr(m)                      ! [frc] Slip correction factor SeP97 p.464
         vlc_stk(m) = (1.0_r8/18.0_r8) * dmt_vwr(m) * dmt_vwr(m) * dns_aer * &
              grav * slp_crc(m) / vsc_dyn_atm ! [m s-1] SeP97 p.466
      end do

      ! For Reynolds number flows Re < 0.1 Stokes' velocity is valid for
      ! vlc_grv SeP97 p. 466 (8.42). For larger Re, inertial effects become
      ! important and empirical drag coefficients must be employed
      ! Implicit equation for Re, Cd, and Vt is SeP97 p. 467 (8.44)
      ! Using Stokes' velocity rather than iterative solution with empirical
      ! drag coefficient causes 60% errors for D = 200 um SeP97 p. 468

      ! Iterative solution for drag coefficient, Reynolds number, and terminal veloc
      do m = 1, ndst

         ! Initialize accuracy and counter
         eps_crr = eps_max + 1.0_r8  ![frc] Current relative accuracy
         itr_idx = 0                 ![idx] Counting index

         ! Initial guess for vlc_grv is exact for Re < 0.1
         vlc_grv(m) = vlc_stk(m)     ![m s-1]

         do while(eps_crr > eps_max)

            ! Save terminal velocity for convergence test
            vlc_grv_old = vlc_grv(m) ![m s-1]
            ryn_nbr_grv(m) = vlc_grv(m) * dmt_vwr(m) / vsc_knm_atm !SeP97 p.460

            ! Update drag coefficient based on new Reynolds number
            if (ryn_nbr_grv(m) < 0.1_r8) then
               cff_drg_grv(m) = 24.0_r8 / ryn_nbr_grv(m) !Stokes' law Sep97 p.463 (8.32)
            else if (ryn_nbr_grv(m) < 2.0_r8) then
               cff_drg_grv(m) = (24.0_r8/ryn_nbr_grv(m)) *    &
                    (1.0_r8 + 3.0_r8*ryn_nbr_grv(m)/16.0_r8 + &
                    9.0_r8*ryn_nbr_grv(m)*ryn_nbr_grv(m)*     &
                    log(2.0_r8*ryn_nbr_grv(m))/160.0_r8)        !Sep97 p.463 (8.32)
            else if (ryn_nbr_grv(m) < 500.0_r8) then
               cff_drg_grv(m) = (24.0_r8/ryn_nbr_grv(m)) * &
                    (1.0_r8 + 0.15_r8*ryn_nbr_grv(m)**0.687_r8) !Sep97 p.463 (8.32)
            else if (ryn_nbr_grv(m) < 2.0e5_r8) then
               cff_drg_grv(m) = 0.44_r8                         !Sep97 p.463 (8.32)
            else
               write(iulog,'(a,es9.2)') "ryn_nbr_grv(m) = ",ryn_nbr_grv(m)
               write(iulog,*)'Dustini error: Reynolds number too large in stk_crc_get()'
               call endrun(msg=errMsg(sourcefile, __LINE__))
            end if

            ! Update terminal velocity based on new Reynolds number and drag coeff
            ! [m s-1] Terminal veloc SeP97 p.467 (8.44)

            vlc_grv(m) = sqrt(4.0_r8 * grav * dmt_vwr(m) * slp_crc(m) * dns_aer / &
                 (3.0_r8*cff_drg_grv(m)*dns_mdp))   
            eps_crr = abs((vlc_grv(m)-vlc_grv_old)/vlc_grv(m)) !Relative convergence
            if (itr_idx == 12) then
               ! Numerical pingpong may occur when Re = 0.1, 2.0, or 500.0
               ! due to discontinuities in derivative of drag coefficient
               vlc_grv(m) = 0.5_r8 * (vlc_grv(m)+vlc_grv_old)  ! [m s-1]
            end if
            if (itr_idx > 20) then
               write(iulog,*) 'Dustini error: Terminal velocity not converging ',&
                    ' in stk_crc_get(), breaking loop...'
               goto 100                                        !to next iteration
            end if
            itr_idx = itr_idx + 1

         end do                                                !end while

100      continue   !Label to jump to when iteration does not converge
      end do   !end loop over size

      ! Compute factors to convert Stokes' settling velocities to
      ! actual settling velocities

      do m = 1, ndst
         stk_crc(m) = vlc_grv(m) / vlc_stk(m)
      end do

  end subroutine InitDustVars

  !==============================================================================
  subroutine CalcDragPartition(this, bounds, prigent_roughness_stream )
    !
    ! !DESCRIPTION:
    ! Commented below by Danny M. Leung 31 Dec 2022
    ! Calculate the drag partition effect of friction velocity due to surface roughness following
    ! Leung et al. (2023).  This module is used in the dust emission module DUSTMod.F90 for
    ! calculating drag partitioning. The drag partition equation comes from Marticorena and
    ! Bergametti (1995) with constants modified by Darmenova et al. (2009). Here it is assumed
    ! that this equation is used only over arid/desertic regions, such that Catherine Prigent's
    ! roughness measurements represents mostly rocks. For more vegetated areas, the vegetation
    ! roughness and drag partitioning are calculated in the DustEmission subroutine. This
    ! subroutine is used in the InitCold subroutine of DUSTMod.F90.
    !
    ! !USES:
    use PatchType               , only : patch
    use landunit_varcon         , only : istdlak
    use LandunitType            , only : lun
    !
    ! !ARGUMENTS:
    implicit none
    class(dust_type) , intent(inout) :: this
    type(bounds_type), intent(in) :: bounds
    type(prigent_roughness_stream_type), intent(in) :: prigent_roughness_stream
    !
    ! !LOCAL VARIABLES:
    integer  :: g, p, fp, l    ! Indices
    real(r8) :: z0s         ! smooth roughness length (m)

    ! constants
    real(r8), parameter :: D_p = 130e-6_r8           ! [m] Medium soil particle diameter, assuming a global constant
                                                     ! of ~130 um following Leung et al. (2023)
    real(r8), parameter :: X = 10_r8                 ! [m] distance downwind of the roughness element (rock). Assume
                                                     ! estimating roughness effect at a distance of 10 m following Leung et al. (2023)
    real(r8), parameter :: b1 = 0.7_r8               ! [dimless] first fitting coefficient for the drag partition equation by Marticorena and Bergametti (1995), later modified by Darmenova et al. (2009).
    real(r8), parameter :: b2 = 0.8_r8               ! [dimless] second fitting coefficient for the drag partition equation by Marticorena and Bergametti (1995), later modified by Darmenova et al. (2009).
    character(len=*), parameter :: subname = 'PrigentRoughnessStream::CalcDragPartition'
    !---------------------------------------------------------------------

    ! Make sure we've initialized the Prigent roughness streams
    if ( .not. prigent_roughness_stream%IsStreamInit() )then
       call endrun(msg=subname//' ERROR: Streams have not been initialized, make sure Init is called first' &
                              //', and streams are on')
    end if

    ! dmleung: this loop calculates the drag partition effect (or roughness effect) of rocks.
    !          We save the drag partition factor as a patch level quantity.
    ! TODO: EBK 02/13/2024: Several magic numbers here that should become parameters so the meaning is preserved
    !z0s = 2_r8/30_r8 * D_p   ! equation for smooth roughness length for soil grain. See Danny M. Leung et al. (2023) and Martina Klose et al. (2021) for instance. 1/15 is a coefficient that relates roughness to soil particle diameter D_p.
    z0s = 2_r8 * D_p / 30_r8 ! equation for smooth roughness length for soil grain. See Danny M. Leung et al. (2023) and Martina Klose et al. (2021) for instance. 1/15 is a coefficient that relates roughness to soil particle diameter D_p.
                             ! Here we assume soil medium size is a global constant, and so is smooth roughness length.
    do p = bounds%begp,bounds%endp
       g = patch%gridcell(p)
       l = patch%landunit(p)
       if (lun%itype(l) /= istdlak) then
          ! Calculating rock drag partition factor using the Marticorena and Bergametti (1995) formulation.
          ! 0.01 is used to convert Prigent's roughness length dataset from centimeter to meter.
          this%dpfct_rock_patch(p) = 1._r8 - ( log(prigent_roughness_stream%prigent_rghn(g)*0.01_r8/z0s) &
                             / log(b1 * (X/z0s)**b2 ) )
       end if
    end do

  end subroutine CalcDragPartition

  !==============================================================================

end module DUSTMod<|MERGE_RESOLUTION|>--- conflicted
+++ resolved
@@ -31,13 +31,10 @@
   use LandunitType         , only : lun
   use ColumnType           , only : col
   use PatchType            , only : patch
-<<<<<<< HEAD
   use pftconMod            , only : noveg
   use PrigentRoughnessStreamType    , only : prigent_roughness_stream_type
-=======
   use ZenderSoilErodStreamType,  only : soil_erod_stream_type
   use clm_varctl           , only : dust_emis_method
->>>>>>> a65df144
   !  
   ! !PUBLIC TYPES
   implicit none
@@ -114,11 +111,7 @@
   subroutine Init(this, bounds, NLFilename)
 
     class(dust_type) :: this
-<<<<<<< HEAD
-    type(bounds_type), intent(in) :: bounds
-=======
     type(bounds_type), intent(in) :: bounds  
->>>>>>> a65df144
     character(len=*),  intent(in) :: NLFilename
 
     call this%soil_erod_stream%Init( bounds, NLFilename )
@@ -152,7 +145,6 @@
     allocate(this%vlc_trb_2_patch           (begp:endp))        ; this%vlc_trb_2_patch           (:)   = nan 
     allocate(this%vlc_trb_3_patch           (begp:endp))        ; this%vlc_trb_3_patch           (:)   = nan
     allocate(this%vlc_trb_4_patch           (begp:endp))        ; this%vlc_trb_4_patch           (:)   = nan
-<<<<<<< HEAD
     allocate(this%mbl_bsn_fct_col           (begc:endc))        ; this%mbl_bsn_fct_col     (:)   = nan
     allocate(this%dst_emiss_coeff_patch     (begp:endp))        ; this%dst_emiss_coeff_patch     (:)   = nan
     allocate(this%wnd_frc_thr_patch         (begp:endp))        ; this%wnd_frc_thr_patch         (:)   = nan
@@ -176,10 +168,7 @@
     allocate(this%frc_thr_rghn_fct_patch    (begp:endp))        ; this%frc_thr_rghn_fct_patch    (:)   = nan
     allocate(this%wnd_frc_thr_std_patch     (begp:endp))        ; this%wnd_frc_thr_std_patch     (:)   = nan
     allocate(this%dpfct_rock_patch          (begp:endp))        ; this%dpfct_rock_patch          (:)   = nan
-=======
-    allocate(this%mbl_bsn_fct_col           (begc:endc))        ; this%mbl_bsn_fct_col           (:)   = nan
-
->>>>>>> a65df144
+
   end subroutine InitAllocate
 
   !------------------------------------------------------------------------
@@ -226,7 +215,6 @@
          avgflag='A', long_name='turbulent deposition velocity 4', &
          ptr_patch=this%vlc_trb_4_patch, default='inactive')
 
-<<<<<<< HEAD
     this%dst_emiss_coeff_patch(begp:endp) = spval
     call hist_addfld1d (fname='DUST_EMIS_COEFF', units='dimensionless',  &
          avgflag='A', long_name='soil erodibility or dust emission coefficient for Kok emission scheme', &
@@ -315,7 +303,7 @@
     call hist_addfld1d (fname='DPFCT_ROCK', units='m/s',  &
          avgflag='A', long_name='rock drag partition factor', &
          ptr_patch=this%dpfct_rock_patch)
-=======
+
     if (dust_emis_method == 'Zender_2003') then
        if ( this%soil_erod_stream%UseStreams() )then
           this%mbl_bsn_fct_col(begc:endc) = spval
@@ -324,7 +312,6 @@
                ptr_col=this%mbl_bsn_fct_col, default='inactive')
        end if
     end if
->>>>>>> a65df144
 
   end subroutine InitHistory
 
