module CNVegNitrogenStateType

#include "shr_assert.h"

  use shr_kind_mod                       , only : r8 => shr_kind_r8
  use shr_infnan_mod                     , only : isnan => shr_infnan_isnan, nan => shr_infnan_nan, assignment(=)
  use clm_varcon                         , only : spval
  use landunit_varcon                    , only : istcrop, istsoil 
  use clm_varctl                         , only : iulog
  use clm_varctl                         , only : use_crop
  use CNSharedParamsMod                  , only : use_fun, use_matrixcn
  use decompMod                          , only : bounds_type
  use pftconMod                          , only : npcropmin, noveg, pftcon
  use abortutils                         , only : endrun
  use spmdMod                            , only : masterproc 
  use LandunitType                       , only : lun                
  use ColumnType                         , only : col                
  use PatchType                          , only : patch                
  use dynPatchStateUpdaterMod, only : patch_state_updater_type
  use CNSpeciesMod   , only : CN_SPECIES_N
  use CNVegComputeSeedMod, only : ComputeSeedAmounts
  use CropReprPoolsMod                       , only : nrepr, get_repr_hist_fname, get_repr_rest_fname, get_repr_longname
  !
  ! !PUBLIC TYPES:
  implicit none

  private


  !
  type, public :: cnveg_nitrogenstate_type

     real(r8), pointer :: reproductiven_patch               (:,:) ! (gN/m2) reproductive (e.g., grain) N (crop)
     real(r8), pointer :: reproductiven_storage_patch       (:,:) ! (gN/m2) reproductive (e.g., grain) N storage (crop)
     real(r8), pointer :: reproductiven_xfer_patch          (:,:) ! (gN/m2) reproductive (e.g., grain) N transfer (crop)
     real(r8), pointer :: leafn_patch                         (:) ! (gN/m2) leaf N 
     real(r8), pointer :: leafn_storage_patch                 (:) ! (gN/m2) leaf N storage
     real(r8), pointer :: leafn_xfer_patch                    (:) ! (gN/m2) leaf N transfer
     real(r8), pointer :: leafn_storage_xfer_acc_patch        (:) ! (gN/m2) Accmulated leaf N transfer
     real(r8), pointer :: storage_ndemand_patch               (:) ! (gN/m2) N demand during the offset period 
     real(r8), pointer :: frootn_patch                        (:) ! (gN/m2) fine root N
     real(r8), pointer :: frootn_storage_patch                (:) ! (gN/m2) fine root N storage
     real(r8), pointer :: frootn_xfer_patch                   (:) ! (gN/m2) fine root N transfer
     real(r8), pointer :: livestemn_patch                     (:) ! (gN/m2) live stem N
     real(r8), pointer :: livestemn_storage_patch             (:) ! (gN/m2) live stem N storage
     real(r8), pointer :: livestemn_xfer_patch                (:) ! (gN/m2) live stem N transfer
     real(r8), pointer :: deadstemn_patch                     (:) ! (gN/m2) dead stem N
     real(r8), pointer :: deadstemn_storage_patch             (:) ! (gN/m2) dead stem N storage
     real(r8), pointer :: deadstemn_xfer_patch                (:) ! (gN/m2) dead stem N transfer
     real(r8), pointer :: livecrootn_patch                    (:) ! (gN/m2) live coarse root N
     real(r8), pointer :: livecrootn_storage_patch            (:) ! (gN/m2) live coarse root N storage
     real(r8), pointer :: livecrootn_xfer_patch               (:) ! (gN/m2) live coarse root N transfer
     real(r8), pointer :: deadcrootn_patch                    (:) ! (gN/m2) dead coarse root N
     real(r8), pointer :: deadcrootn_storage_patch            (:) ! (gN/m2) dead coarse root N storage
     real(r8), pointer :: deadcrootn_xfer_patch               (:) ! (gN/m2) dead coarse root N transfer
     real(r8), pointer :: retransn_patch                      (:) ! (gN/m2) plant pool of retranslocated N
     real(r8), pointer :: npool_patch                         (:) ! (gN/m2) temporary plant N pool
     real(r8), pointer :: ntrunc_patch                        (:) ! (gN/m2) patch-level sink for N truncation
     real(r8), pointer :: cropseedn_deficit_patch             (:) ! (gN/m2) pool for seeding new crop growth; this is a NEGATIVE term, indicating the amount of seed usage that needs to be repaid
     real(r8), pointer :: seedn_grc                           (:) ! (gN/m2) gridcell-level pool for seeding new pFTs via dynamic landcover

     ! Matrix solution variables
     ! Matrix solution pool for initial state for matrix spinup

     ! summary (diagnostic) state variables, not involved in mass balance
     real(r8), pointer :: dispvegn_patch                      (:) ! (gN/m2) displayed veg nitrogen, excluding storage
     real(r8), pointer :: storvegn_patch                      (:) ! (gN/m2) stored vegetation nitrogen
     real(r8), pointer :: totvegn_patch                       (:) ! (gN/m2) total vegetation nitrogen
     real(r8), pointer :: totvegn_col                         (:) ! (gN/m2) total vegetation nitrogen (p2c)
     real(r8), pointer :: totn_patch                          (:) ! (gN/m2) total patch-level nitrogen
     real(r8), pointer :: totn_p2c_col                        (:) ! (gN/m2) totn_patch averaged to col
    

    ! acc spinup for matrix solution

   contains

     procedure , public  :: Init   
     procedure , public  :: Restart
     procedure , public  :: SetValues
     procedure , public  :: ZeroDWT
     procedure , public  :: Summary => Summary_nitrogenstate
     procedure , public  :: DynamicPatchAdjustments   ! adjust state variables when patch areas change
     procedure , private :: InitAllocate 
     procedure , private :: InitHistory  
     procedure , private :: InitCold     

  end type cnveg_nitrogenstate_type
  !------------------------------------------------------------------------

  ! !PRIVATE DATA:
  character(len=*), parameter :: sourcefile = &
       __FILE__

contains

  !------------------------------------------------------------------------
  subroutine Init(this, bounds,  &
       leafc_patch, leafc_storage_patch, frootc_patch, frootc_storage_patch, &
       deadstemc_patch, alloc_full_veg)

    class(cnveg_nitrogenstate_type)   :: this
    type(bounds_type) , intent(in)    :: bounds  
    real(r8)          , intent(in)    :: leafc_patch         (:) !(begp:)
    real(r8)          , intent(in)    :: leafc_storage_patch (:) !(begp:)
    real(r8)          , intent(in)    :: frootc_patch        (:) !(begp:)     
    real(r8)          , intent(in)    :: frootc_storage_patch(:) !(begp:)     
    real(r8)          , intent(in)    :: deadstemc_patch     (:) !(begp:)
    logical           , intent(in)    :: alloc_full_veg
    
    call this%InitAllocate (bounds, alloc_full_veg)
    if(alloc_full_veg) then
       call this%InitHistory (bounds)
       call this%InitCold ( bounds, &
            leafc_patch, leafc_storage_patch, frootc_patch, frootc_storage_patch, deadstemc_patch)
    end if
  end subroutine Init

  !------------------------------------------------------------------------
  subroutine InitAllocate(this, bounds, alloc_full_veg)
    !
    ! !ARGUMENTS:
    class (cnveg_nitrogenstate_type) :: this
    type(bounds_type) , intent(in) :: bounds
    logical,intent(in)             :: alloc_full_veg
    !
    ! !LOCAL VARIABLES:
    integer           :: begp,endp
    integer           :: begc,endc
    integer           :: begg,endg
    !------------------------------------------------------------------------
    if(alloc_full_veg) then
       begp = bounds%begp; endp = bounds%endp
       begc = bounds%begc; endc = bounds%endc
       begg = bounds%begg; endg = bounds%endg
    else
       begp = 0; endp = 0
       begc = 0; endc = 0
       begg = 0; endg = 0
    end if
       
    allocate(this%reproductiven_patch             (begp:endp, nrepr)) ; this%reproductiven_patch               (:,:) = nan
    allocate(this%reproductiven_storage_patch     (begp:endp, nrepr)) ; this%reproductiven_storage_patch       (:,:) = nan
    allocate(this%reproductiven_xfer_patch        (begp:endp, nrepr)) ; this%reproductiven_xfer_patch          (:,:) = nan
    allocate(this%leafn_patch                            (begp:endp)) ; this%leafn_patch                         (:) = nan
    allocate(this%leafn_storage_patch                    (begp:endp)) ; this%leafn_storage_patch                 (:) = nan     
    allocate(this%leafn_xfer_patch                       (begp:endp)) ; this%leafn_xfer_patch                    (:) = nan     
    allocate(this%leafn_storage_xfer_acc_patch           (begp:endp)) ; this%leafn_storage_xfer_acc_patch        (:) = nan
    allocate(this%storage_ndemand_patch                  (begp:endp)) ; this%storage_ndemand_patch               (:) = nan
    allocate(this%frootn_patch                           (begp:endp)) ; this%frootn_patch                        (:) = nan
    allocate(this%frootn_storage_patch                   (begp:endp)) ; this%frootn_storage_patch                (:) = nan     
    allocate(this%frootn_xfer_patch                      (begp:endp)) ; this%frootn_xfer_patch                   (:) = nan     
    allocate(this%livestemn_patch                        (begp:endp)) ; this%livestemn_patch                     (:) = nan
    allocate(this%livestemn_storage_patch                (begp:endp)) ; this%livestemn_storage_patch             (:) = nan
    allocate(this%livestemn_xfer_patch                   (begp:endp)) ; this%livestemn_xfer_patch                (:) = nan
    allocate(this%deadstemn_patch                        (begp:endp)) ; this%deadstemn_patch                     (:) = nan
    allocate(this%deadstemn_storage_patch                (begp:endp)) ; this%deadstemn_storage_patch             (:) = nan
    allocate(this%deadstemn_xfer_patch                   (begp:endp)) ; this%deadstemn_xfer_patch                (:) = nan
    allocate(this%livecrootn_patch                       (begp:endp)) ; this%livecrootn_patch                    (:) = nan
    allocate(this%livecrootn_storage_patch               (begp:endp)) ; this%livecrootn_storage_patch            (:) = nan
    allocate(this%livecrootn_xfer_patch                  (begp:endp)) ; this%livecrootn_xfer_patch               (:) = nan
    allocate(this%deadcrootn_patch                       (begp:endp)) ; this%deadcrootn_patch                    (:) = nan
    allocate(this%deadcrootn_storage_patch               (begp:endp)) ; this%deadcrootn_storage_patch            (:) = nan
    allocate(this%deadcrootn_xfer_patch                  (begp:endp)) ; this%deadcrootn_xfer_patch               (:) = nan
    allocate(this%retransn_patch                         (begp:endp)) ; this%retransn_patch                      (:) = nan
    allocate(this%npool_patch                            (begp:endp)) ; this%npool_patch                         (:) = nan
    allocate(this%ntrunc_patch                           (begp:endp)) ; this%ntrunc_patch                        (:) = nan
    allocate(this%dispvegn_patch                         (begp:endp)) ; this%dispvegn_patch                      (:) = nan
    allocate(this%storvegn_patch                         (begp:endp)) ; this%storvegn_patch                      (:) = nan
    allocate(this%totvegn_patch                          (begp:endp)) ; this%totvegn_patch                       (:) = nan
    allocate(this%totn_patch                             (begp:endp)) ; this%totn_patch                          (:) = nan

    allocate(this%cropseedn_deficit_patch                (begp:endp)) ; this%cropseedn_deficit_patch             (:) = nan
    allocate(this%seedn_grc                              (begg:endg)) ; this%seedn_grc                           (:) = nan
    allocate(this%totvegn_col                            (begc:endc)) ; this%totvegn_col                         (:) = nan
    allocate(this%totn_p2c_col                           (begc:endc)) ; this%totn_p2c_col                        (:) = nan
    

    ! Matrix solution allocations
    if ( use_matrixcn )then
    end if

  end subroutine InitAllocate

  !------------------------------------------------------------------------
  subroutine InitHistory(this, bounds)
    !
    ! !DESCRIPTION:
    ! add history fields for all CN variables, always set as default='inactive'
    !
    ! !USES:
    use histFileMod, only : hist_addfld1d
    !
    ! !ARGUMENTS:
    class(cnveg_nitrogenstate_type) :: this
    type(bounds_type)         , intent(in) :: bounds 
    !
    ! !LOCAL VARIABLES:
    integer           :: k,l,ii,jj 
    integer           :: begp,endp
    integer           :: begc,endc
    integer           :: begg,endg
    character(24)     :: fieldname
    character(100)    :: longname
    real(r8), pointer :: data1dptr(:)   ! temp. pointer for slicing larger arrays
    !---------------------------------------------------------------------

    begp = bounds%begp; endp = bounds%endp
    begc = bounds%begc; endc = bounds%endc
    begg = bounds%begg; endg = bounds%endg

    !-------------------------------
    ! patch state variables 
    !-------------------------------
    
    if (use_crop) then
       this%reproductiven_patch(begp:endp,:) = spval
       do k = 1, nrepr
          data1dptr => this%reproductiven_patch(:,k)
          call hist_addfld1d ( &
               ! e.g., GRAINN
               fname=get_repr_hist_fname(k)//'N', &
               units='gN/m^2', &
               avgflag='A', &
               long_name=get_repr_longname(k)//' N', &
               ptr_patch=data1dptr)
       end do

       call hist_addfld1d (fname='CROPSEEDN_DEFICIT', units='gN/m^2', &
            avgflag='A', long_name='N used for crop seed that needs to be repaid', &
            ptr_patch=this%cropseedn_deficit_patch, default='inactive')
    end if

    this%leafn_patch(begp:endp) = spval
    call hist_addfld1d (fname='LEAFN', units='gN/m^2', &
         avgflag='A', long_name='leaf N', &
         ptr_patch=this%leafn_patch)

    this%leafn_storage_patch(begp:endp) = spval
    call hist_addfld1d (fname='LEAFN_STORAGE', units='gN/m^2', &
         avgflag='A', long_name='leaf N storage', &
         ptr_patch=this%leafn_storage_patch, default='inactive')     

    this%leafn_xfer_patch(begp:endp) = spval
    call hist_addfld1d (fname='LEAFN_XFER', units='gN/m^2', &
         avgflag='A', long_name='leaf N transfer', &
         ptr_patch=this%leafn_xfer_patch, default='inactive')     

    ! Matrix solution history fields
    if ( use_matrixcn )then
    end if

    if ( use_fun ) then
       this%leafn_storage_xfer_acc_patch(begp:endp) = spval
       call hist_addfld1d (fname='LEAFN_STORAGE_XFER_ACC', units='gN/m^2', &
            avgflag='A', long_name='Accmulated leaf N transfer', &
            ptr_patch=this%leafn_storage_xfer_acc_patch, default='inactive')

       this%storage_ndemand_patch(begp:endp)        = spval
       call hist_addfld1d (fname='STORAGE_NDEMAND', units='gN/m^2', &
            avgflag='A', long_name='N demand during the offset period', &
            ptr_patch=this%storage_ndemand_patch, default='inactive')
    end if

    this%frootn_patch(begp:endp) = spval
    call hist_addfld1d (fname='FROOTN', units='gN/m^2', &
         avgflag='A', long_name='fine root N', &
         ptr_patch=this%frootn_patch)

    this%frootn_storage_patch(begp:endp) = spval
    call hist_addfld1d (fname='FROOTN_STORAGE', units='gN/m^2', &
         avgflag='A', long_name='fine root N storage', &
         ptr_patch=this%frootn_storage_patch, default='inactive')     

    this%frootn_xfer_patch(begp:endp) = spval
    call hist_addfld1d (fname='FROOTN_XFER', units='gN/m^2', &
         avgflag='A', long_name='fine root N transfer', &
         ptr_patch=this%frootn_xfer_patch, default='inactive')     

    this%livestemn_patch(begp:endp) = spval
    call hist_addfld1d (fname='LIVESTEMN', units='gN/m^2', &
         avgflag='A', long_name='live stem N', &
         ptr_patch=this%livestemn_patch)

    this%livestemn_storage_patch(begp:endp) = spval
    call hist_addfld1d (fname='LIVESTEMN_STORAGE', units='gN/m^2', &
         avgflag='A', long_name='live stem N storage', &
         ptr_patch=this%livestemn_storage_patch, default='inactive')    

    this%livestemn_xfer_patch(begp:endp) = spval
    call hist_addfld1d (fname='LIVESTEMN_XFER', units='gN/m^2', &
         avgflag='A', long_name='live stem N transfer', &
         ptr_patch=this%livestemn_xfer_patch, default='inactive')     

    this%deadstemn_patch(begp:endp) = spval
    call hist_addfld1d (fname='DEADSTEMN', units='gN/m^2', &
         avgflag='A', long_name='dead stem N', &
         ptr_patch=this%deadstemn_patch)

    this%deadstemn_storage_patch(begp:endp) = spval
    call hist_addfld1d (fname='DEADSTEMN_STORAGE', units='gN/m^2', &
         avgflag='A', long_name='dead stem N storage', &
         ptr_patch=this%deadstemn_storage_patch, default='inactive')    

    this%deadstemn_xfer_patch(begp:endp) = spval
    call hist_addfld1d (fname='DEADSTEMN_XFER', units='gN/m^2', &
         avgflag='A', long_name='dead stem N transfer', &
         ptr_patch=this%deadstemn_xfer_patch, default='inactive')    

    this%livecrootn_patch(begp:endp) = spval
    call hist_addfld1d (fname='LIVECROOTN', units='gN/m^2', &
         avgflag='A', long_name='live coarse root N', &
         ptr_patch=this%livecrootn_patch)

    this%livecrootn_storage_patch(begp:endp) = spval
    call hist_addfld1d (fname='LIVECROOTN_STORAGE', units='gN/m^2', &
         avgflag='A', long_name='live coarse root N storage', &
         ptr_patch=this%livecrootn_storage_patch, default='inactive')    

    this%livecrootn_xfer_patch(begp:endp) = spval
    call hist_addfld1d (fname='LIVECROOTN_XFER', units='gN/m^2', &
         avgflag='A', long_name='live coarse root N transfer', &
         ptr_patch=this%livecrootn_xfer_patch, default='inactive')    

    this%deadcrootn_patch(begp:endp) = spval
    call hist_addfld1d (fname='DEADCROOTN', units='gN/m^2', &
         avgflag='A', long_name='dead coarse root N', &
         ptr_patch=this%deadcrootn_patch)

    this%deadcrootn_storage_patch(begp:endp) = spval
    call hist_addfld1d (fname='DEADCROOTN_STORAGE', units='gN/m^2', &
         avgflag='A', long_name='dead coarse root N storage', &
         ptr_patch=this%deadcrootn_storage_patch, default='inactive')    

    this%deadcrootn_xfer_patch(begp:endp) = spval
    call hist_addfld1d (fname='DEADCROOTN_XFER', units='gN/m^2', &
         avgflag='A', long_name='dead coarse root N transfer', &
         ptr_patch=this%deadcrootn_xfer_patch, default='inactive')    

    this%retransn_patch(begp:endp) = spval
    call hist_addfld1d (fname='RETRANSN', units='gN/m^2', &
         avgflag='A', long_name='plant pool of retranslocated N', &
         ptr_patch=this%retransn_patch)

    this%npool_patch(begp:endp) = spval
    call hist_addfld1d (fname='NPOOL', units='gN/m^2', &
         avgflag='A', long_name='temporary plant N pool', &
         ptr_patch=this%npool_patch)     

    this%ntrunc_patch(begp:endp) = spval
    call hist_addfld1d (fname='PFT_NTRUNC', units='gN/m^2', &
         avgflag='A', long_name='patch-level sink for N truncation', &
         ptr_patch=this%ntrunc_patch, default='inactive')

    this%dispvegn_patch(begp:endp) = spval
    call hist_addfld1d (fname='DISPVEGN', units='gN/m^2', &
         avgflag='A', long_name='displayed vegetation nitrogen', &
         ptr_patch=this%dispvegn_patch)

    this%storvegn_patch(begp:endp) = spval
    call hist_addfld1d (fname='STORVEGN', units='gN/m^2', &
         avgflag='A', long_name='stored vegetation nitrogen', &
         ptr_patch=this%storvegn_patch)

    this%totvegn_patch(begp:endp) = spval
    call hist_addfld1d (fname='TOTVEGN', units='gN/m^2', &
         avgflag='A', long_name='total vegetation nitrogen', &
         ptr_patch=this%totvegn_patch)

    this%totn_patch(begp:endp) = spval
    call hist_addfld1d (fname='TOTPFTN', units='gN/m^2', &
         avgflag='A', long_name='total patch-level nitrogen', &
         ptr_patch=this%totn_patch)

    !-------------------------------
    ! column state variables 
    !-------------------------------

    this%seedn_grc(begg:endg) = spval
    call hist_addfld1d (fname='SEEDN', units='gN/m^2', &
         avgflag='A', long_name='pool for seeding new PFTs via dynamic landcover', &
         ptr_gcell=this%seedn_grc)



  end subroutine InitHistory

  !-----------------------------------------------------------------------
  subroutine InitCold(this, bounds, &
       leafc_patch, leafc_storage_patch, frootc_patch, frootc_storage_patch, deadstemc_patch)
    !
    ! !DESCRIPTION:
    ! Initializes time varying variables used only in coupled carbon-nitrogen mode (CN):
    !
    use clm_varctl     , only : MM_Nuptake_opt   
    ! !ARGUMENTS:
    class(cnveg_nitrogenstate_type) :: this
    type(bounds_type) , intent(in) :: bounds  
    real(r8)          , intent(in) :: leafc_patch(bounds%begp:)
    real(r8)          , intent(in) :: leafc_storage_patch(bounds%begp:)
    real(r8)          , intent(in) :: frootc_patch(bounds%begp:)            
    real(r8)          , intent(in) :: frootc_storage_patch(bounds%begp:)    
    real(r8)          , intent(in) :: deadstemc_patch(bounds%begp:)
    !
    ! !LOCAL VARIABLES:
    integer :: fc,fp,g,l,c,p,j,k                       ! indices
    integer :: num_special_col                         ! number of good values in special_col filter
    integer :: num_special_patch                         ! number of good values in special_patch filter
    integer :: special_col   (bounds%endc-bounds%begc+1) ! special landunit filter - columns
    integer :: special_patch (bounds%endp-bounds%begp+1) ! special landunit filter - patches
    !------------------------------------------------------------------------

    SHR_ASSERT_ALL_FL((ubound(leafc_patch)          == (/bounds%endp/)), sourcefile, __LINE__)
    SHR_ASSERT_ALL_FL((ubound(leafc_storage_patch)  == (/bounds%endp/)), sourcefile, __LINE__)
    SHR_ASSERT_ALL_FL((ubound(frootc_patch)         == (/bounds%endp/)), sourcefile, __LINE__)   
    SHR_ASSERT_ALL_FL((ubound(frootc_storage_patch) == (/bounds%endp/)), sourcefile, __LINE__)   
    SHR_ASSERT_ALL_FL((ubound(deadstemc_patch)      == (/bounds%endp/)), sourcefile, __LINE__)

    ! Set column filters

    num_special_patch = 0
    do p = bounds%begp,bounds%endp
       l = patch%landunit(p)
       if (lun%ifspecial(l)) then
          num_special_patch = num_special_patch + 1
          special_patch(num_special_patch) = p
       end if
    end do

    ! Set patch filters

    num_special_col = 0
    do c = bounds%begc, bounds%endc
       l = col%landunit(c)
       if (lun%ifspecial(l)) then
          num_special_col = num_special_col + 1
          special_col(num_special_col) = c
       end if
    end do

    !-------------------------------------------
    ! initialize patch-level variables
    !-------------------------------------------

    do p = bounds%begp,bounds%endp

       l = patch%landunit(p)
       if (lun%itype(l) == istsoil .or. lun%itype(l) == istcrop) then

          if (patch%itype(p) == noveg) then
             this%leafn_patch(p)                           = 0._r8
             this%leafn_storage_patch(p)                   = 0._r8
 
             ! Matrix solution settings for bare-soil
             if ( use_matrixcn )then
             end if
             if (MM_Nuptake_opt .eqv. .true.) then   
                this%frootn_patch(p)                       = 0._r8            
                this%frootn_storage_patch(p)               = 0._r8    

                ! Matrix solution settings for bare-soil and flex-CN
                if ( use_matrixcn )then
                end if
             end if 
          else
             this%leafn_patch(p)                           = leafc_patch(p)         / pftcon%leafcn(patch%itype(p))
             this%leafn_storage_patch(p)                   = leafc_storage_patch(p) / pftcon%leafcn(patch%itype(p))

             ! Matrix solution settings
             if ( use_matrixcn )then
             end if
             if (MM_Nuptake_opt .eqv. .true.) then  
                this%frootn_patch(p)                       = frootc_patch(p) / pftcon%frootcn(patch%itype(p))           
                this%frootn_storage_patch(p)               = frootc_storage_patch(p) / pftcon%frootcn(patch%itype(p))   
                ! Matrix solution settings for flex-CN
                if ( use_matrixcn )then
                end if
             end if 
          end if

          this%leafn_xfer_patch(p)                         = 0._r8
          ! Matrix solution settings
          if ( use_matrixcn )then
          end if

          this%leafn_storage_xfer_acc_patch(p)             = 0._r8
          this%storage_ndemand_patch(p)                    = 0._r8

          if ( use_crop )then
             this%reproductiven_patch(p,:)         = 0._r8
             this%reproductiven_storage_patch(p,:) = 0._r8
             this%reproductiven_xfer_patch(p,:)    = 0._r8
             this%cropseedn_deficit_patch(p)               = 0._r8

             ! Matrix reproductive pool settings
             if ( use_matrixcn )then
             end if
          end if
          if (MM_Nuptake_opt .eqv. .false.) then  ! if not running in floating CN ratio option 
             this%frootn_patch(p)                          = 0._r8
             this%frootn_storage_patch(p)                  = 0._r8

             ! Matrix pool settings
             if ( use_matrixcn )then
             end if
          end if 
          this%frootn_xfer_patch(p)                        = 0._r8
          this%livestemn_patch(p)                          = 0._r8
          this%livestemn_storage_patch(p)                  = 0._r8
          this%livestemn_xfer_patch(p)                     = 0._r8

          ! Matrix pool settings
          if ( use_matrixcn )then
          end if

          ! tree types need to be initialized with some stem mass so that
          ! roughness length is not zero in canopy flux calculation

          if (pftcon%woody(patch%itype(p)) == 1._r8) then
             this%deadstemn_patch(p)                       = deadstemc_patch(p) / pftcon%deadwdcn(patch%itype(p))
             if ( use_matrixcn )then
             end if
          else
             this%deadstemn_patch(p)                       = 0._r8
             if ( use_matrixcn )then
             end if
          end if

          this%deadstemn_storage_patch(p)                  = 0._r8
          this%deadstemn_xfer_patch(p)                     = 0._r8
          if ( use_matrixcn )then
          end if

          this%livecrootn_patch(p)                         = 0._r8
          this%livecrootn_storage_patch(p)                 = 0._r8
          this%livecrootn_xfer_patch(p)                    = 0._r8
          this%deadcrootn_patch(p)                         = 0._r8
          this%deadcrootn_storage_patch(p)                 = 0._r8
          this%deadcrootn_xfer_patch(p)                    = 0._r8
          this%retransn_patch(p)                           = 0._r8
          this%npool_patch(p)                              = 0._r8
          this%ntrunc_patch(p)                             = 0._r8
          this%dispvegn_patch(p)                           = 0._r8
          this%storvegn_patch(p)                           = 0._r8
          this%totvegn_patch(p)                            = 0._r8
          this%totn_patch(p)                               = 0._r8
       end if
    end do

    !-------------------------------------------
    ! initialize column-level variables
    !-------------------------------------------

    do c = bounds%begc, bounds%endc
       l = col%landunit(c)
       if (lun%itype(l) == istsoil .or. lun%itype(l) == istcrop) then
          ! total nitrogen pools
          this%totn_p2c_col(c)   = 0._r8
       end if
    end do


    do g = bounds%begg, bounds%endg
       this%seedn_grc(g) = 0._r8
    end do

    ! now loop through special filters and explicitly set the variables that
    ! have to be in place for biogeophysics

    ! initialize fields for special filters

    call this%SetValues (&
         num_patch=num_special_patch, filter_patch=special_patch, value_patch=0._r8, &
         num_column=num_special_col, filter_column=special_col, value_column=0._r8)

  end subroutine InitCold

  !-----------------------------------------------------------------------
  subroutine Restart ( this,  bounds, ncid, flag, leafc_patch, &
                       leafc_storage_patch, frootc_patch, frootc_storage_patch, &
                       deadstemc_patch, filter_reseed_patch, num_reseed_patch, &
                       spinup_factor_deadwood )
    !
    ! !DESCRIPTION: 
    ! Read/write restart data 
    !
    ! !USES:
    use restUtilMod
    use ncdio_pio
    use clm_varctl             , only : spinup_state, use_cndv
    use clm_time_manager       , only : get_nstep, is_restart
    use clm_varctl             , only : MM_Nuptake_opt   

    !
    ! !ARGUMENTS:
    class (cnveg_nitrogenstate_type) :: this
    type(bounds_type)          , intent(in)    :: bounds 
    type(file_desc_t)          , intent(inout) :: ncid   
    character(len=*)           , intent(in)    :: flag   !'read' or 'write' or 'define'
    real(r8)          , intent(in) :: leafc_patch(bounds%begp:)
    real(r8)          , intent(in) :: leafc_storage_patch(bounds%begp:)
    real(r8)          , intent(in) :: frootc_patch(bounds%begp:)            
    real(r8)          , intent(in) :: frootc_storage_patch(bounds%begp:)    
    real(r8)          , intent(in) :: deadstemc_patch(bounds%begp:)
    integer           , intent(in) :: filter_reseed_patch(:)
    integer           , intent(in) :: num_reseed_patch
    real(r8)          , intent(in) :: spinup_factor_deadwood
    !
    ! !LOCAL VARIABLES:
    integer            :: i, p, l, k
    logical            :: readvar
    real(r8), pointer  :: data1dptr(:)   ! temp. pointers for slicing larger arrays
    character(len=256) :: varname    ! temporary
    logical            :: exit_spinup  = .false.
    logical            :: enter_spinup = .false.
    integer            :: idata

    ! spinup state as read from restart file, for determining whether to enter or exit spinup mode.
    integer            :: restart_file_spinup_state

    !------------------------------------------------------------------------

    !--------------------------------
    ! patch nitrogen state variables
    !--------------------------------

    call restartvar(ncid=ncid, flag=flag, varname='leafn', xtype=ncd_double,  &
         dim1name='pft', long_name='', units='', &
         interpinic_flag='interp', readvar=readvar, data=this%leafn_patch) 

    call restartvar(ncid=ncid, flag=flag, varname='leafn_storage', xtype=ncd_double,  &
         dim1name='pft', long_name='', units='', &
         interpinic_flag='interp', readvar=readvar, data=this%leafn_storage_patch) 

    call restartvar(ncid=ncid, flag=flag, varname='leafn_xfer', xtype=ncd_double,  &
         dim1name='pft', long_name='', units='', &
         interpinic_flag='interp', readvar=readvar, data=this%leafn_xfer_patch) 

    ! Matrix restart variables
    if ( use_matrixcn )then
    end if

    if ( use_fun ) then
        call restartvar(ncid=ncid, flag=flag, varname='leafn_storage_xfer_acc', xtype=ncd_double,  &
             dim1name='pft', long_name='', units='', &
            interpinic_flag='interp', readvar=readvar, data=this%leafn_storage_xfer_acc_patch)
    
        call restartvar(ncid=ncid, flag=flag, varname='storage_ndemand', xtype=ncd_double,  &
             dim1name='pft', long_name='', units='', &
             interpinic_flag='interp', readvar=readvar, data=this%storage_ndemand_patch)
    end if


    call restartvar(ncid=ncid, flag=flag, varname='frootn', xtype=ncd_double,  &
         dim1name='pft', long_name='', units='', &
         interpinic_flag='interp', readvar=readvar, data=this%frootn_patch) 

    call restartvar(ncid=ncid, flag=flag, varname='frootn_storage', xtype=ncd_double,  &
         dim1name='pft', long_name='', units='', &
         interpinic_flag='interp', readvar=readvar, data=this%frootn_storage_patch) 

    call restartvar(ncid=ncid, flag=flag, varname='frootn_xfer', xtype=ncd_double,  &
         dim1name='pft', long_name='', units='', &
         interpinic_flag='interp', readvar=readvar, data=this%frootn_xfer_patch) 

    call restartvar(ncid=ncid, flag=flag, varname='livestemn', xtype=ncd_double,  &
         dim1name='pft', long_name='', units='', &
         interpinic_flag='interp', readvar=readvar, data=this%livestemn_patch) 

    call restartvar(ncid=ncid, flag=flag, varname='livestemn_storage', xtype=ncd_double,  &
         dim1name='pft', long_name='', units='', &
         interpinic_flag='interp', readvar=readvar, data=this%livestemn_storage_patch) 

    call restartvar(ncid=ncid, flag=flag, varname='livestemn_xfer', xtype=ncd_double,  &
         dim1name='pft', long_name='', units='', &
         interpinic_flag='interp', readvar=readvar, data=this%livestemn_xfer_patch) 

    call restartvar(ncid=ncid, flag=flag, varname='deadstemn', xtype=ncd_double,  &
         dim1name='pft', long_name='', units='', &
         interpinic_flag='interp', readvar=readvar, data=this%deadstemn_patch) 

    call restartvar(ncid=ncid, flag=flag, varname='deadstemn_storage', xtype=ncd_double,  &
         dim1name='pft', long_name='', units='', &
         interpinic_flag='interp', readvar=readvar, data=this%deadstemn_storage_patch) 

    call restartvar(ncid=ncid, flag=flag, varname='deadstemn_xfer', xtype=ncd_double,  &
         dim1name='pft', long_name='', units='', &
         interpinic_flag='interp', readvar=readvar, data=this%deadstemn_xfer_patch) 

    call restartvar(ncid=ncid, flag=flag, varname='livecrootn', xtype=ncd_double,  &
         dim1name='pft', long_name='', units='', &
         interpinic_flag='interp', readvar=readvar, data=this%livecrootn_patch) 

    call restartvar(ncid=ncid, flag=flag, varname='livecrootn_storage', xtype=ncd_double,  &
         dim1name='pft', long_name='', units='', &
         interpinic_flag='interp', readvar=readvar, data=this%livecrootn_storage_patch) 

    call restartvar(ncid=ncid, flag=flag, varname='livecrootn_xfer', xtype=ncd_double,  &
         dim1name='pft', long_name='', units='', &
         interpinic_flag='interp', readvar=readvar, data=this%livecrootn_xfer_patch) 

    call restartvar(ncid=ncid, flag=flag, varname='deadcrootn', xtype=ncd_double,  &
         dim1name='pft', long_name='', units='', &
         interpinic_flag='interp', readvar=readvar, data=this%deadcrootn_patch) 

    call restartvar(ncid=ncid, flag=flag, varname='deadcrootn_storage', xtype=ncd_double,  &
         dim1name='pft', long_name='', units='', &
         interpinic_flag='interp', readvar=readvar, data=this%deadcrootn_storage_patch) 

    call restartvar(ncid=ncid, flag=flag, varname='deadcrootn_xfer', xtype=ncd_double,  &
         dim1name='pft', long_name='', units='', &
         interpinic_flag='interp', readvar=readvar, data=this%deadcrootn_xfer_patch) 
 
    call restartvar(ncid=ncid, flag=flag, varname='retransn', xtype=ncd_double,  &
         dim1name='pft', long_name='', units='', &
         interpinic_flag='interp', readvar=readvar, data=this%retransn_patch) 

    call restartvar(ncid=ncid, flag=flag, varname='npool', xtype=ncd_double,  &
         dim1name='pft', long_name='', units='', &
         interpinic_flag='interp', readvar=readvar, data=this%npool_patch) 

    call restartvar(ncid=ncid, flag=flag, varname='pft_ntrunc', xtype=ncd_double,  &
         dim1name='pft', long_name='', units='', &
         interpinic_flag='interp', readvar=readvar, data=this%ntrunc_patch) 

    if (use_crop) then
       do k = 1, nrepr
          data1dptr => this%reproductiven_patch(:,k)
          ! e.g., grain-N
          varname = get_repr_rest_fname(k)//'n'
          call restartvar(ncid=ncid, flag=flag,  varname=varname, &
               xtype=ncd_double,  &
               dim1name='pft',    &
               long_name=get_repr_longname(k)//' N', &
               units='gN/m2', &
               interpinic_flag='interp', readvar=readvar, data=data1dptr)
       end do

       do k = 1, nrepr
          data1dptr => this%reproductiven_storage_patch(:,k)
          ! e.g., grain-N storage
          varname = get_repr_rest_fname(k)//'n_storage'
          call restartvar(ncid=ncid, flag=flag,  varname=varname, &
               xtype=ncd_double,  &
               dim1name='pft',    &
               long_name=get_repr_longname(k)//' N storage', &
               units='gN/m2', &
               interpinic_flag='interp', readvar=readvar, data=data1dptr)
       end do

       do k = 1, nrepr
          data1dptr => this%reproductiven_xfer_patch(:,k)
          ! e.g., grain-N_xfer
          varname = get_repr_rest_fname(k)//'n_xfer'
          call restartvar(ncid=ncid, flag=flag,  varname=varname, &
               xtype=ncd_double,  &
               dim1name='pft',    &
               long_name=get_repr_longname(k)//' N transfer', &
               units='gN/m2', &
               interpinic_flag='interp', readvar=readvar, data=data1dptr)
       end do

       call restartvar(ncid=ncid, flag=flag, varname='cropseedn_deficit', xtype=ncd_double,  &
            dim1name='pft', long_name='pool for seeding new crop growth', units='gN/m2', &
            interpinic_flag='interp', readvar=readvar, data=this%cropseedn_deficit_patch)
    end if

    !--------------------------------
    ! gridcell nitrogen state variables
    !--------------------------------

    ! BACKWARDS_COMPATIBILITY(wjs, 2017-01-12) Naming this with a _g suffix in order to
    ! distinguish it from the old column-level seedn restart variable
    call restartvar(ncid=ncid, flag=flag, varname='seedn_g', xtype=ncd_double,  &
         dim1name='gridcell', long_name='', units='', &
         interpinic_flag='interp', readvar=readvar, data=this%seedn_grc) 


    if (flag == 'read') then
       call restartvar(ncid=ncid, flag=flag, varname='spinup_state', xtype=ncd_int, &
         long_name='Spinup state of the model that wrote this restart file: ' &
         // ' 0 = normal model mode, 1 = AD spinup', units='', &
         interpinic_flag='copy', readvar=readvar,  data=idata)

       if (readvar) then
          restart_file_spinup_state = idata
       else
          restart_file_spinup_state = spinup_state
          if ( masterproc ) then
             write(iulog,*) ' CNRest: WARNING!  Restart file does not contain info ' &
                   // ' on spinup state used to generate the restart file. '
             write(iulog,*) '   Assuming the same as current setting: ', spinup_state
          end if
       end if
    end if

    if (flag == 'read' .and. spinup_state /= restart_file_spinup_state .and. .not. use_cndv) then
       if (spinup_state <= 1 .and. restart_file_spinup_state == 2 ) then
          if ( masterproc ) write(iulog,*) ' CNRest: taking Dead wood N pools out of AD spinup mode'
          exit_spinup = .true.
          if ( masterproc ) write(iulog, *) 'Multiplying stemn and crootn by ', spinup_factor_deadwood, 'for exit spinup '
          do i = bounds%begp,bounds%endp
             this%deadstemn_patch(i) = this%deadstemn_patch(i) * spinup_factor_deadwood
             this%deadcrootn_patch(i) = this%deadcrootn_patch(i) * spinup_factor_deadwood
          end do
       else if (spinup_state == 2 .and. restart_file_spinup_state <= 1 ) then
          if ( masterproc ) write(iulog,*) ' CNRest: taking Dead wood N pools into AD spinup mode'
          enter_spinup = .true.
          if ( masterproc ) write(iulog, *) 'Dividing stemn and crootn by ', spinup_factor_deadwood, 'for enter spinup '
          do i = bounds%begp,bounds%endp
             this%deadstemn_patch(i) = this%deadstemn_patch(i) / spinup_factor_deadwood
             this%deadcrootn_patch(i) = this%deadcrootn_patch(i) / spinup_factor_deadwood
          end do
       endif

    end if
    ! Reseed dead plants
    if ( flag == 'read' .and. num_reseed_patch > 0 )then
       if ( masterproc ) write(iulog, *) 'Reseed dead plants for CNVegNitrogenState'
       do i = 1, num_reseed_patch
          p = filter_reseed_patch(i)

          l = patch%landunit(p)

             if (patch%itype(p) == noveg) then
                this%leafn_patch(p)                           = 0._r8
                this%leafn_storage_patch(p)                   = 0._r8

                ! Set matrix solution variables for bare-soil
                if ( use_matrixcn )then
                end if
                if (MM_Nuptake_opt .eqv. .true.) then   
                   this%frootn_patch(p)                       = 0._r8            
                   this%frootn_storage_patch(p)               = 0._r8    
                   if ( use_matrixcn )then
                   end if
                end if 
             else
                this%leafn_patch(p)                           = leafc_patch(p)         / pftcon%leafcn(patch%itype(p))
                this%leafn_storage_patch(p)                   = leafc_storage_patch(p) / pftcon%leafcn(patch%itype(p))
                if ( use_matrixcn )then
                end if
                if (MM_Nuptake_opt .eqv. .true.) then  
                   this%frootn_patch(p)                       = frootc_patch(p) / pftcon%frootcn(patch%itype(p))           
                   this%frootn_storage_patch(p)               = frootc_storage_patch(p) / pftcon%frootcn(patch%itype(p))   
                   if ( use_matrixcn )then
                   end if
                end if 
             end if
   
             this%leafn_xfer_patch(p)                         = 0._r8

             if ( use_matrixcn )then
             end if

             this%leafn_storage_xfer_acc_patch(p)             = 0._r8
             this%storage_ndemand_patch(p)                    = 0._r8
   
             if ( use_crop )then
                this%reproductiven_patch(p,:)                 = 0._r8
                this%reproductiven_storage_patch(p,:)         = 0._r8
                this%reproductiven_xfer_patch(p,:)            = 0._r8
                this%cropseedn_deficit_patch(p)               = 0._r8

                if ( use_matrixcn )then
                end if
             end if
             if (MM_Nuptake_opt .eqv. .false.) then  ! if not running in floating CN ratio option 
                this%frootn_patch(p)                          = 0._r8
                this%frootn_storage_patch(p)                  = 0._r8

                if ( use_matrixcn )then
                end if
             end if 
             this%frootn_xfer_patch(p)                        = 0._r8
             this%livestemn_patch(p)                          = 0._r8
             this%livestemn_storage_patch(p)                  = 0._r8
             this%livestemn_xfer_patch(p)                     = 0._r8

             if ( use_matrixcn )then
             end if
   
             ! tree types need to be initialized with some stem mass so that
             ! roughness length is not zero in canopy flux calculation
   
             if (pftcon%woody(patch%itype(p)) == 1._r8) then
                this%deadstemn_patch(p)                       = deadstemc_patch(p) / pftcon%deadwdcn(patch%itype(p))
                if ( use_matrixcn )then
                end if
             else
                this%deadstemn_patch(p)                       = 0._r8
                if ( use_matrixcn )then
                end if
             end if

             this%deadstemn_storage_patch(p)                  = 0._r8
             this%deadstemn_xfer_patch(p)                     = 0._r8
             this%livecrootn_patch(p)                         = 0._r8
             this%livecrootn_storage_patch(p)                 = 0._r8
             this%livecrootn_xfer_patch(p)                    = 0._r8
             this%deadcrootn_patch(p)                         = 0._r8
             this%deadcrootn_storage_patch(p)                 = 0._r8
             this%deadcrootn_xfer_patch(p)                    = 0._r8
             this%retransn_patch(p)                          = 0._r8
             this%npool_patch(p)                             = 0._r8
             this%ntrunc_patch(p)                            = 0._r8
             this%dispvegn_patch(p)                          = 0._r8
             this%storvegn_patch(p)                          = 0._r8
             this%totvegn_patch(p)                           = 0._r8
             this%totn_patch(p)                              = 0._r8

             ! calculate totvegc explicitly so that it is available for the isotope 
             ! code on the first time step.

             this%totvegn_patch(p) = &
                           this%leafn_patch(p)              + &
                           this%leafn_storage_patch(p)      + &
                           this%leafn_xfer_patch(p)         + &
                           this%frootn_patch(p)             + &
                           this%frootn_storage_patch(p)     + &
                           this%frootn_xfer_patch(p)        + &
                           this%livestemn_patch(p)          + &
                           this%livestemn_storage_patch(p)  + &
                           this%livestemn_xfer_patch(p)     + &
                           this%deadstemn_patch(p)          + &
                           this%deadstemn_storage_patch(p)  + &
                           this%deadstemn_xfer_patch(p)     + &
                           this%livecrootn_patch(p)         + &
                           this%livecrootn_storage_patch(p) + &
                           this%livecrootn_xfer_patch(p)    + &
                           this%deadcrootn_patch(p)         + &
                           this%deadcrootn_storage_patch(p) + &
                           this%deadcrootn_xfer_patch(p)    + &
                           this%npool_patch(p)

             if ( use_crop )then
                do k = 1, nrepr
                   this%totvegn_patch(p) =         &
                        this%totvegn_patch(p)    + &
                        this%reproductiven_patch(p,k)         + &
                        this%reproductiven_storage_patch(p,k) + &
                        this%reproductiven_xfer_patch(p,k)
                end do
             end if
       end do
     end if

  end subroutine Restart

  !-----------------------------------------------------------------------
  subroutine SetValues ( this, &
       num_patch, filter_patch, value_patch, &
       num_column, filter_column, value_column)
    !
    ! !DESCRIPTION:
    ! Set nitrogen state variables
    !
    ! !ARGUMENTS:
    class (cnveg_nitrogenstate_type) :: this
    integer , intent(in) :: num_patch
    integer , intent(in) :: filter_patch(:)
    real(r8), intent(in) :: value_patch
    integer , intent(in) :: num_column
    integer , intent(in) :: filter_column(:)
    real(r8), intent(in) :: value_column
    !
    ! !LOCAL VARIABLES:
    integer :: fi,i     ! loop index
    integer :: j,k      ! indices
    !------------------------------------------------------------------------

    do fi = 1,num_patch
       i = filter_patch(fi)

       this%leafn_patch(i)                            = value_patch
       this%leafn_storage_patch(i)                    = value_patch
       this%leafn_xfer_patch(i)                       = value_patch
       this%leafn_storage_xfer_acc_patch(i)           = value_patch
       this%frootn_patch(i)                           = value_patch
       this%frootn_storage_patch(i)                   = value_patch
       this%frootn_xfer_patch(i)                      = value_patch
       this%livestemn_patch(i)                        = value_patch
       this%livestemn_storage_patch(i)                = value_patch
       this%livestemn_xfer_patch(i)                   = value_patch
       this%deadstemn_patch(i)                        = value_patch
       this%deadstemn_storage_patch(i)                = value_patch
       this%deadstemn_xfer_patch(i)                   = value_patch
       this%livecrootn_patch(i)                       = value_patch
       this%livecrootn_storage_patch(i)               = value_patch
       this%livecrootn_xfer_patch(i)                  = value_patch
       this%deadcrootn_patch(i)                       = value_patch
       this%deadcrootn_storage_patch(i)               = value_patch
       this%deadcrootn_xfer_patch(i)                  = value_patch
       this%retransn_patch(i)                                            = value_patch
       this%npool_patch(i)                                               = value_patch
       this%ntrunc_patch(i)                                              = value_patch
       this%dispvegn_patch(i)                                            = value_patch
       this%storvegn_patch(i)                                            = value_patch
       this%totvegn_patch(i)                                             = value_patch
       this%totn_patch(i)                                                = value_patch
    end do

    if ( use_crop )then
       do fi = 1,num_patch
          i = filter_patch(fi)
          this%cropseedn_deficit_patch(i)                                = value_patch
       end do

       do k = 1, nrepr
          do fi = 1,num_patch
             i = filter_patch(fi)
             this%reproductiven_patch(i,k)          = value_patch
             this%reproductiven_storage_patch(i,k)  = value_patch
             this%reproductiven_xfer_patch(i,k)     = value_patch
          end do
       end do
    end if

    do fi = 1,num_column
       i = filter_column(fi)
       this%totvegn_col(i)                                               = value_column
       this%totn_p2c_col(i)                                              = value_column
    end do

  end subroutine SetValues

  !-----------------------------------------------------------------------
  subroutine ZeroDwt( this, bounds )
    !
    ! !DESCRIPTION
    ! Initialize variables needed for dynamic land use.
    !
    ! !ARGUMENTS:
    class(cnveg_nitrogenstate_type) :: this
    type(bounds_type), intent(in)  :: bounds 
    !
    ! !LOCAL VARIABLES:
    integer  :: p          ! indices
    !-----------------------------------------------------------------------

    do p = bounds%begp,bounds%endp
       this%dispvegn_patch(p) = 0._r8
       this%storvegn_patch(p) = 0._r8
       this%totvegn_patch(p)  = 0._r8
       this%totn_patch(p)     = 0._r8
    end do

  end subroutine ZeroDwt

  !-----------------------------------------------------------------------
  subroutine Summary_nitrogenstate(this, bounds, num_soilc, filter_soilc, num_soilp, filter_soilp)
    !
    ! !USES:
    use subgridAveMod, only : p2c

    !
    ! !ARGUMENTS:
    class(cnveg_nitrogenstate_type)                      :: this
    type(bounds_type)                       , intent(in) :: bounds  
    integer                                 , intent(in) :: num_soilc       ! number of soil columns in filter
    integer                                 , intent(in) :: filter_soilc(:) ! filter for soil columns
    integer                                 , intent(in) :: num_soilp       ! number of soil patches in filter
    integer                                 , intent(in) :: filter_soilp(:) ! filter for soil patches

    !
    ! !LOCAL VARIABLES:
    integer  :: c,p,j,k,l ! indices
    integer  :: fp,fc       ! lake filter indices
    real(r8) :: maxdepth    ! depth to integrate soil variables
    !-----------------------------------------------------------------------

    ! --------------------------------------------
    ! patch level summary
    ! --------------------------------------------
    
    do fp = 1,num_soilp
       p = filter_soilp(fp)
         
	      
       ! displayed vegetation nitrogen, excluding storage (DISPVEGN)
       this%dispvegn_patch(p) = &
            this%leafn_patch(p)      + &
            this%frootn_patch(p)     + &
            this%livestemn_patch(p)  + &
            this%deadstemn_patch(p)  + &
            this%livecrootn_patch(p) + &
            this%deadcrootn_patch(p)

       ! stored vegetation nitrogen, including retranslocated N pool (STORVEGN)
       this%storvegn_patch(p) = &
            this%leafn_storage_patch(p)      + &
            this%frootn_storage_patch(p)     + &
            this%livestemn_storage_patch(p)  + &
            this%deadstemn_storage_patch(p)  + &
            this%livecrootn_storage_patch(p) + &
            this%deadcrootn_storage_patch(p) + &
            this%leafn_xfer_patch(p)         + &
            this%frootn_xfer_patch(p)        + &
            this%livestemn_xfer_patch(p)     + &
            this%deadstemn_xfer_patch(p)     + &
            this%livecrootn_xfer_patch(p)    + &
            this%deadcrootn_xfer_patch(p)    + &
            this%npool_patch(p)              + &
            this%retransn_patch(p)

       if ( use_crop .and. patch%itype(p) >= npcropmin )then
          do k = 1, nrepr
             this%dispvegn_patch(p) = &
                  this%dispvegn_patch(p) + &
                  this%reproductiven_patch(p,k)

             this%storvegn_patch(p) = &
                  this%storvegn_patch(p) + &
                  this%reproductiven_storage_patch(p,k)     + &
                  this%reproductiven_xfer_patch(p,k)
          end do

          this%storvegn_patch(p) = &
               this%storvegn_patch(p) + &
               this%cropseedn_deficit_patch(p)
       end if

       ! total vegetation nitrogen (TOTVEGN)
       this%totvegn_patch(p) = &
            this%dispvegn_patch(p) + &
            this%storvegn_patch(p)

       ! total patch-level carbon (add ntrunc)
       this%totn_patch(p) = &
            this%totvegn_patch(p) + &
            this%ntrunc_patch(p)
            
    end do

    ! --------------------------------------------
    ! column level summary
    ! --------------------------------------------
    if(num_soilp>0)then
       call p2c(bounds, num_soilc, filter_soilc, &
            this%totvegn_patch(bounds%begp:bounds%endp), &
            this%totvegn_col(bounds%begc:bounds%endc))
       
       call p2c(bounds, num_soilc, filter_soilc, &
            this%totn_patch(bounds%begp:bounds%endp), &
            this%totn_p2c_col(bounds%begc:bounds%endc))
    end if

<<<<<<< HEAD
    call p2c(bounds, num_soilc, filter_soilc, &
         this%totvegn_patch(bounds%begp:bounds%endp), &
         this%totvegn_col(bounds%begc:bounds%endc))

    call p2c(bounds, num_soilc, filter_soilc, &
         this%totn_patch(bounds%begp:bounds%endp), &
         this%totn_p2c_col(bounds%begc:bounds%endc))

    do fc = 1,num_soilc
       c = filter_soilc(fc)

       ! total ecosystem nitrogen, including veg (TOTECOSYSN)
       this%totecosysn_col(c) =    &
            soilbiogeochem_nitrogenstate_inst%cwdn_col(c)    + &
            soilbiogeochem_nitrogenstate_inst%totlitn_col(c) + &
            soilbiogeochem_nitrogenstate_inst%totmicn_col(c) + &
            soilbiogeochem_nitrogenstate_inst%totsomn_col(c) + &
            soilbiogeochem_nitrogenstate_inst%sminn_col(c)   + &
            this%totvegn_col(c)                              

       ! total column nitrogen, including patch (TOTCOLN)

       this%totn_col(c) = this%totn_p2c_col(c)               + &
            soilbiogeochem_nitrogenstate_inst%cwdn_col(c)    + &
            soilbiogeochem_nitrogenstate_inst%totlitn_col(c) + &
            soilbiogeochem_nitrogenstate_inst%totmicn_col(c) + &
            soilbiogeochem_nitrogenstate_inst%totsomn_col(c) + &
            soilbiogeochem_nitrogenstate_inst%sminn_col(c)   + &
            soilbiogeochem_nitrogenstate_inst%ntrunc_col(c)

    end do
=======
>>>>>>> 0e7457f9

  end subroutine Summary_nitrogenstate

  !-----------------------------------------------------------------------
  subroutine DynamicPatchAdjustments(this, bounds, &
       num_soilp_with_inactive, filter_soilp_with_inactive, &
       patch_state_updater, &
       leafc_seed, deadstemc_seed, &
       conv_nflux, wood_product_nflux, crop_product_nflux, &
       dwt_frootn_to_litter, &
       dwt_livecrootn_to_litter, &
       dwt_deadcrootn_to_litter, &
       dwt_leafn_seed, &
       dwt_deadstemn_seed)
    !
    ! !DESCRIPTION:
    ! Adjust state variables and compute associated fluxes when patch areas change due to
    ! dynamic landuse
    !
    ! !USES:
    !
    ! !ARGUMENTS:
    class(cnveg_nitrogenstate_type) , intent(inout) :: this
    type(bounds_type)               , intent(in)    :: bounds
    integer                         , intent(in)    :: num_soilp_with_inactive ! number of points in filter
    integer                         , intent(in)    :: filter_soilp_with_inactive(:) ! soil patch filter that includes inactive points
    type(patch_state_updater_type)  , intent(in)    :: patch_state_updater
    real(r8)                        , intent(in)    :: leafc_seed  ! seed amount for leaf C
    real(r8)                        , intent(in)    :: deadstemc_seed ! seed amount for deadstem C
    real(r8)                        , intent(inout) :: conv_nflux( bounds%begp: )  ! patch-level conversion N flux to atm (expressed per unit GRIDCELL area)
    real(r8)                        , intent(inout) :: wood_product_nflux( bounds%begp: ) ! patch-level product N flux (expressed per unit GRIDCELL area)
    real(r8)                        , intent(inout) :: crop_product_nflux( bounds%begp: ) ! patch-level crop product N flux (expressed per unit GRIDCELL area)
    real(r8)                        , intent(inout) :: dwt_frootn_to_litter( bounds%begp: ) ! patch-level fine root N to litter (expressed per unit COLUMN area)
    real(r8)                        , intent(inout) :: dwt_livecrootn_to_litter( bounds%begp: ) ! patch-level live coarse root N to litter (expressed per unit COLUMN area)
    real(r8)                        , intent(inout) :: dwt_deadcrootn_to_litter( bounds%begp: ) ! patch-level live coarse root N to litter (expressed per unit COLUMN area)
    real(r8)                        , intent(inout) :: dwt_leafn_seed( bounds%begp: ) ! patch-level mass gain due to seeding of new area: leaf N (expressed per unit GRIDCELL area)
    real(r8)                        , intent(inout) :: dwt_deadstemn_seed( bounds%begp: ) ! patch-level mass gain due to seeding of new area: deadstem N (expressed per unit GRIDCELL area)
    !
    ! !LOCAL VARIABLES:
    integer :: begp, endp
    integer :: k

    logical  :: old_weight_was_zero(bounds%begp:bounds%endp)
    logical  :: patch_grew(bounds%begp:bounds%endp)

    ! The following are only set for growing patches:
    real(r8) :: seed_leafn_patch(bounds%begp:bounds%endp)
    real(r8) :: seed_leafn_storage_patch(bounds%begp:bounds%endp)
    real(r8) :: seed_leafn_xfer_patch(bounds%begp:bounds%endp)
    real(r8) :: seed_deadstemn_patch(bounds%begp:bounds%endp)

    character(len=*), parameter :: subname = 'DynamicPatchAdjustments'
    !-----------------------------------------------------------------------

    begp = bounds%begp
    endp = bounds%endp

    SHR_ASSERT_ALL_FL((ubound(conv_nflux) == (/endp/)), sourcefile, __LINE__)
    SHR_ASSERT_ALL_FL((ubound(wood_product_nflux) == (/endp/)), sourcefile, __LINE__)
    SHR_ASSERT_ALL_FL((ubound(crop_product_nflux) == (/endp/)), sourcefile, __LINE__)
    SHR_ASSERT_ALL_FL((ubound(dwt_frootn_to_litter) == (/endp/)), sourcefile, __LINE__)
    SHR_ASSERT_ALL_FL((ubound(dwt_livecrootn_to_litter) == (/endp/)), sourcefile, __LINE__)
    SHR_ASSERT_ALL_FL((ubound(dwt_deadcrootn_to_litter) == (/endp/)), sourcefile, __LINE__)
    SHR_ASSERT_ALL_FL((ubound(dwt_leafn_seed) == (/endp/)), sourcefile, __LINE__)
    SHR_ASSERT_ALL_FL((ubound(dwt_deadstemn_seed) == (/endp/)), sourcefile, __LINE__)

    old_weight_was_zero = patch_state_updater%old_weight_was_zero(bounds)
    patch_grew = patch_state_updater%patch_grew(bounds)

    call ComputeSeedAmounts(bounds, &
         num_soilp_with_inactive, filter_soilp_with_inactive, &
         species = CN_SPECIES_N, &
         leafc_seed = leafc_seed, &
         deadstemc_seed = deadstemc_seed, &
         leaf_patch = this%leafn_patch(begp:endp), &
         leaf_storage_patch = this%leafn_storage_patch(begp:endp), &
         leaf_xfer_patch = this%leafn_xfer_patch(begp:endp), &

         ! Calculations only needed for patches that grew:
         compute_here_patch = patch_grew(begp:endp), &

         ! For patches that previously had zero area, ignore the current state for the
         ! sake of computing leaf proportions:
         ignore_current_state_patch = old_weight_was_zero(begp:endp), &

         seed_leaf_patch = seed_leafn_patch(begp:endp), &
         seed_leaf_storage_patch = seed_leafn_storage_patch(begp:endp), &
         seed_leaf_xfer_patch = seed_leafn_xfer_patch(begp:endp), &
         seed_deadstem_patch = seed_deadstemn_patch(begp:endp))

    call update_patch_state( &
         var = this%leafn_patch(begp:endp), &
         flux_out_grc_area = conv_nflux(begp:endp), &
         seed = seed_leafn_patch(begp:endp), &
         seed_addition = dwt_leafn_seed(begp:endp))

    call update_patch_state( &
         var = this%leafn_storage_patch(begp:endp), &
         flux_out_grc_area = conv_nflux(begp:endp), &
         seed = seed_leafn_storage_patch(begp:endp), &
         seed_addition = dwt_leafn_seed(begp:endp))

    call update_patch_state( &
         var = this%leafn_xfer_patch(begp:endp), &
         flux_out_grc_area = conv_nflux(begp:endp), &
         seed = seed_leafn_xfer_patch(begp:endp), &
         seed_addition = dwt_leafn_seed(begp:endp))

    call update_patch_state( &
         var = this%frootn_patch(begp:endp), &
         flux_out_col_area = dwt_frootn_to_litter(begp:endp))

    call update_patch_state( &
         var = this%frootn_storage_patch(begp:endp), &
         flux_out_grc_area = conv_nflux(begp:endp))

    call update_patch_state( &
         var = this%frootn_xfer_patch(begp:endp), &
         flux_out_grc_area = conv_nflux(begp:endp))

    call update_patch_state( &
         var = this%livestemn_patch(begp:endp), &
         flux_out_grc_area = conv_nflux(begp:endp))

    call update_patch_state( &
         var = this%livestemn_storage_patch(begp:endp), &
         flux_out_grc_area = conv_nflux(begp:endp))

    call update_patch_state( &
         var = this%livestemn_xfer_patch(begp:endp), &
         flux_out_grc_area = conv_nflux(begp:endp))

    call patch_state_updater%update_patch_state_partition_flux_by_type(bounds, &
         num_soilp_with_inactive, filter_soilp_with_inactive, &
         flux1_fraction_by_pft_type = pftcon%pconv, &
         var = this%deadstemn_patch(begp:endp), &
         flux1_out = conv_nflux(begp:endp), &
         flux2_out = wood_product_nflux(begp:endp), &
         seed = seed_deadstemn_patch(begp:endp), &
         seed_addition = dwt_deadstemn_seed(begp:endp))

    call update_patch_state( &
         var = this%deadstemn_storage_patch(begp:endp), &
         flux_out_grc_area = conv_nflux(begp:endp))

    call update_patch_state( &
         var = this%deadstemn_xfer_patch(begp:endp), &
         flux_out_grc_area = conv_nflux(begp:endp))

    call update_patch_state( &
         var = this%livecrootn_patch(begp:endp), &
         flux_out_col_area = dwt_livecrootn_to_litter(begp:endp))

    call update_patch_state( &
         var = this%livecrootn_storage_patch(begp:endp), &
         flux_out_grc_area = conv_nflux(begp:endp))

    call update_patch_state( &
         var = this%livecrootn_xfer_patch(begp:endp), &
         flux_out_grc_area = conv_nflux(begp:endp))

    call update_patch_state( &
         var = this%deadcrootn_patch(begp:endp), &
         flux_out_col_area = dwt_deadcrootn_to_litter(begp:endp))

    call update_patch_state( &
         var = this%deadcrootn_storage_patch(begp:endp), &
         flux_out_grc_area = conv_nflux(begp:endp))

    call update_patch_state( &
         var = this%deadcrootn_xfer_patch(begp:endp), &
         flux_out_grc_area = conv_nflux(begp:endp))

    call update_patch_state( &
         var = this%retransn_patch(begp:endp), &
         flux_out_grc_area = conv_nflux(begp:endp))

    call update_patch_state( &
         var = this%npool_patch(begp:endp), &
         flux_out_grc_area = conv_nflux(begp:endp))

    call update_patch_state( &
         var = this%ntrunc_patch(begp:endp), &
         flux_out_grc_area = conv_nflux(begp:endp))

    if (use_crop) then
       do k = 1, nrepr
          call update_patch_state( &
               var = this%reproductiven_patch(begp:endp, k), &
               flux_out_grc_area = crop_product_nflux(begp:endp))
       end do

       do k = 1, nrepr
          call update_patch_state( &
               var = this%reproductiven_storage_patch(begp:endp, k), &
               flux_out_grc_area = conv_nflux(begp:endp))
       end do

       do k = 1, nrepr
          call update_patch_state( &
               var = this%reproductiven_xfer_patch(begp:endp, k), &
               flux_out_grc_area = conv_nflux(begp:endp))
       end do

       if (use_crop) then
          ! This is a negative pool. So any deficit that we haven't repaid gets sucked out
          ! of the atmosphere.
          call update_patch_state( &
               var = this%cropseedn_deficit_patch(begp:endp), &
               flux_out_grc_area = conv_nflux(begp:endp))
       end if
    end if

  contains
    subroutine update_patch_state(var, flux_out_col_area, flux_out_grc_area, &
         seed, seed_addition)
      ! Wraps call to update_patch_state, in order to remove duplication
      real(r8), intent(inout) :: var( bounds%begp: )
      real(r8), intent(inout), optional :: flux_out_col_area( bounds%begp: )
      real(r8), intent(inout), optional :: flux_out_grc_area( bounds%begp: )
      real(r8), intent(in), optional :: seed( bounds%begp: )
      real(r8), intent(inout), optional :: seed_addition( bounds%begp: )
      
      call patch_state_updater%update_patch_state(bounds, &
         num_soilp_with_inactive, filter_soilp_with_inactive, &
         var = var, &
         flux_out_col_area = flux_out_col_area, &
         flux_out_grc_area = flux_out_grc_area, &
         seed = seed, &
         seed_addition = seed_addition)
    end subroutine update_patch_state


  end subroutine DynamicPatchAdjustments

end module CNVegNitrogenStateType<|MERGE_RESOLUTION|>--- conflicted
+++ resolved
@@ -1145,41 +1145,6 @@
             this%totn_p2c_col(bounds%begc:bounds%endc))
     end if
 
-<<<<<<< HEAD
-    call p2c(bounds, num_soilc, filter_soilc, &
-         this%totvegn_patch(bounds%begp:bounds%endp), &
-         this%totvegn_col(bounds%begc:bounds%endc))
-
-    call p2c(bounds, num_soilc, filter_soilc, &
-         this%totn_patch(bounds%begp:bounds%endp), &
-         this%totn_p2c_col(bounds%begc:bounds%endc))
-
-    do fc = 1,num_soilc
-       c = filter_soilc(fc)
-
-       ! total ecosystem nitrogen, including veg (TOTECOSYSN)
-       this%totecosysn_col(c) =    &
-            soilbiogeochem_nitrogenstate_inst%cwdn_col(c)    + &
-            soilbiogeochem_nitrogenstate_inst%totlitn_col(c) + &
-            soilbiogeochem_nitrogenstate_inst%totmicn_col(c) + &
-            soilbiogeochem_nitrogenstate_inst%totsomn_col(c) + &
-            soilbiogeochem_nitrogenstate_inst%sminn_col(c)   + &
-            this%totvegn_col(c)                              
-
-       ! total column nitrogen, including patch (TOTCOLN)
-
-       this%totn_col(c) = this%totn_p2c_col(c)               + &
-            soilbiogeochem_nitrogenstate_inst%cwdn_col(c)    + &
-            soilbiogeochem_nitrogenstate_inst%totlitn_col(c) + &
-            soilbiogeochem_nitrogenstate_inst%totmicn_col(c) + &
-            soilbiogeochem_nitrogenstate_inst%totsomn_col(c) + &
-            soilbiogeochem_nitrogenstate_inst%sminn_col(c)   + &
-            soilbiogeochem_nitrogenstate_inst%ntrunc_col(c)
-
-    end do
-=======
->>>>>>> 0e7457f9
-
   end subroutine Summary_nitrogenstate
 
   !-----------------------------------------------------------------------
