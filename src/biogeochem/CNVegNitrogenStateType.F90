--- conflicted
+++ resolved
@@ -304,18 +304,12 @@
        allocate(this%deadcrootn0_patch         (begp:endp)) ; this%deadcrootn0_patch         (:) = nan
        allocate(this%deadcrootn0_storage_patch (begp:endp)) ; this%deadcrootn0_storage_patch (:) = nan
        allocate(this%deadcrootn0_xfer_patch    (begp:endp)) ; this%deadcrootn0_xfer_patch    (:) = nan
-<<<<<<< HEAD
        allocate(this%grainn0_patch             (begp:endp)) ; this%grainn0_patch             (:) = nan
        allocate(this%grainn0_storage_patch     (begp:endp)) ; this%grainn0_storage_patch     (:) = nan     
        allocate(this%grainn0_xfer_patch        (begp:endp)) ; this%grainn0_xfer_patch        (:) = nan     
 !!
        allocate(this%matrix_nalloc_acc_patch   (begp:endp,1:nvegnpool)) ; this%matrix_nalloc_acc_patch (:,:) = nan
        allocate(this%matrix_ntransfer_acc_patch(begp:endp,1:nvegnpool+1,1:nvegnpool)) ; this%matrix_ntransfer_acc_patch  (:,:,:) =nan
-=======
-!!
-       allocate(this%matrix_nalloc_acc_patch   (begp:endp,1:nvegpool)) ; this%matrix_nalloc_acc_patch (:,:) = nan
-       allocate(this%matrix_ntransfer_acc_patch(begp:endp,1:nvegpool,1:nvegpool)) ; this%matrix_ntransfer_acc_patch  (:,:,:) =nan
->>>>>>> 7d4828ca
     end if
   end subroutine InitAllocate
 
@@ -942,15 +936,9 @@
              this%deadcrootn0_patch(p)         = 0._r8
              this%deadcrootn0_storage_patch(p) = 0._r8
              this%deadcrootn0_xfer_patch(p)    = 0._r8
-<<<<<<< HEAD
              do k = 1, nvegnpool 
                 this%matrix_nalloc_acc_patch(p,k) =  0._r8
                 do j = 1, nvegnpool + 1
-=======
-             do k = 1, nvegpool 
-                this%matrix_nalloc_acc_patch(p,k) =  0._r8
-                do j = 1, nvegpool
->>>>>>> 7d4828ca
                    this%matrix_ntransfer_acc_patch (p,j,k) = 0._r8
                end do
              end do
@@ -1194,10 +1182,6 @@
     call restartvar(ncid=ncid, flag=flag, varname='deadcrootn_xfer', xtype=ncd_double,  &
          dim1name='pft', long_name='', units='', &
          interpinic_flag='interp', readvar=readvar, data=this%deadcrootn_xfer_patch) 
-<<<<<<< HEAD
-    !print*,'restart_use_matrixcn',use_matrixcn
-=======
->>>>>>> 7d4828ca
 
     if(use_matrixcn)then
        call restartvar(ncid=ncid, flag=flag, varname='livestemn_cap', xtype=ncd_double,  &
@@ -1356,10 +1340,6 @@
     call restartvar(ncid=ncid, flag=flag, varname='pft_ntrunc', xtype=ncd_double,  &
          dim1name='pft', long_name='', units='', &
          interpinic_flag='interp', readvar=readvar, data=this%ntrunc_patch)
-<<<<<<< HEAD
-    !print*,'before crop'
-=======
->>>>>>> 7d4828ca
 
     if (use_crop) then
        call restartvar(ncid=ncid, flag=flag,  varname='grainn', xtype=ncd_double,  &
@@ -1756,15 +1736,9 @@
           this%deadcrootn0_storage_patch(i) = value_patch
           this%deadcrootn0_xfer_patch(i)    = value_patch
 
-<<<<<<< HEAD
           do k=1,nvegnpool 
              this%matrix_nalloc_acc_patch(i,k)              = value_patch
              do j = 1, nvegnpool + 1
-=======
-          do k=1,nvegpool
-             this%matrix_nalloc_acc_patch(i,k)              = value_patch
-             do j = 1, nvegpool
->>>>>>> 7d4828ca
                 this%matrix_ntransfer_acc_patch (i,j,k) = value_patch
              end do
           end do
