--- conflicted
+++ resolved
@@ -127,7 +127,6 @@
      real(r8), pointer :: grainn0_patch             (:) ! (gN/m2) grain N
      real(r8), pointer :: grainn0_storage_patch     (:) ! (gN/m2) grain N storage
      real(r8), pointer :: grainn0_xfer_patch        (:) ! (gN/m2) grain N transfer
-     real(r8), pointer :: retransn0_patch           (:) ! (gN/m2) plant pool of retranslocated N
 
      ! summary (diagnostic) state variables, not involved in mass balance
      real(r8), pointer :: dispvegn_patch           (:) ! (gN/m2) displayed veg nitrogen, excluding storage
@@ -498,14 +497,14 @@
             avgflag='A', long_name='grain N', &
             ptr_patch=this%grainn_patch)
        if(use_matrixcn)then
-          this%matrix_cap_grainn_patch(begp:endp) = spval
-          call hist_addfld1d (fname='GRAINN_CAP', units='gN/m^2', &
-               avgflag='I', long_name='grain N capacity', &
-               ptr_patch=this%matrix_cap_grainn_patch)
-          this%matrix_pot_grainn_patch(begp:endp) = spval
-          call hist_addfld1d (fname='GRAINN_POT', units='gN/m^2', &
-               avgflag='I', long_name='grain N potential', &
-               ptr_patch=this%matrix_pot_grainn_patch)
+!          this%matrix_cap_grainn_patch(begp:endp) = spval
+!          call hist_addfld1d (fname='GRAINN_CAP', units='gN/m^2', &
+!               avgflag='I', long_name='grain N capacity', &
+!               ptr_patch=this%matrix_cap_grainn_patch)
+!          this%matrix_pot_grainn_patch(begp:endp) = spval
+!          call hist_addfld1d (fname='GRAINN_POT', units='gN/m^2', &
+!               avgflag='I', long_name='grain N potential', &
+!               ptr_patch=this%matrix_pot_grainn_patch)
        end if
        call hist_addfld1d (fname='CROPSEEDN_DEFICIT', units='gN/m^2', &
             avgflag='A', long_name='N used for crop seed that needs to be repaid', &
@@ -1085,7 +1084,6 @@
              this%deadcrootn0_patch(p)         = 0._r8
              this%deadcrootn0_storage_patch(p) = 0._r8
              this%deadcrootn0_xfer_patch(p)    = 0._r8
-<<<<<<< HEAD
              this%grainn0_patch(p)             = 0._r8
              this%grainn0_storage_patch(p)     = 0._r8
              this%grainn0_xfer_patch(p)        = 0._r8
@@ -1166,15 +1164,6 @@
              this%matrix_nturnover_grainxf_acc_patch              (p) = 0._r8 
              this%matrix_nturnover_retransn_acc_patch              (p) = 0._r8 
 
-=======
-             this%retransn0_patch(p)           = 0._r8
-             do k = 1, nvegnpool 
-                this%matrix_nalloc_acc_patch(p,k) =  0._r8
-                do j = 1, nvegnpool + 1
-                   this%matrix_ntransfer_acc_patch (p,j,k) = 0._r8
-               end do
-             end do
->>>>>>> 6c05248d
           end if !use_matrixcn
        end if
     end do
@@ -1495,7 +1484,6 @@
     call restartvar(ncid=ncid, flag=flag, varname='deadcrootn_xfer', xtype=ncd_double,  &
          dim1name='pft', long_name='', units='', &
          interpinic_flag='interp', readvar=readvar, data=this%deadcrootn_xfer_patch) 
-    !print*,'restart_use_matrixcn',use_matrixcn
 
     if(use_matrixcn)then
        call restartvar(ncid=ncid, flag=flag, varname='livestemn_cap', xtype=ncd_double,  &
@@ -1765,7 +1753,6 @@
        call restartvar(ncid=ncid, flag=flag, varname='deadcrootn0_xfer', xtype=ncd_double,  &
             dim1name='pft', long_name='', units='', &
             interpinic_flag='interp', readvar=readvar, data=this%deadcrootn0_xfer_patch) 
-<<<<<<< HEAD
 !
        call restartvar(ncid=ncid, flag=flag, varname='retransn0', xtype=ncd_double,  &
             dim1name='pft', long_name='', units='', &
@@ -1810,11 +1797,6 @@
        call restartvar(ncid=ncid, flag=flag, varname='matrix_nturnover_retransn_acc', xtype=ncd_double,  &
             dim1name='pft', long_name='', units='', &
             interpinic_flag='interp', readvar=readvar, data=this%matrix_nturnover_retransn_acc_patch) 
-=======
-    call restartvar(ncid=ncid, flag=flag, varname='retransn0', xtype=ncd_double,  &
-         dim1name='pft', long_name='', units='', &
-         interpinic_flag='interp', readvar=readvar, data=this%retransn0_patch)    
->>>>>>> 6c05248d
     end if
  
     call restartvar(ncid=ncid, flag=flag, varname='retransn', xtype=ncd_double,  &
@@ -1828,7 +1810,6 @@
     call restartvar(ncid=ncid, flag=flag, varname='pft_ntrunc', xtype=ncd_double,  &
          dim1name='pft', long_name='', units='', &
          interpinic_flag='interp', readvar=readvar, data=this%ntrunc_patch)
-    !print*,'before crop'
 
     if (use_crop) then
        call restartvar(ncid=ncid, flag=flag,  varname='grainn', xtype=ncd_double,  &
@@ -2260,7 +2241,6 @@
           this%deadcrootn0_patch(i)         = value_patch
           this%deadcrootn0_storage_patch(i) = value_patch
           this%deadcrootn0_xfer_patch(i)    = value_patch
-<<<<<<< HEAD
           if ( use_crop )then
              this%grainn0_patch(i)             = value_patch
              this%grainn0_storage_patch(i)     = value_patch
@@ -2347,15 +2327,6 @@
              this%matrix_nturnover_grainxf_acc_patch              (i) = value_patch 
           end if
 
-=======
-          this%retransn0_patch(i)           = value_patch
-          do k=1,nvegnpool 
-             this%matrix_nalloc_acc_patch(i,k)              = value_patch
-             do j = 1, nvegnpool + 1
-                this%matrix_ntransfer_acc_patch (i,j,k) = value_patch
-             end do
-          end do
->>>>>>> 6c05248d
        end if
        this%retransn_patch(i)           = value_patch
        this%npool_patch(i)              = value_patch
