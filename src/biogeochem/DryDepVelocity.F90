Module DryDepVelocity

  !-----------------------------------------------------------------------
  !
  ! Purpose:
  ! Deposition velocity (m/s)
  !
  ! Method:
  ! This code simulates dry deposition velocities using the Wesely scheme.
  ! Details of this method can be found in:
  !
  ! M.L Wesely. Parameterization of surface resistances to gaseous dry deposition
  ! in regional-scale numericl models. 1989. Atmospheric Environment vol.23 No.6
  ! pp. 1293-1304.
  !
  ! In Wesely (1998) "the magnitude of the dry deposition velocity can be found
  ! as:
  !
  !  |vd|=(ra+rb+rc)^-1
  !
  ! where ra is the aerodynamic resistance (common to all gases) between a
  ! specific height and the surface, rb is the quasilaminar sublayer resistance
  ! (whose only dependence on the porperties of the gas of interest is its
  ! molecular diffusivity in air), and rc is the bulk surface resistance".
  !
  ! In this subroutine both ra and rb are calculated elsewhere in CLM.
  !
  ! In Wesely (1989) rc is estimated for five seasonal categories and 11 landuse
  ! types.  For each season and landuse type, Wesely compiled data into a
  ! look-up-table for several parameters used to calculate rc. In this subroutine
  ! the same values are used as found in wesely's look-up-tables, the only
  ! difference is that this subroutine uses a CLM generated LAI to select values
  ! from the look-up-table instead of seasonality.  Inaddition, Wesely(1989)
  ! land use types are "mapped" into CLM patch types.
  !
  ! Subroutine written to operate at the patch level.
  !
  ! Output:
  !
  ! vd(n_species) !Dry deposition velocity [m s-1] for each molecule or species
  !
  ! Author: Beth Holland and  James Sulzman
  !
  ! Modified: Francis Vitt -- 30 Mar 2007
  ! Modified: Maria Val Martin -- 15 Jan 2014
  !  Corrected major bugs in the leaf and stomatal resitances. The code is now
  !  coupled to LAI and Rs uses the Ball-Berry Scheme. Also, corrected minor
  !  bugs in rlu and rcl calculations. Added
  !  no vegetation removal for CO. See README for details and
  !     Val Martin et al., 2014 GRL for major corrections
  ! Modified: Louisa Emmons -- 30 November 2017
  !  Corrected the equation calculating stomatal resistance from rssun and rssha,
  !     and removed factor that scaled Rs to match observations
  !
  !-----------------------------------------------------------------------

  use shr_log_mod          , only : errMsg => shr_log_errMsg
  use shr_kind_mod         , only : r8 => shr_kind_r8
  use abortutils           , only : endrun
  use clm_time_manager     , only : get_nstep, get_curr_date, get_curr_time
  use clm_varcon           , only : ispval
  use spmdMod              , only : masterproc
  use shr_drydep_mod       , only : n_drydep, drydep_list
  use shr_drydep_mod       , only : index_o3=>o3_ndx, index_o3a=>o3a_ndx, index_so2=>so2_ndx, index_h2=>h2_ndx
  use shr_drydep_mod       , only : index_co=>co_ndx, index_ch4=>ch4_ndx, index_pan=>pan_ndx
  use shr_drydep_mod       , only : index_xpan=>xpan_ndx
  use decompMod            , only : bounds_type, subgrid_level_patch
  use atm2lndType          , only : atm2lnd_type
  use CanopyStateType      , only : canopystate_type
  use FrictionVelocityMod  , only : frictionvel_type
  use PhotosynthesisMod    , only : photosyns_type
  use WaterStateBulkType       , only : waterstatebulk_type
  use WaterDiagnosticBulkType       , only : waterdiagnosticbulk_type
  use Wateratm2lndBulkType       , only : wateratm2lndbulk_type
  use GridcellType         , only : grc
  use LandunitType         , only : lun
  use PatchType            , only : patch
  !
  implicit none
  private
  !
  public :: depvel_compute
  !
  type, public :: drydepvel_type

     real(r8), pointer, public  :: velocity_patch (:,:) ! Dry Deposition Velocity
     real(r8), pointer, private :: rs_drydep_patch (:)  ! Stomatal resistance associated with dry deposition velocity for Ozone
     integer ,  pointer :: wesley_veg_index_patch   (:)   ! Wesley PFT index for FATES dry deposition calculations
     integer ,  pointer :: wesley_season_index_patch (:)   ! Season for dry deposition calculations
   contains

     procedure , public  :: Init
     procedure , private :: InitAllocate
     procedure , private :: InitHistory

  end type drydepvel_type
  !-----------------------------------------------------------------------

  character(len=*), parameter, private :: sourcefile = &
       __FILE__

CONTAINS

  !------------------------------------------------------------------------
  subroutine Init(this, bounds)

    use clm_varctl     , only : use_fates, use_fates_nocomp
    class(drydepvel_type) :: this
    type(bounds_type), intent(in) :: bounds

    if (use_fates .and. (n_drydep > 0)) then    
       if (.not. use_fates_nocomp) then
          call endrun( msg='ERROR: Dry-deposition currently only works with when FATES is in SP and/or NOCOMP mode '//&
                    errMsg(sourcefile, __LINE__))
       end if
    end if
    call this%InitAllocate(bounds)
    call this%InitHistory(bounds)

  end subroutine Init

  !------------------------------------------------------------------------
  subroutine InitAllocate(this, bounds)
    !
    ! !USES:
    use shr_infnan_mod , only : nan => shr_infnan_nan, assignment(=)
    use shr_drydep_mod , only : n_drydep
    !
    ! !ARGUMENTS:
    class(drydepvel_type) :: this
    type(bounds_type), intent(in) :: bounds
    !
    ! !LOCAL VARIABLES:
    integer :: begp, endp
    !------------------------------------------------------------------------

    begp = bounds%begp; endp= bounds%endp

    ! Dry Deposition Velocity
    if ( n_drydep > 0 )then
       allocate(this%velocity_patch(begp:endp, n_drydep))    ;  this%velocity_patch(:,:) = nan
       allocate(this%rs_drydep_patch(begp:endp))             ;  this%rs_drydep_patch(:)  = nan
       allocate(this%wesley_veg_index_patch   (begp:endp))   ;  this%wesley_veg_index_patch(:) = ispval
       allocate(this%wesley_season_index_patch   (begp:endp));  this%wesley_season_index_patch(:) = ispval
       
    end if

  end subroutine InitAllocate

  !-----------------------------------------------------------------------
  subroutine InitHistory(this, bounds)
    !
    ! !DESCRIPTION:
    ! Initialize history output fields for dry deposition diagnositics
    !
    ! !USES
    use clm_varcon     , only : spval
    use histFileMod    , only : hist_addfld1d
    use shr_drydep_mod , only : mapping
    !
    ! !ARGUMENTS:
    class(drydepvel_type) :: this
    type(bounds_type), intent(in) :: bounds
    real(r8), pointer  :: ptr_1d(:)  ! pointer to 1d patch array
    !
    ! !LOCAL VARIABLES
    integer :: ispec
    integer :: begp, endp
    !---------------------------------------------------------------------

    begp = bounds%begp; endp = bounds%endp

    if ( n_drydep == 0 ) return

    do ispec=1,n_drydep
       if(mapping(ispec) <= 0) cycle

       this%velocity_patch(begp:endp,ispec)= spval
       ptr_1d => this%velocity_patch(begp:endp,ispec)
       call hist_addfld1d ( fname='DRYDEPV_'//trim(drydep_list(ispec)), units='cm/sec',  &
            avgflag='A', long_name='Dry Deposition Velocity', &
            ptr_patch=ptr_1d, default='inactive' )
    end do

    this%rs_drydep_patch(begp:endp)= spval
    call hist_addfld1d ( fname='RS_DRYDEP_O3', units='s/m',  &
         avgflag='A', long_name='Stomatal Resistance Associated with Ozone Dry Deposition Velocity', &
         ptr_patch=this%rs_drydep_patch, default='inactive' )

  end subroutine InitHistory

  !-----------------------------------------------------------------------
  subroutine depvel_compute( bounds, &
       atm2lnd_inst, canopystate_inst, waterstatebulk_inst, waterdiagnosticbulk_inst, &
       wateratm2lndbulk_inst, frictionvel_inst, &
       photosyns_inst, drydepvel_inst)
    !
    ! !DESCRIPTION:
    ! computes the dry deposition velocity of tracers
    !
    ! !USES:
    use shr_const_mod  , only : tmelt => shr_const_tkfrz
    use shr_drydep_mod , only : shr_drydep_setHCoeff, mapping, drat, foxd
    use shr_drydep_mod , only : rcls, h2_a, h2_b, h2_c, ri, rac, rclo, rlu, rgss, rgso
    use landunit_varcon, only : istsoil, istice, istdlak, istwet
    use clm_varctl     , only : iulog
    use pftconMod      , only : noveg, ndllf_evr_tmp_tree, ndllf_evr_brl_tree
    use pftconMod      , only : ndllf_dcd_brl_tree, nbrdlf_evr_trp_tree
    use pftconMod      , only : nbrdlf_evr_tmp_tree, nbrdlf_dcd_trp_tree
    use pftconMod      , only : nbrdlf_dcd_tmp_tree, nbrdlf_dcd_brl_tree
    use pftconMod      , only : nbrdlf_evr_shrub, nbrdlf_dcd_tmp_shrub
    use pftconMod      , only : nbrdlf_dcd_brl_shrub,nc3_arctic_grass
    use pftconMod      , only : nc3_nonarctic_grass, nc4_grass, nc3crop
    use pftconMod      , only : nc3irrig, is_prognostic_crop
    use clm_varcon     , only : spval
    use clm_varctl     , only : use_fates

    !
    ! !ARGUMENTS:
    type(bounds_type)      , intent(in)    :: bounds
    type(atm2lnd_type)     , intent(in)    :: atm2lnd_inst
    type(canopystate_type) , intent(in)    :: canopystate_inst
    type(waterstatebulk_type)  , intent(in)    :: waterstatebulk_inst
    type(waterdiagnosticbulk_type)  , intent(in)    :: waterdiagnosticbulk_inst
    type(wateratm2lndbulk_type)  , intent(in)    :: wateratm2lndbulk_inst
    type(frictionvel_type) , intent(in)    :: frictionvel_inst
    type(photosyns_type)   , intent(in)    :: photosyns_inst
    type(drydepvel_type)   , intent(inout) :: drydepvel_inst
    !
    ! !LOCAL VARIABLES:
    integer  :: c
    real(r8) :: soilw, var_soilw, fact_h2, dv_soil_h2
    integer  :: pi,g, l
    integer  :: ispec
    integer  :: length
    integer  :: wesveg       !wesely vegegation index
    integer  :: clmveg       !clm veg index from ivegtype
    integer  :: i
    integer  :: index_season !seasonal index based on LAI.  This indexs wesely data tables
    integer  :: nstep        !current step
    integer  :: indexp

    real(r8) :: pg           ! surface pressure
    real(r8) :: tc           ! temperature in celsius
    real(r8) :: es           ! saturation vapor pressur
    real(r8) :: ws           ! saturation mixing ratio
    real(r8) :: rmx          ! resistance by vegetation
    real(r8) :: qs           ! saturation specific humidity
    real(r8) :: dewm         ! multiplier for rs when dew occurs
    real(r8) :: crs          ! multiplier to calculate crs
    real(r8) :: rdc          ! part of lower canopy resistance
    real(r8) :: rain         ! rain fall
    real(r8) :: spec_hum     ! specific humidity
    real(r8) :: solar_flux   ! solar radiation(direct beam) W/m2
    real(r8) :: lat          ! latitude in degrees
    real(r8) :: lon          ! longitude in degrees
    real(r8) :: sfc_temp     ! surface temp
    real(r8) :: minlai       ! minimum of monthly lai
    real(r8) :: maxlai       ! maximum of monthly lai
    real(r8) :: rds         ! resistance for aerosols

    !mvm 11/30/2013
    real(r8) :: rlu_lai      ! constant to calculate rlu over bulk canopy

    logical  :: has_dew
    logical  :: has_rain
    real(r8), parameter :: rain_threshold      = 1.e-7_r8  ! of the order of 1cm/day expressed in m/s

    ! local arrays: dependent on species only
    real(r8), dimension(n_drydep) :: rsmx  !vegetative resistance (plant mesophyll)
    real(r8), dimension(n_drydep) :: rclx !lower canopy resistance
    real(r8), dimension(n_drydep) :: rlux !vegetative resistance (upper canopy)
    real(r8), dimension(n_drydep) :: rgsx !gournd resistance
    real(r8), dimension(n_drydep) :: heff
    real(r8) :: rs    ! stomatal resistance associated with dry deposition velocity (s/m)
    real(r8) :: rc    !combined surface resistance
    real(r8) :: cts   !correction to flu rcl and rgs for frost
    real(r8) :: rlux_o3 !to calculate O3 leaf resistance in dew/rain conditions

    ! constants
    real(r8), parameter :: slope = 0._r8      ! Used to calculate  rdc in (lower canopy resistance)
    integer, parameter :: wveg_unset = -1     ! Unset Wesley vegetation type
    character(len=32), parameter :: subname = "depvel_compute"

    ! jfl : mods for PAN
    real(r8)                  :: dv_pan
    real(r8) :: c0_pan(11) = (/ 0.000_r8, 0.006_r8, 0.002_r8, 0.009_r8, 0.015_r8, &
                                0.006_r8, 0.000_r8, 0.000_r8, 0.000_r8, 0.002_r8, 0.002_r8 /)
    real(r8) :: k_pan (11) = (/ 0.000_r8, 0.010_r8, 0.005_r8, 0.004_r8, 0.003_r8, &
                                0.005_r8, 0.000_r8, 0.000_r8, 0.000_r8, 0.075_r8, 0.002_r8 /)
    !-----------------------------------------------------------------------

    if ( n_drydep == 0 ) return

    associate(                                                    & 
         forc_solai =>    atm2lnd_inst%forc_solai_grc           , & ! Input:  [real(r8) (:,:) ] direct beam radiation (visible only)
         forc_solad =>    atm2lnd_inst%forc_solad_downscaled_col, & ! Input:  [real(r8) (:,:) ] direct beam radiation (visible only)
         forc_t     =>    atm2lnd_inst%forc_t_downscaled_col    , & ! Input:  [real(r8) (:)   ] downscaled atmospheric temperature (Kelvin)
         forc_q     =>    wateratm2lndbulk_inst%forc_q_downscaled_col    , & ! Input:  [real(r8) (:)   ] downscaled atmospheric specific humidity (kg/kg)
         forc_pbot  =>    atm2lnd_inst%forc_pbot_downscaled_col , & ! Input:  [real(r8) (:)   ] downscaled surface pressure (Pa)
         forc_rain  =>    wateratm2lndbulk_inst%forc_rain_downscaled_col , & ! Input:  [real(r8) (:)   ] downscaled rain rate [mm/s]
         h2osoi_vol =>    waterstatebulk_inst%h2osoi_vol_col        , & ! Input:  [real(r8) (:,:) ] volumetric soil water (0<=h2osoi_vol<=watsat)
         snow_depth =>    waterdiagnosticbulk_inst%snow_depth_col        , & ! Input:  [real(r8) (:)   ] snow height (m)

         ram1       =>    frictionvel_inst%ram1_patch           , & ! Input:  [real(r8) (:)   ] aerodynamical resistance
         rb1        =>    frictionvel_inst%rb1_patch            , & ! Input:  [real(r8) (:)   ] leaf boundary layer resistance [s/m]
         vds        =>    frictionvel_inst%vds_patch            , & ! Input:  [real(r8) (:)   ] aerodynamical resistance

         rssun      =>    photosyns_inst%rssun_patch            , & ! Input:  [real(r8) (:)   ] stomatal resistance
         rssha      =>    photosyns_inst%rssha_patch            , & ! Input:  [real(r8) (:)   ] shaded stomatal resistance (s/m)

         fsun       =>    canopystate_inst%fsun_patch           , & ! Input:  [real(r8) (:)   ] sunlit fraction of canopy
         elai       =>    canopystate_inst%elai_patch           , & ! Input:  [real(r8) (:)   ] one-sided leaf area index with burying by snow
         mlaidiff   =>    canopystate_inst%mlaidiff_patch       , & ! Input:  [real(r8) (:)   ] difference in lai between month one and month two
         annlai     =>    canopystate_inst%annlai_patch         , & ! Input:  [real(r8) (:,:) ] 12 months of monthly lai from input data set

         velocity   =>    drydepvel_inst%velocity_patch         , & ! Output: [real(r8) (:,:) ] cm/sec
         rs_drydep  =>    drydepvel_inst%rs_drydep_patch        ,  & ! Output: [real(r8) (:)   ]  stomatal resistance associated with Ozone dry deposition velocity (s/m)
         wesley_veg_index    =>  drydepvel_inst%wesley_veg_index_patch , &  ! Input:  [integer (:)   ] wesely vegegation index if calculated elsewhere (f.e. in FATES)
         wesley_season_index =>  drydepvel_inst%wesley_season_index_patch & ! Input:  [integer (:)   ] wesely season index if calculated elsewhere (f.e. in FATES)
         )

      !_________________________________________________________________
      ! Begin loop through patches

      pft_loop: do pi = bounds%begp,bounds%endp
         l = patch%landunit(pi)

         active: if (patch%active(pi)) then

            c = patch%column(pi)
            g = patch%gridcell(pi)
            pg         = forc_pbot(c)
            spec_hum   = forc_q(c)
            rain       = forc_rain(c)
            sfc_temp   = forc_t(c)
            solar_flux = forc_solad(c,1)
            lat        = grc%latdeg(g)
            lon        = grc%londeg(g)
            
            soilw      = h2osoi_vol(c,1)

            !map CLM veg type into Wesely veg type
            wesveg = wveg_unset
<<<<<<< HEAD
            clmveg     = patch%itype(pi) ! this will be spval if fates is on.
            if(use_fates)then
               if(patch%is_fates(pi))then
                  wesveg = wesley_veg_index(pi)
               else
                  wesveg = 8 !make bare ground for non-fates patches. Some of these are overwritten below.
               endif
            else
               if (clmveg == noveg                               ) wesveg = 8
               if (clmveg == ndllf_evr_tmp_tree                  ) wesveg = 5
               if (clmveg == ndllf_evr_brl_tree                  ) wesveg = 5
               if (clmveg == ndllf_dcd_brl_tree                  ) wesveg = 5
               if (clmveg == nbrdlf_evr_trp_tree                 ) wesveg = 4
               if (clmveg == nbrdlf_evr_tmp_tree                 ) wesveg = 4
               if (clmveg == nbrdlf_dcd_trp_tree                 ) wesveg = 4
               if (clmveg == nbrdlf_dcd_tmp_tree                 ) wesveg = 4
               if (clmveg == nbrdlf_dcd_brl_tree                 ) wesveg = 4
               if (clmveg == nbrdlf_evr_shrub                    ) wesveg = 11
               if (clmveg == nbrdlf_dcd_tmp_shrub                ) wesveg = 11
               if (clmveg == nbrdlf_dcd_brl_shrub                ) wesveg = 11
               if (clmveg == nc3_arctic_grass                    ) wesveg = 3
               if (clmveg == nc3_nonarctic_grass                 ) wesveg = 3
               if (clmveg == nc4_grass                           ) wesveg = 3
               if (clmveg == nc3crop                             ) wesveg = 2
               if (clmveg == nc3irrig                            ) wesveg = 2
               if (clmveg >= npcropmin .and. clmveg <= npcropmax ) wesveg = 2
            endif
=======
            if (clmveg == noveg                               ) wesveg = 8
            if (clmveg == ndllf_evr_tmp_tree                  ) wesveg = 5
            if (clmveg == ndllf_evr_brl_tree                  ) wesveg = 5
            if (clmveg == ndllf_dcd_brl_tree                  ) wesveg = 5
            if (clmveg == nbrdlf_evr_trp_tree                 ) wesveg = 4
            if (clmveg == nbrdlf_evr_tmp_tree                 ) wesveg = 4
            if (clmveg == nbrdlf_dcd_trp_tree                 ) wesveg = 4
            if (clmveg == nbrdlf_dcd_tmp_tree                 ) wesveg = 4
            if (clmveg == nbrdlf_dcd_brl_tree                 ) wesveg = 4
            if (clmveg == nbrdlf_evr_shrub                    ) wesveg = 11
            if (clmveg == nbrdlf_dcd_tmp_shrub                ) wesveg = 11
            if (clmveg == nbrdlf_dcd_brl_shrub                ) wesveg = 11
            if (clmveg == nc3_arctic_grass                    ) wesveg = 3
            if (clmveg == nc3_nonarctic_grass                 ) wesveg = 3
            if (clmveg == nc4_grass                           ) wesveg = 3
            if (clmveg == nc3crop                             ) wesveg = 2
            if (clmveg == nc3irrig                            ) wesveg = 2
            if (is_prognostic_crop(clmveg)) wesveg = 2
>>>>>>> fde1fc62
            if (wesveg == wveg_unset )then
               write(iulog,*) 'clmveg = ', clmveg, 'lun%itype = ', lun%itype(l)
               call endrun(subgrid_index=pi, subgrid_level=subgrid_level_patch, &
                    msg='ERROR: Not able to determine Wesley vegetation type'//&
                    errMsg(sourcefile, __LINE__))
            end if
            

             if(wesveg<0 .or. wesveg>11 )then
                call endrun(subgrid_index=pi, subgrid_level=subgrid_level_patch, &
                    msg='ERROR: No sensible Wesley vegetation type'//&
                    errMsg(sourcefile, __LINE__))
             endif
            ! create seasonality index used to index wesely data tables from LAI,  Bascially
            !if elai is between max lai from input data and half that max the index_season=1


            !mail1j and mlai2j are the two monthly lai values pulled from a CLM input data set
            !/fs/cgd/csm/inputdata/lnd/clm2/rawdata/mksrf_lai.nc.  lai for dates in the middle
            !of the month are interpolated using using these values and stored in the variable
            !elai (done elsewhere).  If the difference between mlai1j and mlai2j is greater
            !than zero it is assumed to be fall and less than zero it is assumed to be spring.

            !wesely seasonal "index_season"
            ! 1 - midsummer with lush vegetation
            ! 2 - Autumn with unharvested cropland
            ! 3 - Late autumn after frost, no snow
            ! 4 - Winter, snow on ground and subfreezing
            ! 5 - Transitional spring with partially green short annuals

            if(.not. use_fates)then !for non-FATES runs we use satellite phenology to choose the season for the ressistance parameters. 
               !mlaidiff=jan-feb
               minlai=minval(annlai(:,pi))
               maxlai=maxval(annlai(:,pi))
            endif
            
               index_season = -1

            if ( lun%itype(l) /= istsoil )then
               if ( lun%itype(l) == istice ) then
                  wesveg       = 8
                  index_season = 4
               elseif ( lun%itype(l) == istdlak ) then
                  wesveg       = 7
                  index_season = 4
               elseif ( lun%itype(l) == istwet ) then
                  wesveg       = 9
                  index_season = 2
               elseif ( lun%urbpoi(l) ) then
                  wesveg       = 1
                  index_season = 2
               end if
            else if ( snow_depth(c) > 0 ) then
               index_season = 4
            else if( (.not. use_fates) .and. elai(pi) > 0.5_r8*maxlai) then
               index_season = 1
            endif
            
            if(use_fates.and.index_season<1)then 
               if(patch%is_fates(pi))then
                  index_season = wesley_season_index(pi)
               else
                  index_season = 2 !set intermediate spring seson for bare ground. (as for urban)
               endif
               
            else ! not fates

               if (index_season<0) then
                  if (elai(pi) < (minlai+0.05_r8*(maxlai-minlai))) then
                     index_season = 3
                  endif
               endif

               if (index_season<0) then
                  if (mlaidiff(pi) > 0.0_r8) then
                     index_season = 2
                  elseif (mlaidiff(pi) < 0.0_r8) then
                     index_season = 5
                  elseif (mlaidiff(pi).eq.0.0_r8) then
                     index_season = 3
                  endif
               endif
               
            endif ! use_fates
            
            if (index_season<0.or.index_season>5) then
               call endrun('ERROR: not able to determine season'//errmsg(sourcefile, __LINE__))
            endif

            ! saturation specific humidity
            !
            es = 611_r8*exp(5414.77_r8*((1._r8/tmelt)-(1._r8/sfc_temp)))
            ws = .622_r8*es/(pg-es)
            qs = ws/(1._r8+ws)

            has_dew = .false.
            if( qs <= spec_hum ) then
               has_dew = .true.
            end if
            if( sfc_temp < tmelt ) then
               has_dew = .false.
            end if

            has_rain = rain > rain_threshold

            if ( has_dew .or. has_rain ) then
               dewm = 3._r8
            else
               dewm = 1._r8
            end if

            !Define tc
            tc = sfc_temp - tmelt

            !
            ! rdc (lower canopy res)
            !
            rdc=100._r8*(1._r8+1000._r8/(solar_flux+10._r8))/(1._r8+1000._r8*slope)

            ! surface resistance : depends on both land type and species
            ! land types are computed seperately, then resistance is computed as average of values
            ! following wesely rc=(1/(rs+rm) + 1/rlu +1/(rdc+rcl) + 1/(rac+rgs))**-1

            !*******************************************************
            call shr_drydep_setHCoeff( sfc_temp, heff(:n_drydep) )
            !*********************************************************

            species_loop1: do ispec=1, n_drydep
               if(mapping(ispec) <= 0) cycle

               if(ispec.eq.index_o3.or.ispec.eq.index_o3a.or.ispec.eq.index_so2) then
                  rmx=0._r8
               else
                  rmx=1._r8/((heff(ispec)/3000._r8)+(100._r8*foxd(ispec)))
               endif

               ! correction for frost
               cts = 1000._r8*exp( -tc - 4._r8 )
               !ground resistance
               rgsx(ispec) = 1._r8/((heff(ispec)/(1.e5_r8*(rgss(index_season,wesveg)+cts))) + &
                    (foxd(ispec)/(rgso(index_season,wesveg)+cts)))

               !-------------------------------------------------------------------------------------
               ! special case for H2 and CO;; CH4 is set ot a fraction of dv(H2)
               !-------------------------------------------------------------------------------------

               if( ispec == index_h2 .or. ispec == index_co .or. ispec == index_ch4 ) then

                  if( ispec == index_co ) then
                     fact_h2 = 1.0_r8
                  elseif ( ispec == index_h2 ) then
                     fact_h2 = 0.5_r8
                  elseif ( ispec == index_ch4 ) then
                     fact_h2 = 50.0_r8
                  end if

                  !-------------------------------------------------------------------------------------
                  ! no deposition on snow, ice, desert, and water
                  !-------------------------------------------------------------------------------------
                  if( wesveg == 1 .or. wesveg == 7 .or. wesveg == 8 .or. index_season == 4 ) then
                     rgsx(ispec) = spval
                  else
                     var_soilw = max( .1_r8,min( soilw,.3_r8 ) )
                     if( wesveg == 3 ) then
                        var_soilw = log( var_soilw )
                     end if
                     dv_soil_h2 = h2_c(wesveg) + var_soilw*(h2_b(wesveg) + var_soilw*h2_a(wesveg))
                     if( dv_soil_h2 > 0._r8 ) then
                        rgsx(ispec) = fact_h2/(dv_soil_h2*1.e-4_r8)
                     end if
                  end if
               end if

               !-------------------------------------------------------------------------------------
               ! no deposition on water or no vegetation or snow (elai<=0)
               !-------------------------------------------------------------------------------------

               no_dep: if( wesveg == 7 .or. elai(pi).le.0_r8 ) then !mvm 11/26/2013
                  rclx(ispec)  = spval
                  rsmx(ispec)  = spval
                  rlux(ispec)  = spval
                  rs           = spval
               else

                  !Stomatal resistance

                  ! fvitt -- at midnight rssun and/or rssha can be zero in some places which sets rs to zero
                  ! --- this fix prevents divide by zero error (when rsmx is zero)
                  if (rssun(pi)>0._r8 .and. rssun(pi)<1.e30 .and. rssha(pi)>0._r8 .and. rssha(pi)<1.e30 ) then
                     !LKE: corrected rs to add rssun and rssha in parallel (11/30/2017)
                     rs=1._r8/(fsun(pi)*elai(pi)/rssun(pi) + (1.-fsun(pi))*elai(pi)/rssha(pi))
                  else
                     rs=spval
                  endif

                  rsmx(ispec) = rs*drat(ispec)+rmx

                  ! Leaf resistance
                  !MVM: adjusted rlu by LAI to get leaf resistance over bulk canopy (gao and wesely, 1995)
                  rlu_lai=cts+rlu(index_season,wesveg)/elai(pi)
                  rlux(ispec) = rlu_lai/(1.e-5_r8*heff(ispec)+foxd(ispec))

                  !Lower canopy resistance
                  rclx(ispec) = 1._r8/((heff(ispec)/(1.e5_r8*(rcls(index_season,wesveg)+cts))) + &
                       (foxd(ispec)/(rclo(index_season,wesveg)+cts)))

                  !-----------------------------------
                  !mvm 11/30/2013: special case for CO
                  !Dry deposition of CO and hydrocarbons is negligibly
                  !small in vegetation [Mueller and Brasseur, 1995].
                  !------------------------------------
                  if( ispec == index_co ) then
                     rclx(ispec)   = spval
                     rsmx(ispec)   = spval
                     rlux(ispec)   = spval
                  endif

                  !--------------------------------------------
                  ! jfl : special case for PAN
                  !--------------------------------------------
                  if( ispec == index_pan ) then
                     dv_pan =  c0_pan(wesveg) * (1._r8 - exp(-k_pan(wesveg)*(rs*drat(ispec))*1.e-2_r8 ))

                     if( dv_pan > 0._r8 .and. index_season /= 4 ) then
                        rsmx(ispec) = ( 1._r8/dv_pan )
                     end if
                  end if

               endif no_dep
               if ( ispec == index_o3 )then
                  rs_drydep(pi) = rs
               end if

            end do species_loop1


            !----------------------------------------------
            !Adjustment for dew and rain in leaf resitances
            !---------------------------------------------
            ! no effect over water
            no_water: if( wesveg.ne.7 ) then
               !MVM: effect only on vegetated areas (elai> 0)
               with_LAI: if (elai(pi).gt.0._r8) then

                  !
                  ! no effect if sfc_temp < O C
                  !
                  non_freezing: if(sfc_temp.gt.tmelt) then
                     if( has_dew ) then
                        rlu_lai=cts+rlu(index_season,wesveg)/elai(pi)
                        rlux_o3 = 1._r8/((1._r8/3000._r8)+(1._r8/(3._r8*rlu_lai)))

                        if (index_o3 > 0) then
                           rlux(index_o3) = rlux_o3
                        endif
                        if (index_o3a > 0) then
                           rlux(index_o3a) = rlux_o3
                        endif
                     endif

                     if(has_rain) then
                        rlu_lai=cts+rlu(index_season,wesveg)/elai(pi)
                        rlux_o3 = 1._r8/((1._r8/1000._r8)+(1._r8/(3._r8*rlu_lai)))

                        if (index_o3 > 0) then
                           rlux(index_o3) = rlux_o3
                        endif
                        if (index_o3a > 0) then
                           rlux(index_o3a) = rlux_o3
                        endif
                     endif

                     species_loop2: do ispec=1,n_drydep
                        if(mapping(ispec).le.0) cycle
                        if(ispec.ne.index_o3.and.ispec.ne.index_o3a.and.ispec.ne.index_so2) then

                           if( has_dew .or. has_rain) then
                              rlu_lai=cts+rlu(index_season,wesveg)/elai(pi)
                              rlux(ispec)=1._r8/((1._r8/(3._r8*rlu_lai))+ &
                                   (1.e-7_r8*heff(ispec))+(foxd(ispec)/rlux_o3))
                           endif

                        elseif(ispec.eq.index_so2) then

                           if( has_dew ) then
                              rlux(ispec) = 100._r8
                           endif

                           if(has_rain) then
                              rlu_lai=cts+rlu(index_season,wesveg)/elai(pi)
                              rlux(ispec) = 1._r8/((1._r8/5000._r8)+(1._r8/(3._r8*rlu_lai)))
                           endif

                           if( has_dew .or. has_rain ) then
                              !MVM:rlux=50 for SO2 in dew or rain only for *urban land* type surfaces.
                              if (wesveg.eq.1) then
                                 rlux(ispec)=50._r8
                              endif
                           endif
                        end if
                        !mvm 11/30/2013: special case for CO
                        if( ispec.eq.index_co ) then
                           rlux(ispec) = spval
                        endif
                     end do species_loop2
                  endif non_freezing
               endif with_LAI
            endif no_water

            ! resistance for aerosols
            rds = 1._r8/vds(pi)

            species_loop3: do ispec=1,n_drydep
               if(mapping(ispec) <= 0) cycle

               !
               ! compute rc
               !
               rc = 1._r8/((1._r8/rsmx(ispec))+(1._r8/rlux(ispec)) + &
                    (1._r8/(rdc+rclx(ispec)))+(1._r8/(rac(index_season,wesveg)+rgsx(ispec))))
               rc = max( 10._r8, rc)
               !
               ! assume no surface resistance for SO2 over water
               !
               if ( drydep_list(ispec) == 'SO2' .and. wesveg == 7 ) then
                  rc = 0._r8
               end if

               select case( drydep_list(ispec) )
               case ( 'SO4' )
                  velocity(pi,ispec) = (1._r8/(ram1(pi)+rds))*100._r8
               case ( 'NH4','NH4NO3','XNH4NO3' )
                  velocity(pi,ispec) = (1._r8/(ram1(pi)+0.5_r8*rds))*100._r8
               case ( 'Pb' )
                  velocity(pi,ispec) = 0.2_r8
               case ( 'CB1', 'CB2', 'OC1', 'OC2', 'SOAM', 'SOAI', 'SOAT', 'SOAB', 'SOAX' )
                  velocity(pi,ispec) = 0.10_r8
               case ( 'SO2' )
                  velocity(pi,ispec) = (1._r8/(ram1(pi)+rb1(pi)+rc))*200._r8
               case default
                  velocity(pi,ispec) = (1._r8/(ram1(pi)+rb1(pi)+rc))*100._r8
               end select
            end do species_loop3
         endif active
      end do pft_loop

     end associate

  end subroutine depvel_compute

end module DryDepVelocity<|MERGE_RESOLUTION|>--- conflicted
+++ resolved
@@ -342,7 +342,6 @@
 
             !map CLM veg type into Wesely veg type
             wesveg = wveg_unset
-<<<<<<< HEAD
             clmveg     = patch%itype(pi) ! this will be spval if fates is on.
             if(use_fates)then
                if(patch%is_fates(pi))then
@@ -368,28 +367,10 @@
                if (clmveg == nc4_grass                           ) wesveg = 3
                if (clmveg == nc3crop                             ) wesveg = 2
                if (clmveg == nc3irrig                            ) wesveg = 2
-               if (clmveg >= npcropmin .and. clmveg <= npcropmax ) wesveg = 2
+               if (is_prognostic_crop(clmveg)) wesveg = 2
             endif
-=======
-            if (clmveg == noveg                               ) wesveg = 8
-            if (clmveg == ndllf_evr_tmp_tree                  ) wesveg = 5
-            if (clmveg == ndllf_evr_brl_tree                  ) wesveg = 5
-            if (clmveg == ndllf_dcd_brl_tree                  ) wesveg = 5
-            if (clmveg == nbrdlf_evr_trp_tree                 ) wesveg = 4
-            if (clmveg == nbrdlf_evr_tmp_tree                 ) wesveg = 4
-            if (clmveg == nbrdlf_dcd_trp_tree                 ) wesveg = 4
-            if (clmveg == nbrdlf_dcd_tmp_tree                 ) wesveg = 4
-            if (clmveg == nbrdlf_dcd_brl_tree                 ) wesveg = 4
-            if (clmveg == nbrdlf_evr_shrub                    ) wesveg = 11
-            if (clmveg == nbrdlf_dcd_tmp_shrub                ) wesveg = 11
-            if (clmveg == nbrdlf_dcd_brl_shrub                ) wesveg = 11
-            if (clmveg == nc3_arctic_grass                    ) wesveg = 3
-            if (clmveg == nc3_nonarctic_grass                 ) wesveg = 3
-            if (clmveg == nc4_grass                           ) wesveg = 3
-            if (clmveg == nc3crop                             ) wesveg = 2
-            if (clmveg == nc3irrig                            ) wesveg = 2
-            if (is_prognostic_crop(clmveg)) wesveg = 2
->>>>>>> fde1fc62
+
+
             if (wesveg == wveg_unset )then
                write(iulog,*) 'clmveg = ', clmveg, 'lun%itype = ', lun%itype(l)
                call endrun(subgrid_index=pi, subgrid_level=subgrid_level_patch, &
