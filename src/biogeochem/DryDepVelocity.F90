Module DryDepVelocity

  !-----------------------------------------------------------------------
  !
  ! Purpose:
  ! Deposition velocity (m/s)
  !
  ! Method:
  ! This code simulates dry deposition velocities using the Wesely scheme.
  ! Details of this method can be found in:
  !
  ! M.L Wesely. Parameterization of surface resistances to gaseous dry deposition
  ! in regional-scale numericl models. 1989. Atmospheric Environment vol.23 No.6
  ! pp. 1293-1304.
  !
  ! In Wesely (1998) "the magnitude of the dry deposition velocity can be found
  ! as:
  !
  !  |vd|=(ra+rb+rc)^-1
  !
  ! where ra is the aerodynamic resistance (common to all gases) between a
  ! specific height and the surface, rb is the quasilaminar sublayer resistance
  ! (whose only dependence on the porperties of the gas of interest is its
  ! molecular diffusivity in air), and rc is the bulk surface resistance".
  !
  ! In this subroutine both ra and rb are calculated elsewhere in CLM.
  !
  ! In Wesely (1989) rc is estimated for five seasonal categories and 11 landuse
  ! types.  For each season and landuse type, Wesely compiled data into a
  ! look-up-table for several parameters used to calculate rc. In this subroutine
  ! the same values are used as found in wesely's look-up-tables, the only
  ! difference is that this subroutine uses a CLM generated LAI to select values
  ! from the look-up-table instead of seasonality.  Inaddition, Wesely(1989)
  ! land use types are "mapped" into CLM patch types.
  !
  ! Subroutine written to operate at the patch level.
  !
  ! Output:
  !
  ! vd(n_species) !Dry deposition velocity [m s-1] for each molecule or species
  !
  ! Author: Beth Holland and  James Sulzman
  !
  ! Modified: Francis Vitt -- 30 Mar 2007
  ! Modified: Maria Val Martin -- 15 Jan 2014
  !  Corrected major bugs in the leaf and stomatal resitances. The code is now
  !  coupled to LAI and Rs uses the Ball-Berry Scheme. Also, corrected minor
  !  bugs in rlu and rcl calculations. Added
  !  no vegetation removal for CO. See README for details and
  !     Val Martin et al., 2014 GRL for major corrections
  ! Modified: Louisa Emmons -- 30 November 2017
  !  Corrected the equation calculating stomatal resistance from rssun and rssha,
  !     and removed factor that scaled Rs to match observations
  !
  !-----------------------------------------------------------------------

  use shr_log_mod          , only : errMsg => shr_log_errMsg
  use shr_kind_mod         , only : r8 => shr_kind_r8
  use abortutils           , only : endrun
  use clm_time_manager     , only : get_nstep, get_curr_date, get_curr_time
  use spmdMod              , only : masterproc
  use shr_drydep_mod       , only : n_drydep, drydep_list
  use shr_drydep_mod       , only : index_o3=>o3_ndx, index_o3a=>o3a_ndx, index_so2=>so2_ndx, index_h2=>h2_ndx
  use shr_drydep_mod       , only : index_co=>co_ndx, index_ch4=>ch4_ndx, index_pan=>pan_ndx
  use shr_drydep_mod       , only : index_xpan=>xpan_ndx
  use decompMod            , only : bounds_type, subgrid_level_patch
  use atm2lndType          , only : atm2lnd_type
  use CanopyStateType      , only : canopystate_type
  use FrictionVelocityMod  , only : frictionvel_type
  use PhotosynthesisMod    , only : photosyns_type
  use WaterStateBulkType       , only : waterstatebulk_type
  use WaterDiagnosticBulkType       , only : waterdiagnosticbulk_type
  use Wateratm2lndBulkType       , only : wateratm2lndbulk_type
  use GridcellType         , only : grc
  use LandunitType         , only : lun
  use PatchType            , only : patch
  !
  implicit none
  private
  !
  public :: depvel_compute
  !
  type, public :: drydepvel_type

     real(r8), pointer, public  :: velocity_patch (:,:) ! Dry Deposition Velocity
     real(r8), pointer, private :: rs_drydep_patch (:)  ! Stomatal resistance associated with dry deposition velocity for Ozone

   contains

     procedure , public  :: Init
     procedure , private :: InitAllocate
     procedure , private :: InitHistory

  end type drydepvel_type
  !-----------------------------------------------------------------------

  character(len=*), parameter, private :: sourcefile = &
       __FILE__

CONTAINS

  !------------------------------------------------------------------------
  subroutine Init(this, bounds)

    use clm_varctl     , only : use_fates, use_fates_sp
    class(drydepvel_type) :: this
    type(bounds_type), intent(in) :: bounds

    if ( (.not. use_fates_sp) .and. use_fates .and. (n_drydep > 0) ) then
       call endrun( msg='ERROR: Dry-deposition currently does NOT work with FATES outside of FATES-SP mode (see github issue #1044)'//&
                    errMsg(sourcefile, __LINE__))
    end if
    call this%InitAllocate(bounds)
    call this%InitHistory(bounds)

  end subroutine Init

  !------------------------------------------------------------------------
  subroutine InitAllocate(this, bounds)
    !
    ! !USES:
    use shr_infnan_mod , only : nan => shr_infnan_nan, assignment(=)
    use shr_drydep_mod , only : n_drydep
    !
    ! !ARGUMENTS:
    class(drydepvel_type) :: this
    type(bounds_type), intent(in) :: bounds
    !
    ! !LOCAL VARIABLES:
    integer :: begp, endp
    !------------------------------------------------------------------------

    begp = bounds%begp; endp= bounds%endp

    ! Dry Deposition Velocity
    if ( n_drydep > 0 )then
       allocate(this%velocity_patch(begp:endp, n_drydep));  this%velocity_patch(:,:) = nan
       allocate(this%rs_drydep_patch(begp:endp))         ;  this%rs_drydep_patch(:)  = nan
    end if

  end subroutine InitAllocate

  !-----------------------------------------------------------------------
  subroutine InitHistory(this, bounds)
    !
    ! !DESCRIPTION:
    ! Initialize history output fields for dry deposition diagnositics
    !
    ! !USES
    use clm_varcon     , only : spval
    use histFileMod    , only : hist_addfld1d
    use shr_drydep_mod , only : mapping
    !
    ! !ARGUMENTS:
    class(drydepvel_type) :: this
    type(bounds_type), intent(in) :: bounds
    real(r8), pointer  :: ptr_1d(:)  ! pointer to 1d patch array
    !
    ! !LOCAL VARIABLES
    integer :: ispec
    integer :: begp, endp
    !---------------------------------------------------------------------

    begp = bounds%begp; endp = bounds%endp

    if ( n_drydep == 0 ) return

    do ispec=1,n_drydep
       if(mapping(ispec) <= 0) cycle

       this%velocity_patch(begp:endp,ispec)= spval
       ptr_1d => this%velocity_patch(begp:endp,ispec)
       call hist_addfld1d ( fname='DRYDEPV_'//trim(drydep_list(ispec)), units='cm/sec',  &
            avgflag='A', long_name='Dry Deposition Velocity', &
            ptr_patch=ptr_1d, default='inactive' )
    end do

    this%rs_drydep_patch(begp:endp)= spval
    call hist_addfld1d ( fname='RS_DRYDEP_O3', units='s/m',  &
         avgflag='A', long_name='Stomatal Resistance Associated with Ozone Dry Deposition Velocity', &
         ptr_patch=this%rs_drydep_patch, default='inactive' )

  end subroutine InitHistory

  !-----------------------------------------------------------------------
  subroutine depvel_compute( bounds, &
       atm2lnd_inst, canopystate_inst, waterstatebulk_inst, waterdiagnosticbulk_inst, &
       wateratm2lndbulk_inst, frictionvel_inst, &
       photosyns_inst, drydepvel_inst)
    !
    ! !DESCRIPTION:
    ! computes the dry deposition velocity of tracers
    !
    ! !USES:
    use shr_const_mod  , only : tmelt => shr_const_tkfrz
    use shr_drydep_mod , only : shr_drydep_setHCoeff, mapping, drat, foxd
    use shr_drydep_mod , only : rcls, h2_a, h2_b, h2_c, ri, rac, rclo, rlu, rgss, rgso
    use landunit_varcon, only : istsoil, istice, istdlak, istwet
    use clm_varctl     , only : iulog
    use pftconMod      , only : noveg, ndllf_evr_tmp_tree, ndllf_evr_brl_tree
    use pftconMod      , only : ndllf_dcd_brl_tree, nbrdlf_evr_trp_tree
    use pftconMod      , only : nbrdlf_evr_tmp_tree, nbrdlf_dcd_trp_tree
    use pftconMod      , only : nbrdlf_dcd_tmp_tree, nbrdlf_dcd_brl_tree
    use pftconMod      , only : nbrdlf_evr_shrub, nbrdlf_dcd_tmp_shrub
    use pftconMod      , only : nbrdlf_dcd_brl_shrub,nc3_arctic_grass
    use pftconMod      , only : nc3_nonarctic_grass, nc4_grass, nc3crop
    use pftconMod      , only : nc3irrig, npcropmin, npcropmax
    use clm_varcon     , only : spval

    !
    ! !ARGUMENTS:
    type(bounds_type)      , intent(in)    :: bounds
    type(atm2lnd_type)     , intent(in)    :: atm2lnd_inst
    type(canopystate_type) , intent(in)    :: canopystate_inst
    type(waterstatebulk_type)  , intent(in)    :: waterstatebulk_inst
    type(waterdiagnosticbulk_type)  , intent(in)    :: waterdiagnosticbulk_inst
    type(wateratm2lndbulk_type)  , intent(in)    :: wateratm2lndbulk_inst
    type(frictionvel_type) , intent(in)    :: frictionvel_inst
    type(photosyns_type)   , intent(in)    :: photosyns_inst
    type(drydepvel_type)   , intent(inout) :: drydepvel_inst
    !
    ! !LOCAL VARIABLES:
    integer  :: c
    real(r8) :: soilw, var_soilw, fact_h2, dv_soil_h2
    integer  :: pi,g, l
    integer  :: ispec
    integer  :: length
    integer  :: wesveg       !wesely vegegation index
    integer  :: clmveg       !clm veg index from ivegtype
    integer  :: i
    integer  :: index_season !seasonal index based on LAI.  This indexs wesely data tables
    integer  :: nstep        !current step
    integer  :: indexp

    real(r8) :: pg           ! surface pressure
    real(r8) :: tc           ! temperature in celsius
    real(r8) :: es           ! saturation vapor pressur
    real(r8) :: ws           ! saturation mixing ratio
    real(r8) :: rmx          ! resistance by vegetation
    real(r8) :: qs           ! saturation specific humidity
    real(r8) :: dewm         ! multiplier for rs when dew occurs
    real(r8) :: crs          ! multiplier to calculate crs
    real(r8) :: rdc          ! part of lower canopy resistance
    real(r8) :: rain         ! rain fall
    real(r8) :: spec_hum     ! specific humidity
    real(r8) :: solar_flux   ! solar radiation(direct beam) W/m2
    real(r8) :: lat          ! latitude in degrees
    real(r8) :: lon          ! longitude in degrees
    real(r8) :: sfc_temp     ! surface temp
    real(r8) :: minlai       ! minimum of monthly lai
    real(r8) :: maxlai       ! maximum of monthly lai
    real(r8) :: rds         ! resistance for aerosols

    !mvm 11/30/2013
    real(r8) :: rlu_lai      ! constant to calculate rlu over bulk canopy

    logical  :: has_dew
    logical  :: has_rain
    real(r8), parameter :: rain_threshold      = 1.e-7_r8  ! of the order of 1cm/day expressed in m/s

    ! local arrays: dependent on species only
    real(r8), dimension(n_drydep) :: rsmx  !vegetative resistance (plant mesophyll)
    real(r8), dimension(n_drydep) :: rclx !lower canopy resistance
    real(r8), dimension(n_drydep) :: rlux !vegetative resistance (upper canopy)
    real(r8), dimension(n_drydep) :: rgsx !gournd resistance
    real(r8), dimension(n_drydep) :: heff
    real(r8) :: rs    ! stomatal resistance associated with dry deposition velocity (s/m)
    real(r8) :: rc    !combined surface resistance
    real(r8) :: cts   !correction to flu rcl and rgs for frost
    real(r8) :: rlux_o3 !to calculate O3 leaf resistance in dew/rain conditions

    ! constants
    real(r8), parameter :: slope = 0._r8      ! Used to calculate  rdc in (lower canopy resistance)
    integer, parameter :: wveg_unset = -1     ! Unset Wesley vegetation type
    character(len=32), parameter :: subname = "depvel_compute"

    ! jfl : mods for PAN
    real(r8)                  :: dv_pan
    real(r8) :: c0_pan(11) = (/ 0.000_r8, 0.006_r8, 0.002_r8, 0.009_r8, 0.015_r8, &
                                0.006_r8, 0.000_r8, 0.000_r8, 0.000_r8, 0.002_r8, 0.002_r8 /)
    real(r8) :: k_pan (11) = (/ 0.000_r8, 0.010_r8, 0.005_r8, 0.004_r8, 0.003_r8, &
                                0.005_r8, 0.000_r8, 0.000_r8, 0.000_r8, 0.075_r8, 0.002_r8 /)
    !-----------------------------------------------------------------------

    if ( n_drydep == 0 ) return

<<<<<<< HEAD
    associate(                                                    & 
         forc_solai =>    atm2lnd_inst%forc_solai_grc           , & ! Input:  [real(r8) (:,:) ] direct beam radiation (visible only)             
         forc_solad =>    atm2lnd_inst%forc_solad_downscaled_col, & ! Input:  [real(r8) (:,:) ] direct beam radiation (visible only)             
         forc_t     =>    atm2lnd_inst%forc_t_downscaled_col    , & ! Input:  [real(r8) (:)   ] downscaled atmospheric temperature (Kelvin)                   
         forc_q     =>    wateratm2lndbulk_inst%forc_q_downscaled_col    , & ! Input:  [real(r8) (:)   ] downscaled atmospheric specific humidity (kg/kg)              
         forc_pbot  =>    atm2lnd_inst%forc_pbot_downscaled_col , & ! Input:  [real(r8) (:)   ] downscaled surface pressure (Pa)                              
         forc_rain  =>    wateratm2lndbulk_inst%forc_rain_downscaled_col , & ! Input:  [real(r8) (:)   ] downscaled rain rate [mm/s]                                   
=======
    associate(                                                    &
         forc_solad =>    atm2lnd_inst%forc_solad_grc           , & ! Input:  [real(r8) (:,:) ] direct beam radiation (visible only)
         forc_t     =>    atm2lnd_inst%forc_t_downscaled_col    , & ! Input:  [real(r8) (:)   ] downscaled atmospheric temperature (Kelvin)
         forc_q     =>    wateratm2lndbulk_inst%forc_q_downscaled_col    , & ! Input:  [real(r8) (:)   ] downscaled atmospheric specific humidity (kg/kg)
         forc_pbot  =>    atm2lnd_inst%forc_pbot_downscaled_col , & ! Input:  [real(r8) (:)   ] downscaled surface pressure (Pa)
         forc_rain  =>    wateratm2lndbulk_inst%forc_rain_downscaled_col , & ! Input:  [real(r8) (:)   ] downscaled rain rate [mm/s]
>>>>>>> 1ebc66df

         h2osoi_vol =>    waterstatebulk_inst%h2osoi_vol_col        , & ! Input:  [real(r8) (:,:) ] volumetric soil water (0<=h2osoi_vol<=watsat)
         snow_depth =>    waterdiagnosticbulk_inst%snow_depth_col        , & ! Input:  [real(r8) (:)   ] snow height (m)

         ram1       =>    frictionvel_inst%ram1_patch           , & ! Input:  [real(r8) (:)   ] aerodynamical resistance
         rb1        =>    frictionvel_inst%rb1_patch            , & ! Input:  [real(r8) (:)   ] leaf boundary layer resistance [s/m]
         vds        =>    frictionvel_inst%vds_patch            , & ! Input:  [real(r8) (:)   ] aerodynamical resistance

         rssun      =>    photosyns_inst%rssun_patch            , & ! Input:  [real(r8) (:)   ] stomatal resistance
         rssha      =>    photosyns_inst%rssha_patch            , & ! Input:  [real(r8) (:)   ] shaded stomatal resistance (s/m)

         fsun       =>    canopystate_inst%fsun_patch           , & ! Input:  [real(r8) (:)   ] sunlit fraction of canopy
         elai       =>    canopystate_inst%elai_patch           , & ! Input:  [real(r8) (:)   ] one-sided leaf area index with burying by snow
         mlaidiff   =>    canopystate_inst%mlaidiff_patch       , & ! Input:  [real(r8) (:)   ] difference in lai between month one and month two
         annlai     =>    canopystate_inst%annlai_patch         , & ! Input:  [real(r8) (:,:) ] 12 months of monthly lai from input data set

         velocity   =>    drydepvel_inst%velocity_patch         , & ! Output: [real(r8) (:,:) ] cm/sec
         rs_drydep  =>    drydepvel_inst%rs_drydep_patch          & ! Output: [real(r8) (:)   ]  stomatal resistance associated with Ozone dry deposition velocity (s/m)
         )

      !_________________________________________________________________
      ! Begin loop through patches

      pft_loop: do pi = bounds%begp,bounds%endp
         l = patch%landunit(pi)

         active: if (patch%active(pi)) then

            c = patch%column(pi)
            g = patch%gridcell(pi)
            pg         = forc_pbot(c)
            spec_hum   = forc_q(c)
            rain       = forc_rain(c)
            sfc_temp   = forc_t(c)
            solar_flux = forc_solad(c,1)
            lat        = grc%latdeg(g)
            lon        = grc%londeg(g)
            clmveg     = patch%itype(pi)
            soilw      = h2osoi_vol(c,1)

            !map CLM veg type into Wesely veg type
            wesveg = wveg_unset
            if (clmveg == noveg                               ) wesveg = 8
            if (clmveg == ndllf_evr_tmp_tree                  ) wesveg = 5
            if (clmveg == ndllf_evr_brl_tree                  ) wesveg = 5
            if (clmveg == ndllf_dcd_brl_tree                  ) wesveg = 5
            if (clmveg == nbrdlf_evr_trp_tree                 ) wesveg = 4
            if (clmveg == nbrdlf_evr_tmp_tree                 ) wesveg = 4
            if (clmveg == nbrdlf_dcd_trp_tree                 ) wesveg = 4
            if (clmveg == nbrdlf_dcd_tmp_tree                 ) wesveg = 4
            if (clmveg == nbrdlf_dcd_brl_tree                 ) wesveg = 4
            if (clmveg == nbrdlf_evr_shrub                    ) wesveg = 11
            if (clmveg == nbrdlf_dcd_tmp_shrub                ) wesveg = 11
            if (clmveg == nbrdlf_dcd_brl_shrub                ) wesveg = 11
            if (clmveg == nc3_arctic_grass                    ) wesveg = 3
            if (clmveg == nc3_nonarctic_grass                 ) wesveg = 3
            if (clmveg == nc4_grass                           ) wesveg = 3
            if (clmveg == nc3crop                             ) wesveg = 2
            if (clmveg == nc3irrig                            ) wesveg = 2
            if (clmveg >= npcropmin .and. clmveg <= npcropmax ) wesveg = 2
            if (wesveg == wveg_unset )then
               write(iulog,*) 'clmveg = ', clmveg, 'lun%itype = ', lun%itype(l)
               call endrun(subgrid_index=pi, subgrid_level=subgrid_level_patch, &
                    msg='ERROR: Not able to determine Wesley vegetation type'//&
                    errMsg(sourcefile, __LINE__))
            end if

            ! create seasonality index used to index wesely data tables from LAI,  Bascially
            !if elai is between max lai from input data and half that max the index_season=1


            !mail1j and mlai2j are the two monthly lai values pulled from a CLM input data set
            !/fs/cgd/csm/inputdata/lnd/clm2/rawdata/mksrf_lai.nc.  lai for dates in the middle
            !of the month are interpolated using using these values and stored in the variable
            !elai (done elsewhere).  If the difference between mlai1j and mlai2j is greater
            !than zero it is assumed to be fall and less than zero it is assumed to be spring.

            !wesely seasonal "index_season"
            ! 1 - midsummer with lush vegetation
            ! 2 - Autumn with unharvested cropland
            ! 3 - Late autumn after frost, no snow
            ! 4 - Winter, snow on ground and subfreezing
            ! 5 - Transitional spring with partially green short annuals


            !mlaidiff=jan-feb
            minlai=minval(annlai(:,pi))
            maxlai=maxval(annlai(:,pi))

            index_season = -1

            if ( lun%itype(l) /= istsoil )then
               if ( lun%itype(l) == istice ) then
                  wesveg       = 8
                  index_season = 4
               elseif ( lun%itype(l) == istdlak ) then
                  wesveg       = 7
                  index_season = 4
               elseif ( lun%itype(l) == istwet ) then
                  wesveg       = 9
                  index_season = 2
               elseif ( lun%urbpoi(l) ) then
                  wesveg       = 1
                  index_season = 2
               end if
            else if ( snow_depth(c) > 0 ) then
               index_season = 4
            else if(elai(pi) > 0.5_r8*maxlai) then
               index_season = 1
            endif

            if (index_season<0) then
               if (elai(pi) < (minlai+0.05_r8*(maxlai-minlai))) then
                  index_season = 3
               endif
            endif

            if (index_season<0) then
               if (mlaidiff(pi) > 0.0_r8) then
                  index_season = 2
               elseif (mlaidiff(pi) < 0.0_r8) then
                  index_season = 5
               elseif (mlaidiff(pi).eq.0.0_r8) then
                  index_season = 3
               endif
            endif

            if (index_season<0) then
               call endrun('ERROR: not able to determine season'//errmsg(sourcefile, __LINE__))
            endif

            ! saturation specific humidity
            !
            es = 611_r8*exp(5414.77_r8*((1._r8/tmelt)-(1._r8/sfc_temp)))
            ws = .622_r8*es/(pg-es)
            qs = ws/(1._r8+ws)

            has_dew = .false.
            if( qs <= spec_hum ) then
               has_dew = .true.
            end if
            if( sfc_temp < tmelt ) then
               has_dew = .false.
            end if

            has_rain = rain > rain_threshold

            if ( has_dew .or. has_rain ) then
               dewm = 3._r8
            else
               dewm = 1._r8
            end if

            !Define tc
            tc = sfc_temp - tmelt

            !
            ! rdc (lower canopy res)
            !
            rdc=100._r8*(1._r8+1000._r8/(solar_flux+10._r8))/(1._r8+1000._r8*slope)

            ! surface resistance : depends on both land type and species
            ! land types are computed seperately, then resistance is computed as average of values
            ! following wesely rc=(1/(rs+rm) + 1/rlu +1/(rdc+rcl) + 1/(rac+rgs))**-1

            !*******************************************************
            call shr_drydep_setHCoeff( sfc_temp, heff(:n_drydep) )
            !*********************************************************

            species_loop1: do ispec=1, n_drydep
               if(mapping(ispec) <= 0) cycle

               if(ispec.eq.index_o3.or.ispec.eq.index_o3a.or.ispec.eq.index_so2) then
                  rmx=0._r8
               else
                  rmx=1._r8/((heff(ispec)/3000._r8)+(100._r8*foxd(ispec)))
               endif

               ! correction for frost
               cts = 1000._r8*exp( -tc - 4._r8 )

               !ground resistance
               rgsx(ispec) = 1._r8/((heff(ispec)/(1.e5_r8*(rgss(index_season,wesveg)+cts))) + &
                    (foxd(ispec)/(rgso(index_season,wesveg)+cts)))

               !-------------------------------------------------------------------------------------
               ! special case for H2 and CO;; CH4 is set ot a fraction of dv(H2)
               !-------------------------------------------------------------------------------------
               if( ispec == index_h2 .or. ispec == index_co .or. ispec == index_ch4 ) then

                  if( ispec == index_co ) then
                     fact_h2 = 1.0_r8
                  elseif ( ispec == index_h2 ) then
                     fact_h2 = 0.5_r8
                  elseif ( ispec == index_ch4 ) then
                     fact_h2 = 50.0_r8
                  end if

                  !-------------------------------------------------------------------------------------
                  ! no deposition on snow, ice, desert, and water
                  !-------------------------------------------------------------------------------------
                  if( wesveg == 1 .or. wesveg == 7 .or. wesveg == 8 .or. index_season == 4 ) then
                     rgsx(ispec) = spval
                  else
                     var_soilw = max( .1_r8,min( soilw,.3_r8 ) )
                     if( wesveg == 3 ) then
                        var_soilw = log( var_soilw )
                     end if
                     dv_soil_h2 = h2_c(wesveg) + var_soilw*(h2_b(wesveg) + var_soilw*h2_a(wesveg))
                     if( dv_soil_h2 > 0._r8 ) then
                        rgsx(ispec) = fact_h2/(dv_soil_h2*1.e-4_r8)
                     end if
                  end if
               end if

               !-------------------------------------------------------------------------------------
               ! no deposition on water or no vegetation or snow (elai<=0)
               !-------------------------------------------------------------------------------------

               no_dep: if( wesveg == 7 .or. elai(pi).le.0_r8 ) then !mvm 11/26/2013
                  rclx(ispec)  = spval
                  rsmx(ispec)  = spval
                  rlux(ispec)  = spval
                  rs           = spval
               else

                  !Stomatal resistance

                  ! fvitt -- at midnight rssun and/or rssha can be zero in some places which sets rs to zero
                  ! --- this fix prevents divide by zero error (when rsmx is zero)
                  if (rssun(pi)>0._r8 .and. rssun(pi)<1.e30 .and. rssha(pi)>0._r8 .and. rssha(pi)<1.e30 ) then
                     !LKE: corrected rs to add rssun and rssha in parallel (11/30/2017)
                     rs=1._r8/(fsun(pi)*elai(pi)/rssun(pi) + (1.-fsun(pi))*elai(pi)/rssha(pi))
                  else
                     rs=spval
                  endif

                  rsmx(ispec) = rs*drat(ispec)+rmx

                  ! Leaf resistance
                  !MVM: adjusted rlu by LAI to get leaf resistance over bulk canopy (gao and wesely, 1995)
                  rlu_lai=cts+rlu(index_season,wesveg)/elai(pi)
                  rlux(ispec) = rlu_lai/(1.e-5_r8*heff(ispec)+foxd(ispec))

                  !Lower canopy resistance
                  rclx(ispec) = 1._r8/((heff(ispec)/(1.e5_r8*(rcls(index_season,wesveg)+cts))) + &
                       (foxd(ispec)/(rclo(index_season,wesveg)+cts)))

                  !-----------------------------------
                  !mvm 11/30/2013: special case for CO
                  !Dry deposition of CO and hydrocarbons is negligibly
                  !small in vegetation [Mueller and Brasseur, 1995].
                  !------------------------------------
                  if( ispec == index_co ) then
                     rclx(ispec)   = spval
                     rsmx(ispec)   = spval
                     rlux(ispec)   = spval
                  endif

                  !--------------------------------------------
                  ! jfl : special case for PAN
                  !--------------------------------------------
                  if( ispec == index_pan ) then
                     dv_pan =  c0_pan(wesveg) * (1._r8 - exp(-k_pan(wesveg)*(rs*drat(ispec))*1.e-2_r8 ))

                     if( dv_pan > 0._r8 .and. index_season /= 4 ) then
                        rsmx(ispec) = ( 1._r8/dv_pan )
                     end if
                  end if

               endif no_dep
               if ( ispec == index_o3 )then
                  rs_drydep(pi) = rs
               end if

            end do species_loop1


            !----------------------------------------------
            !Adjustment for dew and rain in leaf resitances
            !---------------------------------------------
            ! no effect over water
            no_water: if( wesveg.ne.7 ) then
               !MVM: effect only on vegetated areas (elai> 0)
               with_LAI: if (elai(pi).gt.0._r8) then

                  !
                  ! no effect if sfc_temp < O C
                  !
                  non_freezing: if(sfc_temp.gt.tmelt) then
                     if( has_dew ) then
                        rlu_lai=cts+rlu(index_season,wesveg)/elai(pi)
                        rlux_o3 = 1._r8/((1._r8/3000._r8)+(1._r8/(3._r8*rlu_lai)))

                        if (index_o3 > 0) then
                           rlux(index_o3) = rlux_o3
                        endif
                        if (index_o3a > 0) then
                           rlux(index_o3a) = rlux_o3
                        endif
                     endif

                     if(has_rain) then
                        rlu_lai=cts+rlu(index_season,wesveg)/elai(pi)
                        rlux_o3 = 1._r8/((1._r8/1000._r8)+(1._r8/(3._r8*rlu_lai)))

                        if (index_o3 > 0) then
                           rlux(index_o3) = rlux_o3
                        endif
                        if (index_o3a > 0) then
                           rlux(index_o3a) = rlux_o3
                        endif
                     endif

                     species_loop2: do ispec=1,n_drydep
                        if(mapping(ispec).le.0) cycle
                        if(ispec.ne.index_o3.and.ispec.ne.index_o3a.and.ispec.ne.index_so2) then

                           if( has_dew .or. has_rain) then
                              rlu_lai=cts+rlu(index_season,wesveg)/elai(pi)
                              rlux(ispec)=1._r8/((1._r8/(3._r8*rlu_lai))+ &
                                   (1.e-7_r8*heff(ispec))+(foxd(ispec)/rlux_o3))
                           endif

                        elseif(ispec.eq.index_so2) then

                           if( has_dew ) then
                              rlux(ispec) = 100._r8
                           endif

                           if(has_rain) then
                              rlu_lai=cts+rlu(index_season,wesveg)/elai(pi)
                              rlux(ispec) = 1._r8/((1._r8/5000._r8)+(1._r8/(3._r8*rlu_lai)))
                           endif

                           if( has_dew .or. has_rain ) then
                              !MVM:rlux=50 for SO2 in dew or rain only for *urban land* type surfaces.
                              if (wesveg.eq.1) then
                                 rlux(ispec)=50._r8
                              endif
                           endif
                        end if
                        !mvm 11/30/2013: special case for CO
                        if( ispec.eq.index_co ) then
                           rlux(ispec) = spval
                        endif
                     end do species_loop2
                  endif non_freezing
               endif with_LAI
            endif no_water

            ! resistance for aerosols
            rds = 1._r8/vds(pi)

            species_loop3: do ispec=1,n_drydep
               if(mapping(ispec) <= 0) cycle

               !
               ! compute rc
               !
               rc = 1._r8/((1._r8/rsmx(ispec))+(1._r8/rlux(ispec)) + &
                    (1._r8/(rdc+rclx(ispec)))+(1._r8/(rac(index_season,wesveg)+rgsx(ispec))))
               rc = max( 10._r8, rc)
               !
               ! assume no surface resistance for SO2 over water
               !
               if ( drydep_list(ispec) == 'SO2' .and. wesveg == 7 ) then
                  rc = 0._r8
               end if

               select case( drydep_list(ispec) )
               case ( 'SO4' )
                  velocity(pi,ispec) = (1._r8/(ram1(pi)+rds))*100._r8
               case ( 'NH4','NH4NO3','XNH4NO3' )
                  velocity(pi,ispec) = (1._r8/(ram1(pi)+0.5_r8*rds))*100._r8
               case ( 'Pb' )
                  velocity(pi,ispec) = 0.2_r8
               case ( 'CB1', 'CB2', 'OC1', 'OC2', 'SOAM', 'SOAI', 'SOAT', 'SOAB', 'SOAX' )
                  velocity(pi,ispec) = 0.10_r8
               case ( 'SO2' )
                  velocity(pi,ispec) = (1._r8/(ram1(pi)+rb1(pi)+rc))*200._r8
               case default
                  velocity(pi,ispec) = (1._r8/(ram1(pi)+rb1(pi)+rc))*100._r8
               end select
            end do species_loop3
         endif active
      end do pft_loop

     end associate

  end subroutine depvel_compute

end module DryDepVelocity<|MERGE_RESOLUTION|>--- conflicted
+++ resolved
@@ -284,22 +284,12 @@
 
     if ( n_drydep == 0 ) return
 
-<<<<<<< HEAD
-    associate(                                                    & 
-         forc_solai =>    atm2lnd_inst%forc_solai_grc           , & ! Input:  [real(r8) (:,:) ] direct beam radiation (visible only)             
-         forc_solad =>    atm2lnd_inst%forc_solad_downscaled_col, & ! Input:  [real(r8) (:,:) ] direct beam radiation (visible only)             
-         forc_t     =>    atm2lnd_inst%forc_t_downscaled_col    , & ! Input:  [real(r8) (:)   ] downscaled atmospheric temperature (Kelvin)                   
-         forc_q     =>    wateratm2lndbulk_inst%forc_q_downscaled_col    , & ! Input:  [real(r8) (:)   ] downscaled atmospheric specific humidity (kg/kg)              
-         forc_pbot  =>    atm2lnd_inst%forc_pbot_downscaled_col , & ! Input:  [real(r8) (:)   ] downscaled surface pressure (Pa)                              
-         forc_rain  =>    wateratm2lndbulk_inst%forc_rain_downscaled_col , & ! Input:  [real(r8) (:)   ] downscaled rain rate [mm/s]                                   
-=======
     associate(                                                    &
-         forc_solad =>    atm2lnd_inst%forc_solad_grc           , & ! Input:  [real(r8) (:,:) ] direct beam radiation (visible only)
+         forc_solad =>    atm2lnd_inst%forc_solad_downscaled_col, & ! Input:  [real(r8) (:,:) ] direct beam radiation (visible only)
          forc_t     =>    atm2lnd_inst%forc_t_downscaled_col    , & ! Input:  [real(r8) (:)   ] downscaled atmospheric temperature (Kelvin)
          forc_q     =>    wateratm2lndbulk_inst%forc_q_downscaled_col    , & ! Input:  [real(r8) (:)   ] downscaled atmospheric specific humidity (kg/kg)
          forc_pbot  =>    atm2lnd_inst%forc_pbot_downscaled_col , & ! Input:  [real(r8) (:)   ] downscaled surface pressure (Pa)
          forc_rain  =>    wateratm2lndbulk_inst%forc_rain_downscaled_col , & ! Input:  [real(r8) (:)   ] downscaled rain rate [mm/s]
->>>>>>> 1ebc66df
 
          h2osoi_vol =>    waterstatebulk_inst%h2osoi_vol_col        , & ! Input:  [real(r8) (:,:) ] volumetric soil water (0<=h2osoi_vol<=watsat)
          snow_depth =>    waterdiagnosticbulk_inst%snow_depth_col        , & ! Input:  [real(r8) (:)   ] snow height (m)
