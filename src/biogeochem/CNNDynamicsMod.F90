--- conflicted
+++ resolved
@@ -145,26 +145,9 @@
     ! directly into the canopy and mineral N entering the soil pool.
     !
     ! !USES:
-<<<<<<< HEAD
-    use CNSharedParamsMod    , only: use_fun
-    use clm_time_manager     , only: get_step_size, get_curr_date, get_curr_calday, get_nstep
-    !
-    ! !LOCAL VARIABLES:
-    use clm_varpar           , only: max_patch_per_col
-    use LandunitType         , only: lun
-    use shr_sys_mod          , only : shr_sys_flush
-    use GridcellType         , only: grc
-    use clm_varctl           , only : iulog
-    use abortutils           , only : endrun
-    use pftconMod            , only : nc4_grass, nc3_nonarctic_grass
-    use landunit_varcon      , only:  istsoil, istcrop
-    use clm_varcon           , only : spval, ispval
     use Fan2ctsmMod
-    
-=======
     !
     ! !ARGUMENTS:
->>>>>>> a5e62180
     type(bounds_type)        , intent(in)    :: bounds  
     integer                  , intent(in)    :: num_soilc       ! number of soil columns in filter
     integer                  , intent(in)    :: filter_soilc(:) ! filter for soil columns
