--- conflicted
+++ resolved
@@ -27,17 +27,13 @@
   use SoilBiogeochemStateType         , only : soilbiogeochem_state_type
   use SoilBiogeochemNitrogenStateType , only : soilbiogeochem_nitrogenstate_type
   use SoilBiogeochemNitrogenFluxType  , only : soilbiogeochem_nitrogenflux_type
-<<<<<<< HEAD
   use WaterStateType                  , only : waterstate_type
   use WaterFluxType                   , only : waterflux_type
   !JV
   use SoilStateType                   , only : soilstate_type
   !JV
-  
-=======
   use WaterDiagnosticBulkType                  , only : waterdiagnosticbulk_type
   use WaterFluxBulkType                   , only : waterfluxbulk_type
->>>>>>> aedda97e
   use CropType                        , only : crop_type
   use ColumnType                      , only : col                
   use PatchType                       , only : patch                
