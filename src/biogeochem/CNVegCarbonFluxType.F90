--- conflicted
+++ resolved
@@ -4329,16 +4329,13 @@
        this%woodc_loss_patch(i)                          = value_patch
 
        this%crop_seedc_to_leaf_patch(i)                  = value_patch
-<<<<<<< HEAD
-       this%grainc_to_cropprodc_patch(i)                 = value_patch
+       this%crop_harvestc_to_cropprodc_patch(i)          = value_patch
 !   Matrix
        if(use_matrixcn)then
           this%matrix_Cinput_patch(i)                       = value_patch
           this%matrix_C13input_patch(i)                       = value_patch
           this%matrix_C14input_patch(i)                       = value_patch
        end if
-=======
-       this%crop_harvestc_to_cropprodc_patch(i)          = value_patch
     end do
 
     do k = 1, nrepr
@@ -4348,7 +4345,6 @@
           this%reproductive_curmr_patch(i,k) = value_patch
           this%reproductive_xsmr_patch(i,k)  = value_patch
        end do
->>>>>>> d301320c
     end do
 
     if(use_matrixcn)then
