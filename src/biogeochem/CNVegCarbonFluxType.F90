module CNVegCarbonFluxType

#include "shr_assert.h"

  !-----------------------------------------------------------------------
  !
  ! !USES:
  use shr_kind_mod                       , only : r8 => shr_kind_r8
  use shr_infnan_mod                     , only : nan => shr_infnan_nan, assignment(=)
  use shr_log_mod                        , only : errMsg => shr_log_errMsg
  use decompMod                          , only : bounds_type
  use SoilBiogeochemDecompCascadeConType , only : decomp_cascade_con
  use clm_varpar                         , only : ndecomp_cascade_transitions, ndecomp_pools
  use clm_varpar                         , only : nlevdecomp_full, nlevgrnd, nlevdecomp
  use clm_varcon                         , only : spval, dzsoi_decomp
  use clm_varctl                         , only : use_cndv, use_c13, use_nitrif_denitrif, use_crop
  use clm_varctl                         , only : use_grainproduct
  use clm_varctl                         , only : iulog
  use landunit_varcon                    , only : istsoil, istcrop, istdlak 
  use pftconMod                          , only : npcropmin
  use LandunitType                       , only : lun                
  use ColumnType                         , only : col                
  use PatchType                          , only : patch                
  use AnnualFluxDribbler                 , only : annual_flux_dribbler_type, annual_flux_dribbler_gridcell
  use dynSubgridControlMod               , only : get_for_testing_allow_non_annual_changes
  use abortutils                         , only : endrun
  ! 
  ! !PUBLIC TYPES:
  implicit none
  private
  !
  type, public :: cnveg_carbonflux_type

     ! gap mortality fluxes
     real(r8), pointer :: m_leafc_to_litter_patch                   (:)     ! leaf C mortality (gC/m2/s)
     real(r8), pointer :: m_leafc_storage_to_litter_patch           (:)     ! leaf C storage mortality (gC/m2/s)
     real(r8), pointer :: m_leafc_xfer_to_litter_patch              (:)     ! leaf C transfer mortality (gC/m2/s)
     real(r8), pointer :: m_frootc_to_litter_patch                  (:)     ! fine root C mortality (gC/m2/s)
     real(r8), pointer :: m_frootc_storage_to_litter_patch          (:)     ! fine root C storage mortality (gC/m2/s)
     real(r8), pointer :: m_frootc_xfer_to_litter_patch             (:)     ! fine root C transfer mortality (gC/m2/s)
     real(r8), pointer :: m_livestemc_to_litter_patch               (:)     ! live stem C mortality (gC/m2/s)
     real(r8), pointer :: m_livestemc_storage_to_litter_patch       (:)     ! live stem C storage mortality (gC/m2/s)
     real(r8), pointer :: m_livestemc_xfer_to_litter_patch          (:)     ! live stem C transfer mortality (gC/m2/s)
     real(r8), pointer :: m_deadstemc_to_litter_patch               (:)     ! dead stem C mortality (gC/m2/s)
     real(r8), pointer :: m_deadstemc_storage_to_litter_patch       (:)     ! dead stem C storage mortality (gC/m2/s)
     real(r8), pointer :: m_deadstemc_xfer_to_litter_patch          (:)     ! dead stem C transfer mortality (gC/m2/s)
     real(r8), pointer :: m_livecrootc_to_litter_patch              (:)     ! live coarse root C mortality (gC/m2/s)
     real(r8), pointer :: m_livecrootc_storage_to_litter_patch      (:)     ! live coarse root C storage mortality (gC/m2/s)
     real(r8), pointer :: m_livecrootc_xfer_to_litter_patch         (:)     ! live coarse root C transfer mortality (gC/m2/s)
     real(r8), pointer :: m_deadcrootc_to_litter_patch              (:)     ! dead coarse root C mortality (gC/m2/s)
     real(r8), pointer :: m_deadcrootc_storage_to_litter_patch      (:)     ! dead coarse root C storage mortality (gC/m2/s)
     real(r8), pointer :: m_deadcrootc_xfer_to_litter_patch         (:)     ! dead coarse root C transfer mortality (gC/m2/s)
     real(r8), pointer :: m_gresp_storage_to_litter_patch           (:)     ! growth respiration storage mortality (gC/m2/s)
     real(r8), pointer :: m_gresp_xfer_to_litter_patch              (:)     ! growth respiration transfer mortality (gC/m2/s)

     ! harvest mortality fluxes
     real(r8), pointer :: hrv_leafc_to_litter_patch                 (:)     ! leaf C harvest mortality (gC/m2/s)
     real(r8), pointer :: hrv_leafc_storage_to_litter_patch         (:)     ! leaf C storage harvest mortality (gC/m2/s)
     real(r8), pointer :: hrv_leafc_xfer_to_litter_patch            (:)     ! leaf C transfer harvest mortality (gC/m2/s)
     real(r8), pointer :: hrv_frootc_to_litter_patch                (:)     ! fine root C harvest mortality (gC/m2/s)
     real(r8), pointer :: hrv_frootc_storage_to_litter_patch        (:)     ! fine root C storage harvest mortality (gC/m2/s)
     real(r8), pointer :: hrv_frootc_xfer_to_litter_patch           (:)     ! fine root C transfer harvest mortality (gC/m2/s)
     real(r8), pointer :: hrv_livestemc_to_litter_patch             (:)     ! live stem C harvest mortality (gC/m2/s)
     real(r8), pointer :: hrv_livestemc_storage_to_litter_patch     (:)     ! live stem C storage harvest mortality (gC/m2/s)
     real(r8), pointer :: hrv_livestemc_xfer_to_litter_patch        (:)     ! live stem C transfer harvest mortality (gC/m2/s)
     real(r8), pointer :: hrv_deadstemc_storage_to_litter_patch     (:)     ! dead stem C storage harvest mortality (gC/m2/s)
     real(r8), pointer :: hrv_deadstemc_xfer_to_litter_patch        (:)     ! dead stem C transfer harvest mortality (gC/m2/s)
     real(r8), pointer :: hrv_livecrootc_to_litter_patch            (:)     ! live coarse root C harvest mortality (gC/m2/s)
     real(r8), pointer :: hrv_livecrootc_storage_to_litter_patch    (:)     ! live coarse root C storage harvest mortality (gC/m2/s)
     real(r8), pointer :: hrv_livecrootc_xfer_to_litter_patch       (:)     ! live coarse root C transfer harvest mortality (gC/m2/s)
     real(r8), pointer :: hrv_deadcrootc_to_litter_patch            (:)     ! dead coarse root C harvest mortality (gC/m2/s)
     real(r8), pointer :: hrv_deadcrootc_storage_to_litter_patch    (:)     ! dead coarse root C storage harvest mortality (gC/m2/s)
     real(r8), pointer :: hrv_deadcrootc_xfer_to_litter_patch       (:)     ! dead coarse root C transfer harvest mortality (gC/m2/s)
     real(r8), pointer :: hrv_gresp_storage_to_litter_patch         (:)     ! growth respiration storage harvest mortality (gC/m2/s)
     real(r8), pointer :: hrv_gresp_xfer_to_litter_patch            (:)     ! growth respiration transfer harvest mortality (gC/m2/s)
     real(r8), pointer :: hrv_xsmrpool_to_atm_patch                 (:)     ! excess MR pool harvest mortality (gC/m2/s)

     ! fire fluxes 
     real(r8), pointer :: m_leafc_to_fire_patch                     (:)     ! (gC/m2/s) fire C emissions from leafc 
     real(r8), pointer :: m_leafc_storage_to_fire_patch             (:)     ! (gC/m2/s) fire C emissions from leafc_storage             
     real(r8), pointer :: m_leafc_xfer_to_fire_patch                (:)     ! (gC/m2/s) fire C emissions from leafc_xfer
     real(r8), pointer :: m_livestemc_to_fire_patch                 (:)     ! (gC/m2/s) fire C emissions from livestemc
     real(r8), pointer :: m_livestemc_storage_to_fire_patch         (:)     ! (gC/m2/s) fire C emissions from livestemc_storage       
     real(r8), pointer :: m_livestemc_xfer_to_fire_patch            (:)     ! (gC/m2/s) fire C emissions from livestemc_xfer
     real(r8), pointer :: m_deadstemc_to_fire_patch                 (:)     ! (gC/m2/s) fire C emissions from deadstemc_xfer
     real(r8), pointer :: m_deadstemc_storage_to_fire_patch         (:)     ! (gC/m2/s) fire C emissions from deadstemc_storage         
     real(r8), pointer :: m_deadstemc_xfer_to_fire_patch            (:)     ! (gC/m2/s) fire C emissions from deadstemc_xfer
     real(r8), pointer :: m_frootc_to_fire_patch                    (:)     ! (gC/m2/s) fire C emissions from frootc
     real(r8), pointer :: m_frootc_storage_to_fire_patch            (:)     ! (gC/m2/s) fire C emissions from frootc_storage
     real(r8), pointer :: m_frootc_xfer_to_fire_patch               (:)     ! (gC/m2/s) fire C emissions from frootc_xfer
     real(r8), pointer :: m_livecrootc_to_fire_patch                (:)     ! (gC/m2/s) fire C emissions from livecrootc
     real(r8), pointer :: m_livecrootc_storage_to_fire_patch        (:)     ! (gC/m2/s) fire C emissions from livecrootc_storage     
     real(r8), pointer :: m_livecrootc_xfer_to_fire_patch           (:)     ! (gC/m2/s) fire C emissions from livecrootc_xfer
     real(r8), pointer :: m_deadcrootc_to_fire_patch                (:)     ! (gC/m2/s) fire C emissions from deadcrootc
     real(r8), pointer :: m_deadcrootc_storage_to_fire_patch        (:)     ! (gC/m2/s) fire C emissions from deadcrootc_storage 
     real(r8), pointer :: m_deadcrootc_xfer_to_fire_patch           (:)     ! (gC/m2/s) fire C emissions from deadcrootc_xfer
     real(r8), pointer :: m_gresp_storage_to_fire_patch             (:)     ! (gC/m2/s) fire C emissions from gresp_storage 
     real(r8), pointer :: m_gresp_xfer_to_fire_patch                (:)     ! (gC/m2/s) fire C emissions from gresp_xfer
     real(r8), pointer :: m_leafc_to_litter_fire_patch              (:)     ! (gC/m2/s) from leafc to litter c due to fire
     real(r8), pointer :: m_leafc_storage_to_litter_fire_patch      (:)     ! (gC/m2/s) from leafc_storage to litter C  due to fire               
     real(r8), pointer :: m_leafc_xfer_to_litter_fire_patch         (:)     ! (gC/m2/s) from leafc_xfer to litter C  due to fire               
     real(r8), pointer :: m_livestemc_to_litter_fire_patch          (:)     ! (gC/m2/s) from livestemc to litter C  due to fire               
     real(r8), pointer :: m_livestemc_storage_to_litter_fire_patch  (:)     ! (gC/m2/s) from livestemc_storage to litter C due to fire      
     real(r8), pointer :: m_livestemc_xfer_to_litter_fire_patch     (:)     ! (gC/m2/s) from livestemc_xfer to litter C due to fire      
     real(r8), pointer :: m_livestemc_to_deadstemc_fire_patch       (:)     ! (gC/m2/s) from livestemc to deadstemc due to fire       
     real(r8), pointer :: m_deadstemc_to_litter_fire_patch          (:)     ! (gC/m2/s) from deadstemc to litter C due to fire      
     real(r8), pointer :: m_deadstemc_storage_to_litter_fire_patch  (:)     ! (gC/m2/s) from deadstemc_storage to litter C due to fire               
     real(r8), pointer :: m_deadstemc_xfer_to_litter_fire_patch     (:)     ! (gC/m2/s) from deadstemc_xfer to litter C due to fire               
     real(r8), pointer :: m_frootc_to_litter_fire_patch             (:)     ! (gC/m2/s) from frootc to litter C due to fire               
     real(r8), pointer :: m_frootc_storage_to_litter_fire_patch     (:)     ! (gC/m2/s) from frootc_storage to litter C due to fire               
     real(r8), pointer :: m_frootc_xfer_to_litter_fire_patch        (:)     ! (gC/m2/s) from frootc_xfer to litter C due to fire               
     real(r8), pointer :: m_livecrootc_to_litter_fire_patch         (:)     ! (gC/m2/s) from livecrootc to litter C due to fire                     
     real(r8), pointer :: m_livecrootc_storage_to_litter_fire_patch (:)     ! (gC/m2/s) from livecrootc_storage to litter C due to fire                     
     real(r8), pointer :: m_livecrootc_xfer_to_litter_fire_patch    (:)     ! (gC/m2/s) from livecrootc_xfer to litter C due to fire                     
     real(r8), pointer :: m_livecrootc_to_deadcrootc_fire_patch     (:)     ! (gC/m2/s) from livecrootc to deadstemc due to fire        
     real(r8), pointer :: m_deadcrootc_to_litter_fire_patch         (:)     ! (gC/m2/s) from deadcrootc to litter C due to fire                       
     real(r8), pointer :: m_deadcrootc_storage_to_litter_fire_patch (:)     ! (gC/m2/s) from deadcrootc_storage to litter C due to fire                       
     real(r8), pointer :: m_deadcrootc_xfer_to_litter_fire_patch    (:)     ! (gC/m2/s) from deadcrootc_xfer to litter C due to fire                       
     real(r8), pointer :: m_gresp_storage_to_litter_fire_patch      (:)     ! (gC/m2/s) from gresp_storage to litter C due to fire                       
     real(r8), pointer :: m_gresp_xfer_to_litter_fire_patch         (:)     ! (gC/m2/s) from gresp_xfer to litter C due to fire                       

     ! phenology fluxes from transfer pools                     
     real(r8), pointer :: grainc_xfer_to_grainc_patch               (:)     ! grain C growth from storage for prognostic crop(gC/m2/s)
     real(r8), pointer :: leafc_xfer_to_leafc_patch                 (:)     ! leaf C growth from storage (gC/m2/s)
     real(r8), pointer :: frootc_xfer_to_frootc_patch               (:)     ! fine root C growth from storage (gC/m2/s)
     real(r8), pointer :: livestemc_xfer_to_livestemc_patch         (:)     ! live stem C growth from storage (gC/m2/s)
     real(r8), pointer :: deadstemc_xfer_to_deadstemc_patch         (:)     ! dead stem C growth from storage (gC/m2/s)
     real(r8), pointer :: livecrootc_xfer_to_livecrootc_patch       (:)     ! live coarse root C growth from storage (gC/m2/s)
     real(r8), pointer :: deadcrootc_xfer_to_deadcrootc_patch       (:)     ! dead coarse root C growth from storage (gC/m2/s)

     ! leaf and fine root litterfall fluxes                          
     real(r8), pointer :: leafc_to_litter_patch                     (:)     ! leaf C litterfall (gC/m2/s)
     real(r8), pointer :: leafc_to_litter_fun_patch                 (:)     ! leaf C litterfall used by FUN (gC/m2/s)
     real(r8), pointer :: frootc_to_litter_patch                    (:)     ! fine root C litterfall (gC/m2/s)
     real(r8), pointer :: livestemc_to_litter_patch                 (:)     ! live stem C litterfall (gC/m2/s)
     real(r8), pointer :: grainc_to_food_patch                      (:)     ! grain C to food for prognostic crop(gC/m2/s)
     real(r8), pointer :: grainc_to_seed_patch                      (:)     ! grain C to seed for prognostic crop(gC/m2/s)

     ! maintenance respiration fluxes     
     real(r8), pointer :: cpool_to_resp_patch                       (:)     ! CNflex excess C maintenance respiration (gC/m2/s)
     real(r8), pointer :: cpool_to_leafc_resp_patch                 (:)     ! CNflex excess C maintenance respiration (gC/m2/s)
     real(r8), pointer :: cpool_to_leafc_storage_resp_patch         (:)     ! CNflex excess C maintenance respiration (gC/m2/s)
     real(r8), pointer :: cpool_to_frootc_resp_patch                (:)     ! CNflex excess C maintenance respiration (gC/m2/s)
     real(r8), pointer :: cpool_to_frootc_storage_resp_patch        (:)     ! CNflex excess C maintenance respiration (gC/m2/s)
     real(r8), pointer :: cpool_to_livecrootc_resp_patch            (:)     ! CNflex excess C maintenance respiration (gC/m2/s)
     real(r8), pointer :: cpool_to_livecrootc_storage_resp_patch    (:)     ! CNflex excess C maintenance respiration (gC/m2/s)
     real(r8), pointer :: cpool_to_livestemc_resp_patch             (:)     ! CNflex excess C maintenance respiration (gC/m2/s)
     real(r8), pointer :: cpool_to_livestemc_storage_resp_patch     (:)     ! CNflex excess C maintenance respiration (gC/m2/s)
     real(r8), pointer :: leaf_mr_patch                             (:)     ! leaf maintenance respiration (gC/m2/s)
     real(r8), pointer :: froot_mr_patch                            (:)     ! fine root maintenance respiration (gC/m2/s)
     real(r8), pointer :: livestem_mr_patch                         (:)     ! live stem maintenance respiration (gC/m2/s)
     real(r8), pointer :: livecroot_mr_patch                        (:)     ! live coarse root maintenance respiration (gC/m2/s)
     real(r8), pointer :: grain_mr_patch                            (:)     ! crop grain or organs maint. respiration (gC/m2/s)
     real(r8), pointer :: leaf_curmr_patch                          (:)     ! leaf maintenance respiration from current GPP (gC/m2/s)
     real(r8), pointer :: froot_curmr_patch                         (:)     ! fine root maintenance respiration from current GPP (gC/m2/s)
     real(r8), pointer :: livestem_curmr_patch                      (:)     ! live stem maintenance respiration from current GPP (gC/m2/s)
     real(r8), pointer :: livecroot_curmr_patch                     (:)     ! live coarse root maintenance respiration from current GPP (gC/m2/s)
     real(r8), pointer :: grain_curmr_patch                         (:)     ! crop grain or organs maint. respiration from current GPP (gC/m2/s)
     real(r8), pointer :: leaf_xsmr_patch                           (:)     ! leaf maintenance respiration from storage (gC/m2/s)
     real(r8), pointer :: froot_xsmr_patch                          (:)     ! fine root maintenance respiration from storage (gC/m2/s)
     real(r8), pointer :: livestem_xsmr_patch                       (:)     ! live stem maintenance respiration from storage (gC/m2/s)
     real(r8), pointer :: livecroot_xsmr_patch                      (:)     ! live coarse root maintenance respiration from storage (gC/m2/s)
     real(r8), pointer :: grain_xsmr_patch                          (:)     ! crop grain or organs maint. respiration from storage (gC/m2/s)

     ! photosynthesis fluxes                                   
     real(r8), pointer :: psnsun_to_cpool_patch                     (:)     ! C fixation from sunlit canopy (gC/m2/s)
     real(r8), pointer :: psnshade_to_cpool_patch                   (:)     ! C fixation from shaded canopy (gC/m2/s)

     ! allocation fluxes, from current GPP                     
     real(r8), pointer :: cpool_to_xsmrpool_patch                   (:)     ! allocation to maintenance respiration storage pool (gC/m2/s)
     real(r8), pointer :: cpool_to_grainc_patch                     (:)     ! allocation to grain C for prognostic crop(gC/m2/s)
     real(r8), pointer :: cpool_to_grainc_storage_patch             (:)     ! allocation to grain C storage for prognostic crop(gC/m2/s)
     real(r8), pointer :: cpool_to_leafc_patch                      (:)     ! allocation to leaf C (gC/m2/s)
     real(r8), pointer :: cpool_to_leafc_storage_patch              (:)     ! allocation to leaf C storage (gC/m2/s)
     real(r8), pointer :: cpool_to_frootc_patch                     (:)     ! allocation to fine root C (gC/m2/s)
     real(r8), pointer :: cpool_to_frootc_storage_patch             (:)     ! allocation to fine root C storage (gC/m2/s)
     real(r8), pointer :: cpool_to_livestemc_patch                  (:)     ! allocation to live stem C (gC/m2/s)
     real(r8), pointer :: cpool_to_livestemc_storage_patch          (:)     ! allocation to live stem C storage (gC/m2/s)
     real(r8), pointer :: cpool_to_deadstemc_patch                  (:)     ! allocation to dead stem C (gC/m2/s)
     real(r8), pointer :: cpool_to_deadstemc_storage_patch          (:)     ! allocation to dead stem C storage (gC/m2/s)
     real(r8), pointer :: cpool_to_livecrootc_patch                 (:)     ! allocation to live coarse root C (gC/m2/s)
     real(r8), pointer :: cpool_to_livecrootc_storage_patch         (:)     ! allocation to live coarse root C storage (gC/m2/s)
     real(r8), pointer :: cpool_to_deadcrootc_patch                 (:)     ! allocation to dead coarse root C (gC/m2/s)
     real(r8), pointer :: cpool_to_deadcrootc_storage_patch         (:)     ! allocation to dead coarse root C storage (gC/m2/s)
     real(r8), pointer :: cpool_to_gresp_storage_patch              (:)     ! allocation to growth respiration storage (gC/m2/s)

     ! growth respiration fluxes                               
     real(r8), pointer :: xsmrpool_to_atm_patch                     (:)     ! excess MR pool harvest mortality (gC/m2/s)
     real(r8), pointer :: cpool_leaf_gr_patch                       (:)     ! leaf growth respiration (gC/m2/s)
     real(r8), pointer :: cpool_leaf_storage_gr_patch               (:)     ! leaf growth respiration to storage (gC/m2/s)
     real(r8), pointer :: transfer_leaf_gr_patch                    (:)     ! leaf growth respiration from storage (gC/m2/s)
     real(r8), pointer :: cpool_froot_gr_patch                      (:)     ! fine root growth respiration (gC/m2/s)
     real(r8), pointer :: cpool_froot_storage_gr_patch              (:)     ! fine root  growth respiration to storage (gC/m2/s)
     real(r8), pointer :: transfer_froot_gr_patch                   (:)     ! fine root  growth respiration from storage (gC/m2/s)
     real(r8), pointer :: cpool_livestem_gr_patch                   (:)     ! live stem growth respiration (gC/m2/s)
     real(r8), pointer :: cpool_livestem_storage_gr_patch           (:)     ! live stem growth respiration to storage (gC/m2/s)
     real(r8), pointer :: transfer_livestem_gr_patch                (:)     ! live stem growth respiration from storage (gC/m2/s)
     real(r8), pointer :: cpool_deadstem_gr_patch                   (:)     ! dead stem growth respiration (gC/m2/s)
     real(r8), pointer :: cpool_deadstem_storage_gr_patch           (:)     ! dead stem growth respiration to storage (gC/m2/s)
     real(r8), pointer :: transfer_deadstem_gr_patch                (:)     ! dead stem growth respiration from storage (gC/m2/s)
     real(r8), pointer :: cpool_livecroot_gr_patch                  (:)     ! live coarse root growth respiration (gC/m2/s)
     real(r8), pointer :: cpool_livecroot_storage_gr_patch          (:)     ! live coarse root growth respiration to storage (gC/m2/s)
     real(r8), pointer :: transfer_livecroot_gr_patch               (:)     ! live coarse root growth respiration from storage (gC/m2/s)
     real(r8), pointer :: cpool_deadcroot_gr_patch                  (:)     ! dead coarse root growth respiration (gC/m2/s)
     real(r8), pointer :: cpool_deadcroot_storage_gr_patch          (:)     ! dead coarse root growth respiration to storage (gC/m2/s)
     real(r8), pointer :: transfer_deadcroot_gr_patch               (:)     ! dead coarse root growth respiration from storage (gC/m2/s)

     ! growth respiration for prognostic crop model
     real(r8), pointer :: cpool_grain_gr_patch                      (:)     ! grain growth respiration (gC/m2/s)
     real(r8), pointer :: cpool_grain_storage_gr_patch              (:)     ! grain growth respiration to storage (gC/m2/s)
     real(r8), pointer :: transfer_grain_gr_patch                   (:)     ! grain growth respiration from storage (gC/m2/s)

     ! annual turnover of storage to transfer pools            
     real(r8), pointer :: grainc_storage_to_xfer_patch              (:)     ! grain C shift storage to transfer for prognostic crop model (gC/m2/s)
     real(r8), pointer :: leafc_storage_to_xfer_patch               (:)     ! leaf C shift storage to transfer (gC/m2/s)
     real(r8), pointer :: frootc_storage_to_xfer_patch              (:)     ! fine root C shift storage to transfer (gC/m2/s)
     real(r8), pointer :: livestemc_storage_to_xfer_patch           (:)     ! live stem C shift storage to transfer (gC/m2/s)
     real(r8), pointer :: deadstemc_storage_to_xfer_patch           (:)     ! dead stem C shift storage to transfer (gC/m2/s)
     real(r8), pointer :: livecrootc_storage_to_xfer_patch          (:)     ! live coarse root C shift storage to transfer (gC/m2/s)
     real(r8), pointer :: deadcrootc_storage_to_xfer_patch          (:)     ! dead coarse root C shift storage to transfer (gC/m2/s)
     real(r8), pointer :: gresp_storage_to_xfer_patch               (:)     ! growth respiration shift storage to transfer (gC/m2/s)

     ! turnover of livewood to deadwood
     real(r8), pointer :: livestemc_to_deadstemc_patch              (:)     ! live stem C turnover (gC/m2/s)
     real(r8), pointer :: livecrootc_to_deadcrootc_patch            (:)     ! live coarse root C turnover (gC/m2/s)

     ! phenology: litterfall and crop fluxes
     real(r8), pointer :: phenology_c_to_litr_met_c_col             (:,:)   ! C fluxes associated with phenology (litterfall and crop) to litter metabolic pool (gC/m3/s)
     real(r8), pointer :: phenology_c_to_litr_cel_c_col             (:,:)   ! C fluxes associated with phenology (litterfall and crop) to litter cellulose pool (gC/m3/s)
     real(r8), pointer :: phenology_c_to_litr_lig_c_col             (:,:)   ! C fluxes associated with phenology (litterfall and crop) to litter lignin pool (gC/m3/s)

     ! gap mortality
     real(r8), pointer :: gap_mortality_c_to_litr_met_c_col         (:,:)   ! C fluxes associated with gap mortality to litter metabolic pool (gC/m3/s)
     real(r8), pointer :: gap_mortality_c_to_litr_cel_c_col         (:,:)   ! C fluxes associated with gap mortality to litter cellulose pool (gC/m3/s)
     real(r8), pointer :: gap_mortality_c_to_litr_lig_c_col         (:,:)   ! C fluxes associated with gap mortality to litter lignin pool (gC/m3/s)
     real(r8), pointer :: gap_mortality_c_to_cwdc_col               (:,:)   ! C fluxes associated with gap mortality to CWD pool (gC/m3/s)

     ! fire
     real(r8), pointer :: fire_mortality_c_to_cwdc_col              (:,:)   ! C fluxes associated with fire mortality to CWD pool (gC/m3/s)

     ! harvest
     real(r8), pointer :: harvest_c_to_litr_met_c_col               (:,:)   ! C fluxes associated with harvest to litter metabolic pool (gC/m3/s)
     real(r8), pointer :: harvest_c_to_litr_cel_c_col               (:,:)   ! C fluxes associated with harvest to litter cellulose pool (gC/m3/s)
     real(r8), pointer :: harvest_c_to_litr_lig_c_col               (:,:)   ! C fluxes associated with harvest to litter lignin pool (gC/m3/s)
     real(r8), pointer :: harvest_c_to_cwdc_col                     (:,:)   ! C fluxes associated with harvest to CWD pool (gC/m3/s)
     real(r8), pointer :: grainc_to_cropprodc_patch                 (:)     ! grain C to crop product pool (gC/m2/s)
     real(r8), pointer :: grainc_to_cropprodc_col                   (:)     ! grain C to crop product pool (gC/m2/s)

     ! fire fluxes
     real(r8), pointer :: m_decomp_cpools_to_fire_vr_col            (:,:,:) ! vertically-resolved decomposing C fire loss (gC/m3/s)
     real(r8), pointer :: m_decomp_cpools_to_fire_col               (:,:)   ! vertically-integrated (diagnostic) decomposing C fire loss (gC/m2/s)
     real(r8), pointer :: m_c_to_litr_met_fire_col                  (:,:)   ! C from leaf, froot, xfer and storage C to litter labile C by fire (gC/m3/s) 
     real(r8), pointer :: m_c_to_litr_cel_fire_col                  (:,:)   ! C from leaf, froot, xfer and storage C to litter cellulose C by fire (gC/m3/s) 
     real(r8), pointer :: m_c_to_litr_lig_fire_col                  (:,:)   ! C from leaf, froot, xfer and storage C to litter lignin C by fire (gC/m3/s) 

     ! dynamic landcover fluxes
     real(r8), pointer :: dwt_seedc_to_leaf_patch                   (:)     ! (gC/m2/s) seed source to patch-level; although this is a patch-level flux, it is expressed per unit GRIDCELL area
     real(r8), pointer :: dwt_seedc_to_leaf_grc                     (:)     ! (gC/m2/s) dwt_seedc_to_leaf_patch summed to the gridcell-level
     real(r8), pointer :: dwt_seedc_to_deadstem_patch               (:)     ! (gC/m2/s) seed source to patch-level; although this is a patch-level flux, it is expressed per unit GRIDCELL area
     real(r8), pointer :: dwt_seedc_to_deadstem_grc                 (:)     ! (gC/m2/s) dwt_seedc_to_leaf_patch summed to the gridcell-level
     real(r8), pointer :: dwt_conv_cflux_patch                      (:)     ! (gC/m2/s) conversion C flux (immediate loss to atm); although this is a patch-level flux, it is expressed per unit GRIDCELL area
     real(r8), pointer :: dwt_conv_cflux_grc                        (:)     ! (gC/m2/s) dwt_conv_cflux_patch summed to the gridcell-level
     real(r8), pointer :: dwt_conv_cflux_dribbled_grc               (:)     ! (gC/m2/s) dwt_conv_cflux_grc dribbled evenly throughout the year
     real(r8), pointer :: dwt_wood_productc_gain_patch              (:)     ! (gC/m2/s) addition to wood product pools from landcover change; although this is a patch-level flux, it is expressed per unit GRIDCELL area
     real(r8), pointer :: dwt_crop_productc_gain_patch              (:)     ! (gC/m2/s) addition to crop product pools from landcover change; although this is a patch-level flux, it is expressed per unit GRIDCELL area
     real(r8), pointer :: dwt_slash_cflux_patch                     (:)     ! (gC/m2/s) conversion slash flux due to landcover change
     real(r8), pointer :: dwt_slash_cflux_grc                       (:)     ! (gC/m2/s) dwt_slash_cflux_patch summed to the gridcell-level
     real(r8), pointer :: dwt_frootc_to_litr_met_c_col              (:,:)   ! (gC/m3/s) fine root to litter due to landcover change
     real(r8), pointer :: dwt_frootc_to_litr_cel_c_col              (:,:)   ! (gC/m3/s) fine root to litter due to landcover change
     real(r8), pointer :: dwt_frootc_to_litr_lig_c_col              (:,:)   ! (gC/m3/s) fine root to litter due to landcover change
     real(r8), pointer :: dwt_livecrootc_to_cwdc_col                (:,:)   ! (gC/m3/s) live coarse root to CWD due to landcover change
     real(r8), pointer :: dwt_deadcrootc_to_cwdc_col                (:,:)   ! (gC/m3/s) dead coarse root to CWD due to landcover change

     ! gross unrepresented landcover fluxes
     real(r8), pointer :: gru_leafc_to_litter_patch                 (:)     ! leaf C gross unrepresented landcover change mortality (gC/m2/s)
     real(r8), pointer :: gru_leafc_storage_to_atm_patch            (:)     ! leaf C storage gross unrepresented landcover change mortality (gC/m2/s)
     real(r8), pointer :: gru_leafc_xfer_to_atm_patch               (:)     ! leaf C transfer gross unrepresented landcover change mortality (gC/m2/s)
     real(r8), pointer :: gru_frootc_to_litter_patch                (:)     ! fine root C gross unrepresented landcover change mortality (gC/m2/s)
     real(r8), pointer :: gru_frootc_storage_to_atm_patch           (:)     ! fine root C storage gross unrepresented landcover change mortality (gC/m2/s)
     real(r8), pointer :: gru_frootc_xfer_to_atm_patch              (:)     ! fine root C transfer gross unrepresented landcover change mortality (gC/m2/s)
     real(r8), pointer :: gru_livestemc_to_atm_patch                (:)     ! live stem C gross unrepresented landcover change mortality (gC/m2/s)
     real(r8), pointer :: gru_livestemc_storage_to_atm_patch        (:)     ! live stem C storage gross unrepresented landcover change mortality (gC/m2/s)
     real(r8), pointer :: gru_livestemc_xfer_to_atm_patch           (:)     ! live stem C transfer gross unrepresented landcover change mortality (gC/m2/s)
     real(r8), pointer :: gru_deadstemc_to_atm_patch                (:)     ! dead stem C gross unrepresented landcover change mortality to the atmosphere (gC/m2/s)
     real(r8), pointer :: gru_deadstemc_storage_to_atm_patch        (:)     ! dead stem C storage gross unrepresented landcover change mortality (gC/m2/s)
     real(r8), pointer :: gru_deadstemc_xfer_to_atm_patch           (:)     ! dead stem C transfer gross unrepresented landcover change mortality (gC/m2/s)
     real(r8), pointer :: gru_livecrootc_to_litter_patch            (:)     ! live coarse root C gross unrepresented landcover change mortality (gC/m2/s)
     real(r8), pointer :: gru_livecrootc_storage_to_atm_patch       (:)     ! live coarse root C storage gross unrepresented landcover change mortality (gC/m2/s)
     real(r8), pointer :: gru_livecrootc_xfer_to_atm_patch          (:)     ! live coarse root C transfer gross unrepresented landcover change mortality (gC/m2/s)
     real(r8), pointer :: gru_deadcrootc_to_litter_patch            (:)     ! dead coarse root C gross unrepresented landcover change mortality (gC/m2/s)
     real(r8), pointer :: gru_deadcrootc_storage_to_atm_patch       (:)     ! dead coarse root C storage gross unrepresented landcover change mortality (gC/m2/s)
     real(r8), pointer :: gru_deadcrootc_xfer_to_atm_patch          (:)     ! dead coarse root C transfer gross unrepresented landcover change mortality (gC/m2/s)
     real(r8), pointer :: gru_gresp_storage_to_atm_patch            (:)     ! growth respiration storage gross unrepresented landcover change mortality (gC/m2/s)
     real(r8), pointer :: gru_gresp_xfer_to_atm_patch               (:)     ! growth respiration transfer gross unrepresented landcover change mortality (gC/m2/s)
     real(r8), pointer :: gru_xsmrpool_to_atm_patch                 (:)     ! excess MR pool gross unrepresented landcover change mortality (gC/m2/s)

     real(r8), pointer :: gru_conv_cflux_patch                      (:)     ! (gC/m2/s) conversion C flux (immediate loss to atm)
     real(r8), pointer :: gru_conv_cflux_col                        (:)     ! (gC/m2/s) gru_conv_cflux_patch summed to the column-level
     real(r8), pointer :: gru_conv_cflux_grc                        (:)     ! (gC/m2/s) gru_conv_cflux_patch summed to the gridcell-level
     real(r8), pointer :: gru_conv_cflux_dribbled_grc               (:)     ! (gC/m2/s) gru_conv_cflux_grc dribbled evenly throughout the year
     real(r8), pointer :: gru_wood_productc_gain_patch              (:)     ! (gC/m2/s) addition to wood product pools from gross unrepresented landcover change
     real(r8), pointer :: gru_wood_productc_gain_col                (:)     ! (gC/m2/s) gru_wood_productc_gain_patch summed to the column-level
     real(r8), pointer :: gru_slash_cflux_patch                     (:)     ! (gC/m2/s) conversion slash flux due to gross unrepresented landcover change
     real(r8), pointer :: gru_c_to_litr_met_c_col                   (:,:)   ! (gC/m3/s) C to litter due to gross unrepresented landcover change
     real(r8), pointer :: gru_c_to_litr_cel_c_col                   (:,:)   ! (gC/m3/s) C to litter due to gross unrepresented landcover change
     real(r8), pointer :: gru_c_to_litr_lig_c_col                   (:,:)   ! (gC/m3/s) C to litter due to gross unrepresented landcover change
     real(r8), pointer :: gru_c_to_cwdc_col                         (:,:)   ! (gC/m3/s) C to CWD due to gross unrepresented landcover change

     ! crop fluxes
     real(r8), pointer :: crop_seedc_to_leaf_patch                  (:)     ! (gC/m2/s) seed source to leaf, for crops

     ! summary (diagnostic) flux variables, not involved in mass balance
     real(r8), pointer :: gpp_before_downreg_patch                  (:)     ! (gC/m2/s) gross primary production before down regulation
     real(r8), pointer :: current_gr_patch                          (:)     ! (gC/m2/s) growth resp for new growth displayed in this timestep
     real(r8), pointer :: transfer_gr_patch                         (:)     ! (gC/m2/s) growth resp for transfer growth displayed in this timestep
     real(r8), pointer :: storage_gr_patch                          (:)     ! (gC/m2/s) growth resp for growth sent to storage for later display
     real(r8), pointer :: plant_calloc_patch                        (:)     ! (gC/m2/s) total allocated C flux 
     real(r8), pointer :: excess_cflux_patch                        (:)     ! (gC/m2/s) C flux not allocated due to downregulation 
     real(r8), pointer :: prev_leafc_to_litter_patch                (:)     ! (gC/m2/s) previous timestep leaf C litterfall flux 
     real(r8), pointer :: prev_frootc_to_litter_patch               (:)     ! (gC/m2/s) previous timestep froot C litterfall flux 
     real(r8), pointer :: availc_patch                              (:)     ! (gC/m2/s) C flux available for allocation 
     real(r8), pointer :: xsmrpool_recover_patch                    (:)     ! (gC/m2/s) C flux assigned to recovery of negative cpool
     real(r8), pointer :: xsmrpool_c13ratio_patch                   (:)     ! C13/C(12+13) ratio for xsmrpool (proportion)

     real(r8), pointer :: cwdc_hr_col                               (:)     ! (gC/m2/s) col-level coarse woody debris C heterotrophic respiration
     real(r8), pointer :: cwdc_loss_col                             (:)     ! (gC/m2/s) col-level coarse woody debris C loss
     real(r8), pointer :: litterc_loss_col                          (:)     ! (gC/m2/s) col-level litter C loss
     real(r8), pointer :: frootc_alloc_patch                        (:)     ! (gC/m2/s) patch-level fine root C alloc
     real(r8), pointer :: frootc_loss_patch                         (:)     ! (gC/m2/s) patch-level fine root C loss
     real(r8), pointer :: leafc_alloc_patch                         (:)     ! (gC/m2/s) patch-level leaf C alloc
     real(r8), pointer :: leafc_loss_patch                          (:)     ! (gC/m2/s) patch-level leaf C loss
     real(r8), pointer :: woodc_alloc_patch                         (:)     ! (gC/m2/s) patch-level wood C alloc
     real(r8), pointer :: woodc_loss_patch                          (:)     ! (gC/m2/s) patch-level wood C loss

     real(r8), pointer :: gpp_patch                                 (:)     ! (gC/m2/s) patch gross primary production 
     real(r8), pointer :: gpp_col                                   (:)     ! (gC/m2/s) column GPP flux before downregulation  (p2c)         
     real(r8), pointer :: rr_patch                                  (:)     ! (gC/m2/s) root respiration (fine root MR + total root GR)
     real(r8), pointer :: rr_col                                    (:)     ! (gC/m2/s) root respiration (fine root MR + total root GR) (p2c)
     real(r8), pointer :: mr_patch                                  (:)     ! (gC/m2/s) maintenance respiration
     real(r8), pointer :: gr_patch                                  (:)     ! (gC/m2/s) total growth respiration
     real(r8), pointer :: ar_patch                                  (:)     ! (gC/m2/s) patch autotrophic respiration (MR + GR)
     real(r8), pointer :: ar_col                                    (:)     ! (gC/m2/s) column autotrophic respiration (MR + GR) (p2c)      
     real(r8), pointer :: npp_patch                                 (:)     ! (gC/m2/s) patch net primary production
     real(r8), pointer :: npp_col                                   (:)     ! (gC/m2/s) column net primary production (p2c)                  
     real(r8), pointer :: agnpp_patch                               (:)     ! (gC/m2/s) aboveground NPP
     real(r8), pointer :: bgnpp_patch                               (:)     ! (gC/m2/s) belowground NPP
     real(r8), pointer :: litfall_patch                             (:)     ! (gC/m2/s) patch litterfall (leaves and fine roots)
     real(r8), pointer :: wood_harvestc_patch                       (:)     ! (gC/m2/s) patch-level wood harvest (to product pools)
     real(r8), pointer :: wood_harvestc_col                         (:)     ! (gC/m2/s) column-level wood harvest (to product pools) (p2c)
     real(r8), pointer :: slash_harvestc_patch                      (:)     ! (gC/m2/s) patch-level slash from harvest (to litter)
     real(r8), pointer :: cinputs_patch                             (:)     ! (gC/m2/s) patch-level carbon inputs (for balance checking)
     real(r8), pointer :: coutputs_patch                            (:)     ! (gC/m2/s) patch-level carbon outputs (for balance checking)
     real(r8), pointer :: sr_col                                    (:)     ! (gC/m2/s) total soil respiration (HR + root resp)
     real(r8), pointer :: er_col                                    (:)     ! (gC/m2/s) total ecosystem respiration, autotrophic + heterotrophic
     real(r8), pointer :: litfire_col                               (:)     ! (gC/m2/s) litter fire losses
     real(r8), pointer :: somfire_col                               (:)     ! (gC/m2/s) soil organic matter fire losses
     real(r8), pointer :: totfire_col                               (:)     ! (gC/m2/s) total ecosystem fire losses
     real(r8), pointer :: hrv_xsmrpool_to_atm_col                   (:)     ! (gC/m2/s) excess MR pool harvest mortality (p2c)

     ! fire code
     real(r8), pointer :: fire_closs_patch                          (:)     ! (gC/m2/s) total fire C loss 
     real(r8), pointer :: fire_closs_p2c_col                        (:)     ! (gC/m2/s) patch2col averaged column-level fire C loss (p2c)
     real(r8), pointer :: fire_closs_col                            (:)     ! (gC/m2/s) total patch-level fire C loss 

     ! temporary and annual sums
     real(r8), pointer :: tempsum_litfall_patch                     (:)     ! (gC/m2/yr) temporary annual sum of litfall (CNDV only for now)
     real(r8), pointer :: annsum_litfall_patch                      (:)     ! (gC/m2/yr) annual sum of litfall (CNDV only for now)
     real(r8), pointer :: tempsum_npp_patch                         (:)     ! (gC/m2/yr) temporary annual sum of NPP 
     real(r8), pointer :: annsum_npp_patch                          (:)     ! (gC/m2/yr) annual sum of NPP 
     real(r8), pointer :: annsum_npp_col                            (:)     ! (gC/m2/yr) annual sum of NPP, averaged from patch-level
     real(r8), pointer :: lag_npp_col                               (:)     ! (gC/m2/yr) lagged net primary production

     ! Summary C fluxes. 
     real(r8), pointer :: nep_col        (:) ! (gC/m2/s) net ecosystem production, excludes fire, landuse, and harvest flux, positive for sink
     real(r8), pointer :: nbp_grc        (:) ! (gC/m2/s) net biome production, includes fire, landuse, harvest and hrv_xsmrpool flux, positive for sink (same as net carbon exchange between land and atmosphere)
     real(r8), pointer :: nee_grc        (:) ! (gC/m2/s) net ecosystem exchange of carbon, includes fire and hrv_xsmrpool, excludes landuse and harvest flux, positive for source 

     ! Dynamic landcover fluxnes
     real(r8), pointer :: landuseflux_grc(:) ! (gC/m2/s) dwt_conv_cflux+gru_conv_cflux+product_closs
     real(r8), pointer :: npp_Nactive_patch                         (:)     ! C used by mycorrhizal uptake    (gC/m2/s)
     real(r8), pointer :: npp_burnedoff_patch                       (:)     ! C that cannot be used for N uptake   (gC/m2/s)
     real(r8), pointer :: npp_Nnonmyc_patch                         (:)     ! C used by non-myc uptake        (gC/m2/s)
     real(r8), pointer :: npp_Nam_patch                             (:)     ! C used by AM plant              (gC/m2/s)
     real(r8), pointer :: npp_Necm_patch                            (:)     ! C used by ECM plant             (gC/m2/s)
     real(r8), pointer :: npp_Nactive_no3_patch                     (:)     ! C used by mycorrhizal uptake    (gC/m2/s)
     real(r8), pointer :: npp_Nactive_nh4_patch                     (:)     ! C used by mycorrhizal uptake    (gC/m2/s)
     real(r8), pointer :: npp_Nnonmyc_no3_patch                     (:)     ! C used by non-myc               (gC/m2/s)
     real(r8), pointer :: npp_Nnonmyc_nh4_patch                     (:)     ! C used by non-myc               (gC/m2/s)
     real(r8), pointer :: npp_Nam_no3_patch                         (:)     ! C used by AM plant              (gC/m2/s)
     real(r8), pointer :: npp_Nam_nh4_patch                         (:)     ! C used by AM plant              (gC/m2/s)
     real(r8), pointer :: npp_Necm_no3_patch                        (:)     ! C used by ECM plant             (gC/m2/s)
     real(r8), pointer :: npp_Necm_nh4_patch                        (:)     ! C used by ECM plant             (gC/m2/s)
     real(r8), pointer :: npp_Nfix_patch                            (:)     ! C used by Symbiotic BNF         (gC/m2/s)
     real(r8), pointer :: npp_Nretrans_patch                        (:)     ! C used by retranslocation       (gC/m2/s)
     real(r8), pointer :: npp_Nuptake_patch                         (:)     ! Total C used by N uptake in FUN (gC/m2/s)
     real(r8), pointer :: npp_growth_patch                         (:)     ! Total C u for growth in FUN      (gC/m2/s)   
     real(r8), pointer :: leafc_change_patch                        (:)     ! Total used C from leaves        (gC/m2/s)
     real(r8), pointer :: soilc_change_patch                        (:)     ! Total used C from soil          (gC/m2/s)
 
!     real(r8), pointer :: soilc_change_col                          (:)     ! Total used C from soil          (gC/m2/s)

     ! Objects that help convert once-per-year dynamic land cover changes into fluxes
     ! that are dribbled throughout the year
     type(annual_flux_dribbler_type) :: dwt_conv_cflux_dribbler
     type(annual_flux_dribbler_type) :: gru_conv_cflux_dribbler
     type(annual_flux_dribbler_type) :: hrv_xsmrpool_to_atm_dribbler
   contains

     procedure , public  :: Init   
     procedure , private :: InitAllocate 
     procedure , private :: InitHistory
     procedure , private :: InitCold
     procedure , public  :: Restart
     procedure , private :: RestartBulkOnly    ! Handle restart fields only present for bulk C
     procedure , private :: RestartAllIsotopes ! Handle restart fields present for both bulk C and isotopes
     procedure , public  :: SetValues
     procedure , public  :: ZeroDWT
     procedure , public  :: ZeroGRU
     procedure , public  :: Summary => Summary_carbonflux 

  end type cnveg_carbonflux_type

  character(len=*), parameter, private :: sourcefile = &
       __FILE__
  !------------------------------------------------------------------------

contains
   
  !------------------------------------------------------------------------
  subroutine Init(this, bounds, carbon_type)

    class(cnveg_carbonflux_type) :: this
    type(bounds_type), intent(in) :: bounds  
    character(len=3) , intent(in) :: carbon_type ! one of ['c12', c13','c14']

    call this%InitAllocate ( bounds, carbon_type)
    call this%InitHistory ( bounds, carbon_type )
    call this%InitCold (bounds )

  end subroutine Init

  !------------------------------------------------------------------------
  subroutine InitAllocate(this, bounds, carbon_type)
    !
    ! !ARGUMENTS:
    class (cnveg_carbonflux_type) :: this 
    type(bounds_type), intent(in) :: bounds 
    character(len=*) , intent(in) :: carbon_type ! one of ['c12', c13','c14']
    !
    ! !LOCAL VARIABLES:
    integer           :: begp,endp
    integer           :: begc,endc
    integer           :: begg,endg
    logical           :: allows_non_annual_delta
    character(len=:), allocatable :: carbon_type_suffix
    !------------------------------------------------------------------------

    begp = bounds%begp; endp = bounds%endp
    begc = bounds%begc; endc = bounds%endc
    begg = bounds%begg; endg = bounds%endg

    allocate(this%m_leafc_to_litter_patch                   (begp:endp)) ; this%m_leafc_to_litter_patch                   (:) = nan
    allocate(this%m_frootc_to_litter_patch                  (begp:endp)) ; this%m_frootc_to_litter_patch                  (:) = nan
    allocate(this%m_leafc_storage_to_litter_patch           (begp:endp)) ; this%m_leafc_storage_to_litter_patch           (:) = nan
    allocate(this%m_frootc_storage_to_litter_patch          (begp:endp)) ; this%m_frootc_storage_to_litter_patch          (:) = nan
    allocate(this%m_livestemc_storage_to_litter_patch       (begp:endp)) ; this%m_livestemc_storage_to_litter_patch       (:) = nan
    allocate(this%m_deadstemc_storage_to_litter_patch       (begp:endp)) ; this%m_deadstemc_storage_to_litter_patch       (:) = nan
    allocate(this%m_livecrootc_storage_to_litter_patch      (begp:endp)) ; this%m_livecrootc_storage_to_litter_patch      (:) = nan
    allocate(this%m_deadcrootc_storage_to_litter_patch      (begp:endp)) ; this%m_deadcrootc_storage_to_litter_patch      (:) = nan
    allocate(this%m_leafc_xfer_to_litter_patch              (begp:endp)) ; this%m_leafc_xfer_to_litter_patch              (:) = nan
    allocate(this%m_frootc_xfer_to_litter_patch             (begp:endp)) ; this%m_frootc_xfer_to_litter_patch             (:) = nan
    allocate(this%m_livestemc_xfer_to_litter_patch          (begp:endp)) ; this%m_livestemc_xfer_to_litter_patch          (:) = nan
    allocate(this%m_deadstemc_xfer_to_litter_patch          (begp:endp)) ; this%m_deadstemc_xfer_to_litter_patch          (:) = nan
    allocate(this%m_livecrootc_xfer_to_litter_patch         (begp:endp)) ; this%m_livecrootc_xfer_to_litter_patch         (:) = nan
    allocate(this%m_deadcrootc_xfer_to_litter_patch         (begp:endp)) ; this%m_deadcrootc_xfer_to_litter_patch         (:) = nan
    allocate(this%m_livestemc_to_litter_patch               (begp:endp)) ; this%m_livestemc_to_litter_patch               (:) = nan
    allocate(this%m_deadstemc_to_litter_patch               (begp:endp)) ; this%m_deadstemc_to_litter_patch               (:) = nan
    allocate(this%m_livecrootc_to_litter_patch              (begp:endp)) ; this%m_livecrootc_to_litter_patch              (:) = nan
    allocate(this%m_deadcrootc_to_litter_patch              (begp:endp)) ; this%m_deadcrootc_to_litter_patch              (:) = nan
    allocate(this%m_gresp_storage_to_litter_patch           (begp:endp)) ; this%m_gresp_storage_to_litter_patch           (:) = nan
    allocate(this%m_gresp_xfer_to_litter_patch              (begp:endp)) ; this%m_gresp_xfer_to_litter_patch              (:) = nan
    allocate(this%hrv_leafc_to_litter_patch                 (begp:endp)) ; this%hrv_leafc_to_litter_patch                 (:) = nan
    allocate(this%hrv_leafc_storage_to_litter_patch         (begp:endp)) ; this%hrv_leafc_storage_to_litter_patch         (:) = nan
    allocate(this%hrv_leafc_xfer_to_litter_patch            (begp:endp)) ; this%hrv_leafc_xfer_to_litter_patch            (:) = nan
    allocate(this%hrv_frootc_to_litter_patch                (begp:endp)) ; this%hrv_frootc_to_litter_patch                (:) = nan
    allocate(this%hrv_frootc_storage_to_litter_patch        (begp:endp)) ; this%hrv_frootc_storage_to_litter_patch        (:) = nan
    allocate(this%hrv_frootc_xfer_to_litter_patch           (begp:endp)) ; this%hrv_frootc_xfer_to_litter_patch           (:) = nan
    allocate(this%hrv_livestemc_to_litter_patch             (begp:endp)) ; this%hrv_livestemc_to_litter_patch             (:) = nan
    allocate(this%hrv_livestemc_storage_to_litter_patch     (begp:endp)) ; this%hrv_livestemc_storage_to_litter_patch     (:) = nan
    allocate(this%hrv_livestemc_xfer_to_litter_patch        (begp:endp)) ; this%hrv_livestemc_xfer_to_litter_patch        (:) = nan
    allocate(this%hrv_deadstemc_storage_to_litter_patch     (begp:endp)) ; this%hrv_deadstemc_storage_to_litter_patch     (:) = nan
    allocate(this%hrv_deadstemc_xfer_to_litter_patch        (begp:endp)) ; this%hrv_deadstemc_xfer_to_litter_patch        (:) = nan
    allocate(this%hrv_livecrootc_to_litter_patch            (begp:endp)) ; this%hrv_livecrootc_to_litter_patch            (:) = nan
    allocate(this%hrv_livecrootc_storage_to_litter_patch    (begp:endp)) ; this%hrv_livecrootc_storage_to_litter_patch    (:) = nan
    allocate(this%hrv_livecrootc_xfer_to_litter_patch       (begp:endp)) ; this%hrv_livecrootc_xfer_to_litter_patch       (:) = nan
    allocate(this%hrv_deadcrootc_to_litter_patch            (begp:endp)) ; this%hrv_deadcrootc_to_litter_patch            (:) = nan
    allocate(this%hrv_deadcrootc_storage_to_litter_patch    (begp:endp)) ; this%hrv_deadcrootc_storage_to_litter_patch    (:) = nan
    allocate(this%hrv_deadcrootc_xfer_to_litter_patch       (begp:endp)) ; this%hrv_deadcrootc_xfer_to_litter_patch       (:) = nan
    allocate(this%hrv_gresp_storage_to_litter_patch         (begp:endp)) ; this%hrv_gresp_storage_to_litter_patch         (:) = nan
    allocate(this%hrv_gresp_xfer_to_litter_patch            (begp:endp)) ; this%hrv_gresp_xfer_to_litter_patch            (:) = nan
    allocate(this%hrv_xsmrpool_to_atm_patch                 (begp:endp)) ; this%hrv_xsmrpool_to_atm_patch                 (:) = nan
    allocate(this%m_leafc_to_fire_patch                     (begp:endp)) ; this%m_leafc_to_fire_patch                     (:) = nan
    allocate(this%m_leafc_storage_to_fire_patch             (begp:endp)) ; this%m_leafc_storage_to_fire_patch             (:) = nan
    allocate(this%m_leafc_xfer_to_fire_patch                (begp:endp)) ; this%m_leafc_xfer_to_fire_patch                (:) = nan
    allocate(this%m_livestemc_to_fire_patch                 (begp:endp)) ; this%m_livestemc_to_fire_patch                 (:) = nan
    allocate(this%m_livestemc_storage_to_fire_patch         (begp:endp)) ; this%m_livestemc_storage_to_fire_patch         (:) = nan
    allocate(this%m_livestemc_xfer_to_fire_patch            (begp:endp)) ; this%m_livestemc_xfer_to_fire_patch            (:) = nan
    allocate(this%m_deadstemc_to_fire_patch                 (begp:endp)) ; this%m_deadstemc_to_fire_patch                 (:) = nan
    allocate(this%m_deadstemc_storage_to_fire_patch         (begp:endp)) ; this%m_deadstemc_storage_to_fire_patch         (:) = nan
    allocate(this%m_deadstemc_xfer_to_fire_patch            (begp:endp)) ; this%m_deadstemc_xfer_to_fire_patch            (:) = nan
    allocate(this%m_frootc_to_fire_patch                    (begp:endp)) ; this%m_frootc_to_fire_patch                    (:) = nan
    allocate(this%m_frootc_storage_to_fire_patch            (begp:endp)) ; this%m_frootc_storage_to_fire_patch            (:) = nan
    allocate(this%m_frootc_xfer_to_fire_patch               (begp:endp)) ; this%m_frootc_xfer_to_fire_patch               (:) = nan
    allocate(this%m_livecrootc_to_fire_patch                (begp:endp)) ; this%m_livecrootc_to_fire_patch                (:) = nan
    allocate(this%m_livecrootc_storage_to_fire_patch        (begp:endp)) ; this%m_livecrootc_storage_to_fire_patch        (:) = nan
    allocate(this%m_livecrootc_xfer_to_fire_patch           (begp:endp)) ; this%m_livecrootc_xfer_to_fire_patch           (:) = nan
    allocate(this%m_deadcrootc_to_fire_patch                (begp:endp)) ; this%m_deadcrootc_to_fire_patch                (:) = nan
    allocate(this%m_deadcrootc_storage_to_fire_patch        (begp:endp)) ; this%m_deadcrootc_storage_to_fire_patch        (:) = nan
    allocate(this%m_deadcrootc_xfer_to_fire_patch           (begp:endp)) ; this%m_deadcrootc_xfer_to_fire_patch           (:) = nan
    allocate(this%m_gresp_storage_to_fire_patch             (begp:endp)) ; this%m_gresp_storage_to_fire_patch             (:) = nan
    allocate(this%m_gresp_xfer_to_fire_patch                (begp:endp)) ; this%m_gresp_xfer_to_fire_patch                (:) = nan
    allocate(this%m_leafc_to_litter_fire_patch              (begp:endp)) ; this%m_leafc_to_litter_fire_patch              (:) = nan
    allocate(this%m_leafc_storage_to_litter_fire_patch      (begp:endp)) ; this%m_leafc_storage_to_litter_fire_patch      (:) = nan
    allocate(this%m_leafc_xfer_to_litter_fire_patch         (begp:endp)) ; this%m_leafc_xfer_to_litter_fire_patch         (:) = nan
    allocate(this%m_livestemc_to_litter_fire_patch          (begp:endp)) ; this%m_livestemc_to_litter_fire_patch          (:) = nan
    allocate(this%m_livestemc_storage_to_litter_fire_patch  (begp:endp)) ; this%m_livestemc_storage_to_litter_fire_patch  (:) = nan
    allocate(this%m_livestemc_xfer_to_litter_fire_patch     (begp:endp)) ; this%m_livestemc_xfer_to_litter_fire_patch     (:) = nan
    allocate(this%m_livestemc_to_deadstemc_fire_patch       (begp:endp)) ; this%m_livestemc_to_deadstemc_fire_patch       (:) = nan
    allocate(this%m_deadstemc_to_litter_fire_patch          (begp:endp)) ; this%m_deadstemc_to_litter_fire_patch          (:) = nan
    allocate(this%m_deadstemc_storage_to_litter_fire_patch  (begp:endp)) ; this%m_deadstemc_storage_to_litter_fire_patch  (:) = nan
    allocate(this%m_deadstemc_xfer_to_litter_fire_patch     (begp:endp)) ; this%m_deadstemc_xfer_to_litter_fire_patch     (:) = nan
    allocate(this%m_frootc_to_litter_fire_patch             (begp:endp)) ; this%m_frootc_to_litter_fire_patch             (:) = nan
    allocate(this%m_frootc_storage_to_litter_fire_patch     (begp:endp)) ; this%m_frootc_storage_to_litter_fire_patch     (:) = nan
    allocate(this%m_frootc_xfer_to_litter_fire_patch        (begp:endp)) ; this%m_frootc_xfer_to_litter_fire_patch        (:) = nan
    allocate(this%m_livecrootc_to_litter_fire_patch         (begp:endp)) ; this%m_livecrootc_to_litter_fire_patch         (:) = nan
    allocate(this%m_livecrootc_storage_to_litter_fire_patch (begp:endp)) ; this%m_livecrootc_storage_to_litter_fire_patch (:) = nan
    allocate(this%m_livecrootc_xfer_to_litter_fire_patch    (begp:endp)) ; this%m_livecrootc_xfer_to_litter_fire_patch    (:) = nan
    allocate(this%m_livecrootc_to_deadcrootc_fire_patch     (begp:endp)) ; this%m_livecrootc_to_deadcrootc_fire_patch     (:) = nan
    allocate(this%m_deadcrootc_to_litter_fire_patch         (begp:endp)) ; this%m_deadcrootc_to_litter_fire_patch         (:) = nan
    allocate(this%m_deadcrootc_storage_to_litter_fire_patch (begp:endp)) ; this%m_deadcrootc_storage_to_litter_fire_patch (:) = nan
    allocate(this%m_deadcrootc_xfer_to_litter_fire_patch    (begp:endp)) ; this%m_deadcrootc_xfer_to_litter_fire_patch    (:) = nan
    allocate(this%m_gresp_storage_to_litter_fire_patch      (begp:endp)) ; this%m_gresp_storage_to_litter_fire_patch      (:) = nan
    allocate(this%m_gresp_xfer_to_litter_fire_patch         (begp:endp)) ; this%m_gresp_xfer_to_litter_fire_patch         (:) = nan
    allocate(this%leafc_xfer_to_leafc_patch                 (begp:endp)) ; this%leafc_xfer_to_leafc_patch                 (:) = nan
    allocate(this%frootc_xfer_to_frootc_patch               (begp:endp)) ; this%frootc_xfer_to_frootc_patch               (:) = nan
    allocate(this%livestemc_xfer_to_livestemc_patch         (begp:endp)) ; this%livestemc_xfer_to_livestemc_patch         (:) = nan
    allocate(this%deadstemc_xfer_to_deadstemc_patch         (begp:endp)) ; this%deadstemc_xfer_to_deadstemc_patch         (:) = nan
    allocate(this%livecrootc_xfer_to_livecrootc_patch       (begp:endp)) ; this%livecrootc_xfer_to_livecrootc_patch       (:) = nan
    allocate(this%deadcrootc_xfer_to_deadcrootc_patch       (begp:endp)) ; this%deadcrootc_xfer_to_deadcrootc_patch       (:) = nan
    allocate(this%leafc_to_litter_patch                     (begp:endp)) ; this%leafc_to_litter_patch                     (:) = nan
    allocate(this%leafc_to_litter_fun_patch                 (begp:endp)) ; this%leafc_to_litter_fun_patch                 (:) = nan
    allocate(this%frootc_to_litter_patch                    (begp:endp)) ; this%frootc_to_litter_patch                    (:) = nan
    allocate(this%cpool_to_resp_patch                       (begp:endp)) ; this%cpool_to_resp_patch                       (:) = nan
    allocate(this%cpool_to_leafc_resp_patch                 (begp:endp)) ; this%cpool_to_leafc_resp_patch                 (:) = nan
    allocate(this%cpool_to_leafc_storage_resp_patch         (begp:endp)) ; this%cpool_to_leafc_storage_resp_patch         (:) = nan
    allocate(this%cpool_to_frootc_resp_patch                (begp:endp)) ; this%cpool_to_frootc_resp_patch                (:) = nan
    allocate(this%cpool_to_frootc_storage_resp_patch        (begp:endp)) ; this%cpool_to_frootc_storage_resp_patch        (:) = nan
    allocate(this%cpool_to_livecrootc_resp_patch            (begp:endp)) ; this%cpool_to_livecrootc_resp_patch            (:) = nan
    allocate(this%cpool_to_livecrootc_storage_resp_patch    (begp:endp)) ; this%cpool_to_livecrootc_storage_resp_patch    (:) = nan
    allocate(this%cpool_to_livestemc_resp_patch             (begp:endp)) ; this%cpool_to_livestemc_resp_patch             (:) = nan
    allocate(this%cpool_to_livestemc_storage_resp_patch     (begp:endp)) ; this%cpool_to_livestemc_storage_resp_patch     (:) = nan
    allocate(this%leaf_mr_patch                             (begp:endp)) ; this%leaf_mr_patch                             (:) = nan
    allocate(this%froot_mr_patch                            (begp:endp)) ; this%froot_mr_patch                            (:) = nan
    allocate(this%livestem_mr_patch                         (begp:endp)) ; this%livestem_mr_patch                         (:) = nan
    allocate(this%livecroot_mr_patch                        (begp:endp)) ; this%livecroot_mr_patch                        (:) = nan
    allocate(this%grain_mr_patch                            (begp:endp)) ; this%grain_mr_patch                            (:) = nan
    allocate(this%leaf_curmr_patch                          (begp:endp)) ; this%leaf_curmr_patch                          (:) = nan
    allocate(this%froot_curmr_patch                         (begp:endp)) ; this%froot_curmr_patch                         (:) = nan
    allocate(this%livestem_curmr_patch                      (begp:endp)) ; this%livestem_curmr_patch                      (:) = nan
    allocate(this%livecroot_curmr_patch                     (begp:endp)) ; this%livecroot_curmr_patch                     (:) = nan
    allocate(this%grain_curmr_patch                         (begp:endp)) ; this%grain_curmr_patch                         (:) = nan
    allocate(this%leaf_xsmr_patch                           (begp:endp)) ; this%leaf_xsmr_patch                           (:) = nan
    allocate(this%froot_xsmr_patch                          (begp:endp)) ; this%froot_xsmr_patch                          (:) = nan
    allocate(this%livestem_xsmr_patch                       (begp:endp)) ; this%livestem_xsmr_patch                       (:) = nan
    allocate(this%livecroot_xsmr_patch                      (begp:endp)) ; this%livecroot_xsmr_patch                      (:) = nan
    allocate(this%grain_xsmr_patch                          (begp:endp)) ; this%grain_xsmr_patch                          (:) = nan
    allocate(this%psnsun_to_cpool_patch                     (begp:endp)) ; this%psnsun_to_cpool_patch                     (:) = nan
    allocate(this%psnshade_to_cpool_patch                   (begp:endp)) ; this%psnshade_to_cpool_patch                   (:) = nan
    allocate(this%cpool_to_xsmrpool_patch                   (begp:endp)) ; this%cpool_to_xsmrpool_patch                   (:) = nan
    allocate(this%cpool_to_leafc_patch                      (begp:endp)) ; this%cpool_to_leafc_patch                      (:) = nan
    allocate(this%cpool_to_leafc_storage_patch              (begp:endp)) ; this%cpool_to_leafc_storage_patch              (:) = nan
    allocate(this%cpool_to_frootc_patch                     (begp:endp)) ; this%cpool_to_frootc_patch                     (:) = nan
    allocate(this%cpool_to_frootc_storage_patch             (begp:endp)) ; this%cpool_to_frootc_storage_patch             (:) = nan
    allocate(this%cpool_to_livestemc_patch                  (begp:endp)) ; this%cpool_to_livestemc_patch                  (:) = nan
    allocate(this%cpool_to_livestemc_storage_patch          (begp:endp)) ; this%cpool_to_livestemc_storage_patch          (:) = nan
    allocate(this%cpool_to_deadstemc_patch                  (begp:endp)) ; this%cpool_to_deadstemc_patch                  (:) = nan
    allocate(this%cpool_to_deadstemc_storage_patch          (begp:endp)) ; this%cpool_to_deadstemc_storage_patch          (:) = nan
    allocate(this%cpool_to_livecrootc_patch                 (begp:endp)) ; this%cpool_to_livecrootc_patch                 (:) = nan
    allocate(this%cpool_to_livecrootc_storage_patch         (begp:endp)) ; this%cpool_to_livecrootc_storage_patch         (:) = nan
    allocate(this%cpool_to_deadcrootc_patch                 (begp:endp)) ; this%cpool_to_deadcrootc_patch                 (:) = nan
    allocate(this%cpool_to_deadcrootc_storage_patch         (begp:endp)) ; this%cpool_to_deadcrootc_storage_patch         (:) = nan
    allocate(this%cpool_to_gresp_storage_patch              (begp:endp)) ; this%cpool_to_gresp_storage_patch              (:) = nan
    allocate(this%cpool_leaf_gr_patch                       (begp:endp)) ; this%cpool_leaf_gr_patch                       (:) = nan
    allocate(this%cpool_leaf_storage_gr_patch               (begp:endp)) ; this%cpool_leaf_storage_gr_patch               (:) = nan
    allocate(this%transfer_leaf_gr_patch                    (begp:endp)) ; this%transfer_leaf_gr_patch                    (:) = nan
    allocate(this%cpool_froot_gr_patch                      (begp:endp)) ; this%cpool_froot_gr_patch                      (:) = nan
    allocate(this%cpool_froot_storage_gr_patch              (begp:endp)) ; this%cpool_froot_storage_gr_patch              (:) = nan
    allocate(this%transfer_froot_gr_patch                   (begp:endp)) ; this%transfer_froot_gr_patch                   (:) = nan
    allocate(this%cpool_livestem_gr_patch                   (begp:endp)) ; this%cpool_livestem_gr_patch                   (:) = nan
    allocate(this%cpool_livestem_storage_gr_patch           (begp:endp)) ; this%cpool_livestem_storage_gr_patch           (:) = nan
    allocate(this%transfer_livestem_gr_patch                (begp:endp)) ; this%transfer_livestem_gr_patch                (:) = nan
    allocate(this%cpool_deadstem_gr_patch                   (begp:endp)) ; this%cpool_deadstem_gr_patch                   (:) = nan
    allocate(this%cpool_deadstem_storage_gr_patch           (begp:endp)) ; this%cpool_deadstem_storage_gr_patch           (:) = nan
    allocate(this%transfer_deadstem_gr_patch                (begp:endp)) ; this%transfer_deadstem_gr_patch                (:) = nan
    allocate(this%cpool_livecroot_gr_patch                  (begp:endp)) ; this%cpool_livecroot_gr_patch                  (:) = nan
    allocate(this%cpool_livecroot_storage_gr_patch          (begp:endp)) ; this%cpool_livecroot_storage_gr_patch          (:) = nan
    allocate(this%transfer_livecroot_gr_patch               (begp:endp)) ; this%transfer_livecroot_gr_patch               (:) = nan
    allocate(this%cpool_deadcroot_gr_patch                  (begp:endp)) ; this%cpool_deadcroot_gr_patch                  (:) = nan
    allocate(this%cpool_deadcroot_storage_gr_patch          (begp:endp)) ; this%cpool_deadcroot_storage_gr_patch          (:) = nan
    allocate(this%transfer_deadcroot_gr_patch               (begp:endp)) ; this%transfer_deadcroot_gr_patch               (:) = nan
    allocate(this%leafc_storage_to_xfer_patch               (begp:endp)) ; this%leafc_storage_to_xfer_patch               (:) = nan
    allocate(this%frootc_storage_to_xfer_patch              (begp:endp)) ; this%frootc_storage_to_xfer_patch              (:) = nan
    allocate(this%livestemc_storage_to_xfer_patch           (begp:endp)) ; this%livestemc_storage_to_xfer_patch           (:) = nan
    allocate(this%deadstemc_storage_to_xfer_patch           (begp:endp)) ; this%deadstemc_storage_to_xfer_patch           (:) = nan
    allocate(this%livecrootc_storage_to_xfer_patch          (begp:endp)) ; this%livecrootc_storage_to_xfer_patch          (:) = nan
    allocate(this%deadcrootc_storage_to_xfer_patch          (begp:endp)) ; this%deadcrootc_storage_to_xfer_patch          (:) = nan
    allocate(this%gresp_storage_to_xfer_patch               (begp:endp)) ; this%gresp_storage_to_xfer_patch               (:) = nan
    allocate(this%livestemc_to_deadstemc_patch              (begp:endp)) ; this%livestemc_to_deadstemc_patch              (:) = nan
    allocate(this%livecrootc_to_deadcrootc_patch            (begp:endp)) ; this%livecrootc_to_deadcrootc_patch            (:) = nan
    allocate(this%current_gr_patch                          (begp:endp)) ; this%current_gr_patch                          (:) = nan
    allocate(this%transfer_gr_patch                         (begp:endp)) ; this%transfer_gr_patch                         (:) = nan
    allocate(this%storage_gr_patch                          (begp:endp)) ; this%storage_gr_patch                          (:) = nan
    allocate(this%plant_calloc_patch                        (begp:endp)) ; this%plant_calloc_patch                        (:) = nan
    allocate(this%excess_cflux_patch                        (begp:endp)) ; this%excess_cflux_patch                        (:) = nan
    allocate(this%prev_leafc_to_litter_patch                (begp:endp)) ; this%prev_leafc_to_litter_patch                (:) = nan
    allocate(this%prev_frootc_to_litter_patch               (begp:endp)) ; this%prev_frootc_to_litter_patch               (:) = nan
    allocate(this%gpp_before_downreg_patch                  (begp:endp)) ; this%gpp_before_downreg_patch                  (:) = nan
    allocate(this%availc_patch                              (begp:endp)) ; this%availc_patch                              (:) = nan
    allocate(this%xsmrpool_recover_patch                    (begp:endp)) ; this%xsmrpool_recover_patch                    (:) = nan
    allocate(this%xsmrpool_c13ratio_patch                   (begp:endp)) ; this%xsmrpool_c13ratio_patch                   (:) = nan

    allocate(this%cpool_to_grainc_patch                     (begp:endp)) ; this%cpool_to_grainc_patch                     (:) = nan
    allocate(this%cpool_to_grainc_storage_patch             (begp:endp)) ; this%cpool_to_grainc_storage_patch             (:) = nan
    allocate(this%livestemc_to_litter_patch                 (begp:endp)) ; this%livestemc_to_litter_patch                 (:) = nan
    allocate(this%grainc_to_food_patch                      (begp:endp)) ; this%grainc_to_food_patch                      (:) = nan
    allocate(this%grainc_to_seed_patch                      (begp:endp)) ; this%grainc_to_seed_patch                      (:) = nan
    allocate(this%grainc_xfer_to_grainc_patch               (begp:endp)) ; this%grainc_xfer_to_grainc_patch               (:) = nan
    allocate(this%cpool_grain_gr_patch                      (begp:endp)) ; this%cpool_grain_gr_patch                      (:) = nan
    allocate(this%cpool_grain_storage_gr_patch              (begp:endp)) ; this%cpool_grain_storage_gr_patch              (:) = nan
    allocate(this%transfer_grain_gr_patch                   (begp:endp)) ; this%transfer_grain_gr_patch                   (:) = nan
    allocate(this%xsmrpool_to_atm_patch                     (begp:endp)) ; this%xsmrpool_to_atm_patch                     (:) = nan
    allocate(this%grainc_storage_to_xfer_patch              (begp:endp)) ; this%grainc_storage_to_xfer_patch              (:) = nan
    allocate(this%frootc_alloc_patch                        (begp:endp)) ; this%frootc_alloc_patch                        (:) = nan
    allocate(this%frootc_loss_patch                         (begp:endp)) ; this%frootc_loss_patch                         (:) = nan
    allocate(this%leafc_alloc_patch                         (begp:endp)) ; this%leafc_alloc_patch                         (:) = nan
    allocate(this%leafc_loss_patch                          (begp:endp)) ; this%leafc_loss_patch                          (:) = nan
    allocate(this%woodc_alloc_patch                         (begp:endp)) ; this%woodc_alloc_patch                         (:) = nan
    allocate(this%woodc_loss_patch                          (begp:endp)) ; this%woodc_loss_patch                          (:) = nan

    allocate(this%phenology_c_to_litr_met_c_col     (begc:endc,1:nlevdecomp_full)); 
    this%phenology_c_to_litr_met_c_col (:,:)=nan
    
    allocate(this%phenology_c_to_litr_cel_c_col     (begc:endc,1:nlevdecomp_full)); this%phenology_c_to_litr_cel_c_col (:,:)=nan
    allocate(this%phenology_c_to_litr_lig_c_col     (begc:endc,1:nlevdecomp_full)); this%phenology_c_to_litr_lig_c_col (:,:)=nan

    allocate(this%gap_mortality_c_to_litr_met_c_col (begc:endc,1:nlevdecomp_full)); this%gap_mortality_c_to_litr_met_c_col(:,:)=nan
    allocate(this%gap_mortality_c_to_litr_cel_c_col (begc:endc,1:nlevdecomp_full)); this%gap_mortality_c_to_litr_cel_c_col(:,:)=nan
    allocate(this%gap_mortality_c_to_litr_lig_c_col (begc:endc,1:nlevdecomp_full)); this%gap_mortality_c_to_litr_lig_c_col(:,:)=nan

    allocate(this%gap_mortality_c_to_cwdc_col       (begc:endc,1:nlevdecomp_full)); this%gap_mortality_c_to_cwdc_col  (:,:)=nan
    allocate(this%fire_mortality_c_to_cwdc_col      (begc:endc,1:nlevdecomp_full)); this%fire_mortality_c_to_cwdc_col (:,:)=nan
    allocate(this%m_c_to_litr_met_fire_col          (begc:endc,1:nlevdecomp_full)); this%m_c_to_litr_met_fire_col     (:,:)=nan
    allocate(this%m_c_to_litr_cel_fire_col          (begc:endc,1:nlevdecomp_full)); this%m_c_to_litr_cel_fire_col     (:,:)=nan
    allocate(this%m_c_to_litr_lig_fire_col          (begc:endc,1:nlevdecomp_full)); this%m_c_to_litr_lig_fire_col     (:,:)=nan
    allocate(this%harvest_c_to_litr_met_c_col       (begc:endc,1:nlevdecomp_full)); this%harvest_c_to_litr_met_c_col  (:,:)=nan
    allocate(this%harvest_c_to_litr_cel_c_col       (begc:endc,1:nlevdecomp_full)); this%harvest_c_to_litr_cel_c_col  (:,:)=nan
    allocate(this%harvest_c_to_litr_lig_c_col       (begc:endc,1:nlevdecomp_full)); this%harvest_c_to_litr_lig_c_col  (:,:)=nan
    allocate(this%harvest_c_to_cwdc_col             (begc:endc,1:nlevdecomp_full)); this%harvest_c_to_cwdc_col        (:,:)=nan

    allocate(this%dwt_slash_cflux_patch             (begp:endp))                  ; this%dwt_slash_cflux_patch        (:) =nan
    allocate(this%dwt_slash_cflux_grc               (begg:endg))                  ; this%dwt_slash_cflux_grc          (:) =nan
    allocate(this%dwt_frootc_to_litr_met_c_col      (begc:endc,1:nlevdecomp_full)); this%dwt_frootc_to_litr_met_c_col (:,:)=nan
    allocate(this%dwt_frootc_to_litr_cel_c_col      (begc:endc,1:nlevdecomp_full)); this%dwt_frootc_to_litr_cel_c_col (:,:)=nan
    allocate(this%dwt_frootc_to_litr_lig_c_col      (begc:endc,1:nlevdecomp_full)); this%dwt_frootc_to_litr_lig_c_col (:,:)=nan
    allocate(this%dwt_livecrootc_to_cwdc_col        (begc:endc,1:nlevdecomp_full)); this%dwt_livecrootc_to_cwdc_col   (:,:)=nan
    allocate(this%dwt_deadcrootc_to_cwdc_col        (begc:endc,1:nlevdecomp_full)); this%dwt_deadcrootc_to_cwdc_col   (:,:)=nan

    allocate(this%dwt_seedc_to_leaf_patch           (begp:endp))                  ; this%dwt_seedc_to_leaf_patch   (:)  =nan
    allocate(this%dwt_seedc_to_leaf_grc             (begg:endg))                  ; this%dwt_seedc_to_leaf_grc     (:)  =nan
    allocate(this%dwt_seedc_to_deadstem_patch       (begp:endp))                  ; this%dwt_seedc_to_deadstem_patch(:)  =nan
    allocate(this%dwt_seedc_to_deadstem_grc         (begg:endg))                  ; this%dwt_seedc_to_deadstem_grc (:)  =nan
    allocate(this%dwt_conv_cflux_patch              (begp:endp))                  ; this%dwt_conv_cflux_patch      (:)  =nan
    allocate(this%dwt_conv_cflux_grc                (begg:endg))                  ; this%dwt_conv_cflux_grc        (:)  =nan
    allocate(this%dwt_conv_cflux_dribbled_grc       (begg:endg))                  ; this%dwt_conv_cflux_dribbled_grc(:)  =nan
    allocate(this%dwt_wood_productc_gain_patch      (begp:endp))                  ; this%dwt_wood_productc_gain_patch(:)  =nan
    allocate(this%dwt_crop_productc_gain_patch      (begp:endp))                  ; this%dwt_crop_productc_gain_patch(:) =nan

    allocate(this%gru_leafc_to_litter_patch                 (begp:endp)) ; this%gru_leafc_to_litter_patch                 (:) = nan
    allocate(this%gru_leafc_storage_to_atm_patch            (begp:endp)) ; this%gru_leafc_storage_to_atm_patch            (:) = nan
    allocate(this%gru_leafc_xfer_to_atm_patch               (begp:endp)) ; this%gru_leafc_xfer_to_atm_patch               (:) = nan
    allocate(this%gru_frootc_to_litter_patch                (begp:endp)) ; this%gru_frootc_to_litter_patch                (:) = nan
    allocate(this%gru_frootc_storage_to_atm_patch           (begp:endp)) ; this%gru_frootc_storage_to_atm_patch           (:) = nan
    allocate(this%gru_frootc_xfer_to_atm_patch              (begp:endp)) ; this%gru_frootc_xfer_to_atm_patch              (:) = nan
    allocate(this%gru_livestemc_to_atm_patch                (begp:endp)) ; this%gru_livestemc_to_atm_patch                (:) = nan
    allocate(this%gru_livestemc_storage_to_atm_patch        (begp:endp)) ; this%gru_livestemc_storage_to_atm_patch        (:) = nan
    allocate(this%gru_livestemc_xfer_to_atm_patch           (begp:endp)) ; this%gru_livestemc_xfer_to_atm_patch           (:) = nan
    allocate(this%gru_deadstemc_to_atm_patch                (begp:endp)) ; this%gru_deadstemc_to_atm_patch                (:) = nan
    allocate(this%gru_deadstemc_storage_to_atm_patch        (begp:endp)) ; this%gru_deadstemc_storage_to_atm_patch        (:) = nan
    allocate(this%gru_deadstemc_xfer_to_atm_patch           (begp:endp)) ; this%gru_deadstemc_xfer_to_atm_patch           (:) = nan
    allocate(this%gru_livecrootc_to_litter_patch            (begp:endp)) ; this%gru_livecrootc_to_litter_patch            (:) = nan
    allocate(this%gru_livecrootc_storage_to_atm_patch       (begp:endp)) ; this%gru_livecrootc_storage_to_atm_patch       (:) = nan
    allocate(this%gru_livecrootc_xfer_to_atm_patch          (begp:endp)) ; this%gru_livecrootc_xfer_to_atm_patch          (:) = nan
    allocate(this%gru_deadcrootc_to_litter_patch            (begp:endp)) ; this%gru_deadcrootc_to_litter_patch            (:) = nan
    allocate(this%gru_deadcrootc_storage_to_atm_patch       (begp:endp)) ; this%gru_deadcrootc_storage_to_atm_patch       (:) = nan
    allocate(this%gru_deadcrootc_xfer_to_atm_patch          (begp:endp)) ; this%gru_deadcrootc_xfer_to_atm_patch          (:) = nan
    allocate(this%gru_gresp_storage_to_atm_patch            (begp:endp)) ; this%gru_gresp_storage_to_atm_patch            (:) = nan
    allocate(this%gru_gresp_xfer_to_atm_patch               (begp:endp)) ; this%gru_gresp_xfer_to_atm_patch               (:) = nan
    allocate(this%gru_xsmrpool_to_atm_patch                 (begp:endp)) ; this%gru_xsmrpool_to_atm_patch                 (:) = nan

    allocate(this%gru_conv_cflux_patch                      (begp:endp))                  ; this%gru_conv_cflux_patch         (:)  =nan
    allocate(this%gru_conv_cflux_col                        (begc:endc))                  ; this%gru_conv_cflux_col           (:)  =nan
    allocate(this%gru_conv_cflux_grc                        (begg:endg))                  ; this%gru_conv_cflux_grc           (:)  =nan
    allocate(this%gru_conv_cflux_dribbled_grc               (begg:endg))                  ; this%gru_conv_cflux_dribbled_grc  (:)  =nan
    allocate(this%gru_wood_productc_gain_patch              (begp:endp))                  ; this%gru_wood_productc_gain_patch (:)  =nan
    allocate(this%gru_wood_productc_gain_col                (begc:endc))                  ; this%gru_wood_productc_gain_col   (:)  =nan
    allocate(this%gru_slash_cflux_patch                     (begp:endp))                  ; this%gru_slash_cflux_patch        (:) =nan
    allocate(this%gru_c_to_litr_met_c_col                   (begc:endc,1:nlevdecomp_full)); this%gru_c_to_litr_met_c_col      (:,:)=nan
    allocate(this%gru_c_to_litr_cel_c_col                   (begc:endc,1:nlevdecomp_full)); this%gru_c_to_litr_cel_c_col      (:,:)=nan
    allocate(this%gru_c_to_litr_lig_c_col                   (begc:endc,1:nlevdecomp_full)); this%gru_c_to_litr_lig_c_col      (:,:)=nan
    allocate(this%gru_c_to_cwdc_col                         (begc:endc,1:nlevdecomp_full)); this%gru_c_to_cwdc_col            (:,:)=nan

    allocate(this%crop_seedc_to_leaf_patch          (begp:endp))                  ; this%crop_seedc_to_leaf_patch  (:)  =nan

    allocate(this%cwdc_hr_col                       (begc:endc))                  ; this%cwdc_hr_col               (:)  =nan
    allocate(this%cwdc_loss_col                     (begc:endc))                  ; this%cwdc_loss_col             (:)  =nan
    allocate(this%litterc_loss_col                  (begc:endc))                  ; this%litterc_loss_col          (:)  =nan

    allocate(this%grainc_to_cropprodc_patch(begp:endp))
    this%grainc_to_cropprodc_patch(:) = nan

    allocate(this%grainc_to_cropprodc_col(begc:endc))
    this%grainc_to_cropprodc_col(:) = nan

    allocate(this%m_decomp_cpools_to_fire_vr_col(begc:endc,1:nlevdecomp_full,1:ndecomp_pools))                
    this%m_decomp_cpools_to_fire_vr_col(:,:,:)= nan

    allocate(this%m_decomp_cpools_to_fire_col(begc:endc,1:ndecomp_pools))                                     
    this%m_decomp_cpools_to_fire_col(:,:)= nan

    allocate(this%m_decomp_cpools_to_fire_vr_col(begc:endc,1:nlevdecomp_full,1:ndecomp_pools))                
    this%m_decomp_cpools_to_fire_vr_col(:,:,:)= nan

    allocate(this%m_decomp_cpools_to_fire_col(begc:endc,1:ndecomp_pools))                                     
    this%m_decomp_cpools_to_fire_col(:,:)= nan

    allocate(this%rr_patch                (begp:endp)) ; this%rr_patch                (:) = nan
    allocate(this%mr_patch                (begp:endp)) ; this%mr_patch                (:) = nan
    allocate(this%gr_patch                (begp:endp)) ; this%gr_patch                (:) = nan
    allocate(this%ar_patch                (begp:endp)) ; this%ar_patch                (:) = nan
    allocate(this%npp_patch               (begp:endp)) ; this%npp_patch               (:) = nan
    allocate(this%agnpp_patch             (begp:endp)) ; this%agnpp_patch             (:) = nan
    allocate(this%bgnpp_patch             (begp:endp)) ; this%bgnpp_patch             (:) = nan
    allocate(this%litfall_patch           (begp:endp)) ; this%litfall_patch           (:) = nan
    allocate(this%wood_harvestc_patch     (begp:endp)) ; this%wood_harvestc_patch     (:) = nan
    allocate(this%slash_harvestc_patch    (begp:endp)) ; this%slash_harvestc_patch    (:) = nan
    allocate(this%cinputs_patch           (begp:endp)) ; this%cinputs_patch           (:) = nan
    allocate(this%coutputs_patch          (begp:endp)) ; this%coutputs_patch          (:) = nan
    allocate(this%gpp_patch               (begp:endp)) ; this%gpp_patch               (:) = nan
    allocate(this%fire_closs_patch        (begp:endp)) ; this%fire_closs_patch        (:) = nan
    allocate(this%sr_col                  (begc:endc)) ; this%sr_col                  (:) = nan
    allocate(this%er_col                  (begc:endc)) ; this%er_col                  (:) = nan
    allocate(this%litfire_col             (begc:endc)) ; this%litfire_col             (:) = nan
    allocate(this%somfire_col             (begc:endc)) ; this%somfire_col             (:) = nan
    allocate(this%totfire_col             (begc:endc)) ; this%totfire_col             (:) = nan
    allocate(this%rr_col                  (begc:endc)) ; this%rr_col                  (:) = nan
    allocate(this%ar_col                  (begc:endc)) ; this%ar_col                  (:) = nan
    allocate(this%gpp_col                 (begc:endc)) ; this%gpp_col                 (:) = nan
    allocate(this%npp_col                 (begc:endc)) ; this%npp_col                 (:) = nan
    allocate(this%fire_closs_p2c_col      (begc:endc)) ; this%fire_closs_p2c_col      (:) = nan
    allocate(this%fire_closs_col          (begc:endc)) ; this%fire_closs_col          (:) = nan
    allocate(this%wood_harvestc_col       (begc:endc)) ; this%wood_harvestc_col       (:) = nan
    allocate(this%hrv_xsmrpool_to_atm_col (begc:endc)) ; this%hrv_xsmrpool_to_atm_col (:) = nan 
    allocate(this%tempsum_npp_patch       (begp:endp)) ; this%tempsum_npp_patch       (:) = nan
    allocate(this%annsum_npp_patch        (begp:endp)) ; this%annsum_npp_patch        (:) = nan
    allocate(this%tempsum_litfall_patch   (begp:endp)) ; this%tempsum_litfall_patch   (:) = nan
    allocate(this%annsum_litfall_patch    (begp:endp)) ; this%annsum_litfall_patch    (:) = nan
    allocate(this%annsum_npp_col          (begc:endc)) ; this%annsum_npp_col          (:) = nan
    allocate(this%lag_npp_col             (begc:endc)) ; this%lag_npp_col             (:) = spval

    allocate(this%nep_col                 (begc:endc)) ; this%nep_col                 (:) = nan
    allocate(this%nbp_grc                 (begg:endg)) ; this%nbp_grc                 (:) = nan
    allocate(this%nee_grc                 (begg:endg)) ; this%nee_grc                 (:) = nan
    allocate(this%landuseflux_grc         (begg:endg)) ; this%landuseflux_grc         (:) = nan
    allocate(this%npp_Nactive_patch       (begp:endp)) ; this%npp_Nactive_patch       (:) = nan
    allocate(this%npp_burnedoff_patch     (begp:endp)) ; this%npp_burnedoff_patch     (:) = nan
    allocate(this%npp_Nnonmyc_patch       (begp:endp)) ; this%npp_Nnonmyc_patch       (:) = nan
    allocate(this%npp_Nam_patch           (begp:endp)) ; this%npp_Nam_patch           (:) = nan
    allocate(this%npp_Necm_patch          (begp:endp)) ; this%npp_Necm_patch          (:) = nan
    allocate(this%npp_Nactive_no3_patch   (begp:endp)) ; this%npp_Nactive_no3_patch   (:) = nan
    allocate(this%npp_Nactive_nh4_patch   (begp:endp)) ; this%npp_Nactive_nh4_patch   (:) = nan
    allocate(this%npp_Nnonmyc_no3_patch   (begp:endp)) ; this%npp_Nnonmyc_no3_patch   (:) = nan
    allocate(this%npp_Nnonmyc_nh4_patch   (begp:endp)) ; this%npp_Nnonmyc_nh4_patch   (:) = nan
    allocate(this%npp_Nam_no3_patch       (begp:endp)) ; this%npp_Nam_no3_patch       (:) = nan
    allocate(this%npp_Nam_nh4_patch       (begp:endp)) ; this%npp_Nam_nh4_patch       (:) = nan
    allocate(this%npp_Necm_no3_patch      (begp:endp)) ; this%npp_Necm_no3_patch      (:) = nan
    allocate(this%npp_Necm_nh4_patch      (begp:endp)) ; this%npp_Necm_nh4_patch      (:) = nan
    allocate(this%npp_Nfix_patch          (begp:endp)) ; this%npp_Nfix_patch          (:) = nan
    allocate(this%npp_Nretrans_patch      (begp:endp)) ; this%npp_Nretrans_patch      (:) = nan
    allocate(this%npp_Nuptake_patch       (begp:endp)) ; this%npp_Nuptake_patch       (:) = nan
    allocate(this%npp_growth_patch       (begp:endp)) ; this%npp_growth_patch       (:) = nan
    allocate(this%leafc_change_patch      (begp:endp)) ; this%leafc_change_patch      (:) = nan
    allocate(this%soilc_change_patch      (begp:endp)) ; this%soilc_change_patch      (:) = nan

    ! Construct restart field names consistently to what is done in SpeciesNonIsotope &
    ! SpeciesIsotope, to aid future migration to that infrastructure
    if (carbon_type == 'c12') then
       carbon_type_suffix = 'c'
    else if (carbon_type == 'c13') then
       carbon_type_suffix = 'c_13'
    else if (carbon_type == 'c14') then
       carbon_type_suffix = 'c_14'
    else
       write(iulog,*) 'CNVegCarbonFluxType InitAllocate: Unknown carbon_type: ', trim(carbon_type)
       call endrun(msg='CNVegCarbonFluxType InitAllocate: Unknown carbon_type: ' // &
            errMsg(sourcefile, __LINE__))
    end if

    ! Note that, for both of these dribblers, we set allows_non_annual_delta to false
    ! because we expect both land cover change and harvest to be applied entirely at the
    ! start of the year, and want to be notified if this changes. If this behavior is
    ! changed intentionally, then this setting of allows_non_annual_delta to .false. can
    ! safely be removed.
    !
    ! However, we do keep allows_non_annual_delta = .true. for the dwt_conv_cflux_dribbler if
    ! running with CNDV, because (in contrast with other land cover change) CNDV currently
    ! still interpolates land cover change throughout the year.
    if (get_for_testing_allow_non_annual_changes()) then
       allows_non_annual_delta = .true.
    else if (use_cndv) then
       allows_non_annual_delta = .true.
    else
       allows_non_annual_delta = .false.
    end if
    this%dwt_conv_cflux_dribbler = annual_flux_dribbler_gridcell( &
         bounds = bounds, &
         name = 'dwt_conv_flux_' // carbon_type_suffix, &
         units = 'gC/m^2', &
         allows_non_annual_delta = allows_non_annual_delta)
    this%gru_conv_cflux_dribbler = annual_flux_dribbler_gridcell( &
         bounds = bounds, &
         name = 'gru_conv_flux_' // carbon_type_suffix, &
         units = 'gC/m^2', &
         allows_non_annual_delta = allows_non_annual_delta)
    this%hrv_xsmrpool_to_atm_dribbler = annual_flux_dribbler_gridcell( &
         bounds = bounds, &
         name = 'hrv_xsmrpool_to_atm_' // carbon_type_suffix, &
         units = 'gC/m^2', &
         allows_non_annual_delta = .false.)

  end subroutine InitAllocate

  !------------------------------------------------------------------------
  subroutine InitHistory(this, bounds, carbon_type)
    !
    ! !DESCRIPTION:
    ! add history fields for all CN variables, always set as default='inactive'
    !
    ! !USES:
    use clm_varpar , only : nlevdecomp, nlevdecomp_full, nlevgrnd
    use clm_varctl , only : hist_wrtch4diag
    use CNSharedParamsMod, only: use_fun
    use histFileMod, only : hist_addfld1d, hist_addfld2d, hist_addfld_decomp 
    !
    ! !ARGUMENTS:
    class(cnveg_carbonflux_type) :: this    
    type(bounds_type)         , intent(in) :: bounds 
    character(len=3)          , intent(in) :: carbon_type ! one of ['c12', c13','c14']
    !
    ! !LOCAL VARIABLES:
    integer           :: k,l,ii,jj 
    character(8)      :: vr_suffix
    character(10)     :: active
    integer           :: begp,endp
    integer           :: begc,endc
    integer           :: begg,endg
    character(24)     :: fieldname
    character(100)    :: longname
    real(r8), pointer :: data1dptr(:)   ! temp. pointer for slicing larger arrays
    real(r8), pointer :: data2dptr(:,:) ! temp. pointer for slicing larger arrays
    !---------------------------------------------------------------------

    begp = bounds%begp; endp = bounds%endp
    begc = bounds%begc; endc = bounds%endc
    begg = bounds%begg; endg = bounds%endg

    if (nlevdecomp > 1) then
       vr_suffix = "_vr"
    else 
       vr_suffix = ""
    endif

    !-------------------------------
    ! C flux variables - patch
    !-------------------------------

    if (carbon_type == 'c12') then

       if (use_crop) then
          this%grainc_to_food_patch(begp:endp) = spval
          call hist_addfld1d (fname='GRAINC_TO_FOOD', units='gC/m^2/s', &
               avgflag='A', long_name='grain C to food', &
               ptr_patch=this%grainc_to_food_patch)

          this%grainc_to_seed_patch(begp:endp) = spval
          call hist_addfld1d (fname='GRAINC_TO_SEED', units='gC/m^2/s', &
               avgflag='A', long_name='grain C to seed', &
               ptr_patch=this%grainc_to_seed_patch)
       end if

       this%litterc_loss_col(begc:endc) = spval
       call hist_addfld1d (fname='LITTERC_LOSS', units='gC/m^2/s', &
            avgflag='A', long_name='litter C loss', &
            ptr_col=this%litterc_loss_col)

       this%woodc_alloc_patch(begp:endp) = spval
       call hist_addfld1d (fname='WOODC_ALLOC', units='gC/m^2/s', &
            avgflag='A', long_name='wood C eallocation', &
            ptr_patch=this%woodc_alloc_patch)

       this%woodc_loss_patch(begp:endp) = spval
       call hist_addfld1d (fname='WOODC_LOSS', units='gC/m^2/s', &
            avgflag='A', long_name='wood C loss', &
            ptr_patch=this%woodc_loss_patch)

       this%leafc_loss_patch(begp:endp) = spval
       call hist_addfld1d (fname='LEAFC_LOSS', units='gC/m^2/s', &
            avgflag='A', long_name='leaf C loss', &
            ptr_patch=this%leafc_loss_patch)

       this%leafc_alloc_patch(begp:endp) = spval
       call hist_addfld1d (fname='LEAFC_ALLOC', units='gC/m^2/s', &
            avgflag='A', long_name='leaf C allocation', &
            ptr_patch=this%leafc_alloc_patch)

       this%frootc_loss_patch(begp:endp) = spval
       call hist_addfld1d (fname='FROOTC_LOSS', units='gC/m^2/s', &
            avgflag='A', long_name='fine root C loss', &
            ptr_patch=this%frootc_loss_patch)

       this%frootc_alloc_patch(begp:endp) = spval
       call hist_addfld1d (fname='FROOTC_ALLOC', units='gC/m^2/s', &
            avgflag='A', long_name='fine root C allocation', &
            ptr_patch=this%frootc_alloc_patch)

       this%m_leafc_to_litter_patch(begp:endp) = spval
       call hist_addfld1d (fname='M_LEAFC_TO_LITTER', units='gC/m^2/s', &
            avgflag='A', long_name='leaf C mortality', &
            ptr_patch=this%m_leafc_to_litter_patch, default='inactive')

       this%m_frootc_to_litter_patch(begp:endp) = spval
       call hist_addfld1d (fname='M_FROOTC_TO_LITTER', units='gC/m^2/s', &
            avgflag='A', long_name='fine root C mortality', &
            ptr_patch=this%m_frootc_to_litter_patch, default='inactive')

       this%m_leafc_storage_to_litter_patch(begp:endp) = spval
       call hist_addfld1d (fname='M_LEAFC_STORAGE_TO_LITTER', units='gC/m^2/s', &
            avgflag='A', long_name='leaf C storage mortality', &
            ptr_patch=this%m_leafc_storage_to_litter_patch, default='inactive')

       this%m_frootc_storage_to_litter_patch(begp:endp) = spval
       call hist_addfld1d (fname='M_FROOTC_STORAGE_TO_LITTER', units='gC/m^2/s', &
            avgflag='A', long_name='fine root C storage mortality', &
            ptr_patch=this%m_frootc_storage_to_litter_patch, default='inactive')

       this%m_livestemc_storage_to_litter_patch(begp:endp) = spval
       call hist_addfld1d (fname='M_LIVESTEMC_STORAGE_TO_LITTER', units='gC/m^2/s', &
            avgflag='A', long_name='live stem C storage mortality', &
            ptr_patch=this%m_livestemc_storage_to_litter_patch, default='inactive')

       this%m_deadstemc_storage_to_litter_patch(begp:endp) = spval
       call hist_addfld1d (fname='M_DEADSTEMC_STORAGE_TO_LITTER', units='gC/m^2/s', &
            avgflag='A', long_name='dead stem C storage mortality', &
            ptr_patch=this%m_deadstemc_storage_to_litter_patch, default='inactive')

       this%m_livecrootc_storage_to_litter_patch(begp:endp) = spval
       call hist_addfld1d (fname='M_LIVECROOTC_STORAGE_TO_LITTER', units='gC/m^2/s', &
            avgflag='A', long_name='live coarse root C storage mortality', &
            ptr_patch=this%m_livecrootc_storage_to_litter_patch, default='inactive')

       this%m_deadcrootc_storage_to_litter_patch(begp:endp) = spval
       call hist_addfld1d (fname='M_DEADCROOTC_STORAGE_TO_LITTER', units='gC/m^2/s', &
            avgflag='A', long_name='dead coarse root C storage mortality', &
            ptr_patch=this%m_deadcrootc_storage_to_litter_patch, default='inactive')

       this%m_leafc_xfer_to_litter_patch(begp:endp) = spval
       call hist_addfld1d (fname='M_LEAFC_XFER_TO_LITTER', units='gC/m^2/s', &
            avgflag='A', long_name='leaf C transfer mortality', &
            ptr_patch=this%m_leafc_xfer_to_litter_patch, default='inactive')

       this%m_frootc_xfer_to_litter_patch(begp:endp) = spval
       call hist_addfld1d (fname='M_FROOTC_XFER_TO_LITTER', units='gC/m^2/s', &
            avgflag='A', long_name='fine root C transfer mortality', &
            ptr_patch=this%m_frootc_xfer_to_litter_patch, default='inactive')

       this%m_livestemc_xfer_to_litter_patch(begp:endp) = spval
       call hist_addfld1d (fname='M_LIVESTEMC_XFER_TO_LITTER', units='gC/m^2/s', &
            avgflag='A', long_name='live stem C transfer mortality', &
            ptr_patch=this%m_livestemc_xfer_to_litter_patch, default='inactive')

       this%m_deadstemc_xfer_to_litter_patch(begp:endp) = spval
       call hist_addfld1d (fname='M_DEADSTEMC_XFER_TO_LITTER', units='gC/m^2/s', &
            avgflag='A', long_name='dead stem C transfer mortality', &
            ptr_patch=this%m_deadstemc_xfer_to_litter_patch, default='inactive')

       this%m_livecrootc_xfer_to_litter_patch(begp:endp) = spval
       call hist_addfld1d (fname='M_LIVECROOTC_XFER_TO_LITTER', units='gC/m^2/s', &
            avgflag='A', long_name='live coarse root C transfer mortality', &
            ptr_patch=this%m_livecrootc_xfer_to_litter_patch, default='inactive')

       this%m_deadcrootc_xfer_to_litter_patch(begp:endp) = spval
       call hist_addfld1d (fname='M_DEADCROOTC_XFER_TO_LITTER', units='gC/m^2/s', &
            avgflag='A', long_name='dead coarse root C transfer mortality', &
            ptr_patch=this%m_deadcrootc_xfer_to_litter_patch, default='inactive')

       this%m_livestemc_to_litter_patch(begp:endp) = spval
       call hist_addfld1d (fname='M_LIVESTEMC_TO_LITTER', units='gC/m^2/s', &
            avgflag='A', long_name='live stem C mortality', &
            ptr_patch=this%m_livestemc_to_litter_patch, default='inactive')

       this%m_deadstemc_to_litter_patch(begp:endp) = spval
       call hist_addfld1d (fname='M_DEADSTEMC_TO_LITTER', units='gC/m^2/s', &
            avgflag='A', long_name='dead stem C mortality', &
            ptr_patch=this%m_deadstemc_to_litter_patch, default='inactive')

       this%m_livecrootc_to_litter_patch(begp:endp) = spval
       call hist_addfld1d (fname='M_LIVECROOTC_TO_LITTER', units='gC/m^2/s', &
            avgflag='A', long_name='live coarse root C mortality', &
            ptr_patch=this%m_livecrootc_to_litter_patch, default='inactive')

       this%m_deadcrootc_to_litter_patch(begp:endp) = spval
       call hist_addfld1d (fname='M_DEADCROOTC_TO_LITTER', units='gC/m^2/s', &
            avgflag='A', long_name='dead coarse root C mortality', &
            ptr_patch=this%m_deadcrootc_to_litter_patch, default='inactive')

       this%m_gresp_storage_to_litter_patch(begp:endp) = spval
       call hist_addfld1d (fname='M_GRESP_STORAGE_TO_LITTER', units='gC/m^2/s', &
            avgflag='A', long_name='growth respiration storage mortality', &
            ptr_patch=this%m_gresp_storage_to_litter_patch, default='inactive')

       this%m_gresp_xfer_to_litter_patch(begp:endp) = spval
       call hist_addfld1d (fname='M_GRESP_XFER_TO_LITTER', units='gC/m^2/s', &
            avgflag='A', long_name='growth respiration transfer mortality', &
            ptr_patch=this%m_gresp_xfer_to_litter_patch, default='inactive')

       this%m_leafc_to_fire_patch(begp:endp) = spval
       call hist_addfld1d (fname='M_LEAFC_TO_FIRE', units='gC/m^2/s', &
            avgflag='A', long_name='leaf C fire loss', &
            ptr_patch=this%m_leafc_to_fire_patch, default='inactive')

       this%m_leafc_storage_to_fire_patch(begp:endp) = spval
       call hist_addfld1d (fname='M_LEAFC_STORAGE_TO_FIRE', units='gC/m^2/s', &
            avgflag='A', long_name='leaf C storage fire loss', &
            ptr_patch=this%m_leafc_storage_to_fire_patch, default='inactive')

       this%m_leafc_xfer_to_fire_patch(begp:endp) = spval
       call hist_addfld1d (fname='M_LEAFC_XFER_TO_FIRE', units='gC/m^2/s', &
            avgflag='A', long_name='leaf C transfer fire loss', &
            ptr_patch=this%m_leafc_xfer_to_fire_patch, default='inactive')

       this%m_livestemc_to_fire_patch(begp:endp) = spval
       call hist_addfld1d (fname='M_LIVESTEMC_TO_FIRE', units='gC/m^2/s', &
            avgflag='A', long_name='live stem C fire loss', &
            ptr_patch=this%m_livestemc_to_fire_patch, default='inactive')

       this%m_livestemc_storage_to_fire_patch(begp:endp) = spval
       call hist_addfld1d (fname='M_LIVESTEMC_STORAGE_TO_FIRE', units='gC/m^2/s', &
            avgflag='A', long_name='live stem C storage fire loss', &
            ptr_patch=this%m_livestemc_storage_to_fire_patch, default='inactive')

       this%m_livestemc_xfer_to_fire_patch(begp:endp) = spval
       call hist_addfld1d (fname='M_LIVESTEMC_XFER_TO_FIRE', units='gC/m^2/s', &
            avgflag='A', long_name='live stem C transfer fire loss', &
            ptr_patch=this%m_livestemc_xfer_to_fire_patch, default='inactive')

       this%m_deadstemc_to_fire_patch(begp:endp) = spval
       call hist_addfld1d (fname='M_DEADSTEMC_TO_FIRE', units='gC/m^2/s', &
            avgflag='A', long_name='dead stem C fire loss', &
            ptr_patch=this%m_deadstemc_to_fire_patch, default='inactive')

       this%m_deadstemc_storage_to_fire_patch(begp:endp) = spval
       call hist_addfld1d (fname='M_DEADSTEMC_STORAGE_TO_FIRE', units='gC/m^2/s', &
            avgflag='A', long_name='dead stem C storage fire loss', &
            ptr_patch=this%m_deadstemc_storage_to_fire_patch, default='inactive')

       this%m_deadstemc_xfer_to_fire_patch(begp:endp) = spval
       call hist_addfld1d (fname='M_DEADSTEMC_XFER_TO_FIRE', units='gC/m^2/s', &
            avgflag='A', long_name='dead stem C transfer fire loss', &
            ptr_patch=this%m_deadstemc_xfer_to_fire_patch, default='inactive')

       this%m_frootc_to_fire_patch(begp:endp) = spval
       call hist_addfld1d (fname='M_FROOTC_TO_FIRE', units='gC/m^2/s', &
            avgflag='A', long_name='fine root C fire loss', &
            ptr_patch=this%m_frootc_to_fire_patch, default='inactive')

       this%m_frootc_storage_to_fire_patch(begp:endp) = spval
       call hist_addfld1d (fname='M_FROOTC_STORAGE_TO_FIRE', units='gC/m^2/s', &
            avgflag='A', long_name='fine root C storage fire loss', &
            ptr_patch=this%m_frootc_storage_to_fire_patch, default='inactive')

       this%m_frootc_xfer_to_fire_patch(begp:endp) = spval
       call hist_addfld1d (fname='M_FROOTC_XFER_TO_FIRE', units='gC/m^2/s', &
            avgflag='A', long_name='fine root C transfer fire loss', &
            ptr_patch=this%m_frootc_xfer_to_fire_patch, default='inactive')

       this%m_livecrootc_to_fire_patch(begp:endp) = spval
       call hist_addfld1d (fname='M_LIVEROOTC_TO_FIRE', units='gC/m^2/s', &
            avgflag='A', long_name='live root C fire loss', &
            ptr_patch=this%m_livecrootc_to_fire_patch, default='inactive')

       this%m_livecrootc_storage_to_fire_patch(begp:endp) = spval
       call hist_addfld1d (fname='M_LIVEROOTC_STORAGE_TO_FIRE', units='gC/m^2/s', &
            avgflag='A', long_name='live root C storage fire loss', &
            ptr_patch=this%m_livecrootc_storage_to_fire_patch, default='inactive')

       this%m_livecrootc_xfer_to_fire_patch(begp:endp) = spval
       call hist_addfld1d (fname='M_LIVEROOTC_XFER_TO_FIRE', units='gC/m^2/s', &
            avgflag='A', long_name='live root C transfer fire loss', &
            ptr_patch=this%m_livecrootc_xfer_to_fire_patch, default='inactive')

       this%m_deadcrootc_to_fire_patch(begp:endp) = spval
       call hist_addfld1d (fname='M_DEADROOTC_TO_FIRE', units='gC/m^2/s', &
            avgflag='A', long_name='dead root C fire loss', &
            ptr_patch=this%m_deadcrootc_to_fire_patch, default='inactive')

       this%m_deadcrootc_storage_to_fire_patch(begp:endp) = spval
       call hist_addfld1d (fname='M_DEADROOTC_STORAGE_TO_FIRE', units='gC/m^2/s', &
            avgflag='A', long_name='dead root C storage fire loss', &
            ptr_patch=this%m_deadcrootc_storage_to_fire_patch, default='inactive')

       this%m_deadcrootc_xfer_to_fire_patch(begp:endp) = spval
       call hist_addfld1d (fname='M_DEADROOTC_XFER_TO_FIRE', units='gC/m^2/s', &
            avgflag='A', long_name='dead root C transfer fire loss', &
            ptr_patch=this%m_deadcrootc_xfer_to_fire_patch, default='inactive')

       this%m_gresp_storage_to_fire_patch(begp:endp) = spval
       call hist_addfld1d (fname='M_GRESP_STORAGE_TO_FIRE', units='gC/m^2/s', &
            avgflag='A', long_name='growth respiration storage fire loss', &
            ptr_patch=this%m_gresp_storage_to_fire_patch, default='inactive')

       this%m_gresp_xfer_to_fire_patch(begp:endp) = spval
       call hist_addfld1d (fname='M_GRESP_XFER_TO_FIRE', units='gC/m^2/s', &
            avgflag='A', long_name='growth respiration transfer fire loss', &
            ptr_patch=this%m_gresp_xfer_to_fire_patch, default='inactive')

       this%m_leafc_to_litter_fire_patch(begp:endp) = spval
       call hist_addfld1d (fname='M_LEAFC_TO_LITTER_FIRE', units='gC/m^2/s', &
            avgflag='A', long_name='leaf C fire mortality to litter', &
            ptr_patch=this%m_leafc_to_litter_fire_patch, default='inactive')

       ! add by F. Li and S. Levis
       this%m_leafc_storage_to_litter_fire_patch(begp:endp) = spval
       call hist_addfld1d (fname='M_LEAFC_STORAGE_TO_LITTER_FIRE', units='gC/m^2/s', &
            avgflag='A', long_name='leaf C fire mortality to litter', &
            ptr_patch=this%m_leafc_storage_to_litter_fire_patch, default='inactive')

       this%m_leafc_xfer_to_litter_fire_patch(begp:endp) = spval
       call hist_addfld1d (fname='M_LEAFC_XFER_TO_LITTER_FIRE', units='gC/m^2/s', &
            avgflag='A', long_name='leaf C transfer fire mortality to litter', &
            ptr_patch=this%m_leafc_xfer_to_litter_fire_patch, default='inactive')

       this%m_livestemc_to_litter_fire_patch(begp:endp) = spval
       call hist_addfld1d (fname='M_LIVESTEMC_TO_LITTER_FIRE', units='gC/m^2/s', &
            avgflag='A', long_name='live stem C fire mortality to litter', &
            ptr_patch=this%m_livestemc_to_litter_fire_patch, default='inactive')

       this%m_livestemc_storage_to_litter_fire_patch(begp:endp) = spval
       call hist_addfld1d (fname='M_LIVESTEMC_STORAGE_TO_LITTER_FIRE', units='gC/m^2/s', &
            avgflag='A', long_name='live stem C storage fire mortality to litter', &
            ptr_patch=this%m_livestemc_storage_to_litter_fire_patch, default='inactive')

       this%m_livestemc_xfer_to_litter_fire_patch(begp:endp) = spval
       call hist_addfld1d (fname='M_LIVESTEMC_XFER_TO_LITTER_FIRE', units='gC/m^2/s', &
            avgflag='A', long_name='live stem C transfer fire mortality to litter', &
            ptr_patch=this%m_livestemc_xfer_to_litter_fire_patch, default='inactive')

       this%m_livestemc_to_deadstemc_fire_patch(begp:endp) = spval
       call hist_addfld1d (fname='M_LIVESTEMC_TO_DEADSTEMC_FIRE', units='gC/m^2/s', &
            avgflag='A', long_name='live stem C fire mortality to dead stem C', &
            ptr_patch=this%m_livestemc_to_deadstemc_fire_patch, default='inactive')

       this%m_deadstemc_to_litter_fire_patch(begp:endp) = spval
       call hist_addfld1d (fname='M_DEADSTEMC_TO_LITTER_FIRE', units='gC/m^2/s', &
            avgflag='A', long_name='dead stem C fire mortality to litter', &
            ptr_patch=this%m_deadstemc_to_litter_fire_patch, default='inactive')

       this%m_deadstemc_storage_to_litter_fire_patch(begp:endp) = spval
       call hist_addfld1d (fname='M_DEADSTEMC_STORAGE_TO_LITTER_FIRE', units='gC/m^2/s', &
            avgflag='A', long_name='dead stem C storage fire mortality to litter', &
            ptr_patch=this%m_deadstemc_storage_to_litter_fire_patch, default='inactive')

       this%m_deadstemc_xfer_to_litter_fire_patch(begp:endp) = spval
       call hist_addfld1d (fname='M_DEADSTEMC_XFER_TO_LITTER_FIRE', units='gC/m^2/s', &
            avgflag='A', long_name='dead stem C transfer fire mortality to litter', &
            ptr_patch=this%m_deadstemc_xfer_to_litter_fire_patch, default='inactive')

       this%m_frootc_to_litter_fire_patch(begp:endp) = spval
       call hist_addfld1d (fname='M_FROOTC_TO_LITTER_FIRE', units='gC/m^2/s', &
            avgflag='A', long_name='fine root C fire mortality to litter', &
            ptr_patch=this%m_frootc_to_litter_fire_patch, default='inactive')

       this%m_frootc_storage_to_litter_fire_patch(begp:endp) = spval
       call hist_addfld1d (fname='M_FROOTC_STORAGE_TO_LITTER_FIRE', units='gC/m^2/s', &
            avgflag='A', long_name='fine root C storage fire mortality to litter', &
            ptr_patch=this%m_frootc_storage_to_litter_fire_patch, default='inactive')

       this%m_frootc_xfer_to_litter_fire_patch(begp:endp) = spval
       call hist_addfld1d (fname='M_FROOTC_XFER_TO_LITTER_FIRE', units='gC/m^2/s', &
            avgflag='A', long_name='fine root C transfer fire mortality to litter', &
            ptr_patch=this%m_frootc_xfer_to_litter_fire_patch, default='inactive')

       this%m_livecrootc_to_litter_fire_patch(begp:endp) = spval
       call hist_addfld1d (fname='M_LIVEROOTC_TO_LITTER_FIRE', units='gC/m^2/s', &
            avgflag='A', long_name='live root C fire mortality to litter', &
            ptr_patch=this%m_livecrootc_to_litter_fire_patch, default='inactive')

       this%m_livecrootc_storage_to_litter_fire_patch(begp:endp) = spval
       call hist_addfld1d (fname='M_LIVEROOTC_STORAGE_TO_LITTER_FIRE', units='gC/m^2/s', &
            avgflag='A', long_name='live root C storage fire mortality to litter', &
            ptr_patch=this%m_livecrootc_storage_to_litter_fire_patch, default='inactive')

       this%m_livecrootc_xfer_to_litter_fire_patch(begp:endp) = spval
       call hist_addfld1d (fname='M_LIVEROOTC_XFER_TO_LITTER_FIRE', units='gC/m^2/s', &
            avgflag='A', long_name='live root C transfer fire mortality to litter', &
            ptr_patch=this%m_livecrootc_xfer_to_litter_fire_patch, default='inactive')

       this%m_livecrootc_to_deadcrootc_fire_patch(begp:endp) = spval
       call hist_addfld1d (fname='M_LIVEROOTC_TO_DEADROOTC_FIRE', units='gC/m^2/s', &
            avgflag='A', long_name='live root C fire mortality to dead root C', &
            ptr_patch=this%m_livecrootc_to_deadcrootc_fire_patch, default='inactive')


       this%m_deadcrootc_to_litter_fire_patch(begp:endp) = spval
       call hist_addfld1d (fname='M_DEADROOTC_TO_LITTER_FIRE', units='gC/m^2/s', &
            avgflag='A', long_name='dead root C fire mortality to litter', &
            ptr_patch=this%m_deadcrootc_to_litter_fire_patch, default='inactive')

       this%m_deadcrootc_storage_to_litter_fire_patch(begp:endp) = spval
       call hist_addfld1d (fname='M_DEADROOTC_STORAGE_TO_LITTER_FIRE', units='gC/m^2/s', &
            avgflag='A', long_name='dead root C storage fire mortality to litter', &
            ptr_patch=this%m_deadcrootc_storage_to_litter_fire_patch, default='inactive')

       this%m_deadcrootc_xfer_to_litter_fire_patch(begp:endp) = spval
       call hist_addfld1d (fname='M_DEADROOTC_XFER_TO_LITTER_FIRE', units='gC/m^2/s', &
            avgflag='A', long_name='dead root C transfer fire mortality to litter', &
            ptr_patch=this%m_deadcrootc_xfer_to_litter_fire_patch, default='inactive')

       this%m_livecrootc_storage_to_litter_fire_patch(begp:endp) = spval
       call hist_addfld1d (fname='M_LIVECROOTC_STORAGE_TO_LITTER_FIRE', units='gC/m^2/s', &
            avgflag='A', long_name='live coarse root C fire mortality to litter', &
            ptr_patch=this%m_livecrootc_storage_to_litter_fire_patch, default='inactive')

       this%m_deadcrootc_storage_to_litter_fire_patch(begp:endp) = spval
       call hist_addfld1d (fname='M_DEADCROOTC_STORAGE_TO_LITTER_FIRE', units='gC/m^2/s', &
            avgflag='A', long_name='dead coarse root C storage fire mortality to litter', &
            ptr_patch=this%m_deadcrootc_storage_to_litter_fire_patch,  default='inactive')

       this%m_gresp_storage_to_litter_fire_patch(begp:endp) = spval
       call hist_addfld1d (fname='M_GRESP_STORAGE_TO_LITTER_FIRE', units='gC/m^2/s', &
            avgflag='A', long_name='growth respiration storage fire mortality to litter', &
            ptr_patch=this%m_gresp_storage_to_litter_fire_patch, default='inactive')

       this%m_gresp_xfer_to_litter_fire_patch(begp:endp) = spval
       call hist_addfld1d (fname='M_GRESP_XFER_TO_LITTER_FIRE', units='gC/m^2/s', &
            avgflag='A', long_name='growth respiration transfer fire mortality to litter', &
            ptr_patch=this%m_gresp_xfer_to_litter_fire_patch, default='inactive')   

       this%leafc_xfer_to_leafc_patch(begp:endp) = spval
       call hist_addfld1d (fname='LEAFC_XFER_TO_LEAFC', units='gC/m^2/s', &
            avgflag='A', long_name='leaf C growth from storage', &
            ptr_patch=this%leafc_xfer_to_leafc_patch, default='inactive')

       this%frootc_xfer_to_frootc_patch(begp:endp) = spval
       call hist_addfld1d (fname='FROOTC_XFER_TO_FROOTC', units='gC/m^2/s', &
            avgflag='A', long_name='fine root C growth from storage', &
            ptr_patch=this%frootc_xfer_to_frootc_patch, default='inactive')

       this%livestemc_xfer_to_livestemc_patch(begp:endp) = spval
       call hist_addfld1d (fname='LIVESTEMC_XFER_TO_LIVESTEMC', units='gC/m^2/s', &
            avgflag='A', long_name='live stem C growth from storage', &
            ptr_patch=this%livestemc_xfer_to_livestemc_patch, default='inactive')

       this%deadstemc_xfer_to_deadstemc_patch(begp:endp) = spval
       call hist_addfld1d (fname='DEADSTEMC_XFER_TO_DEADSTEMC', units='gC/m^2/s', &
            avgflag='A', long_name='dead stem C growth from storage', &
            ptr_patch=this%deadstemc_xfer_to_deadstemc_patch, default='inactive')

       this%livecrootc_xfer_to_livecrootc_patch(begp:endp) = spval
       call hist_addfld1d (fname='LIVECROOTC_XFER_TO_LIVECROOTC', units='gC/m^2/s', &
            avgflag='A', long_name='live coarse root C growth from storage', &
            ptr_patch=this%livecrootc_xfer_to_livecrootc_patch, default='inactive')

       this%deadcrootc_xfer_to_deadcrootc_patch(begp:endp) = spval
       call hist_addfld1d (fname='DEADCROOTC_XFER_TO_DEADCROOTC', units='gC/m^2/s', &
            avgflag='A', long_name='dead coarse root C growth from storage', &
            ptr_patch=this%deadcrootc_xfer_to_deadcrootc_patch, default='inactive')

       this%leafc_to_litter_patch(begp:endp) = spval
       call hist_addfld1d (fname='LEAFC_TO_LITTER', units='gC/m^2/s', &
            avgflag='A', long_name='leaf C litterfall', &
            ptr_patch=this%leafc_to_litter_patch, default='inactive')

       if ( use_fun ) then
          this%leafc_to_litter_fun_patch(begp:endp) = spval
          call hist_addfld1d (fname='LEAFC_TO_LITTER_FUN', units='gC/m^2/s', &
               avgflag='A', long_name='leaf C litterfall used by FUN', &
               ptr_patch=this%leafc_to_litter_fun_patch)
       end if

       this%frootc_to_litter_patch(begp:endp) = spval
       call hist_addfld1d (fname='FROOTC_TO_LITTER', units='gC/m^2/s', &
            avgflag='A', long_name='fine root C litterfall', &
            ptr_patch=this%frootc_to_litter_patch, default='inactive')
            
       this%cpool_to_resp_patch(begp:endp) = spval
       call hist_addfld1d (fname='EXCESSC_MR', units='gC/m^2/s', &
            avgflag='A', long_name='excess C maintenance respiration', &
            ptr_patch=this%cpool_to_resp_patch, default='inactive')
       this%leaf_mr_patch(begp:endp) = spval
       call hist_addfld1d (fname='LEAF_MR', units='gC/m^2/s', &
            avgflag='A', long_name='leaf maintenance respiration', &
            ptr_patch=this%leaf_mr_patch)

       this%froot_mr_patch(begp:endp) = spval
       call hist_addfld1d (fname='FROOT_MR', units='gC/m^2/s', &
            avgflag='A', long_name='fine root maintenance respiration', &
            ptr_patch=this%froot_mr_patch, default='inactive')

       this%livestem_mr_patch(begp:endp) = spval
       call hist_addfld1d (fname='LIVESTEM_MR', units='gC/m^2/s', &
            avgflag='A', long_name='live stem maintenance respiration', &
            ptr_patch=this%livestem_mr_patch, default='inactive')

       this%livecroot_mr_patch(begp:endp) = spval
       call hist_addfld1d (fname='LIVECROOT_MR', units='gC/m^2/s', &
            avgflag='A', long_name='live coarse root maintenance respiration', &
            ptr_patch=this%livecroot_mr_patch, default='inactive')

       this%psnsun_to_cpool_patch(begp:endp) = spval
       call hist_addfld1d (fname='PSNSUN_TO_CPOOL', units='gC/m^2/s', &
            avgflag='A', long_name='C fixation from sunlit canopy', &
            ptr_patch=this%psnsun_to_cpool_patch)

       this%psnshade_to_cpool_patch(begp:endp) = spval
       call hist_addfld1d (fname='PSNSHADE_TO_CPOOL', units='gC/m^2/s', &
            avgflag='A', long_name='C fixation from shaded canopy', &
            ptr_patch=this%psnshade_to_cpool_patch)

       this%cpool_to_leafc_patch(begp:endp) = spval
       call hist_addfld1d (fname='CPOOL_TO_LEAFC', units='gC/m^2/s', &
            avgflag='A', long_name='allocation to leaf C', &
            ptr_patch=this%cpool_to_leafc_patch, default='inactive')

       this%cpool_to_leafc_storage_patch(begp:endp) = spval
       call hist_addfld1d (fname='CPOOL_TO_LEAFC_STORAGE', units='gC/m^2/s', &
            avgflag='A', long_name='allocation to leaf C storage', &
            ptr_patch=this%cpool_to_leafc_storage_patch, default='inactive')

       this%cpool_to_frootc_patch(begp:endp) = spval
       call hist_addfld1d (fname='CPOOL_TO_FROOTC', units='gC/m^2/s', &
            avgflag='A', long_name='allocation to fine root C', &
            ptr_patch=this%cpool_to_frootc_patch, default='inactive')

       this%cpool_to_frootc_storage_patch(begp:endp) = spval
       call hist_addfld1d (fname='CPOOL_TO_FROOTC_STORAGE', units='gC/m^2/s', &
            avgflag='A', long_name='allocation to fine root C storage', &
            ptr_patch=this%cpool_to_frootc_storage_patch, default='inactive')

       this%cpool_to_livestemc_patch(begp:endp) = spval
       call hist_addfld1d (fname='CPOOL_TO_LIVESTEMC', units='gC/m^2/s', &
            avgflag='A', long_name='allocation to live stem C', &
            ptr_patch=this%cpool_to_livestemc_patch, default='inactive')

       this%cpool_to_livestemc_storage_patch(begp:endp) = spval
       call hist_addfld1d (fname='CPOOL_TO_LIVESTEMC_STORAGE', units='gC/m^2/s', &
            avgflag='A', long_name='allocation to live stem C storage', &
            ptr_patch=this%cpool_to_livestemc_storage_patch, default='inactive')

       this%cpool_to_deadstemc_patch(begp:endp) = spval
       call hist_addfld1d (fname='CPOOL_TO_DEADSTEMC', units='gC/m^2/s', &
            avgflag='A', long_name='allocation to dead stem C', &
            ptr_patch=this%cpool_to_deadstemc_patch, default='inactive')

       this%cpool_to_deadstemc_storage_patch(begp:endp) = spval
       call hist_addfld1d (fname='CPOOL_TO_DEADSTEMC_STORAGE', units='gC/m^2/s', &
            avgflag='A', long_name='allocation to dead stem C storage', &
            ptr_patch=this%cpool_to_deadstemc_storage_patch, default='inactive')

       this%cpool_to_livecrootc_patch(begp:endp) = spval
       call hist_addfld1d (fname='CPOOL_TO_LIVECROOTC', units='gC/m^2/s', &
            avgflag='A', long_name='allocation to live coarse root C', &
            ptr_patch=this%cpool_to_livecrootc_patch, default='inactive')

       this%cpool_to_livecrootc_storage_patch(begp:endp) = spval
       call hist_addfld1d (fname='CPOOL_TO_LIVECROOTC_STORAGE', units='gC/m^2/s', &
            avgflag='A', long_name='allocation to live coarse root C storage', &
            ptr_patch=this%cpool_to_livecrootc_storage_patch, default='inactive')

       this%cpool_to_deadcrootc_patch(begp:endp) = spval
       call hist_addfld1d (fname='CPOOL_TO_DEADCROOTC', units='gC/m^2/s', &
            avgflag='A', long_name='allocation to dead coarse root C', &
            ptr_patch=this%cpool_to_deadcrootc_patch, default='inactive')

       this%cpool_to_deadcrootc_storage_patch(begp:endp) = spval
       call hist_addfld1d (fname='CPOOL_TO_DEADCROOTC_STORAGE', units='gC/m^2/s', &
            avgflag='A', long_name='allocation to dead coarse root C storage', &
            ptr_patch=this%cpool_to_deadcrootc_storage_patch, default='inactive')

       this%cpool_to_gresp_storage_patch(begp:endp) = spval
       call hist_addfld1d (fname='CPOOL_TO_GRESP_STORAGE', units='gC/m^2/s', &
            avgflag='A', long_name='allocation to growth respiration storage', &
            ptr_patch=this%cpool_to_gresp_storage_patch, default='inactive')

       this%cpool_leaf_gr_patch(begp:endp) = spval
       call hist_addfld1d (fname='CPOOL_LEAF_GR', units='gC/m^2/s', &
            avgflag='A', long_name='leaf growth respiration', &
            ptr_patch=this%cpool_leaf_gr_patch, default='inactive')

       this%cpool_leaf_storage_gr_patch(begp:endp) = spval
       call hist_addfld1d (fname='CPOOL_LEAF_STORAGE_GR', units='gC/m^2/s', &
            avgflag='A', long_name='leaf growth respiration to storage', &
            ptr_patch=this%cpool_leaf_storage_gr_patch, default='inactive')

       this%transfer_leaf_gr_patch(begp:endp) = spval
       call hist_addfld1d (fname='TRANSFER_LEAF_GR', units='gC/m^2/s', &
            avgflag='A', long_name='leaf growth respiration from storage', &
            ptr_patch=this%transfer_leaf_gr_patch, default='inactive')

       this%cpool_froot_gr_patch(begp:endp) = spval
       call hist_addfld1d (fname='CPOOL_FROOT_GR', units='gC/m^2/s', &
            avgflag='A', long_name='fine root growth respiration', &
            ptr_patch=this%cpool_froot_gr_patch, default='inactive')

       this%cpool_froot_storage_gr_patch(begp:endp) = spval
       call hist_addfld1d (fname='CPOOL_FROOT_STORAGE_GR', units='gC/m^2/s', &
            avgflag='A', long_name='fine root  growth respiration to storage', &
            ptr_patch=this%cpool_froot_storage_gr_patch, default='inactive')

       this%transfer_froot_gr_patch(begp:endp) = spval
       call hist_addfld1d (fname='TRANSFER_FROOT_GR', units='gC/m^2/s', &
            avgflag='A', long_name='fine root  growth respiration from storage', &
            ptr_patch=this%transfer_froot_gr_patch, default='inactive')

       this%cpool_livestem_gr_patch(begp:endp) = spval
       call hist_addfld1d (fname='CPOOL_LIVESTEM_GR', units='gC/m^2/s', &
            avgflag='A', long_name='live stem growth respiration', &
            ptr_patch=this%cpool_livestem_gr_patch, default='inactive')

       this%cpool_livestem_storage_gr_patch(begp:endp) = spval
       call hist_addfld1d (fname='CPOOL_LIVESTEM_STORAGE_GR', units='gC/m^2/s', &
            avgflag='A', long_name='live stem growth respiration to storage', &
            ptr_patch=this%cpool_livestem_storage_gr_patch, default='inactive')

       this%transfer_livestem_gr_patch(begp:endp) = spval
       call hist_addfld1d (fname='TRANSFER_LIVESTEM_GR', units='gC/m^2/s', &
            avgflag='A', long_name='live stem growth respiration from storage', &
            ptr_patch=this%transfer_livestem_gr_patch, default='inactive')

       this%cpool_deadstem_gr_patch(begp:endp) = spval
       call hist_addfld1d (fname='CPOOL_DEADSTEM_GR', units='gC/m^2/s', &
            avgflag='A', long_name='dead stem growth respiration', &
            ptr_patch=this%cpool_deadstem_gr_patch, default='inactive')

       this%cpool_deadstem_storage_gr_patch(begp:endp) = spval
       call hist_addfld1d (fname='CPOOL_DEADSTEM_STORAGE_GR', units='gC/m^2/s', &
            avgflag='A', long_name='dead stem growth respiration to storage', &
            ptr_patch=this%cpool_deadstem_storage_gr_patch, default='inactive')

       this%transfer_deadstem_gr_patch(begp:endp) = spval
       call hist_addfld1d (fname='TRANSFER_DEADSTEM_GR', units='gC/m^2/s', &
            avgflag='A', long_name='dead stem growth respiration from storage', &
            ptr_patch=this%transfer_deadstem_gr_patch, default='inactive')

       this%cpool_livecroot_gr_patch(begp:endp) = spval
       call hist_addfld1d (fname='CPOOL_LIVECROOT_GR', units='gC/m^2/s', &
            avgflag='A', long_name='live coarse root growth respiration', &
            ptr_patch=this%cpool_livecroot_gr_patch, default='inactive')

       this%cpool_livecroot_storage_gr_patch(begp:endp) = spval
       call hist_addfld1d (fname='CPOOL_LIVECROOT_STORAGE_GR', units='gC/m^2/s', &
            avgflag='A', long_name='live coarse root growth respiration to storage', &
            ptr_patch=this%cpool_livecroot_storage_gr_patch, default='inactive')

       this%transfer_livecroot_gr_patch(begp:endp) = spval
       call hist_addfld1d (fname='TRANSFER_LIVECROOT_GR', units='gC/m^2/s', &
            avgflag='A', long_name='live coarse root growth respiration from storage', &
            ptr_patch=this%transfer_livecroot_gr_patch, default='inactive')

       this%cpool_deadcroot_gr_patch(begp:endp) = spval
       call hist_addfld1d (fname='CPOOL_DEADCROOT_GR', units='gC/m^2/s', &
            avgflag='A', long_name='dead coarse root growth respiration', &
            ptr_patch=this%cpool_deadcroot_gr_patch, default='inactive')

       this%cpool_deadcroot_storage_gr_patch(begp:endp) = spval
       call hist_addfld1d (fname='CPOOL_DEADCROOT_STORAGE_GR', units='gC/m^2/s', &
            avgflag='A', long_name='dead coarse root growth respiration to storage', &
            ptr_patch=this%cpool_deadcroot_storage_gr_patch, default='inactive')

       this%transfer_deadcroot_gr_patch(begp:endp) = spval
       call hist_addfld1d (fname='TRANSFER_DEADCROOT_GR', units='gC/m^2/s', &
            avgflag='A', long_name='dead coarse root growth respiration from storage', &
            ptr_patch=this%transfer_deadcroot_gr_patch, default='inactive')

       this%leafc_storage_to_xfer_patch(begp:endp) = spval
       call hist_addfld1d (fname='LEAFC_STORAGE_TO_XFER', units='gC/m^2/s', &
            avgflag='A', long_name='leaf C shift storage to transfer', &
            ptr_patch=this%leafc_storage_to_xfer_patch, default='inactive')

       this%frootc_storage_to_xfer_patch(begp:endp) = spval
       call hist_addfld1d (fname='FROOTC_STORAGE_TO_XFER', units='gC/m^2/s', &
            avgflag='A', long_name='fine root C shift storage to transfer', &
            ptr_patch=this%frootc_storage_to_xfer_patch, default='inactive')

       this%livestemc_storage_to_xfer_patch(begp:endp) = spval
       call hist_addfld1d (fname='LIVESTEMC_STORAGE_TO_XFER', units='gC/m^2/s', &
            avgflag='A', long_name='live stem C shift storage to transfer', &
            ptr_patch=this%livestemc_storage_to_xfer_patch, default='inactive')

       this%deadstemc_storage_to_xfer_patch(begp:endp) = spval
       call hist_addfld1d (fname='DEADSTEMC_STORAGE_TO_XFER', units='gC/m^2/s', &
            avgflag='A', long_name='dead stem C shift storage to transfer', &
            ptr_patch=this%deadstemc_storage_to_xfer_patch, default='inactive')

       this%livecrootc_storage_to_xfer_patch(begp:endp) = spval
       call hist_addfld1d (fname='LIVECROOTC_STORAGE_TO_XFER', units='gC/m^2/s', &
            avgflag='A', long_name='live coarse root C shift storage to transfer', &
            ptr_patch=this%livecrootc_storage_to_xfer_patch, default='inactive')

       this%deadcrootc_storage_to_xfer_patch(begp:endp) = spval
       call hist_addfld1d (fname='DEADCROOTC_STORAGE_TO_XFER', units='gC/m^2/s', &
            avgflag='A', long_name='dead coarse root C shift storage to transfer', &
            ptr_patch=this%deadcrootc_storage_to_xfer_patch, default='inactive')

       this%gresp_storage_to_xfer_patch(begp:endp) = spval
       call hist_addfld1d (fname='GRESP_STORAGE_TO_XFER', units='gC/m^2/s', &
            avgflag='A', long_name='growth respiration shift storage to transfer', &
            ptr_patch=this%gresp_storage_to_xfer_patch, default='inactive')

       this%livestemc_to_deadstemc_patch(begp:endp) = spval
       call hist_addfld1d (fname='LIVESTEMC_TO_DEADSTEMC', units='gC/m^2/s', &
            avgflag='A', long_name='live stem C turnover', &
            ptr_patch=this%livestemc_to_deadstemc_patch, default='inactive')

       this%livecrootc_to_deadcrootc_patch(begp:endp) = spval
       call hist_addfld1d (fname='LIVECROOTC_TO_DEADCROOTC', units='gC/m^2/s', &
            avgflag='A', long_name='live coarse root C turnover', &
            ptr_patch=this%livecrootc_to_deadcrootc_patch, default='inactive')

       this%gpp_before_downreg_patch(begp:endp) = spval
       call hist_addfld1d (fname='INIT_GPP', units='gC/m^2/s', &
            avgflag='A', long_name='GPP flux before downregulation', &
            ptr_patch=this%gpp_before_downreg_patch, default='inactive')

       this%current_gr_patch(begp:endp) = spval
       call hist_addfld1d (fname='CURRENT_GR', units='gC/m^2/s', &
            avgflag='A', long_name='growth resp for new growth displayed in this timestep', &
            ptr_patch=this%current_gr_patch, default='inactive')

       this%transfer_gr_patch(begp:endp) = spval
       call hist_addfld1d (fname='TRANSFER_GR', units='gC/m^2/s', &
            avgflag='A', long_name='growth resp for transfer growth displayed in this timestep', &
            ptr_patch=this%transfer_gr_patch, default='inactive')

       this%storage_gr_patch(begp:endp) = spval
       call hist_addfld1d (fname='STORAGE_GR', units='gC/m^2/s', &
            avgflag='A', long_name='growth resp for growth sent to storage for later display', &
            ptr_patch=this%storage_gr_patch, default='inactive')

       this%availc_patch(begp:endp) = spval
       call hist_addfld1d (fname='AVAILC', units='gC/m^2/s', &
            avgflag='A', long_name='C flux available for allocation', &
            ptr_patch=this%availc_patch, default='inactive')

       this%plant_calloc_patch(begp:endp) = spval
       call hist_addfld1d (fname='PLANT_CALLOC', units='gC/m^2/s', &
            avgflag='A', long_name='total allocated C flux', &
            ptr_patch=this%plant_calloc_patch, default='inactive')

       this%excess_cflux_patch(begp:endp) = spval
       call hist_addfld1d (fname='EXCESS_CFLUX', units='gC/m^2/s', &
            avgflag='A', long_name='C flux not allocated due to downregulation', &
            ptr_patch=this%excess_cflux_patch, default='inactive')

       this%prev_leafc_to_litter_patch(begp:endp) = spval
       call hist_addfld1d (fname='PREV_LEAFC_TO_LITTER', units='gC/m^2/s', &
            avgflag='A', long_name='previous timestep leaf C litterfall flux', &
            ptr_patch=this%prev_leafc_to_litter_patch, default='inactive')

       this%prev_frootc_to_litter_patch(begp:endp) = spval
       call hist_addfld1d (fname='PREV_FROOTC_TO_LITTER', units='gC/m^2/s', &
            avgflag='A', long_name='previous timestep froot C litterfall flux', &
            ptr_patch=this%prev_frootc_to_litter_patch, default='inactive')

       this%xsmrpool_recover_patch(begp:endp) = spval
       call hist_addfld1d (fname='XSMRPOOL_RECOVER', units='gC/m^2/s', &
            avgflag='A', long_name='C flux assigned to recovery of negative xsmrpool', &
            ptr_patch=this%xsmrpool_recover_patch)

        this%gpp_patch(begp:endp) = spval
        call hist_addfld1d (fname='GPP', units='gC/m^2/s', &
             avgflag='A', long_name='gross primary production', &
             ptr_patch=this%gpp_patch)

        this%rr_patch(begp:endp) = spval
        call hist_addfld1d (fname='RR', units='gC/m^2/s', &
             avgflag='A', long_name='root respiration (fine root MR + total root GR)', &
             ptr_patch=this%rr_patch)

        this%mr_patch(begp:endp) = spval
        call hist_addfld1d (fname='MR', units='gC/m^2/s', &
             avgflag='A', long_name='maintenance respiration', &
             ptr_patch=this%mr_patch)

        this%gr_patch(begp:endp) = spval
        call hist_addfld1d (fname='GR', units='gC/m^2/s', &
             avgflag='A', long_name='total growth respiration', &
             ptr_patch=this%gr_patch)

        this%ar_patch(begp:endp) = spval
        call hist_addfld1d (fname='AR', units='gC/m^2/s', &
             avgflag='A', long_name='autotrophic respiration (MR + GR)', &
             ptr_patch=this%ar_patch)

        this%npp_patch(begp:endp) = spval
        call hist_addfld1d (fname='NPP', units='gC/m^2/s', &
             avgflag='A', long_name='net primary production', &
             ptr_patch=this%npp_patch)

        this%agnpp_patch(begp:endp) = spval
        call hist_addfld1d (fname='AGNPP', units='gC/m^2/s', &
             avgflag='A', long_name='aboveground NPP', &
             ptr_patch=this%agnpp_patch)

        this%bgnpp_patch(begp:endp) = spval
        call hist_addfld1d (fname='BGNPP', units='gC/m^2/s', &
             avgflag='A', long_name='belowground NPP', &
             ptr_patch=this%bgnpp_patch)

        this%litfall_patch(begp:endp) = spval
        call hist_addfld1d (fname='LITFALL', units='gC/m^2/s', &
             avgflag='A', long_name='litterfall (leaves and fine roots)', &
             ptr_patch=this%litfall_patch)

        this%wood_harvestc_patch(begp:endp) = spval
        call hist_addfld1d (fname='WOOD_HARVESTC', units='gC/m^2/s', &
             avgflag='A', long_name='wood harvest carbon (to product pools)', &
             ptr_patch=this%wood_harvestc_patch)

        this%slash_harvestc_patch(begp:endp) = spval
        call hist_addfld1d (fname='SLASH_HARVESTC', units='gC/m^2/s', &
             avgflag='A', long_name='slash harvest carbon (to litter)', &
             ptr_patch=this%slash_harvestc_patch)

        this%fire_closs_patch(begp:endp) = spval
        call hist_addfld1d (fname='PFT_FIRE_CLOSS', units='gC/m^2/s', &
             avgflag='A', long_name='total patch-level fire C loss for non-peat fires outside land-type converted region', &
             ptr_patch=this%fire_closs_patch)

        if ( use_fun ) then
          this%npp_Nactive_patch(begp:endp)  = spval
          call hist_addfld1d (fname='NPP_NACTIVE', units='gC/m^2/s',     &
               avgflag='A', long_name='Mycorrhizal N uptake used C',     &
               ptr_patch=this%npp_Nactive_patch)

          ! BUG(wjs, 2016-04-13, bugz 2292) This field has a threading bug. Making it
          ! inactive for now.
          this%npp_burnedoff_patch(begp:endp)  = spval
          call hist_addfld1d (fname='NPP_BURNEDOFF', units='gC/m^2/s',     &
               avgflag='A', long_name='C that cannot be used for N uptake',     &
               ptr_patch=this%npp_burnedoff_patch, default='inactive')
  
          this%npp_Nnonmyc_patch(begp:endp)  = spval
          call hist_addfld1d (fname='NPP_NNONMYC', units='gC/m^2/s',     &
               avgflag='A', long_name='Non-mycorrhizal N uptake used C', &
               ptr_patch=this%npp_Nnonmyc_patch)

          this%npp_Nam_patch(begp:endp)      = spval
          call hist_addfld1d (fname='NPP_NAM', units='gC/m^2/s',         &
               avgflag='A', long_name='AM-associated N uptake used C',   &
               ptr_patch=this%npp_Nam_patch)

          this%npp_Necm_patch(begp:endp)     = spval
          call hist_addfld1d (fname='NPP_NECM', units='gC/m^2/s',        &
               avgflag='A', long_name='ECM-associated N uptake used C',  &
               ptr_patch=this%npp_Necm_patch)

          if (use_nitrif_denitrif) then
             this%npp_Nactive_no3_patch(begp:endp)  = spval
             call hist_addfld1d (fname='NPP_NACTIVE_NO3', units='gC/m^2/s', &
                  avgflag='A', long_name='Mycorrhizal N uptake used C',     &
                  ptr_patch=this%npp_Nactive_no3_patch)

             this%npp_Nactive_nh4_patch(begp:endp)  = spval
             call hist_addfld1d (fname='NPP_NACTIVE_NH4', units='gC/m^2/s', &
                  avgflag='A', long_name='Mycorrhizal N uptake use C',      &
                  ptr_patch=this%npp_Nactive_nh4_patch)

             this%npp_Nnonmyc_no3_patch(begp:endp)  = spval
             call hist_addfld1d (fname='NPP_NNONMYC_NO3', units='gC/m^2/s', &
                  avgflag='A', long_name='Non-mycorrhizal N uptake use C',  &
                  ptr_patch=this%npp_Nnonmyc_no3_patch)

             this%npp_Nnonmyc_nh4_patch(begp:endp)  = spval
             call hist_addfld1d (fname='NPP_NNONMYC_NH4', units='gC/m^2/s', &
                  avgflag='A', long_name='Non-mycorrhizal N uptake use C',  &
                  ptr_patch=this%npp_Nnonmyc_nh4_patch)

             this%npp_Nam_no3_patch(begp:endp)      = spval
             call hist_addfld1d (fname='NPP_NAM_NO3', units='gC/m^2/s',     &
                  avgflag='A', long_name='AM-associated N uptake use C',    &
                  ptr_patch=this%npp_Nam_no3_patch)

             this%npp_Nam_nh4_patch(begp:endp)      = spval
             call hist_addfld1d (fname='NPP_NAM_NH4', units='gC/m^2/s',     &
                  avgflag='A', long_name='AM-associated N uptake use C',    &
                  ptr_patch=this%npp_Nam_nh4_patch)

             this%npp_Necm_no3_patch(begp:endp)     = spval
             call hist_addfld1d (fname='NPP_NECM_NO3', units='gC/m^2/s',    &
                  avgflag='A', long_name='ECM-associated N uptake used C',  &
                  ptr_patch=this%npp_Necm_no3_patch)

             this%npp_Necm_nh4_patch(begp:endp)     = spval
             call hist_addfld1d (fname='NPP_NECM_NH4', units='gC/m^2/s',     &
                  avgflag='A', long_name='ECM-associated N uptake use C',    &
                  ptr_patch=this%npp_Necm_nh4_patch)
          end if

          this%npp_Nfix_patch(begp:endp)     = spval
          call hist_addfld1d (fname='NPP_NFIX', units='gC/m^2/s',         &
               avgflag='A', long_name='Symbiotic BNF uptake used C',      &
               ptr_patch=this%npp_Nfix_patch)

          this%npp_Nretrans_patch(begp:endp) = spval
          call hist_addfld1d (fname='NPP_NRETRANS', units='gC/m^2/s',     &
              avgflag='A', long_name='Retranslocated N uptake flux',      &
              ptr_patch=this%npp_Nretrans_patch)

          this%npp_Nuptake_patch(begp:endp) = spval
          call hist_addfld1d (fname='NPP_NUPTAKE', units='gC/m^2/s',      &
               avgflag='A', long_name='Total C used by N uptake in FUN',  &
               ptr_patch=this%npp_Nuptake_patch)

          this%npp_growth_patch(begp:endp) = spval
          call hist_addfld1d (fname='NPP_GROWTH', units='gC/m^2/s',      &
               avgflag='A', long_name='Total C used for growth in FUN',  &
               ptr_patch=this%npp_growth_patch)

          this%leafc_change_patch(begp:endp) = spval
          call hist_addfld1d (fname='LEAFC_CHANGE', units='gC/m^2/s',     &
               avgflag='A', long_name='C change in leaf',                 &
               ptr_patch=this%leafc_change_patch)

          this%soilc_change_patch(begp:endp) = spval
          call hist_addfld1d (fname='SOILC_CHANGE', units='gC/m^2/s',     &
               avgflag='A', long_name='C change in soil',                 &
               ptr_patch=this%soilc_change_patch)
      end if
! FUN Ends 

    end if  ! end of if-c12

    !-------------------------------
    ! C13 flux variables - patch
    !-------------------------------

    if ( carbon_type == 'c13') then

        this%gpp_patch(begp:endp) = spval
        call hist_addfld1d (fname='C13_GPP', units='gC13/m^2/s', &
             avgflag='A', long_name='C13 gross primary production', &
             ptr_patch=this%gpp_patch)

        this%rr_patch(begp:endp) = spval
        call hist_addfld1d (fname='C13_RR', units='gC13/m^2/s', &
             avgflag='A', long_name='C13 root respiration (fine root MR + total root GR)', &
             ptr_patch=this%rr_patch, default='inactive')

        this%mr_patch(begp:endp) = spval
        call hist_addfld1d (fname='C13_MR', units='gC13/m^2/s', &
             avgflag='A', long_name='C13 maintenance respiration', &
             ptr_patch=this%mr_patch, default='inactive')

        this%gr_patch(begp:endp) = spval
        call hist_addfld1d (fname='C13_GR', units='gC13/m^2/s', &
             avgflag='A', long_name='C13 total growth respiration', &
             ptr_patch=this%gr_patch, default='inactive')

        this%ar_patch(begp:endp) = spval
        call hist_addfld1d (fname='C13_AR', units='gC13/m^2/s', &
             avgflag='A', long_name='C13 autotrophic respiration (MR + GR)', &
             ptr_patch=this%ar_patch)

        this%npp_patch(begp:endp) = spval
        call hist_addfld1d (fname='C13_NPP', units='gC13/m^2/s', &
             avgflag='A', long_name='C13 net primary production', &
             ptr_patch=this%npp_patch, default='inactive')

        this%agnpp_patch(begp:endp) = spval
        call hist_addfld1d (fname='C13_AGNPP', units='gC13/m^2/s', &
             avgflag='A', long_name='C13 aboveground NPP', &
             ptr_patch=this%agnpp_patch, default='inactive')

        this%bgnpp_patch(begp:endp) = spval
        call hist_addfld1d (fname='C13_BGNPP', units='gC13/m^2/s', &
             avgflag='A', long_name='C13 belowground NPP', &
             ptr_patch=this%bgnpp_patch, default='inactive')

        this%litfall_patch(begp:endp) = spval
        call hist_addfld1d (fname='C13_LITFALL', units='gC13/m^2/s', &
             avgflag='A', long_name='C13 litterfall (leaves and fine roots)', &
             ptr_patch=this%litfall_patch, default='inactive')

        this%fire_closs_patch(begp:endp) = spval
        call hist_addfld1d (fname='C13_PFT_FIRE_CLOSS', units='gC13/m^2/s', &
             avgflag='A', long_name='C13 total patch-level fire C loss', &
             ptr_patch=this%fire_closs_patch, default='inactive')

       this%m_leafc_to_litter_patch(begp:endp) = spval
       call hist_addfld1d (fname='C13_M_LEAFC_TO_LITTER', units='gC13/m^2/s', &
            avgflag='A', long_name='C13 leaf C mortality', &
            ptr_patch=this%m_leafc_to_litter_patch, default='inactive')

       this%m_frootc_to_litter_patch(begp:endp) = spval
       call hist_addfld1d (fname='C13_M_FROOTC_TO_LITTER', units='gC13/m^2/s', &
            avgflag='A', long_name='C13 fine root C mortality', &
            ptr_patch=this%m_frootc_to_litter_patch, default='inactive')

       this%m_leafc_storage_to_litter_patch(begp:endp) = spval
       call hist_addfld1d (fname='C13_M_LEAFC_STORAGE_TO_LITTER', units='gC13/m^2/s', &
            avgflag='A', long_name='C13 leaf C storage mortality', &
            ptr_patch=this%m_leafc_storage_to_litter_patch, default='inactive')

       this%m_frootc_storage_to_litter_patch(begp:endp) = spval
       call hist_addfld1d (fname='C13_M_FROOTC_STORAGE_TO_LITTER', units='gC13/m^2/s', &
            avgflag='A', long_name='C13 fine root C storage mortality', &
            ptr_patch=this%m_frootc_storage_to_litter_patch, default='inactive')

       this%m_livestemc_storage_to_litter_patch(begp:endp) = spval
       call hist_addfld1d (fname='C13_M_LIVESTEMC_STORAGE_TO_LITTER', units='gC13/m^2/s', &
            avgflag='A', long_name='C13 live stem C storage mortality', &
            ptr_patch=this%m_livestemc_storage_to_litter_patch, default='inactive')

       this%m_deadstemc_storage_to_litter_patch(begp:endp) = spval
       call hist_addfld1d (fname='C13_M_DEADSTEMC_STORAGE_TO_LITTER', units='gC13/m^2/s', &
            avgflag='A', long_name='C13 dead stem C storage mortality', &
            ptr_patch=this%m_deadstemc_storage_to_litter_patch, default='inactive')

       this%m_livecrootc_storage_to_litter_patch(begp:endp) = spval
       call hist_addfld1d (fname='C13_M_LIVECROOTC_STORAGE_TO_LITTER', units='gC13/m^2/s', &
            avgflag='A', long_name='C13 live coarse root C storage mortality', &
            ptr_patch=this%m_livecrootc_storage_to_litter_patch, default='inactive')

       this%m_deadcrootc_storage_to_litter_patch(begp:endp) = spval
       call hist_addfld1d (fname='C13_M_DEADCROOTC_STORAGE_TO_LITTER', units='gC13/m^2/s', &
            avgflag='A', long_name='C13 dead coarse root C storage mortality', &
            ptr_patch=this%m_deadcrootc_storage_to_litter_patch, default='inactive')

       this%m_leafc_xfer_to_litter_patch(begp:endp) = spval
       call hist_addfld1d (fname='C13_M_LEAFC_XFER_TO_LITTER', units='gC13/m^2/s', &
            avgflag='A', long_name='C13 leaf C transfer mortality', &
            ptr_patch=this%m_leafc_xfer_to_litter_patch, default='inactive')

       this%m_frootc_xfer_to_litter_patch(begp:endp) = spval
       call hist_addfld1d (fname='C13_M_FROOTC_XFER_TO_LITTER', units='gC13/m^2/s', &
            avgflag='A', long_name='C13 fine root C transfer mortality', &
            ptr_patch=this%m_frootc_xfer_to_litter_patch, default='inactive')

       this%m_livestemc_xfer_to_litter_patch(begp:endp) = spval
       call hist_addfld1d (fname='C13_M_LIVESTEMC_XFER_TO_LITTER', units='gC13/m^2/s', &
            avgflag='A', long_name='C13 live stem C transfer mortality', &
            ptr_patch=this%m_livestemc_xfer_to_litter_patch, default='inactive')

       this%m_deadstemc_xfer_to_litter_patch(begp:endp) = spval
       call hist_addfld1d (fname='C13_M_DEADSTEMC_XFER_TO_LITTER', units='gC13/m^2/s', &
            avgflag='A', long_name='C13 dead stem C transfer mortality', &
            ptr_patch=this%m_deadstemc_xfer_to_litter_patch, default='inactive')

       this%m_livecrootc_xfer_to_litter_patch(begp:endp) = spval
       call hist_addfld1d (fname='C13_M_LIVECROOTC_XFER_TO_LITTER', units='gC13/m^2/s', &
            avgflag='A', long_name='C13 live coarse root C transfer mortality', &
            ptr_patch=this%m_livecrootc_xfer_to_litter_patch, default='inactive')

       this%m_deadcrootc_xfer_to_litter_patch(begp:endp) = spval
       call hist_addfld1d (fname='C13_M_DEADCROOTC_XFER_TO_LITTER', units='gC13/m^2/s', &
            avgflag='A', long_name='C13 dead coarse root C transfer mortality', &
            ptr_patch=this%m_deadcrootc_xfer_to_litter_patch, default='inactive')

       this%m_livestemc_to_litter_patch(begp:endp) = spval
       call hist_addfld1d (fname='C13_M_LIVESTEMC_TO_LITTER', units='gC13/m^2/s', &
            avgflag='A', long_name='C13 live stem C mortality', &
            ptr_patch=this%m_livestemc_to_litter_patch, default='inactive')

       this%m_deadstemc_to_litter_patch(begp:endp) = spval
       call hist_addfld1d (fname='C13_M_DEADSTEMC_TO_LITTER', units='gC13/m^2/s', &
            avgflag='A', long_name='C13 dead stem C mortality', &
            ptr_patch=this%m_deadstemc_to_litter_patch, default='inactive')

       this%m_livecrootc_to_litter_patch(begp:endp) = spval
       call hist_addfld1d (fname='C13_M_LIVECROOTC_TO_LITTER', units='gC13/m^2/s', &
            avgflag='A', long_name='C13 live coarse root C mortality', &
            ptr_patch=this%m_livecrootc_to_litter_patch, default='inactive')

       this%m_deadcrootc_to_litter_patch(begp:endp) = spval
       call hist_addfld1d (fname='C13_M_DEADCROOTC_TO_LITTER', units='gC13/m^2/s', &
            avgflag='A', long_name='C13 dead coarse root C mortality', &
            ptr_patch=this%m_deadcrootc_to_litter_patch, default='inactive')

       this%m_gresp_storage_to_litter_patch(begp:endp) = spval
       call hist_addfld1d (fname='C13_M_GRESP_STORAGE_TO_LITTER', units='gC13/m^2/s', &
            avgflag='A', long_name='C13 growth respiration storage mortality', &
            ptr_patch=this%m_gresp_storage_to_litter_patch, default='inactive')

       this%m_gresp_xfer_to_litter_patch(begp:endp) = spval
       call hist_addfld1d (fname='C13_M_GRESP_XFER_TO_LITTER', units='gC13/m^2/s', &
            avgflag='A', long_name='C13 growth respiration transfer mortality', &
            ptr_patch=this%m_gresp_xfer_to_litter_patch, default='inactive')

       this%m_leafc_to_fire_patch(begp:endp) = spval
       call hist_addfld1d (fname='C13_M_LEAFC_TO_FIRE', units='gC13/m^2/s', &
            avgflag='A', long_name='C13 leaf C fire loss', &
            ptr_patch=this%m_leafc_to_fire_patch, default='inactive')

       this%m_frootc_to_fire_patch(begp:endp) = spval
       call hist_addfld1d (fname='C13_M_FROOTC_TO_FIRE', units='gC13/m^2/s', &
            avgflag='A', long_name='C13 fine root C fire loss', &
            ptr_patch=this%m_frootc_to_fire_patch, default='inactive')

       this%m_leafc_storage_to_fire_patch(begp:endp) = spval
       call hist_addfld1d (fname='C13_M_LEAFC_STORAGE_TO_FIRE', units='gC13/m^2/s', &
            avgflag='A', long_name='C13 leaf C storage fire loss', &
            ptr_patch=this%m_leafc_storage_to_fire_patch, default='inactive')

       this%m_frootc_storage_to_fire_patch(begp:endp) = spval
       call hist_addfld1d (fname='C13_M_FROOTC_STORAGE_TO_FIRE', units='gC13/m^2/s', &
            avgflag='A', long_name='C13 fine root C storage fire loss', &
            ptr_patch=this%m_frootc_storage_to_fire_patch, default='inactive')

       this%m_livestemc_storage_to_fire_patch(begp:endp) = spval
       call hist_addfld1d (fname='C13_M_LIVESTEMC_STORAGE_TO_FIRE', units='gC13/m^2/s', &
            avgflag='A', long_name='C13 live stem C storage fire loss', &
            ptr_patch=this%m_livestemc_storage_to_fire_patch, default='inactive')

       this%m_deadstemc_storage_to_fire_patch(begp:endp) = spval
       call hist_addfld1d (fname='C13_M_DEADSTEMC_STORAGE_TO_FIRE', units='gC13/m^2/s', &
            avgflag='A', long_name='C13 dead stem C storage fire loss', &
            ptr_patch=this%m_deadstemc_storage_to_fire_patch, default='inactive')

       this%m_livecrootc_storage_to_fire_patch(begp:endp) = spval
       call hist_addfld1d (fname='C13_M_LIVECROOTC_STORAGE_TO_FIRE', units='gC13/m^2/s', &
            avgflag='A', long_name='C13 live coarse root C storage fire loss', &
            ptr_patch=this%m_livecrootc_storage_to_fire_patch, default='inactive')

       this%m_deadcrootc_storage_to_fire_patch(begp:endp) = spval
       call hist_addfld1d (fname='C13_M_DEADCROOTC_STORAGE_TO_FIRE', units='gC13/m^2/s', &
            avgflag='A', long_name='C13 dead coarse root C storage fire loss', &
            ptr_patch=this%m_deadcrootc_storage_to_fire_patch,  default='inactive')

       this%m_leafc_xfer_to_fire_patch(begp:endp) = spval
       call hist_addfld1d (fname='C13_M_LEAFC_XFER_TO_FIRE', units='gC13/m^2/s', &
            avgflag='A', long_name='C13 leaf C transfer fire loss', &
            ptr_patch=this%m_leafc_xfer_to_fire_patch, default='inactive')

       this%m_frootc_xfer_to_fire_patch(begp:endp) = spval
       call hist_addfld1d (fname='C13_M_FROOTC_XFER_TO_FIRE', units='gC13/m^2/s', &
            avgflag='A', long_name='C13 fine root C transfer fire loss', &
            ptr_patch=this%m_frootc_xfer_to_fire_patch, default='inactive')

       this%m_livestemc_xfer_to_fire_patch(begp:endp) = spval
       call hist_addfld1d (fname='C13_M_LIVESTEMC_XFER_TO_FIRE', units='gC13/m^2/s', &
            avgflag='A', long_name='C13 live stem C transfer fire loss', &
            ptr_patch=this%m_livestemc_xfer_to_fire_patch, default='inactive')

       this%m_deadstemc_xfer_to_fire_patch(begp:endp) = spval
       call hist_addfld1d (fname='C13_M_DEADSTEMC_XFER_TO_FIRE', units='gC13/m^2/s', &
            avgflag='A', long_name='C13 dead stem C transfer fire loss', &
            ptr_patch=this%m_deadstemc_xfer_to_fire_patch, default='inactive')

       this%m_livecrootc_xfer_to_fire_patch(begp:endp) = spval
       call hist_addfld1d (fname='C13_M_LIVECROOTC_XFER_TO_FIRE', units='gC13/m^2/s', &
            avgflag='A', long_name='C13 live coarse root C transfer fire loss', &
            ptr_patch=this%m_livecrootc_xfer_to_fire_patch, default='inactive')

       this%m_deadcrootc_xfer_to_fire_patch(begp:endp) = spval
       call hist_addfld1d (fname='C13_M_DEADCROOTC_XFER_TO_FIRE', units='gC13/m^2/s', &
            avgflag='A', long_name='C13 dead coarse root C transfer fire loss', &
            ptr_patch=this%m_deadcrootc_xfer_to_fire_patch, default='inactive')

       this%m_livestemc_to_fire_patch(begp:endp) = spval
       call hist_addfld1d (fname='C13_M_LIVESTEMC_TO_FIRE', units='gC13/m^2/s', &
            avgflag='A', long_name='C13 live stem C fire loss', &
            ptr_patch=this%m_livestemc_to_fire_patch, default='inactive')

       this%m_deadstemc_to_fire_patch(begp:endp) = spval
       call hist_addfld1d (fname='C13_M_DEADSTEMC_TO_FIRE', units='gC13/m^2/s', &
            avgflag='A', long_name='C13 dead stem C fire loss', &
            ptr_patch=this%m_deadstemc_to_fire_patch, default='inactive')

       this%m_deadstemc_to_litter_fire_patch(begp:endp) = spval
       call hist_addfld1d (fname='C13_M_DEADSTEMC_TO_LITTER_FIRE', units='gC13/m^2/s', &
            avgflag='A', long_name='C13 dead stem C fire mortality to litter', &
            ptr_patch=this%m_deadstemc_to_litter_fire_patch, default='inactive')

       this%m_livecrootc_to_fire_patch(begp:endp) = spval
       call hist_addfld1d (fname='C13_M_LIVECROOTC_TO_FIRE', units='gC13/m^2/s', &
            avgflag='A', long_name='C13 live coarse root C fire loss', &
            ptr_patch=this%m_livecrootc_to_fire_patch, default='inactive')

       this%m_deadcrootc_to_fire_patch(begp:endp) = spval
       call hist_addfld1d (fname='C13_M_DEADCROOTC_TO_FIRE', units='gC13/m^2/s', &
            avgflag='A', long_name='C13 dead coarse root C fire loss', &
            ptr_patch=this%m_deadcrootc_to_fire_patch, default='inactive')

       this%m_deadcrootc_to_litter_fire_patch(begp:endp) = spval
       call hist_addfld1d (fname='C13_M_DEADCROOTC_TO_LITTER_FIRE', units='gC13/m^2/s', &
            avgflag='A', long_name='C13 dead coarse root C fire mortality to litter', &
            ptr_patch=this%m_deadcrootc_to_litter_fire_patch, default='inactive')

       this%m_gresp_storage_to_fire_patch(begp:endp) = spval
       call hist_addfld1d (fname='C13_M_GRESP_STORAGE_TO_FIRE', units='gC13/m^2/s', &
            avgflag='A', long_name='C13 growth respiration storage fire loss', &
            ptr_patch=this%m_gresp_storage_to_fire_patch, default='inactive')

       this%m_gresp_xfer_to_fire_patch(begp:endp) = spval
       call hist_addfld1d (fname='C13_M_GRESP_XFER_TO_FIRE', units='gC13/m^2/s', &
            avgflag='A', long_name='C13 growth respiration transfer fire loss', &
            ptr_patch=this%m_gresp_xfer_to_fire_patch, default='inactive')

       this%leafc_xfer_to_leafc_patch(begp:endp) = spval
       call hist_addfld1d (fname='C13_LEAFC_XFER_TO_LEAFC', units='gC13/m^2/s', &
            avgflag='A', long_name='C13 leaf C growth from storage', &
            ptr_patch=this%leafc_xfer_to_leafc_patch, default='inactive')

       this%frootc_xfer_to_frootc_patch(begp:endp) = spval
       call hist_addfld1d (fname='C13_FROOTC_XFER_TO_FROOTC', units='gC13/m^2/s', &
            avgflag='A', long_name='C13 fine root C growth from storage', &
            ptr_patch=this%frootc_xfer_to_frootc_patch, default='inactive')

       this%livestemc_xfer_to_livestemc_patch(begp:endp) = spval
       call hist_addfld1d (fname='C13_LIVESTEMC_XFER_TO_LIVESTEMC', units='gC13/m^2/s', &
            avgflag='A', long_name='C13 live stem C growth from storage', &
            ptr_patch=this%livestemc_xfer_to_livestemc_patch, default='inactive')

       this%deadstemc_xfer_to_deadstemc_patch(begp:endp) = spval
       call hist_addfld1d (fname='C13_DEADSTEMC_XFER_TO_DEADSTEMC', units='gC13/m^2/s', &
            avgflag='A', long_name='C13 dead stem C growth from storage', &
            ptr_patch=this%deadstemc_xfer_to_deadstemc_patch, default='inactive')

       this%livecrootc_xfer_to_livecrootc_patch(begp:endp) = spval
       call hist_addfld1d (fname='C13_LIVECROOTC_XFER_TO_LIVECROOTC', units='gC13/m^2/s', &
            avgflag='A', long_name='C13 live coarse root C growth from storage', &
            ptr_patch=this%livecrootc_xfer_to_livecrootc_patch, default='inactive')

       this%deadcrootc_xfer_to_deadcrootc_patch(begp:endp) = spval
       call hist_addfld1d (fname='C13_DEADCROOTC_XFER_TO_DEADCROOTC', units='gC13/m^2/s', &
            avgflag='A', long_name='C13 dead coarse root C growth from storage', &
            ptr_patch=this%deadcrootc_xfer_to_deadcrootc_patch, default='inactive')

       this%leafc_to_litter_patch(begp:endp) = spval
       call hist_addfld1d (fname='C13_LEAFC_TO_LITTER', units='gC13/m^2/s', &
            avgflag='A', long_name='C13 leaf C litterfall', &
            ptr_patch=this%leafc_to_litter_patch, default='inactive')

       this%frootc_to_litter_patch(begp:endp) = spval
       call hist_addfld1d (fname='C13_FROOTC_TO_LITTER', units='gC13/m^2/s', &
            avgflag='A', long_name='C13 fine root C litterfall', &
            ptr_patch=this%frootc_to_litter_patch, default='inactive')

       this%leaf_mr_patch(begp:endp) = spval
       call hist_addfld1d (fname='C13_LEAF_MR', units='gC13/m^2/s', &
            avgflag='A', long_name='C13 leaf maintenance respiration', &
            ptr_patch=this%leaf_mr_patch, default='inactive')

       this%froot_mr_patch(begp:endp) = spval
       call hist_addfld1d (fname='C13_FROOT_MR', units='gC13/m^2/s', &
            avgflag='A', long_name='C13 fine root maintenance respiration', &
            ptr_patch=this%froot_mr_patch, default='inactive')

       this%livestem_mr_patch(begp:endp) = spval
       call hist_addfld1d (fname='C13_LIVESTEM_MR', units='gC13/m^2/s', &
            avgflag='A', long_name='C13 live stem maintenance respiration', &
            ptr_patch=this%livestem_mr_patch, default='inactive')

       this%livecroot_mr_patch(begp:endp) = spval
       call hist_addfld1d (fname='C13_LIVECROOT_MR', units='gC13/m^2/s', &
            avgflag='A', long_name='C13 live coarse root maintenance respiration', &
            ptr_patch=this%livecroot_mr_patch, default='inactive')

       this%psnsun_to_cpool_patch(begp:endp) = spval
       call hist_addfld1d (fname='C13_PSNSUN_TO_CPOOL', units='gC13/m^2/s', &
            avgflag='A', long_name='C13 C fixation from sunlit canopy', &
            ptr_patch=this%psnsun_to_cpool_patch, default='inactive')

       this%psnshade_to_cpool_patch(begp:endp) = spval
       call hist_addfld1d (fname='C13_PSNSHADE_TO_CPOOL', units='gC13/m^2/s', &
            avgflag='A', long_name='C13 C fixation from shaded canopy', &
            ptr_patch=this%psnshade_to_cpool_patch, default='inactive')

       this%cpool_to_leafc_patch(begp:endp) = spval
       call hist_addfld1d (fname='C13_CPOOL_TO_LEAFC', units='gC13/m^2/s', &
            avgflag='A', long_name='C13 allocation to leaf C', &
            ptr_patch=this%cpool_to_leafc_patch, default='inactive')

       this%cpool_to_leafc_storage_patch(begp:endp) = spval
       call hist_addfld1d (fname='C13_CPOOL_TO_LEAFC_STORAGE', units='gC13/m^2/s', &
            avgflag='A', long_name='C13 allocation to leaf C storage', &
            ptr_patch=this%cpool_to_leafc_storage_patch, default='inactive')

       this%cpool_to_frootc_patch(begp:endp) = spval
       call hist_addfld1d (fname='C13_CPOOL_TO_FROOTC', units='gC13/m^2/s', &
            avgflag='A', long_name='C13 allocation to fine root C', &
            ptr_patch=this%cpool_to_frootc_patch, default='inactive')

       this%cpool_to_frootc_storage_patch(begp:endp) = spval
       call hist_addfld1d (fname='C13_CPOOL_TO_FROOTC_STORAGE', units='gC13/m^2/s', &
            avgflag='A', long_name='C13 allocation to fine root C storage', &
            ptr_patch=this%cpool_to_frootc_storage_patch, default='inactive')

       this%cpool_to_livestemc_patch(begp:endp) = spval
       call hist_addfld1d (fname='C13_CPOOL_TO_LIVESTEMC', units='gC13/m^2/s', &
            avgflag='A', long_name='C13 allocation to live stem C', &
            ptr_patch=this%cpool_to_livestemc_patch, default='inactive')

       this%cpool_to_livestemc_storage_patch(begp:endp) = spval
       call hist_addfld1d (fname='C13_CPOOL_TO_LIVESTEMC_STORAGE', units='gC13/m^2/s', &
            avgflag='A', long_name='C13 allocation to live stem C storage', &
            ptr_patch=this%cpool_to_livestemc_storage_patch, default='inactive')

       this%cpool_to_deadstemc_patch(begp:endp) = spval
       call hist_addfld1d (fname='C13_CPOOL_TO_DEADSTEMC', units='gC13/m^2/s', &
            avgflag='A', long_name='C13 allocation to dead stem C', &
            ptr_patch=this%cpool_to_deadstemc_patch, default='inactive')

       this%cpool_to_deadstemc_storage_patch(begp:endp) = spval
       call hist_addfld1d (fname='C13_CPOOL_TO_DEADSTEMC_STORAGE', units='gC13/m^2/s', &
            avgflag='A', long_name='C13 allocation to dead stem C storage', &
            ptr_patch=this%cpool_to_deadstemc_storage_patch, default='inactive')

       this%cpool_to_livecrootc_patch(begp:endp) = spval
       call hist_addfld1d (fname='C13_CPOOL_TO_LIVECROOTC', units='gC13/m^2/s', &
            avgflag='A', long_name='C13 allocation to live coarse root C', &
            ptr_patch=this%cpool_to_livecrootc_patch, default='inactive')

       this%cpool_to_livecrootc_storage_patch(begp:endp) = spval
       call hist_addfld1d (fname='C13_CPOOL_TO_LIVECROOTC_STORAGE', units='gC13/m^2/s', &
            avgflag='A', long_name='C13 allocation to live coarse root C storage', &
            ptr_patch=this%cpool_to_livecrootc_storage_patch, default='inactive')

       this%cpool_to_deadcrootc_patch(begp:endp) = spval
       call hist_addfld1d (fname='C13_CPOOL_TO_DEADCROOTC', units='gC13/m^2/s', &
            avgflag='A', long_name='C13 allocation to dead coarse root C', &
            ptr_patch=this%cpool_to_deadcrootc_patch, default='inactive')

       this%cpool_to_deadcrootc_storage_patch(begp:endp) = spval
       call hist_addfld1d (fname='C13_CPOOL_TO_DEADCROOTC_STORAGE', units='gC13/m^2/s', &
            avgflag='A', long_name='C13 allocation to dead coarse root C storage', &
            ptr_patch=this%cpool_to_deadcrootc_storage_patch, default='inactive')

       this%cpool_to_gresp_storage_patch(begp:endp) = spval
       call hist_addfld1d (fname='C13_CPOOL_TO_GRESP_STORAGE', units='gC13/m^2/s', &
            avgflag='A', long_name='C13 allocation to growth respiration storage', &
            ptr_patch=this%cpool_to_gresp_storage_patch, default='inactive')

       this%cpool_leaf_gr_patch(begp:endp) = spval
       call hist_addfld1d (fname='C13_CPOOL_LEAF_GR', units='gC13/m^2/s', &
            avgflag='A', long_name='C13 leaf growth respiration', &
            ptr_patch=this%cpool_leaf_gr_patch, default='inactive')

       this%cpool_leaf_storage_gr_patch(begp:endp) = spval
       call hist_addfld1d (fname='C13_CPOOL_LEAF_STORAGE_GR', units='gC13/m^2/s', &
            avgflag='A', long_name='C13 leaf growth respiration to storage', &
            ptr_patch=this%cpool_leaf_storage_gr_patch, default='inactive')

       this%transfer_leaf_gr_patch(begp:endp) = spval
       call hist_addfld1d (fname='C13_TRANSFER_LEAF_GR', units='gC13/m^2/s', &
            avgflag='A', long_name='C13 leaf growth respiration from storage', &
            ptr_patch=this%transfer_leaf_gr_patch, default='inactive')

       this%cpool_froot_gr_patch(begp:endp) = spval
       call hist_addfld1d (fname='C13_CPOOL_FROOT_GR', units='gC13/m^2/s', &
            avgflag='A', long_name='C13 fine root growth respiration', &
            ptr_patch=this%cpool_froot_gr_patch, default='inactive')

       this%cpool_froot_storage_gr_patch(begp:endp) = spval
       call hist_addfld1d (fname='C13_CPOOL_FROOT_STORAGE_GR', units='gC13/m^2/s', &
            avgflag='A', long_name='C13 fine root  growth respiration to storage', &
            ptr_patch=this%cpool_froot_storage_gr_patch, default='inactive')

       this%transfer_froot_gr_patch(begp:endp) = spval
       call hist_addfld1d (fname='C13_TRANSFER_FROOT_GR', units='gC13/m^2/s', &
            avgflag='A', long_name='C13 fine root  growth respiration from storage', &
            ptr_patch=this%transfer_froot_gr_patch, default='inactive')

       this%cpool_livestem_gr_patch(begp:endp) = spval
       call hist_addfld1d (fname='C13_CPOOL_LIVESTEM_GR', units='gC13/m^2/s', &
            avgflag='A', long_name='C13 live stem growth respiration', &
            ptr_patch=this%cpool_livestem_gr_patch, default='inactive')

       this%cpool_livestem_storage_gr_patch(begp:endp) = spval
       call hist_addfld1d (fname='C13_CPOOL_LIVESTEM_STORAGE_GR', units='gC13/m^2/s', &
            avgflag='A', long_name='C13 live stem growth respiration to storage', &
            ptr_patch=this%cpool_livestem_storage_gr_patch, default='inactive')

       this%transfer_livestem_gr_patch(begp:endp) = spval
       call hist_addfld1d (fname='C13_TRANSFER_LIVESTEM_GR', units='gC13/m^2/s', &
            avgflag='A', long_name='C13 live stem growth respiration from storage', &
            ptr_patch=this%transfer_livestem_gr_patch, default='inactive')

       this%cpool_deadstem_gr_patch(begp:endp) = spval
       call hist_addfld1d (fname='C13_CPOOL_DEADSTEM_GR', units='gC13/m^2/s', &
            avgflag='A', long_name='C13 dead stem growth respiration', &
            ptr_patch=this%cpool_deadstem_gr_patch, default='inactive')

       this%cpool_deadstem_storage_gr_patch(begp:endp) = spval
       call hist_addfld1d (fname='C13_CPOOL_DEADSTEM_STORAGE_GR', units='gC13/m^2/s', &
            avgflag='A', long_name='C13 dead stem growth respiration to storage', &
            ptr_patch=this%cpool_deadstem_storage_gr_patch, default='inactive')

       this%transfer_deadstem_gr_patch(begp:endp) = spval
       call hist_addfld1d (fname='C13_TRANSFER_DEADSTEM_GR', units='gC13/m^2/s', &
            avgflag='A', long_name='C13 dead stem growth respiration from storage', &
            ptr_patch=this%transfer_deadstem_gr_patch, default='inactive')

       this%cpool_livecroot_gr_patch(begp:endp) = spval
       call hist_addfld1d (fname='C13_CPOOL_LIVECROOT_GR', units='gC13/m^2/s', &
            avgflag='A', long_name='C13 live coarse root growth respiration', &
            ptr_patch=this%cpool_livecroot_gr_patch, default='inactive')

       this%cpool_livecroot_storage_gr_patch(begp:endp) = spval
       call hist_addfld1d (fname='C13_CPOOL_LIVECROOT_STORAGE_GR', units='gC13/m^2/s', &
            avgflag='A', long_name='C13 live coarse root growth respiration to storage', &
            ptr_patch=this%cpool_livecroot_storage_gr_patch, default='inactive')

       this%transfer_livecroot_gr_patch(begp:endp) = spval
       call hist_addfld1d (fname='C13_TRANSFER_LIVECROOT_GR', units='gC13/m^2/s', &
            avgflag='A', long_name='C13 live coarse root growth respiration from storage', &
            ptr_patch=this%transfer_livecroot_gr_patch, default='inactive')

       this%cpool_deadcroot_gr_patch(begp:endp) = spval
       call hist_addfld1d (fname='C13_CPOOL_DEADCROOT_GR', units='gC13/m^2/s', &
            avgflag='A', long_name='C13 dead coarse root growth respiration', &
            ptr_patch=this%cpool_deadcroot_gr_patch, default='inactive')

       this%cpool_deadcroot_storage_gr_patch(begp:endp) = spval
       call hist_addfld1d (fname='C13_CPOOL_DEADCROOT_STORAGE_GR', units='gC13/m^2/s', &
            avgflag='A', long_name='C13 dead coarse root growth respiration to storage', &
            ptr_patch=this%cpool_deadcroot_storage_gr_patch, default='inactive')

       this%transfer_deadcroot_gr_patch(begp:endp) = spval
       call hist_addfld1d (fname='C13_TRANSFER_DEADCROOT_GR', units='gC13/m^2/s', &
            avgflag='A', long_name='C13 dead coarse root growth respiration from storage', &
            ptr_patch=this%transfer_deadcroot_gr_patch, default='inactive')

       this%leafc_storage_to_xfer_patch(begp:endp) = spval
       call hist_addfld1d (fname='C13_LEAFC_STORAGE_TO_XFER', units='gC13/m^2/s', &
            avgflag='A', long_name='C13 leaf C shift storage to transfer', &
            ptr_patch=this%leafc_storage_to_xfer_patch, default='inactive')

       this%frootc_storage_to_xfer_patch(begp:endp) = spval
       call hist_addfld1d (fname='C13_FROOTC_STORAGE_TO_XFER', units='gC13/m^2/s', &
            avgflag='A', long_name='C13 fine root C shift storage to transfer', &
            ptr_patch=this%frootc_storage_to_xfer_patch, default='inactive')

       this%livestemc_storage_to_xfer_patch(begp:endp) = spval
       call hist_addfld1d (fname='C13_LIVESTEMC_STORAGE_TO_XFER', units='gC13/m^2/s', &
            avgflag='A', long_name='C13 live stem C shift storage to transfer', &
            ptr_patch=this%livestemc_storage_to_xfer_patch, default='inactive')

       this%deadstemc_storage_to_xfer_patch(begp:endp) = spval
       call hist_addfld1d (fname='C13_DEADSTEMC_STORAGE_TO_XFER', units='gC13/m^2/s', &
            avgflag='A', long_name='C13 dead stem C shift storage to transfer', &
            ptr_patch=this%deadstemc_storage_to_xfer_patch, default='inactive')

       this%livecrootc_storage_to_xfer_patch(begp:endp) = spval
       call hist_addfld1d (fname='C13_LIVECROOTC_STORAGE_TO_XFER', units='gC13/m^2/s', &
            avgflag='A', long_name='C13 live coarse root C shift storage to transfer', &
            ptr_patch=this%livecrootc_storage_to_xfer_patch, default='inactive')

       this%deadcrootc_storage_to_xfer_patch(begp:endp) = spval
       call hist_addfld1d (fname='C13_DEADCROOTC_STORAGE_TO_XFER', units='gC13/m^2/s', &
            avgflag='A', long_name='C13 dead coarse root C shift storage to transfer', &
            ptr_patch=this%deadcrootc_storage_to_xfer_patch, default='inactive')

       this%gresp_storage_to_xfer_patch(begp:endp) = spval
       call hist_addfld1d (fname='C13_GRESP_STORAGE_TO_XFER', units='gC13/m^2/s', &
            avgflag='A', long_name='C13 growth respiration shift storage to transfer', &
            ptr_patch=this%gresp_storage_to_xfer_patch, default='inactive')

       this%livestemc_to_deadstemc_patch(begp:endp) = spval
       call hist_addfld1d (fname='C13_LIVESTEMC_TO_DEADSTEMC', units='gC13/m^2/s', &
            avgflag='A', long_name='C13 live stem C turnover', &
            ptr_patch=this%livestemc_to_deadstemc_patch, default='inactive')

       this%livecrootc_to_deadcrootc_patch(begp:endp) = spval
       call hist_addfld1d (fname='C13_LIVECROOTC_TO_DEADCROOTC', units='gC13/m^2/s', &
            avgflag='A', long_name='C13 live coarse root C turnover', &
            ptr_patch=this%livecrootc_to_deadcrootc_patch, default='inactive')

       this%current_gr_patch(begp:endp) = spval
       call hist_addfld1d (fname='C13_CURRENT_GR', units='gC13/m^2/s', &
            avgflag='A', long_name='C13 growth resp for new growth displayed in this timestep', &
            ptr_patch=this%current_gr_patch, default='inactive')

       this%transfer_gr_patch(begp:endp) = spval
       call hist_addfld1d (fname='C13_TRANSFER_GR', units='gC13/m^2/s', &
            avgflag='A', long_name='C13 growth resp for transfer growth displayed in this timestep', &
            ptr_patch=this%transfer_gr_patch, default='inactive')

       this%storage_gr_patch(begp:endp) = spval
       call hist_addfld1d (fname='C13_STORAGE_GR', units='gC13/m^2/s', &
            avgflag='A', long_name='C13 growth resp for growth sent to storage for later display', &
            ptr_patch=this%storage_gr_patch, default='inactive')

       this%xsmrpool_c13ratio_patch(begp:endp) = spval
       call hist_addfld1d (fname='XSMRPOOL_C13RATIO', units='proportion', &
            avgflag='A', long_name='C13/C(12+13) ratio for xsmrpool', &
            ptr_patch=this%xsmrpool_c13ratio_patch, default='inactive')

    endif

    !-------------------------------
    ! C14 flux variables - patch
    !-------------------------------

    if ( carbon_type == 'c14' ) then

       this%m_leafc_to_litter_patch(begp:endp) = spval
       call hist_addfld1d (fname='C14_M_LEAFC_TO_LITTER', units='gC14/m^2/s', &
            avgflag='A', long_name='C14 leaf C mortality', &
            ptr_patch=this%m_leafc_to_litter_patch, default='inactive')

       this%m_frootc_to_litter_patch(begp:endp) = spval
       call hist_addfld1d (fname='C14_M_FROOTC_TO_LITTER', units='gC14/m^2/s', &
            avgflag='A', long_name='C14 fine root C mortality', &
            ptr_patch=this%m_frootc_to_litter_patch, default='inactive')

       this%m_leafc_storage_to_litter_patch(begp:endp) = spval
       call hist_addfld1d (fname='C14_M_LEAFC_STORAGE_TO_LITTER', units='gC14/m^2/s', &
            avgflag='A', long_name='C14 leaf C storage mortality', &
            ptr_patch=this%m_leafc_storage_to_litter_patch, default='inactive')

       this%m_frootc_storage_to_litter_patch(begp:endp) = spval
       call hist_addfld1d (fname='C14_M_FROOTC_STORAGE_TO_LITTER', units='gC14/m^2/s', &
            avgflag='A', long_name='C14 fine root C storage mortality', &
            ptr_patch=this%m_frootc_storage_to_litter_patch, default='inactive')

       this%m_livestemc_storage_to_litter_patch(begp:endp) = spval
       call hist_addfld1d (fname='C14_M_LIVESTEMC_STORAGE_TO_LITTER', units='gC14/m^2/s', &
            avgflag='A', long_name='C14 live stem C storage mortality', &
            ptr_patch=this%m_livestemc_storage_to_litter_patch, default='inactive')

       this%m_deadstemc_storage_to_litter_patch(begp:endp) = spval
       call hist_addfld1d (fname='C14_M_DEADSTEMC_STORAGE_TO_LITTER', units='gC14/m^2/s', &
            avgflag='A', long_name='C14 dead stem C storage mortality', &
            ptr_patch=this%m_deadstemc_storage_to_litter_patch, default='inactive')

       this%m_livecrootc_storage_to_litter_patch(begp:endp) = spval
       call hist_addfld1d (fname='C14_M_LIVECROOTC_STORAGE_TO_LITTER', units='gC14/m^2/s', &
            avgflag='A', long_name='C14 live coarse root C storage mortality', &
            ptr_patch=this%m_livecrootc_storage_to_litter_patch, default='inactive')

       this%m_deadcrootc_storage_to_litter_patch(begp:endp) = spval
       call hist_addfld1d (fname='C14_M_DEADCROOTC_STORAGE_TO_LITTER', units='gC14/m^2/s', &
            avgflag='A', long_name='C14 dead coarse root C storage mortality', &
            ptr_patch=this%m_deadcrootc_storage_to_litter_patch, default='inactive')

       this%m_leafc_xfer_to_litter_patch(begp:endp) = spval
       call hist_addfld1d (fname='C14_M_LEAFC_XFER_TO_LITTER', units='gC14/m^2/s', &
            avgflag='A', long_name='C14 leaf C transfer mortality', &
            ptr_patch=this%m_leafc_xfer_to_litter_patch, default='inactive')

       this%m_frootc_xfer_to_litter_patch(begp:endp) = spval
       call hist_addfld1d (fname='C14_M_FROOTC_XFER_TO_LITTER', units='gC14/m^2/s', &
            avgflag='A', long_name='C14 fine root C transfer mortality', &
            ptr_patch=this%m_frootc_xfer_to_litter_patch, default='inactive')

       this%m_livestemc_xfer_to_litter_patch(begp:endp) = spval
       call hist_addfld1d (fname='C14_M_LIVESTEMC_XFER_TO_LITTER', units='gC14/m^2/s', &
            avgflag='A', long_name='C14 live stem C transfer mortality', &
            ptr_patch=this%m_livestemc_xfer_to_litter_patch, default='inactive')

       this%m_deadstemc_xfer_to_litter_patch(begp:endp) = spval
       call hist_addfld1d (fname='C14_M_DEADSTEMC_XFER_TO_LITTER', units='gC14/m^2/s', &
            avgflag='A', long_name='C14 dead stem C transfer mortality', &
            ptr_patch=this%m_deadstemc_xfer_to_litter_patch, default='inactive')

       this%m_livecrootc_xfer_to_litter_patch(begp:endp) = spval
       call hist_addfld1d (fname='C14_M_LIVECROOTC_XFER_TO_LITTER', units='gC14/m^2/s', &
            avgflag='A', long_name='C14 live coarse root C transfer mortality', &
            ptr_patch=this%m_livecrootc_xfer_to_litter_patch, default='inactive')

       this%m_deadcrootc_xfer_to_litter_patch(begp:endp) = spval
       call hist_addfld1d (fname='C14_M_DEADCROOTC_XFER_TO_LITTER', units='gC14/m^2/s', &
            avgflag='A', long_name='C14 dead coarse root C transfer mortality', &
            ptr_patch=this%m_deadcrootc_xfer_to_litter_patch, default='inactive')

       this%m_livestemc_to_litter_patch(begp:endp) = spval
       call hist_addfld1d (fname='C14_M_LIVESTEMC_TO_LITTER', units='gC14/m^2/s', &
            avgflag='A', long_name='C14 live stem C mortality', &
            ptr_patch=this%m_livestemc_to_litter_patch, default='inactive')

       this%m_deadstemc_to_litter_patch(begp:endp) = spval
       call hist_addfld1d (fname='C14_M_DEADSTEMC_TO_LITTER', units='gC14/m^2/s', &
            avgflag='A', long_name='C14 dead stem C mortality', &
            ptr_patch=this%m_deadstemc_to_litter_patch, default='inactive')

       this%m_livecrootc_to_litter_patch(begp:endp) = spval
       call hist_addfld1d (fname='C14_M_LIVECROOTC_TO_LITTER', units='gC14/m^2/s', &
            avgflag='A', long_name='C14 live coarse root C mortality', &
            ptr_patch=this%m_livecrootc_to_litter_patch, default='inactive')

       this%m_deadcrootc_to_litter_patch(begp:endp) = spval
       call hist_addfld1d (fname='C14_M_DEADCROOTC_TO_LITTER', units='gC14/m^2/s', &
            avgflag='A', long_name='C14 dead coarse root C mortality', &
            ptr_patch=this%m_deadcrootc_to_litter_patch, default='inactive')

       this%m_gresp_storage_to_litter_patch(begp:endp) = spval
       call hist_addfld1d (fname='C14_M_GRESP_STORAGE_TO_LITTER', units='gC14/m^2/s', &
            avgflag='A', long_name='C14 growth respiration storage mortality', &
            ptr_patch=this%m_gresp_storage_to_litter_patch, default='inactive')

       this%m_gresp_xfer_to_litter_patch(begp:endp) = spval
       call hist_addfld1d (fname='C14_M_GRESP_XFER_TO_LITTER', units='gC14/m^2/s', &
            avgflag='A', long_name='C14 growth respiration transfer mortality', &
            ptr_patch=this%m_gresp_xfer_to_litter_patch, default='inactive')

       this%m_leafc_to_fire_patch(begp:endp) = spval
       call hist_addfld1d (fname='C14_M_LEAFC_TO_FIRE', units='gC14/m^2/s', &
            avgflag='A', long_name='C14 leaf C fire loss', &
            ptr_patch=this%m_leafc_to_fire_patch, default='inactive')

       this%m_frootc_to_fire_patch(begp:endp) = spval
       call hist_addfld1d (fname='C14_M_FROOTC_TO_FIRE', units='gC14/m^2/s', &
            avgflag='A', long_name='C14 fine root C fire loss', &
            ptr_patch=this%m_frootc_to_fire_patch, default='inactive')

       this%m_leafc_storage_to_fire_patch(begp:endp) = spval
       call hist_addfld1d (fname='C14_M_LEAFC_STORAGE_TO_FIRE', units='gC14/m^2/s', &
            avgflag='A', long_name='C14 leaf C storage fire loss', &
            ptr_patch=this%m_leafc_storage_to_fire_patch, default='inactive')

       this%m_frootc_storage_to_fire_patch(begp:endp) = spval
       call hist_addfld1d (fname='C14_M_FROOTC_STORAGE_TO_FIRE', units='gC14/m^2/s', &
            avgflag='A', long_name='C14 fine root C storage fire loss', &
            ptr_patch=this%m_frootc_storage_to_fire_patch, default='inactive')

       this%m_livestemc_storage_to_fire_patch(begp:endp) = spval
       call hist_addfld1d (fname='C14_M_LIVESTEMC_STORAGE_TO_FIRE', units='gC14/m^2/s', &
            avgflag='A', long_name='C14 live stem C storage fire loss', &
            ptr_patch=this%m_livestemc_storage_to_fire_patch, default='inactive')

       this%m_deadstemc_storage_to_fire_patch(begp:endp) = spval
       call hist_addfld1d (fname='C14_M_DEADSTEMC_STORAGE_TO_FIRE', units='gC14/m^2/s', &
            avgflag='A', long_name='C14 dead stem C storage fire loss', &
            ptr_patch=this%m_deadstemc_storage_to_fire_patch, default='inactive')

       this%m_livecrootc_storage_to_fire_patch(begp:endp) = spval
       call hist_addfld1d (fname='C14_M_LIVECROOTC_STORAGE_TO_FIRE', units='gC14/m^2/s', &
            avgflag='A', long_name='C14 live coarse root C storage fire loss', &
            ptr_patch=this%m_livecrootc_storage_to_fire_patch, default='inactive')

       this%m_deadcrootc_storage_to_fire_patch(begp:endp) = spval
       call hist_addfld1d (fname='C14_M_DEADCROOTC_STORAGE_TO_FIRE', units='gC14/m^2/s', &
            avgflag='A', long_name='C14 dead coarse root C storage fire loss', &
            ptr_patch=this%m_deadcrootc_storage_to_fire_patch,  default='inactive')

       this%m_leafc_xfer_to_fire_patch(begp:endp) = spval
       call hist_addfld1d (fname='C14_M_LEAFC_XFER_TO_FIRE', units='gC14/m^2/s', &
            avgflag='A', long_name='C14 leaf C transfer fire loss', &
            ptr_patch=this%m_leafc_xfer_to_fire_patch, default='inactive')

       this%m_frootc_xfer_to_fire_patch(begp:endp) = spval
       call hist_addfld1d (fname='C14_M_FROOTC_XFER_TO_FIRE', units='gC14/m^2/s', &
            avgflag='A', long_name='C14 fine root C transfer fire loss', &
            ptr_patch=this%m_frootc_xfer_to_fire_patch, default='inactive')

       this%m_livestemc_xfer_to_fire_patch(begp:endp) = spval
       call hist_addfld1d (fname='C14_M_LIVESTEMC_XFER_TO_FIRE', units='gC14/m^2/s', &
            avgflag='A', long_name='C14 live stem C transfer fire loss', &
            ptr_patch=this%m_livestemc_xfer_to_fire_patch, default='inactive')

       this%m_deadstemc_xfer_to_fire_patch(begp:endp) = spval
       call hist_addfld1d (fname='C14_M_DEADSTEMC_XFER_TO_FIRE', units='gC14/m^2/s', &
            avgflag='A', long_name='C14 dead stem C transfer fire loss', &
            ptr_patch=this%m_deadstemc_xfer_to_fire_patch, default='inactive')

       this%m_livecrootc_xfer_to_fire_patch(begp:endp) = spval
       call hist_addfld1d (fname='C14_M_LIVECROOTC_XFER_TO_FIRE', units='gC14/m^2/s', &
            avgflag='A', long_name='C14 live coarse root C transfer fire loss', &
            ptr_patch=this%m_livecrootc_xfer_to_fire_patch, default='inactive')

       this%m_deadcrootc_xfer_to_fire_patch(begp:endp) = spval
       call hist_addfld1d (fname='C14_M_DEADCROOTC_XFER_TO_FIRE', units='gC14/m^2/s', &
            avgflag='A', long_name='C14 dead coarse root C transfer fire loss', &
            ptr_patch=this%m_deadcrootc_xfer_to_fire_patch, default='inactive')

       this%m_livestemc_to_fire_patch(begp:endp) = spval
       call hist_addfld1d (fname='C14_M_LIVESTEMC_TO_FIRE', units='gC14/m^2/s', &
            avgflag='A', long_name='C14 live stem C fire loss', &
            ptr_patch=this%m_livestemc_to_fire_patch, default='inactive')

       this%m_deadstemc_to_fire_patch(begp:endp) = spval
       call hist_addfld1d (fname='C14_M_DEADSTEMC_TO_FIRE', units='gC14/m^2/s', &
            avgflag='A', long_name='C14 dead stem C fire loss', &
            ptr_patch=this%m_deadstemc_to_fire_patch, default='inactive')

       this%m_deadstemc_to_litter_fire_patch(begp:endp) = spval
       call hist_addfld1d (fname='C14_M_DEADSTEMC_TO_LITTER_FIRE', units='gC14/m^2/s', &
            avgflag='A', long_name='C14 dead stem C fire mortality to litter', &
            ptr_patch=this%m_deadstemc_to_litter_fire_patch, default='inactive')

       this%m_livecrootc_to_fire_patch(begp:endp) = spval
       call hist_addfld1d (fname='C14_M_LIVECROOTC_TO_FIRE', units='gC14/m^2/s', &
            avgflag='A', long_name='C14 live coarse root C fire loss', &
            ptr_patch=this%m_livecrootc_to_fire_patch, default='inactive')

       this%m_deadcrootc_to_fire_patch(begp:endp) = spval
       call hist_addfld1d (fname='C14_M_DEADCROOTC_TO_FIRE', units='gC14/m^2/s', &
            avgflag='A', long_name='C14 dead coarse root C fire loss', &
            ptr_patch=this%m_deadcrootc_to_fire_patch, default='inactive')

       this%m_deadcrootc_to_litter_fire_patch(begp:endp) = spval
       call hist_addfld1d (fname='C14_M_DEADCROOTC_TO_LITTER_FIRE', units='gC14/m^2/s', &
            avgflag='A', long_name='C14 dead coarse root C fire mortality to litter', &
            ptr_patch=this%m_deadcrootc_to_litter_fire_patch, default='inactive')

       this%m_gresp_storage_to_fire_patch(begp:endp) = spval
       call hist_addfld1d (fname='C14_M_GRESP_STORAGE_TO_FIRE', units='gC14/m^2/s', &
            avgflag='A', long_name='C14 growth respiration storage fire loss', &
            ptr_patch=this%m_gresp_storage_to_fire_patch, default='inactive')

       this%m_gresp_xfer_to_fire_patch(begp:endp) = spval
       call hist_addfld1d (fname='C14_M_GRESP_XFER_TO_FIRE', units='gC14/m^2/s', &
            avgflag='A', long_name='C14 growth respiration transfer fire loss', &
            ptr_patch=this%m_gresp_xfer_to_fire_patch, default='inactive')

       this%leafc_xfer_to_leafc_patch(begp:endp) = spval
       call hist_addfld1d (fname='C14_LEAFC_XFER_TO_LEAFC', units='gC14/m^2/s', &
            avgflag='A', long_name='C14 leaf C growth from storage', &
            ptr_patch=this%leafc_xfer_to_leafc_patch, default='inactive')

       this%frootc_xfer_to_frootc_patch(begp:endp) = spval
       call hist_addfld1d (fname='C14_FROOTC_XFER_TO_FROOTC', units='gC14/m^2/s', &
            avgflag='A', long_name='C14 fine root C growth from storage', &
            ptr_patch=this%frootc_xfer_to_frootc_patch, default='inactive')

       this%livestemc_xfer_to_livestemc_patch(begp:endp) = spval
       call hist_addfld1d (fname='C14_LIVESTEMC_XFER_TO_LIVESTEMC', units='gC14/m^2/s', &
            avgflag='A', long_name='C14 live stem C growth from storage', &
            ptr_patch=this%livestemc_xfer_to_livestemc_patch, default='inactive')

       this%deadstemc_xfer_to_deadstemc_patch(begp:endp) = spval
       call hist_addfld1d (fname='C14_DEADSTEMC_XFER_TO_DEADSTEMC', units='gC14/m^2/s', &
            avgflag='A', long_name='C14 dead stem C growth from storage', &
            ptr_patch=this%deadstemc_xfer_to_deadstemc_patch, default='inactive')

       this%livecrootc_xfer_to_livecrootc_patch(begp:endp) = spval
       call hist_addfld1d (fname='C14_LIVECROOTC_XFER_TO_LIVECROOTC', units='gC14/m^2/s', &
            avgflag='A', long_name='C14 live coarse root C growth from storage', &
            ptr_patch=this%livecrootc_xfer_to_livecrootc_patch, default='inactive')

       this%deadcrootc_xfer_to_deadcrootc_patch(begp:endp) = spval
       call hist_addfld1d (fname='C14_DEADCROOTC_XFER_TO_DEADCROOTC', units='gC14/m^2/s', &
            avgflag='A', long_name='C14 dead coarse root C growth from storage', &
            ptr_patch=this%deadcrootc_xfer_to_deadcrootc_patch, default='inactive')

       this%leafc_to_litter_patch(begp:endp) = spval
       call hist_addfld1d (fname='C14_LEAFC_TO_LITTER', units='gC14/m^2/s', &
            avgflag='A', long_name='C14 leaf C litterfall', &
            ptr_patch=this%leafc_to_litter_patch, default='inactive')

       this%frootc_to_litter_patch(begp:endp) = spval
       call hist_addfld1d (fname='C14_FROOTC_TO_LITTER', units='gC14/m^2/s', &
            avgflag='A', long_name='C14 fine root C litterfall', &
            ptr_patch=this%frootc_to_litter_patch, default='inactive')

       this%leaf_mr_patch(begp:endp) = spval
       call hist_addfld1d (fname='C14_LEAF_MR', units='gC14/m^2/s', &
            avgflag='A', long_name='C14 leaf maintenance respiration', &
            ptr_patch=this%leaf_mr_patch, default='inactive')

       this%froot_mr_patch(begp:endp) = spval
       call hist_addfld1d (fname='C14_FROOT_MR', units='gC14/m^2/s', &
            avgflag='A', long_name='C14 fine root maintenance respiration', &
            ptr_patch=this%froot_mr_patch, default='inactive')

       this%livestem_mr_patch(begp:endp) = spval
       call hist_addfld1d (fname='C14_LIVESTEM_MR', units='gC14/m^2/s', &
            avgflag='A', long_name='C14 live stem maintenance respiration', &
            ptr_patch=this%livestem_mr_patch, default='inactive')

       this%livecroot_mr_patch(begp:endp) = spval
       call hist_addfld1d (fname='C14_LIVECROOT_MR', units='gC14/m^2/s', &
            avgflag='A', long_name='C14 live coarse root maintenance respiration', &
            ptr_patch=this%livecroot_mr_patch, default='inactive')

       this%psnsun_to_cpool_patch(begp:endp) = spval
       call hist_addfld1d (fname='C14_PSNSUN_TO_CPOOL', units='gC14/m^2/s', &
            avgflag='A', long_name='C14 C fixation from sunlit canopy', &
            ptr_patch=this%psnsun_to_cpool_patch, default='inactive')

       this%psnshade_to_cpool_patch(begp:endp) = spval
       call hist_addfld1d (fname='C14_PSNSHADE_TO_CPOOL', units='gC14/m^2/s', &
            avgflag='A', long_name='C14 C fixation from shaded canopy', &
            ptr_patch=this%psnshade_to_cpool_patch, default='inactive')

       this%cpool_to_leafc_patch(begp:endp) = spval
       call hist_addfld1d (fname='C14_CPOOL_TO_LEAFC', units='gC14/m^2/s', &
            avgflag='A', long_name='C14 allocation to leaf C', &
            ptr_patch=this%cpool_to_leafc_patch, default='inactive')

       this%cpool_to_leafc_storage_patch(begp:endp) = spval
       call hist_addfld1d (fname='C14_CPOOL_TO_LEAFC_STORAGE', units='gC14/m^2/s', &
            avgflag='A', long_name='C14 allocation to leaf C storage', &
            ptr_patch=this%cpool_to_leafc_storage_patch, default='inactive')

       this%cpool_to_frootc_patch(begp:endp) = spval
       call hist_addfld1d (fname='C14_CPOOL_TO_FROOTC', units='gC14/m^2/s', &
            avgflag='A', long_name='C14 allocation to fine root C', &
            ptr_patch=this%cpool_to_frootc_patch, default='inactive')

       this%cpool_to_frootc_storage_patch(begp:endp) = spval
       call hist_addfld1d (fname='C14_CPOOL_TO_FROOTC_STORAGE', units='gC14/m^2/s', &
            avgflag='A', long_name='C14 allocation to fine root C storage', &
            ptr_patch=this%cpool_to_frootc_storage_patch, default='inactive')

       this%cpool_to_livestemc_patch(begp:endp) = spval
       call hist_addfld1d (fname='C14_CPOOL_TO_LIVESTEMC', units='gC14/m^2/s', &
            avgflag='A', long_name='C14 allocation to live stem C', &
            ptr_patch=this%cpool_to_livestemc_patch, default='inactive')

       this%cpool_to_livestemc_storage_patch(begp:endp) = spval
       call hist_addfld1d (fname='C14_CPOOL_TO_LIVESTEMC_STORAGE', units='gC14/m^2/s', &
            avgflag='A', long_name='C14 allocation to live stem C storage', &
            ptr_patch=this%cpool_to_livestemc_storage_patch, default='inactive')

       this%cpool_to_deadstemc_patch(begp:endp) = spval
       call hist_addfld1d (fname='C14_CPOOL_TO_DEADSTEMC', units='gC14/m^2/s', &
            avgflag='A', long_name='C14 allocation to dead stem C', &
            ptr_patch=this%cpool_to_deadstemc_patch, default='inactive')

       this%cpool_to_deadstemc_storage_patch(begp:endp) = spval
       call hist_addfld1d (fname='C14_CPOOL_TO_DEADSTEMC_STORAGE', units='gC14/m^2/s', &
            avgflag='A', long_name='C14 allocation to dead stem C storage', &
            ptr_patch=this%cpool_to_deadstemc_storage_patch, default='inactive')

       this%cpool_to_livecrootc_patch(begp:endp) = spval
       call hist_addfld1d (fname='C14_CPOOL_TO_LIVECROOTC', units='gC14/m^2/s', &
            avgflag='A', long_name='C14 allocation to live coarse root C', &
            ptr_patch=this%cpool_to_livecrootc_patch, default='inactive')

       this%cpool_to_livecrootc_storage_patch(begp:endp) = spval
       call hist_addfld1d (fname='C14_CPOOL_TO_LIVECROOTC_STORAGE', units='gC14/m^2/s', &
            avgflag='A', long_name='C14 allocation to live coarse root C storage', &
            ptr_patch=this%cpool_to_livecrootc_storage_patch, default='inactive')

       this%cpool_to_deadcrootc_patch(begp:endp) = spval
       call hist_addfld1d (fname='C14_CPOOL_TO_DEADCROOTC', units='gC14/m^2/s', &
            avgflag='A', long_name='C14 allocation to dead coarse root C', &
            ptr_patch=this%cpool_to_deadcrootc_patch, default='inactive')

       this%cpool_to_deadcrootc_storage_patch(begp:endp) = spval
       call hist_addfld1d (fname='C14_CPOOL_TO_DEADCROOTC_STORAGE', units='gC14/m^2/s', &
            avgflag='A', long_name='C14 allocation to dead coarse root C storage', &
            ptr_patch=this%cpool_to_deadcrootc_storage_patch, default='inactive')

       this%cpool_to_gresp_storage_patch(begp:endp) = spval
       call hist_addfld1d (fname='C14_CPOOL_TO_GRESP_STORAGE', units='gC14/m^2/s', &
            avgflag='A', long_name='C14 allocation to growth respiration storage', &
            ptr_patch=this%cpool_to_gresp_storage_patch, default='inactive')

       this%cpool_leaf_gr_patch(begp:endp) = spval
       call hist_addfld1d (fname='C14_CPOOL_LEAF_GR', units='gC14/m^2/s', &
            avgflag='A', long_name='C14 leaf growth respiration', &
            ptr_patch=this%cpool_leaf_gr_patch, default='inactive')

       this%cpool_leaf_storage_gr_patch(begp:endp) = spval
       call hist_addfld1d (fname='C14_CPOOL_LEAF_STORAGE_GR', units='gC14/m^2/s', &
            avgflag='A', long_name='C14 leaf growth respiration to storage', &
            ptr_patch=this%cpool_leaf_storage_gr_patch, default='inactive')

       this%transfer_leaf_gr_patch(begp:endp) = spval
       call hist_addfld1d (fname='C14_TRANSFER_LEAF_GR', units='gC14/m^2/s', &
            avgflag='A', long_name='C14 leaf growth respiration from storage', &
            ptr_patch=this%transfer_leaf_gr_patch, default='inactive')

       this%cpool_froot_gr_patch(begp:endp) = spval
       call hist_addfld1d (fname='C14_CPOOL_FROOT_GR', units='gC14/m^2/s', &
            avgflag='A', long_name='C14 fine root growth respiration', &
            ptr_patch=this%cpool_froot_gr_patch, default='inactive')

       this%cpool_froot_storage_gr_patch(begp:endp) = spval
       call hist_addfld1d (fname='C14_CPOOL_FROOT_STORAGE_GR', units='gC14/m^2/s', &
            avgflag='A', long_name='C14 fine root  growth respiration to storage', &
            ptr_patch=this%cpool_froot_storage_gr_patch, default='inactive')

       this%transfer_froot_gr_patch(begp:endp) = spval
       call hist_addfld1d (fname='C14_TRANSFER_FROOT_GR', units='gC14/m^2/s', &
            avgflag='A', long_name='C14 fine root  growth respiration from storage', &
            ptr_patch=this%transfer_froot_gr_patch, default='inactive')

       this%cpool_livestem_gr_patch(begp:endp) = spval
       call hist_addfld1d (fname='C14_CPOOL_LIVESTEM_GR', units='gC14/m^2/s', &
            avgflag='A', long_name='C14 live stem growth respiration', &
            ptr_patch=this%cpool_livestem_gr_patch, default='inactive')

       this%cpool_livestem_storage_gr_patch(begp:endp) = spval
       call hist_addfld1d (fname='C14_CPOOL_LIVESTEM_STORAGE_GR', units='gC14/m^2/s', &
            avgflag='A', long_name='C14 live stem growth respiration to storage', &
            ptr_patch=this%cpool_livestem_storage_gr_patch, default='inactive')

       this%transfer_livestem_gr_patch(begp:endp) = spval
       call hist_addfld1d (fname='C14_TRANSFER_LIVESTEM_GR', units='gC14/m^2/s', &
            avgflag='A', long_name='C14 live stem growth respiration from storage', &
            ptr_patch=this%transfer_livestem_gr_patch, default='inactive')

       this%cpool_deadstem_gr_patch(begp:endp) = spval
       call hist_addfld1d (fname='C14_CPOOL_DEADSTEM_GR', units='gC14/m^2/s', &
            avgflag='A', long_name='C14 dead stem growth respiration', &
            ptr_patch=this%cpool_deadstem_gr_patch, default='inactive')

       this%cpool_deadstem_storage_gr_patch(begp:endp) = spval
       call hist_addfld1d (fname='C14_CPOOL_DEADSTEM_STORAGE_GR', units='gC14/m^2/s', &
            avgflag='A', long_name='C14 dead stem growth respiration to storage', &
            ptr_patch=this%cpool_deadstem_storage_gr_patch, default='inactive')

       this%transfer_deadstem_gr_patch(begp:endp) = spval
       call hist_addfld1d (fname='C14_TRANSFER_DEADSTEM_GR', units='gC14/m^2/s', &
            avgflag='A', long_name='C14 dead stem growth respiration from storage', &
            ptr_patch=this%transfer_deadstem_gr_patch, default='inactive')

       this%cpool_livecroot_gr_patch(begp:endp) = spval
       call hist_addfld1d (fname='C14_CPOOL_LIVECROOT_GR', units='gC14/m^2/s', &
            avgflag='A', long_name='C14 live coarse root growth respiration', &
            ptr_patch=this%cpool_livecroot_gr_patch, default='inactive')

       this%cpool_livecroot_storage_gr_patch(begp:endp) = spval
       call hist_addfld1d (fname='C14_CPOOL_LIVECROOT_STORAGE_GR', units='gC14/m^2/s', &
            avgflag='A', long_name='C14 live coarse root growth respiration to storage', &
            ptr_patch=this%cpool_livecroot_storage_gr_patch, default='inactive')

       this%transfer_livecroot_gr_patch(begp:endp) = spval
       call hist_addfld1d (fname='C14_TRANSFER_LIVECROOT_GR', units='gC14/m^2/s', &
            avgflag='A', long_name='C14 live coarse root growth respiration from storage', &
            ptr_patch=this%transfer_livecroot_gr_patch, default='inactive')

       this%cpool_deadcroot_gr_patch(begp:endp) = spval
       call hist_addfld1d (fname='C14_CPOOL_DEADCROOT_GR', units='gC14/m^2/s', &
            avgflag='A', long_name='C14 dead coarse root growth respiration', &
            ptr_patch=this%cpool_deadcroot_gr_patch, default='inactive')

       this%cpool_deadcroot_storage_gr_patch(begp:endp) = spval
       call hist_addfld1d (fname='C14_CPOOL_DEADCROOT_STORAGE_GR', units='gC14/m^2/s', &
            avgflag='A', long_name='C14 dead coarse root growth respiration to storage', &
            ptr_patch=this%cpool_deadcroot_storage_gr_patch, default='inactive')

       this%transfer_deadcroot_gr_patch(begp:endp) = spval
       call hist_addfld1d (fname='C14_TRANSFER_DEADCROOT_GR', units='gC14/m^2/s', &
            avgflag='A', long_name='C14 dead coarse root growth respiration from storage', &
            ptr_patch=this%transfer_deadcroot_gr_patch, default='inactive')

       this%leafc_storage_to_xfer_patch(begp:endp) = spval
       call hist_addfld1d (fname='C14_LEAFC_STORAGE_TO_XFER', units='gC14/m^2/s', &
            avgflag='A', long_name='C14 leaf C shift storage to transfer', &
            ptr_patch=this%leafc_storage_to_xfer_patch, default='inactive')

       this%frootc_storage_to_xfer_patch(begp:endp) = spval
       call hist_addfld1d (fname='C14_FROOTC_STORAGE_TO_XFER', units='gC14/m^2/s', &
            avgflag='A', long_name='C14 fine root C shift storage to transfer', &
            ptr_patch=this%frootc_storage_to_xfer_patch, default='inactive')

       this%livestemc_storage_to_xfer_patch(begp:endp) = spval
       call hist_addfld1d (fname='C14_LIVESTEMC_STORAGE_TO_XFER', units='gC14/m^2/s', &
            avgflag='A', long_name='C14 live stem C shift storage to transfer', &
            ptr_patch=this%livestemc_storage_to_xfer_patch, default='inactive')

       this%deadstemc_storage_to_xfer_patch(begp:endp) = spval
       call hist_addfld1d (fname='C14_DEADSTEMC_STORAGE_TO_XFER', units='gC14/m^2/s', &
            avgflag='A', long_name='C14 dead stem C shift storage to transfer', &
            ptr_patch=this%deadstemc_storage_to_xfer_patch, default='inactive')

       this%livecrootc_storage_to_xfer_patch(begp:endp) = spval
       call hist_addfld1d (fname='C14_LIVECROOTC_STORAGE_TO_XFER', units='gC14/m^2/s', &
            avgflag='A', long_name='C14 live coarse root C shift storage to transfer', &
            ptr_patch=this%livecrootc_storage_to_xfer_patch, default='inactive')

       this%deadcrootc_storage_to_xfer_patch(begp:endp) = spval
       call hist_addfld1d (fname='C14_DEADCROOTC_STORAGE_TO_XFER', units='gC14/m^2/s', &
            avgflag='A', long_name='C14 dead coarse root C shift storage to transfer', &
            ptr_patch=this%deadcrootc_storage_to_xfer_patch, default='inactive')

       this%gresp_storage_to_xfer_patch(begp:endp) = spval
       call hist_addfld1d (fname='C14_GRESP_STORAGE_TO_XFER', units='gC14/m^2/s', &
            avgflag='A', long_name='C14 growth respiration shift storage to transfer', &
            ptr_patch=this%gresp_storage_to_xfer_patch, default='inactive')

       this%livestemc_to_deadstemc_patch(begp:endp) = spval
       call hist_addfld1d (fname='C14_LIVESTEMC_TO_DEADSTEMC', units='gC14/m^2/s', &
            avgflag='A', long_name='C14 live stem C turnover', &
            ptr_patch=this%livestemc_to_deadstemc_patch, default='inactive')

       this%livecrootc_to_deadcrootc_patch(begp:endp) = spval
       call hist_addfld1d (fname='C14_LIVECROOTC_TO_DEADCROOTC', units='gC14/m^2/s', &
            avgflag='A', long_name='C14 live coarse root C turnover', &
            ptr_patch=this%livecrootc_to_deadcrootc_patch, default='inactive')

       this%current_gr_patch(begp:endp) = spval
       call hist_addfld1d (fname='C14_CURRENT_GR', units='gC14/m^2/s', &
            avgflag='A', long_name='C14 growth resp for new growth displayed in this timestep', &
            ptr_patch=this%current_gr_patch, default='inactive')

       this%transfer_gr_patch(begp:endp) = spval
       call hist_addfld1d (fname='C14_TRANSFER_GR', units='gC14/m^2/s', &
            avgflag='A', long_name='C14 growth resp for transfer growth displayed in this timestep', &
            ptr_patch=this%transfer_gr_patch, default='inactive')

       this%storage_gr_patch(begp:endp) = spval
       call hist_addfld1d (fname='C14_STORAGE_GR', units='gC14/m^2/s', &
            avgflag='A', long_name='C14 growth resp for growth sent to storage for later display', &
            ptr_patch=this%storage_gr_patch, default='inactive')

       this%gpp_patch(begp:endp) = spval
       call hist_addfld1d (fname='C14_GPP', units='gC14/m^2/s', &
            avgflag='A', long_name='C14 gross primary production', &
            ptr_patch=this%gpp_patch)

       this%rr_patch(begp:endp) = spval
       call hist_addfld1d (fname='C14_RR', units='gC14/m^2/s', &
            avgflag='A', long_name='C14 root respiration (fine root MR + total root GR)', &
            ptr_patch=this%rr_patch, default='inactive')

       this%mr_patch(begp:endp) = spval
       call hist_addfld1d (fname='C14_MR', units='gC14/m^2/s', &
            avgflag='A', long_name='C14 maintenance respiration', &
            ptr_patch=this%mr_patch, default='inactive')

       this%gr_patch(begp:endp) = spval
       call hist_addfld1d (fname='C14_GR', units='gC14/m^2/s', &
            avgflag='A', long_name='C14 total growth respiration', &
            ptr_patch=this%gr_patch, default='inactive')

       this%ar_patch(begp:endp) = spval
       call hist_addfld1d (fname='C14_AR', units='gC14/m^2/s', &
            avgflag='A', long_name='C14 autotrophic respiration (MR + GR)', &
            ptr_patch=this%ar_patch)

       this%npp_patch(begp:endp) = spval
       call hist_addfld1d (fname='C14_NPP', units='gC14/m^2/s', &
            avgflag='A', long_name='C14 net primary production', &
            ptr_patch=this%npp_patch, default='inactive')

       this%agnpp_patch(begp:endp) = spval
       call hist_addfld1d (fname='C14_AGNPP', units='gC14/m^2/s', &
            avgflag='A', long_name='C14 aboveground NPP', &
            ptr_patch=this%agnpp_patch, default='inactive')

       this%bgnpp_patch(begp:endp) = spval
       call hist_addfld1d (fname='C14_BGNPP', units='gC14/m^2/s', &
            avgflag='A', long_name='C14 belowground NPP', &
            ptr_patch=this%bgnpp_patch, default='inactive')

       this%litfall_patch(begp:endp) = spval
       call hist_addfld1d (fname='C14_LITFALL', units='gC14/m^2/s', &
            avgflag='A', long_name='C14 litterfall (leaves and fine roots)', &
            ptr_patch=this%litfall_patch, default='inactive')

       this%fire_closs_patch(begp:endp) = spval
       call hist_addfld1d (fname='C14_PFT_FIRE_CLOSS', units='gC14/m^2/s', &
            avgflag='A', long_name='C14 total patch-level fire C loss', &
            ptr_patch=this%fire_closs_patch, default='inactive')
    endif

    !-------------------------------
    ! C flux variables - column 
    !-------------------------------

    if (carbon_type == 'c12') then

       this%cwdc_loss_col(begc:endc) = spval
       call hist_addfld1d (fname='CWDC_LOSS', units='gC/m^2/s', &
            avgflag='A', long_name='coarse woody debris C loss', &
            ptr_col=this%cwdc_loss_col)

       this%m_decomp_cpools_to_fire_col(begc:endc,:)      = spval
       this%m_decomp_cpools_to_fire_vr_col(begc:endc,:,:) = spval
       do k = 1, ndecomp_pools
          if ( decomp_cascade_con%is_litter(k) .or. decomp_cascade_con%is_cwd(k) ) then
             data1dptr => this%m_decomp_cpools_to_fire_col(:,k)
             fieldname = 'M_'//trim(decomp_cascade_con%decomp_pool_name_history(k))//'C_TO_FIRE'
             longname =  trim(decomp_cascade_con%decomp_pool_name_long(k))//' C fire loss'
             call hist_addfld1d (fname=fieldname, units='gC/m^2/s',  &
                  avgflag='A', long_name=longname, &
                  ptr_col=data1dptr, default='inactive')

             if ( nlevdecomp_full > 1 ) then
                data2dptr => this%m_decomp_cpools_to_fire_vr_col(:,:,k)
                fieldname = 'M_'//trim(decomp_cascade_con%decomp_pool_name_history(k))//'C_TO_FIRE'//trim(vr_suffix)
                longname =  trim(decomp_cascade_con%decomp_pool_name_long(k))//' C fire loss'
                call hist_addfld_decomp (fname=fieldname, units='gC/m^3/s', type2d='levdcmp', &
                     avgflag='A', long_name=longname, &
                     ptr_col=data2dptr, default='inactive')
             endif
          endif
       end do

       this%dwt_seedc_to_leaf_grc(begg:endg) = spval
       call hist_addfld1d (fname='DWT_SEEDC_TO_LEAF', units='gC/m^2/s', &
            avgflag='A', long_name='seed source to patch-level leaf', &
            ptr_gcell=this%dwt_seedc_to_leaf_grc, default='inactive')

       this%dwt_seedc_to_leaf_patch(begp:endp) = spval
       call hist_addfld1d (fname='DWT_SEEDC_TO_LEAF_PATCH', units='gC/m^2/s', &
            avgflag='A', &
            long_name='patch-level seed source to patch-level leaf ' // &
            '(per-area-gridcell; only makes sense with dov2xy=.false.)', &
            ptr_patch=this%dwt_seedc_to_leaf_patch, default='inactive')

       this%dwt_seedc_to_deadstem_grc(begg:endg) = spval
       call hist_addfld1d (fname='DWT_SEEDC_TO_DEADSTEM', units='gC/m^2/s', &
            avgflag='A', long_name='seed source to patch-level deadstem', &
            ptr_gcell=this%dwt_seedc_to_deadstem_grc, default='inactive')

       this%dwt_seedc_to_deadstem_patch(begp:endp) = spval
       call hist_addfld1d (fname='DWT_SEEDC_TO_DEADSTEM_PATCH', units='gC/m^2/s', &
            avgflag='A', &
            long_name='patch-level seed source to patch-level deadstem ' // &
            '(per-area-gridcell; only makes sense with dov2xy=.false.)', &
            ptr_patch=this%dwt_seedc_to_deadstem_patch, default='inactive')

       this%dwt_conv_cflux_grc(begg:endg) = spval
       call hist_addfld1d (fname='DWT_CONV_CFLUX', units='gC/m^2/s', &
            avgflag='A', &
            long_name='conversion C flux (immediate loss to atm) (0 at all times except first timestep of year)', &
            ptr_gcell=this%dwt_conv_cflux_grc)

       this%dwt_conv_cflux_patch(begp:endp) = spval
       call hist_addfld1d (fname='DWT_CONV_CFLUX_PATCH', units='gC/m^2/s', &
            avgflag='A', &
            long_name='patch-level conversion C flux (immediate loss to atm) ' // &
            '(0 at all times except first timestep of year) ' // &
            '(per-area-gridcell; only makes sense with dov2xy=.false.)', &
            ptr_patch=this%dwt_conv_cflux_patch, default='inactive')

       this%dwt_conv_cflux_dribbled_grc(begg:endg) = spval
       call hist_addfld1d (fname='DWT_CONV_CFLUX_DRIBBLED', units='gC/m^2/s', &
            avgflag='A', &
            long_name='conversion C flux (immediate loss to atm), dribbled throughout the year', &
            ptr_gcell=this%dwt_conv_cflux_dribbled_grc)

       this%dwt_wood_productc_gain_patch(begp:endp) = spval
       call hist_addfld1d (fname='DWT_WOOD_PRODUCTC_GAIN_PATCH', units='gC/m^2/s', &
            avgflag='A', &
            long_name='patch-level landcover change-driven addition to wood product pools' // &
            '(0 at all times except first timestep of year) ' // &
            '(per-area-gridcell; only makes sense with dov2xy=.false.)', &
            ptr_patch=this%dwt_wood_productc_gain_patch, default='inactive')

       this%dwt_slash_cflux_grc(begg:endg) = spval
       call hist_addfld1d (fname='DWT_SLASH_CFLUX', units='gC/m^2/s', &
            avgflag='A', &
            long_name='slash C flux (to litter diagnostic only) (0 at all times except first timestep of year)', &
            ptr_gcell=this%dwt_slash_cflux_grc)

       this%dwt_slash_cflux_patch(begp:endp) = spval
       call hist_addfld1d (fname='DWT_SLASH_CFLUX_PATCH', units='gC/m^2/s', &
            avgflag='A', &
            long_name='patch-level slash C flux (to litter diagnostic only) ' // &
            '(0 at all times except first timestep of year) ' // &
            '(per-area-gridcell; only makes sense with dov2xy=.false.)', &
            ptr_patch=this%dwt_slash_cflux_patch, default='inactive')

       this%dwt_frootc_to_litr_met_c_col(begc:endc,:) = spval
       call hist_addfld_decomp (fname='DWT_FROOTC_TO_LITR_MET_C', units='gC/m^2/s',  type2d='levdcmp', &
            avgflag='A', long_name='fine root to litter due to landcover change', &
            ptr_col=this%dwt_frootc_to_litr_met_c_col, default='inactive')

       this%dwt_frootc_to_litr_cel_c_col(begc:endc,:) = spval
       call hist_addfld_decomp (fname='DWT_FROOTC_TO_LITR_CEL_C', units='gC/m^2/s',  type2d='levdcmp', &
            avgflag='A', long_name='fine root to litter due to landcover change', &
            ptr_col=this%dwt_frootc_to_litr_cel_c_col, default='inactive')

       this%dwt_frootc_to_litr_lig_c_col(begc:endc,:) = spval
       call hist_addfld_decomp (fname='DWT_FROOTC_TO_LITR_LIG_C', units='gC/m^2/s',  type2d='levdcmp', &
            avgflag='A', long_name='fine root to litter due to landcover change', &
            ptr_col=this%dwt_frootc_to_litr_lig_c_col, default='inactive')

       this%dwt_livecrootc_to_cwdc_col(begc:endc,:) = spval
       call hist_addfld_decomp (fname='DWT_LIVECROOTC_TO_CWDC', units='gC/m^2/s',  type2d='levdcmp', &
            avgflag='A', long_name='live coarse root to CWD due to landcover change', &
            ptr_col=this%dwt_livecrootc_to_cwdc_col, default='inactive')

       this%dwt_deadcrootc_to_cwdc_col(begc:endc,:) = spval
       call hist_addfld_decomp (fname='DWT_DEADCROOTC_TO_CWDC', units='gC/m^2/s',  type2d='levdcmp', &
            avgflag='A', long_name='dead coarse root to CWD due to landcover change', &
            ptr_col=this%dwt_deadcrootc_to_cwdc_col, default='inactive')

        this%gru_conv_cflux_patch(begp:endp) = spval
        call hist_addfld1d (fname='GRU_CONV_CFLUX', units='gC/m^2/s', &
             avgflag='A', long_name='gross unrepresented conversion C flux (immediate loss to atm) (0 at all times except first timestep of year)', &
             ptr_patch=this%gru_conv_cflux_patch)

       this%gru_conv_cflux_dribbled_grc(begg:endg) = spval
       call hist_addfld1d (fname='GRU_CONV_CFLUX_DRIBBLED', units='gC/m^2/s', &
            avgflag='A', &
            long_name='gross unrepresented conversion C flux (immediate loss to atm), dribbled throughout the year', &
            ptr_gcell=this%gru_conv_cflux_dribbled_grc)

        this%gru_wood_productc_gain_patch(begp:endp) = spval
        call hist_addfld1d (fname='GRU_WOODPRODC_GAIN', units='gC/m^2/s', &
             avgflag='A', long_name='gross unrepresented landcover change driven addition to wood product carbon pools (0 at all times except first timestep of year)', &
             ptr_patch=this%gru_wood_productc_gain_patch)

        this%gru_slash_cflux_patch(begp:endp) = spval
        call hist_addfld1d (fname='GRU_SLASH_CFLUX', units='gC/m^2/s', &
             avgflag='A', long_name='slash gross unrepresented landcover change carbon (to litter)', &
             ptr_patch=this%gru_slash_cflux_patch)

       this%crop_seedc_to_leaf_patch(begp:endp) = spval
       call hist_addfld1d (fname='CROP_SEEDC_TO_LEAF', units='gC/m^2/s', &
            avgflag='A', long_name='crop seed source to leaf', &
            ptr_patch=this%crop_seedc_to_leaf_patch, default='inactive')

        this%sr_col(begc:endc) = spval
        call hist_addfld1d (fname='SR', units='gC/m^2/s', &
             avgflag='A', long_name='total soil respiration (HR + root resp)', &
             ptr_col=this%sr_col)

        this%er_col(begc:endc) = spval
        call hist_addfld1d (fname='ER', units='gC/m^2/s', &
             avgflag='A', long_name='total ecosystem respiration, autotrophic + heterotrophic', &
             ptr_col=this%er_col)

        this%litfire_col(begc:endc) = spval
        call hist_addfld1d (fname='LITFIRE', units='gC/m^2/s', &
             avgflag='A', long_name='litter fire losses', &
             ptr_col=this%litfire_col, default='inactive')

        this%somfire_col(begc:endc) = spval
        call hist_addfld1d (fname='SOMFIRE', units='gC/m^2/s', &
             avgflag='A', long_name='soil organic matter fire losses', &
             ptr_col=this%somfire_col, default='inactive')

        this%totfire_col(begc:endc) = spval
        call hist_addfld1d (fname='TOTFIRE', units='gC/m^2/s', &
             avgflag='A', long_name='total ecosystem fire losses', &
             ptr_col=this%totfire_col, default='inactive')

        this%fire_closs_col(begc:endc) = spval
        call hist_addfld1d (fname='COL_FIRE_CLOSS', units='gC/m^2/s', &
             avgflag='A', long_name='total column-level fire C loss for non-peat fires outside land-type converted region', &
             ptr_col=this%fire_closs_col)

        this%annsum_npp_patch(begp:endp) = spval
        call hist_addfld1d (fname='ANNSUM_NPP', units='gC/m^2/yr', &
             avgflag='A', long_name='annual sum of NPP', &
             ptr_patch=this%annsum_npp_patch, default='inactive')

        this%annsum_npp_col(begc:endc) = spval
        call hist_addfld1d (fname='CANNSUM_NPP', units='gC/m^2/s', &
             avgflag='A', long_name='annual sum of column-level NPP', &
             ptr_col=this%annsum_npp_col, default='inactive')

       this%nep_col(begc:endc) = spval
       call hist_addfld1d (fname='NEP', units='gC/m^2/s', &
            avgflag='A', long_name='net ecosystem production, excludes fire, landuse, and harvest flux, positive for sink', &
            ptr_col=this%nep_col)

       this%nbp_grc(begg:endg) = spval
       call hist_addfld1d (fname='NBP', units='gC/m^2/s', &
            avgflag='A', long_name='net biome production, includes fire, landuse,'&
            //' harvest and hrv_xsmrpool flux (latter smoothed over the year), positive for sink'&
            //' (same as net carbon exchange between land and atmosphere)', &
            ptr_gcell=this%nbp_grc)

       this%nee_grc(begg:endg) = spval
       call hist_addfld1d (fname='NEE', units='gC/m^2/s', &
            avgflag='A', long_name='net ecosystem exchange of carbon,'&
            //' includes fire and hrv_xsmrpool (latter smoothed over the year),'&
            //' excludes landuse and harvest flux, positive for source', &
            ptr_gcell=this%nee_grc)

       this%landuseflux_grc(begg:endg) = spval
       call hist_addfld1d (fname='LAND_USE_FLUX', units='gC/m^2/s', &
            avgflag='A', &
            long_name='total C emitted from land cover conversion (smoothed over the year)'&
            //' and wood and grain product pools (NOTE: not a net value)', &
            ptr_gcell=this%landuseflux_grc)

   end if
    !-------------------------------
    ! C13 flux variables - column 
    !-------------------------------

    if ( carbon_type == 'c13' ) then

       this%m_decomp_cpools_to_fire_col(begc:endc,:) = spval
       this%m_decomp_cpools_to_fire_vr_col(begc:endc,:,:) = spval
       do k = 1, ndecomp_pools
          if ( decomp_cascade_con%is_litter(k) .or. decomp_cascade_con%is_cwd(k) ) then
             data1dptr => this%m_decomp_cpools_to_fire_col(:,k)
             fieldname = 'C13_M_'//trim(decomp_cascade_con%decomp_pool_name_history(k))//'C_TO_FIRE'
             longname =  'C13 '//trim(decomp_cascade_con%decomp_pool_name_long(k))//' C fire loss'
             call hist_addfld1d (fname=fieldname, units='gC13/m^2',  &
                  avgflag='A', long_name=longname, &
                  ptr_col=data1dptr, default='inactive')

             if ( nlevdecomp_full > 1 ) then
                data2dptr => this%m_decomp_cpools_to_fire_vr_col(:,:,k)
                fieldname = 'C13_M_'//trim(decomp_cascade_con%decomp_pool_name_history(k))//'C_TO_FIRE'//trim(vr_suffix)
                longname =  'C13 '//trim(decomp_cascade_con%decomp_pool_name_long(k))//' C fire loss'
                call hist_addfld_decomp (fname=fieldname, units='gC13/m^3',  type2d='levdcmp', &
                     avgflag='A', long_name=longname, &
                     ptr_col=data2dptr, default='inactive')
             end if
          endif
       end do

       this%dwt_seedc_to_leaf_grc(begg:endg) = spval
       call hist_addfld1d (fname='C13_DWT_SEEDC_TO_LEAF', units='gC13/m^2/s', &
            avgflag='A', long_name='C13 seed source to patch-level leaf', &
            ptr_gcell=this%dwt_seedc_to_leaf_grc, default='inactive')

       this%dwt_seedc_to_leaf_patch(begp:endp) = spval
       call hist_addfld1d (fname='C13_DWT_SEEDC_TO_LEAF_PATCH', units='gC13/m^2/s', &
            avgflag='A', &
            long_name='patch-level C13 seed source to patch-level leaf ' // &
            '(per-area-gridcell; only makes sense with dov2xy=.false.)', &
            ptr_patch=this%dwt_seedc_to_leaf_patch, default='inactive')

       this%dwt_seedc_to_deadstem_grc(begg:endg) = spval
       call hist_addfld1d (fname='C13_DWT_SEEDC_TO_DEADSTEM', units='gC13/m^2/s', &
            avgflag='A', long_name='C13 seed source to patch-level deadstem', &
            ptr_gcell=this%dwt_seedc_to_deadstem_grc, default='inactive')

       this%dwt_seedc_to_deadstem_patch(begp:endp) = spval
       call hist_addfld1d (fname='C13_DWT_SEEDC_TO_DEADSTEM_PATCH', units='gC13/m^2/s', &
            avgflag='A', &
            long_name='patch-level C13 seed source to patch-level deadstem ' // &
            '(per-area-gridcell; only makes sense with dov2xy=.false.)', &
            ptr_patch=this%dwt_seedc_to_deadstem_patch, default='inactive')

       this%dwt_conv_cflux_grc(begg:endg) = spval
       call hist_addfld1d (fname='C13_DWT_CONV_CFLUX', units='gC13/m^2/s', &
            avgflag='A', long_name='C13 conversion C flux (immediate loss to atm) ' // &
            '(0 at all times except first timestep of year)', &
            ptr_gcell=this%dwt_conv_cflux_grc, default='inactive')

       this%dwt_conv_cflux_patch(begp:endp) = spval
       call hist_addfld1d (fname='C13_DWT_CONV_CFLUX_PATCH', units='gC13/m^2/s', &
            avgflag='A', &
            long_name='patch-level C13 conversion C flux (immediate loss to atm) ' // &
            '(0 at all times except first timestep of year) ' // &
            '(per-area-gridcell; only makes sense with dov2xy=.false.)', &
            ptr_patch=this%dwt_conv_cflux_patch, default='inactive')

       this%dwt_conv_cflux_dribbled_grc(begg:endg) = spval
       call hist_addfld1d (fname='C13_DWT_CONV_CFLUX_DRIBBLED', units='gC13/m^2/s', &
            avgflag='A', &
            long_name='C13 conversion C flux (immediate loss to atm), dribbled throughout the year', &
            ptr_gcell=this%dwt_conv_cflux_dribbled_grc, default='inactive')

<<<<<<< HEAD
       this%dwt_slash_cflux_grc(begg:endg) = spval
       call hist_addfld1d (fname='C13_DWT_SLASH_CFLUX', units='gC13/m^2/s', &
            avgflag='A', long_name='C13 slash C flux (to litter diagnostic only)' // &
            '(0 at all times except first timestep of year)', &
            ptr_gcell=this%dwt_slash_cflux_grc)

       this%dwt_slash_cflux_patch(begp:endp) = spval
       call hist_addfld1d (fname='C13_DWT_SLASH_CFLUX_PATCH', units='gC13/m^2/s', &
            avgflag='A', &
            long_name='patch-level C13 slash C flux (to litter diagnostic only) ' // &
            '(0 at all times except first timestep of year) ' // &
            '(per-area-gridcell; only makes sense with dov2xy=.false.)', &
            ptr_patch=this%dwt_slash_cflux_patch, default='inactive')
=======
       this%dwt_slash_cflux_col(begc:endc) = spval
       call hist_addfld1d (fname='C13_DWT_SLASH_CFLUX', units='gC/m^2/s', &
            avgflag='A', long_name='C13 slash C flux to litter and CWD due to land use', &
            ptr_col=this%dwt_slash_cflux_col, default='inactive')
>>>>>>> a87e67da

       this%dwt_frootc_to_litr_met_c_col(begc:endc,:) = spval
       call hist_addfld_decomp (fname='C13_DWT_FROOTC_TO_LITR_MET_C', units='gC13/m^2/s',  type2d='levdcmp', &
            avgflag='A', long_name='C13 fine root to litter due to landcover change', &
            ptr_col=this%dwt_frootc_to_litr_met_c_col, default='inactive')

       this%dwt_frootc_to_litr_cel_c_col(begc:endc,:) = spval
       call hist_addfld_decomp (fname='C13_DWT_FROOTC_TO_LITR_CEL_C', units='gC13/m^2/s',  type2d='levdcmp', &
            avgflag='A', long_name='C13 fine root to litter due to landcover change', &
            ptr_col=this%dwt_frootc_to_litr_cel_c_col, default='inactive')

       this%dwt_frootc_to_litr_lig_c_col(begc:endc,:) = spval
       call hist_addfld_decomp (fname='C13_DWT_FROOTC_TO_LITR_LIG_C', units='gC13/m^2/s',  type2d='levdcmp', &
            avgflag='A', long_name='C13 fine root to litter due to landcover change', &
            ptr_col=this%dwt_frootc_to_litr_lig_c_col, default='inactive')

       this%dwt_livecrootc_to_cwdc_col(begc:endc,:) = spval
       call hist_addfld_decomp (fname='C13_DWT_LIVECROOTC_TO_CWDC', units='gC13/m^2/s',  type2d='levdcmp', &
            avgflag='A', long_name='C13 live coarse root to CWD due to landcover change', &
            ptr_col=this%dwt_livecrootc_to_cwdc_col, default='inactive')

       this%dwt_deadcrootc_to_cwdc_col(begc:endc,:) = spval
       call hist_addfld_decomp (fname='C13_DWT_DEADCROOTC_TO_CWDC', units='gC13/m^2/s',  type2d='levdcmp', &
            avgflag='A', long_name='C13 dead coarse root to CWD due to landcover change', &
            ptr_col=this%dwt_deadcrootc_to_cwdc_col, default='inactive')

       this%crop_seedc_to_leaf_patch(begp:endp) = spval
       call hist_addfld1d (fname='C13_CROP_SEEDC_TO_LEAF', units='gC13/m^2/s', &
            avgflag='A', long_name='C13 crop seed source to leaf', &
            ptr_patch=this%crop_seedc_to_leaf_patch, default='inactive')

        this%sr_col(begc:endc) = spval
        call hist_addfld1d (fname='C13_SR', units='gC13/m^2/s', &
             avgflag='A', long_name='C13 total soil respiration (HR + root resp)', &
             ptr_col=this%sr_col, default='inactive')

        this%er_col(begc:endc) = spval
        call hist_addfld1d (fname='C13_ER', units='gC13/m^2/s', &
             avgflag='A', long_name='C13 total ecosystem respiration, autotrophic + heterotrophic', &
             ptr_col=this%er_col, default='inactive')

        this%litfire_col(begc:endc) = spval
        call hist_addfld1d (fname='C13_LITFIRE', units='gC13/m^2/s', &
             avgflag='A', long_name='C13 litter fire losses', &
             ptr_col=this%litfire_col, default='inactive')

        this%somfire_col(begc:endc) = spval
        call hist_addfld1d (fname='C13_SOMFIRE', units='gC13/m^2/s', &
             avgflag='A', long_name='C13 soil organic matter fire losses', &
             ptr_col=this%somfire_col, default='inactive')

        this%totfire_col(begc:endc) = spval
        call hist_addfld1d (fname='C13_TOTFIRE', units='gC13/m^2/s', &
             avgflag='A', long_name='C13 total ecosystem fire losses', &
             ptr_col=this%totfire_col, default='inactive')

        this%fire_closs_col(begc:endc) = spval
        call hist_addfld1d (fname='C13_COL_FIRE_CLOSS', units='gC13/m^2/s', &
             avgflag='A', long_name='C13 total column-level fire C loss', &
             ptr_col=this%fire_closs_col, default='inactive')

        this%nep_col(begc:endc) = spval
        call hist_addfld1d (fname='C13_NEP', units='gC13/m^2/s', &
             avgflag='A', long_name='C13 net ecosystem production, excludes fire flux, positive for sink', &
             ptr_col=this%nep_col, default='inactive')

        this%nee_grc(begg:endg) = spval
        call hist_addfld1d (fname='C13_NEE', units='gC13/m^2/s', &
             avgflag='A', long_name='C13 net ecosystem exchange of carbon, includes fire flux, positive for source', &
             ptr_gcell=this%nee_grc, default='inactive')

        this%nbp_grc(begg:endg) = spval
        call hist_addfld1d (fname='C13_NBP', units='gC13/m^2/s', &
             avgflag='A', long_name='C13 net biome production, includes fire, landuse,'&
             //' harvest and hrv_xsmrpool flux (latter smoothed over the year), positive for sink'&
             //' (same as net carbon exchange between land and atmosphere)', &
             ptr_gcell=this%nbp_grc)

    endif

    !-------------------------------
    ! C14 flux variables - column 
    !-------------------------------

    if (carbon_type == 'c14') then

       this%m_decomp_cpools_to_fire_col(begc:endc,:)      = spval
       this%m_decomp_cpools_to_fire_vr_col(begc:endc,:,:) = spval
       do k = 1, ndecomp_pools
          if ( decomp_cascade_con%is_litter(k) .or. decomp_cascade_con%is_cwd(k) ) then
             data1dptr => this%m_decomp_cpools_to_fire_col(:,k)
             fieldname = 'C14_M_'//trim(decomp_cascade_con%decomp_pool_name_history(k))//'C_TO_FIRE'
             longname =  'C14 '//trim(decomp_cascade_con%decomp_pool_name_long(k))//' C fire loss'
             call hist_addfld1d (fname=fieldname, units='gC14/m^2',  &
                  avgflag='A', long_name=longname, &
                  ptr_col=data1dptr, default='inactive')

             if ( nlevdecomp_full > 1 ) then
                data2dptr => this%m_decomp_cpools_to_fire_vr_col(:,:,k)
                fieldname = 'C14_M_'//trim(decomp_cascade_con%decomp_pool_name_history(k))//'C_TO_FIRE'//trim(vr_suffix)
                longname =  'C14 '//trim(decomp_cascade_con%decomp_pool_name_long(k))//' C fire loss'
                call hist_addfld_decomp (fname=fieldname, units='gC14/m^3',  type2d='levdcmp', &
                     avgflag='A', long_name=longname, &
                     ptr_col=data2dptr, default='inactive')
             end if
          endif
       end do

       this%dwt_seedc_to_leaf_grc(begg:endg) = spval
       call hist_addfld1d (fname='C14_DWT_SEEDC_TO_LEAF', units='gC14/m^2/s', &
            avgflag='A', long_name='C14 seed source to patch-level leaf', &
            ptr_gcell=this%dwt_seedc_to_leaf_grc, default='inactive')

       this%dwt_seedc_to_leaf_patch(begp:endp) = spval
       call hist_addfld1d (fname='C14_DWT_SEEDC_TO_LEAF_PATCH', units='gC14/m^2/s', &
            avgflag='A', &
            long_name='patch-level C14 seed source to patch-level leaf ' // &
            '(per-area-gridcell; only makes sense with dov2xy=.false.)', &
            ptr_patch=this%dwt_seedc_to_leaf_patch, default='inactive')

       this%dwt_seedc_to_deadstem_grc(begg:endg) = spval
       call hist_addfld1d (fname='C14_DWT_SEEDC_TO_DEADSTEM', units='gC14/m^2/s', &
            avgflag='A', long_name='C14 seed source to patch-level deadstem', &
            ptr_gcell=this%dwt_seedc_to_deadstem_grc, default='inactive')

       this%dwt_seedc_to_deadstem_patch(begp:endp) = spval
       call hist_addfld1d (fname='C14_DWT_SEEDC_TO_DEADSTEM_PATCH', units='gC14/m^2/s', &
            avgflag='A', &
            long_name='patch-level C14 seed source to patch-level deadstem ' // &
            '(per-area-gridcell; only makes sense with dov2xy=.false.)', &
            ptr_patch=this%dwt_seedc_to_deadstem_patch, default='inactive')

       this%dwt_conv_cflux_grc(begg:endg) = spval
       call hist_addfld1d (fname='C14_DWT_CONV_CFLUX', units='gC14/m^2/s', &
            avgflag='A', long_name='C14 conversion C flux (immediate loss to atm) ' // &
            '(0 at all times except first timestep of year)', &
            ptr_gcell=this%dwt_conv_cflux_grc, default='inactive')

       this%dwt_conv_cflux_patch(begp:endp) = spval
       call hist_addfld1d (fname='C14_DWT_CONV_CFLUX_PATCH', units='gC14/m^2/s', &
            avgflag='A', &
            long_name='patch-level C14 conversion C flux (immediate loss to atm) ' // &
            '(0 at all times except first timestep of year) ' // &
            '(per-area-gridcell; only makes sense with dov2xy=.false.)', &
            ptr_patch=this%dwt_conv_cflux_patch, default='inactive')

       this%dwt_conv_cflux_dribbled_grc(begg:endg) = spval
       call hist_addfld1d (fname='C14_DWT_CONV_CFLUX_DRIBBLED', units='gC14/m^2/s', &
            avgflag='A', &
            long_name='C14 conversion C flux (immediate loss to atm), dribbled throughout the year', &
            ptr_gcell=this%dwt_conv_cflux_dribbled_grc, default='inactive')

<<<<<<< HEAD
       this%dwt_slash_cflux_grc(begg:endg) = spval
       call hist_addfld1d (fname='C14_DWT_SLASH_CFLUX', units='gC14/m^2/s', &
            avgflag='A', long_name='C14 slash C flux (to litter diagnostic only)' // &
            '(0 at all times except first timestep of year)', &
            ptr_gcell=this%dwt_slash_cflux_grc)

       this%dwt_slash_cflux_patch(begp:endp) = spval
       call hist_addfld1d (fname='C14_DWT_SLASH_CFLUX_PATCH', units='gC14/m^2/s', &
            avgflag='A', &
            long_name='patch-level C14 slash C flux (to litter diagnostic only)' // &
            '(0 at all times except first timestep of year) ' // &
            '(per-area-gridcell; only makes sense with dov2xy=.false.)', &
            ptr_patch=this%dwt_slash_cflux_patch, default='inactive')
=======
       this%dwt_slash_cflux_col(begc:endc) = spval
       call hist_addfld1d (fname='C14_DWT_SLASH_CFLUX', units='gC/m^2/s', &
            avgflag='A', long_name='C14 slash C flux to litter and CWD due to land use', &
            ptr_col=this%dwt_slash_cflux_col, default='inactive')
>>>>>>> a87e67da

       this%dwt_frootc_to_litr_met_c_col(begc:endc,:) = spval
       call hist_addfld_decomp (fname='C14_DWT_FROOTC_TO_LITR_MET_C', units='gC14/m^2/s',  type2d='levdcmp', &
            avgflag='A', long_name='C14 fine root to litter due to landcover change', &
            ptr_col=this%dwt_frootc_to_litr_met_c_col, default='inactive')

       this%dwt_frootc_to_litr_cel_c_col(begc:endc,:) = spval
       call hist_addfld_decomp (fname='C14_DWT_FROOTC_TO_LITR_CEL_C', units='gC14/m^2/s',  type2d='levdcmp', &
            avgflag='A', long_name='C14 fine root to litter due to landcover change', &
            ptr_col=this%dwt_frootc_to_litr_cel_c_col, default='inactive')

       this%dwt_frootc_to_litr_lig_c_col(begc:endc,:) = spval
       call hist_addfld_decomp (fname='C14_DWT_FROOTC_TO_LITR_LIG_C', units='gC14/m^2/s',  type2d='levdcmp', &
            avgflag='A', long_name='C14 fine root to litter due to landcover change', &
            ptr_col=this%dwt_frootc_to_litr_lig_c_col, default='inactive')

       this%dwt_livecrootc_to_cwdc_col(begc:endc,:) = spval
       call hist_addfld_decomp (fname='C14_DWT_LIVECROOTC_TO_CWDC', units='gC14/m^2/s',  type2d='levdcmp', &
            avgflag='A', long_name='C14 live coarse root to CWD due to landcover change', &
            ptr_col=this%dwt_livecrootc_to_cwdc_col, default='inactive')

       this%dwt_deadcrootc_to_cwdc_col(begc:endc,:) = spval
       call hist_addfld_decomp (fname='C14_DWT_DEADCROOTC_TO_CWDC', units='gC14/m^2/s',  type2d='levdcmp', &
            avgflag='A', long_name='C14 dead coarse root to CWD due to landcover change', &
            ptr_col=this%dwt_deadcrootc_to_cwdc_col, default='inactive')

       this%crop_seedc_to_leaf_patch(begp:endp) = spval
       call hist_addfld1d (fname='C14_CROP_SEEDC_TO_LEAF', units='gC14/m^2/s', &
            avgflag='A', long_name='C14 crop seed source to leaf', &
            ptr_patch=this%crop_seedc_to_leaf_patch, default='inactive')

        this%sr_col(begc:endc) = spval
        call hist_addfld1d (fname='C14_SR', units='gC14/m^2/s', &
             avgflag='A', long_name='C14 total soil respiration (HR + root resp)', &
             ptr_col=this%sr_col, default='inactive')

        this%er_col(begc:endc) = spval
        call hist_addfld1d (fname='C14_ER', units='gC14/m^2/s', &
             avgflag='A', long_name='C14 total ecosystem respiration, autotrophic + heterotrophic', &
             ptr_col=this%er_col, default='inactive')

        this%litfire_col(begc:endc) = spval
        call hist_addfld1d (fname='C14_LITFIRE', units='gC14/m^2/s', &
             avgflag='A', long_name='C14 litter fire losses', &
             ptr_col=this%litfire_col, default='inactive')

        this%somfire_col(begc:endc) = spval
        call hist_addfld1d (fname='C14_SOMFIRE', units='gC14/m^2/s', &
             avgflag='A', long_name='C14 soil organic matter fire losses', &
             ptr_col=this%somfire_col, default='inactive')

        this%totfire_col(begc:endc) = spval
        call hist_addfld1d (fname='C14_TOTFIRE', units='gC14/m^2/s', &
             avgflag='A', long_name='C14 total ecosystem fire losses', &
             ptr_col=this%totfire_col, default='inactive')

        this%fire_closs_col(begc:endc) = spval
        call hist_addfld1d (fname='C14_COL_FIRE_CLOSS', units='gC14/m^2/s', &
             avgflag='A', long_name='C14 total column-level fire C loss', &
             ptr_col=this%fire_closs_col, default='inactive')

        this%nep_col(begc:endc) = spval
        call hist_addfld1d (fname='C14_NEP', units='gC14/m^2/s', &
             avgflag='A', long_name='C14 net ecosystem production, excludes fire flux, positive for sink', &
             ptr_col=this%nep_col, default='inactive')

        this%nee_grc(begg:endg) = spval
        call hist_addfld1d (fname='C14_NEE', units='gC14/m^2/s', &
             avgflag='A', long_name='C14 net ecosystem exchange of carbon, includes fire flux, positive for source', &
             ptr_gcell=this%nee_grc, default='inactive')

        this%nbp_grc(begg:endg) = spval
        call hist_addfld1d (fname='C14_NBP', units='gC13/m^2/s', &
             avgflag='A', long_name='C14 net biome production, includes fire, landuse,'&
             //' harvest and hrv_xsmrpool flux (latter smoothed over the year), positive for sink'&
             //' (same as net carbon exchange between land and atmosphere)', &
             ptr_gcell=this%nbp_grc)

    endif

  end subroutine InitHistory

  !-----------------------------------------------------------------------
  subroutine InitCold(this, bounds)
    !
    ! !ARGUMENTS:
    class(cnveg_carbonflux_type) :: this
    type(bounds_type), intent(in) :: bounds  
    !
    ! !LOCAL VARIABLES:
    integer :: p, c, l, j
    integer :: fc                                        ! filter index
    integer :: num_special_col                           ! number of good values in special_col filter
    integer :: num_special_patch                         ! number of good values in special_patch filter
    integer :: special_col(bounds%endc-bounds%begc+1)    ! special landunit filter - columns
    integer :: special_patch(bounds%endp-bounds%begp+1)  ! special landunit filter - patches
    !-----------------------------------------------------------------------

    ! Set column filters

    num_special_col = 0
    do c = bounds%begc, bounds%endc
       l = col%landunit(c)
       if (lun%ifspecial(l)) then
          num_special_col = num_special_col + 1
          special_col(num_special_col) = c
       end if
    end do

    ! Set patch filters

    num_special_patch = 0
    do p = bounds%begp,bounds%endp
       l = patch%landunit(p)

       if (lun%ifspecial(l)) then
          num_special_patch = num_special_patch + 1
          special_patch(num_special_patch) = p
       end if
    end do

    do p = bounds%begp,bounds%endp
       l = patch%landunit(p)
       this%gpp_before_downreg_patch(p)       = 0._r8
       ! WW should these be considered spval or 0?
       if (lun%ifspecial(l)) then
          this%availc_patch(p)                = spval
          this%xsmrpool_recover_patch(p)      = spval
          this%excess_cflux_patch(p)          = spval
          this%plant_calloc_patch(p)          = spval
          this%prev_leafc_to_litter_patch(p)  = spval
          this%prev_frootc_to_litter_patch(p) = spval
          this%leafc_to_litter_fun_patch(p)   = spval
          if ( use_c13 ) then
             this%xsmrpool_c13ratio_patch(p)  = spval
          endif
       end if
       if (lun%itype(l) == istsoil .or. lun%itype(l) == istcrop) then
          this%availc_patch(p)                = 0._r8
          this%xsmrpool_recover_patch(p)      = 0._r8
          this%excess_cflux_patch(p)          = 0._r8
          this%prev_leafc_to_litter_patch(p)  = 0._r8
          this%leafc_to_litter_fun_patch(p)   = 0._r8 
          this%prev_frootc_to_litter_patch(p) = 0._r8
          this%plant_calloc_patch(p)          = 0._r8
       end if
    end do

    do c = bounds%begc, bounds%endc
       l = col%landunit(c)

       ! also initialize dynamic landcover fluxes so that they have
       ! real values on first timestep, prior to calling pftdyn_cnbal
       if (lun%itype(l) == istsoil .or. lun%itype(l) == istcrop) then
          do j = 1, nlevdecomp_full
             this%dwt_frootc_to_litr_met_c_col(c,j) = 0._r8
             this%dwt_frootc_to_litr_cel_c_col(c,j) = 0._r8
             this%dwt_frootc_to_litr_lig_c_col(c,j) = 0._r8
             this%dwt_livecrootc_to_cwdc_col(c,j)   = 0._r8
             this%dwt_deadcrootc_to_cwdc_col(c,j)   = 0._r8
          end do
       end if
    end do

    do c = bounds%begc, bounds%endc
       l = col%landunit(c)

       ! also initialize gross unrepresented landcover fluxes so that they have
       ! real values on first timestep, prior to calling pftdyn_cnbal
       if (lun%itype(l) == istsoil .or. lun%itype(l) == istcrop) then
          do j = 1, nlevdecomp_full
             this%gru_c_to_litr_met_c_col(c,j) = 0._r8
             this%gru_c_to_litr_cel_c_col(c,j) = 0._r8
             this%gru_c_to_litr_lig_c_col(c,j) = 0._r8
             this%gru_c_to_cwdc_col(c,j)       = 0._r8
          end do
       end if
    end do

    do p = bounds%begp,bounds%endp
       l = patch%landunit(p)

       this%gpp_patch(p)                 = 0._r8
       if (lun%ifspecial(l)) then
          this%tempsum_npp_patch(p)      = spval
          this%annsum_npp_patch(p)       = spval
          this%tempsum_litfall_patch(p)  = spval
          this%annsum_litfall_patch(p)   = spval
       end if
       if (lun%itype(l) == istsoil .or. lun%itype(l) == istcrop) then
          this%tempsum_npp_patch(p)      = 0._r8
          this%annsum_npp_patch(p)       = 0._r8
          this%tempsum_litfall_patch(p)  = 0._r8
          this%annsum_litfall_patch(p)   = 0._r8
       end if
    end do

    do c = bounds%begc, bounds%endc
       l = col%landunit(c)

       if (lun%ifspecial(l)) then
          this%annsum_npp_col(c) = spval
       end if

       ! also initialize dynamic landcover fluxes so that they have
       ! real values on first timestep, prior to calling pftdyn_cnbal
       if (lun%itype(l) == istsoil .or. lun%itype(l) == istcrop) then
          this%annsum_npp_col(c) = 0._r8   
       end if
    end do

    ! initialize fields for special filters

    call this%SetValues (&
         num_patch=num_special_patch, filter_patch=special_patch, value_patch=0._r8, &
         num_column=num_special_col, filter_column=special_col, value_column=0._r8)

  end subroutine InitCold

  !-----------------------------------------------------------------------
  subroutine Restart ( this, bounds, ncid, flag, carbon_type )
    !
    ! !DESCRIPTION: 
    ! Read/write CN restart data for carbon fluxes
    !
    ! !USES:
    use ncdio_pio, only : file_desc_t
    !
    ! !ARGUMENTS:
    class (cnveg_carbonflux_type) :: this
    type(bounds_type) , intent(in)    :: bounds 
    type(file_desc_t) , intent(inout) :: ncid   ! netcdf id
    character(len=*)  , intent(in)    :: flag   !'read' or 'write'
    character(len=*)  , intent(in)    :: carbon_type ! 'c12' or 'c13' or 'c14'
    !------------------------------------------------------------------------

    if (carbon_type == 'c12') then
       call this%RestartBulkOnly(bounds, ncid, flag)
    end if

    call this%RestartAllIsotopes(bounds, ncid, flag)

  end subroutine Restart


  !-----------------------------------------------------------------------
  subroutine RestartBulkOnly ( this, bounds, ncid, flag )
    !
    ! !DESCRIPTION: 
    ! Read/write CN restart data for carbon fluxes - fields only present for bulk C
    !
    ! !USES:
    use shr_infnan_mod   , only : isnan => shr_infnan_isnan, nan => shr_infnan_nan, assignment(=)
    use clm_time_manager , only : is_restart
    use clm_varcon       , only : c13ratio, c14ratio
    use clm_varctl       , only : use_lch4
    use CNSharedParamsMod, only : use_fun
    use restUtilMod
    use ncdio_pio
    !
    ! !ARGUMENTS:
    class (cnveg_carbonflux_type) :: this
    type(bounds_type) , intent(in)    :: bounds 
    type(file_desc_t) , intent(inout) :: ncid   ! netcdf id
    character(len=*)  , intent(in)    :: flag   !'read' or 'write'
    !
    ! !LOCAL VARIABLES:
    integer :: j,c ! indices
    logical :: readvar      ! determine if variable is on initial file
    !------------------------------------------------------------------------

    if (use_crop) then

       call restartvar(ncid=ncid, flag=flag,  varname='grainc_xfer_to_grainc', xtype=ncd_double,  &
            dim1name='pft', &
            long_name='grain C growth from storage', units='gC/m2/s', &
            interpinic_flag='interp', readvar=readvar, data=this%grainc_xfer_to_grainc_patch)

       call restartvar(ncid=ncid, flag=flag,  varname='livestemc_to_litter', xtype=ncd_double,  &
            dim1name='pft', &
            long_name='live stem C litterfall', units='gC/m2/s', &
            interpinic_flag='interp', readvar=readvar, data=this%livestemc_to_litter_patch)

       call restartvar(ncid=ncid, flag=flag,  varname='grainc_to_food', xtype=ncd_double,  &
            dim1name='pft', &
            long_name='grain C to food', units='gC/m2/s', &
            interpinic_flag='interp', readvar=readvar, data=this%grainc_to_food_patch)

       call restartvar(ncid=ncid, flag=flag,  varname='cpool_to_grainc', xtype=ncd_double,  &
            dim1name='pft', &
            long_name='allocation to grain C', units='gC/m2/s', &
            interpinic_flag='interp', readvar=readvar, data=this%cpool_to_grainc_patch)

       call restartvar(ncid=ncid, flag=flag,  varname='cpool_to_grainc_storage', xtype=ncd_double,  &
            dim1name='pft', &
            long_name='allocation to grain C storage', units='gC/m2/s', &
            interpinic_flag='interp', readvar=readvar, data=this%cpool_to_grainc_storage_patch)

       call restartvar(ncid=ncid, flag=flag,  varname='cpool_grain_gr', xtype=ncd_double,  &
            dim1name='pft', &
            long_name='grain growth respiration', units='gC/m2/s', &
            interpinic_flag='interp', readvar=readvar, data=this%cpool_grain_gr_patch)

       call restartvar(ncid=ncid, flag=flag,  varname='cpool_grain_storage_gr', xtype=ncd_double,  &
            dim1name='pft', &
            long_name='grain growth respiration to storage', units='gC/m2/s', &
            interpinic_flag='interp', readvar=readvar, data=this%cpool_grain_storage_gr_patch)

       call restartvar(ncid=ncid, flag=flag,  varname='transfer_grain_gr', xtype=ncd_double,  &
            dim1name='pft', &
            long_name='grain growth respiration from storage', units='gC/m2/s', &
            interpinic_flag='interp', readvar=readvar, data=this%transfer_grain_gr_patch)

       call restartvar(ncid=ncid, flag=flag,  varname='grainc_storage_to_xfer', xtype=ncd_double,  &
            dim1name='pft', &
            long_name='grain C shift storage to transfer', units='gC/m2/s', &
            interpinic_flag='interp', readvar=readvar, data=this%grainc_storage_to_xfer_patch)

    end if

    call restartvar(ncid=ncid, flag=flag, varname='gpp_pepv', xtype=ncd_double,  &
         dim1name='pft', &
         long_name='', units='', &
         interpinic_flag='interp', readvar=readvar, data=this%gpp_before_downreg_patch) 

    call restartvar(ncid=ncid, flag=flag, varname='availc', xtype=ncd_double,  &
         dim1name='pft', &
         long_name='', units='', &
         interpinic_flag='interp', readvar=readvar, data=this%availc_patch) 

    call restartvar(ncid=ncid, flag=flag, varname='xsmrpool_recover', xtype=ncd_double,  &
         dim1name='pft', &
         long_name='', units='', &
         interpinic_flag='interp', readvar=readvar, data=this%xsmrpool_recover_patch) 

    call restartvar(ncid=ncid, flag=flag, varname='plant_calloc', xtype=ncd_double,  &
         dim1name='pft', &
         long_name='', units='', &
         interpinic_flag='interp', readvar=readvar, data=this%plant_calloc_patch) 

    call restartvar(ncid=ncid, flag=flag, varname='excess_cflux', xtype=ncd_double,  &
         dim1name='pft', &
         long_name='', units='', &
         interpinic_flag='interp', readvar=readvar, data=this%excess_cflux_patch) 

    call restartvar(ncid=ncid, flag=flag, varname='prev_leafc_to_litter', xtype=ncd_double,  &
         dim1name='pft', &
         long_name='', units='', &
         interpinic_flag='interp', readvar=readvar, data=this%prev_leafc_to_litter_patch) 

    call restartvar(ncid=ncid, flag=flag, varname='prev_frootc_to_litter', xtype=ncd_double,  &
         dim1name='pft', &
         long_name='', units='', &
         interpinic_flag='interp', readvar=readvar, data=this%prev_frootc_to_litter_patch) 

    call restartvar(ncid=ncid, flag=flag, varname='tempsum_npp', xtype=ncd_double,  &
         dim1name='pft', &
         long_name='', units='', &
         interpinic_flag='interp', readvar=readvar, data=this%tempsum_npp_patch) 
 
    call restartvar(ncid=ncid, flag=flag, varname='annsum_npp', xtype=ncd_double,  &
         dim1name='pft', &
         long_name='', units='', &
         interpinic_flag='interp', readvar=readvar, data=this%annsum_npp_patch) 

    call restartvar(ncid=ncid, flag=flag, varname='col_lag_npp', xtype=ncd_double,  &
         dim1name='column', &
         long_name='', units='', &
         interpinic_flag='interp', readvar=readvar, data=this%lag_npp_col) 

    call restartvar(ncid=ncid, flag=flag, varname='cannsum_npp', xtype=ncd_double,  &
         dim1name='column', &
         long_name='', units='', &
         interpinic_flag='interp', readvar=readvar, data=this%annsum_npp_col) 

    call restartvar(ncid=ncid, flag=flag, varname='tempsum_litfall', xtype=ncd_double,  &
         dim1name='pft', &
         long_name='', units='', &
         interpinic_flag='interp', readvar=readvar, data=this%tempsum_litfall_patch)

    call restartvar(ncid=ncid, flag=flag, varname='annsum_litfall', xtype=ncd_double,  &
         dim1name='pft', &
         long_name='', units='', &
         interpinic_flag='interp', readvar=readvar, data=this%annsum_litfall_patch)

    if ( use_fun ) then
       call restartvar(ncid=ncid, flag=flag, varname='leafc_to_litter_fun', xtype=ncd_double,  &
            dim1name='pft', &
            long_name='', units='', &
            interpinic_flag='interp', readvar=readvar, data=this%leafc_to_litter_fun_patch)
        ! BACKWARDS_COMPATIBILITY(wrw, 2018-06-28) re. issue #426
        call set_missing_vals_to_constant(this%leafc_to_litter_fun_patch, 0._r8)
    end if

  end subroutine RestartBulkOnly


  !-----------------------------------------------------------------------
  subroutine RestartAllIsotopes ( this, bounds, ncid, flag )
    !
    ! !DESCRIPTION: 
    ! Read/write CN restart data for carbon fluxes - fields present for both bulk C and isotopes
    !
    ! !USES:
    use ncdio_pio, only : file_desc_t
    !
    ! !ARGUMENTS:
    class (cnveg_carbonflux_type) :: this
    type(bounds_type) , intent(in)    :: bounds 
    type(file_desc_t) , intent(inout) :: ncid   ! netcdf id
    character(len=*)  , intent(in)    :: flag   !'read' or 'write'
    !-----------------------------------------------------------------------

    call this%dwt_conv_cflux_dribbler%Restart(bounds, ncid, flag)
    call this%gru_conv_cflux_dribbler%Restart(bounds, ncid, flag)
    call this%hrv_xsmrpool_to_atm_dribbler%Restart(bounds, ncid, flag)

  end subroutine RestartAllIsotopes

  !-----------------------------------------------------------------------
  subroutine SetValues ( this, &
       num_patch, filter_patch, value_patch, &
       num_column, filter_column, value_column)
    !
    ! !DESCRIPTION:
    ! Set carbon state fluxes
    !
    ! !ARGUMENTS:
    class (cnveg_carbonflux_type) :: this
    integer , intent(in) :: num_patch
    integer , intent(in) :: filter_patch(:)
    real(r8), intent(in) :: value_patch
    integer , intent(in) :: num_column
    integer , intent(in) :: filter_column(:)
    real(r8), intent(in) :: value_column
    !
    ! !LOCAL VARIABLES:
    integer :: fi,i     ! loop index
    integer :: j,k,l    ! indices
    !------------------------------------------------------------------------

    do fi = 1,num_patch
       i = filter_patch(fi)

       this%m_leafc_to_litter_patch(i)                   = value_patch
       this%m_frootc_to_litter_patch(i)                  = value_patch
       this%m_leafc_storage_to_litter_patch(i)           = value_patch
       this%m_frootc_storage_to_litter_patch(i)          = value_patch
       this%m_livestemc_storage_to_litter_patch(i)       = value_patch
       this%m_deadstemc_storage_to_litter_patch(i)       = value_patch
       this%m_livecrootc_storage_to_litter_patch(i)      = value_patch
       this%m_deadcrootc_storage_to_litter_patch(i)      = value_patch
       this%m_leafc_xfer_to_litter_patch(i)              = value_patch
       this%m_frootc_xfer_to_litter_patch(i)             = value_patch
       this%m_livestemc_xfer_to_litter_patch(i)          = value_patch
       this%m_deadstemc_xfer_to_litter_patch(i)          = value_patch
       this%m_livecrootc_xfer_to_litter_patch(i)         = value_patch
       this%m_deadcrootc_xfer_to_litter_patch(i)         = value_patch
       this%m_livestemc_to_litter_patch(i)               = value_patch
       this%m_deadstemc_to_litter_patch(i)               = value_patch
       this%m_livecrootc_to_litter_patch(i)              = value_patch
       this%m_deadcrootc_to_litter_patch(i)              = value_patch
       this%m_gresp_storage_to_litter_patch(i)           = value_patch
       this%m_gresp_xfer_to_litter_patch(i)              = value_patch
       this%hrv_leafc_to_litter_patch(i)                 = value_patch             
       this%hrv_leafc_storage_to_litter_patch(i)         = value_patch     
       this%hrv_leafc_xfer_to_litter_patch(i)            = value_patch        
       this%hrv_frootc_to_litter_patch(i)                = value_patch            
       this%hrv_frootc_storage_to_litter_patch(i)        = value_patch    
       this%hrv_frootc_xfer_to_litter_patch(i)           = value_patch       
       this%hrv_livestemc_to_litter_patch(i)             = value_patch         
       this%hrv_livestemc_storage_to_litter_patch(i)     = value_patch 
       this%hrv_livestemc_xfer_to_litter_patch(i)        = value_patch    
       this%hrv_deadstemc_storage_to_litter_patch(i)     = value_patch 
       this%hrv_deadstemc_xfer_to_litter_patch(i)        = value_patch    
       this%hrv_livecrootc_to_litter_patch(i)            = value_patch        
       this%hrv_livecrootc_storage_to_litter_patch(i)    = value_patch
       this%hrv_livecrootc_xfer_to_litter_patch(i)       = value_patch   
       this%hrv_deadcrootc_to_litter_patch(i)            = value_patch        
       this%hrv_deadcrootc_storage_to_litter_patch(i)    = value_patch
       this%hrv_deadcrootc_xfer_to_litter_patch(i)       = value_patch   
       this%hrv_gresp_storage_to_litter_patch(i)         = value_patch     
       this%hrv_gresp_xfer_to_litter_patch(i)            = value_patch        
       this%hrv_xsmrpool_to_atm_patch(i)                 = value_patch

       this%gru_leafc_to_litter_patch(i)                 = value_patch             
       this%gru_leafc_storage_to_atm_patch(i)            = value_patch     
       this%gru_leafc_xfer_to_atm_patch(i)               = value_patch        
       this%gru_frootc_to_litter_patch(i)                = value_patch            
       this%gru_frootc_storage_to_atm_patch(i)           = value_patch    
       this%gru_frootc_xfer_to_atm_patch(i)              = value_patch       
       this%gru_livestemc_to_atm_patch(i)                = value_patch         
       this%gru_livestemc_storage_to_atm_patch(i)        = value_patch 
       this%gru_livestemc_xfer_to_atm_patch(i)           = value_patch    
       this%gru_deadstemc_to_atm_patch(i)                = value_patch 
       this%gru_deadstemc_storage_to_atm_patch(i)        = value_patch 
       this%gru_deadstemc_xfer_to_atm_patch(i)           = value_patch    
       this%gru_livecrootc_to_litter_patch(i)            = value_patch        
       this%gru_livecrootc_storage_to_atm_patch(i)       = value_patch
       this%gru_livecrootc_xfer_to_atm_patch(i)          = value_patch   
       this%gru_deadcrootc_to_litter_patch(i)            = value_patch        
       this%gru_deadcrootc_storage_to_atm_patch(i)       = value_patch
       this%gru_deadcrootc_xfer_to_atm_patch(i)          = value_patch   
       this%gru_gresp_storage_to_atm_patch(i)            = value_patch     
       this%gru_gresp_xfer_to_atm_patch(i)               = value_patch        
       this%gru_xsmrpool_to_atm_patch(i)                 = value_patch

       this%gru_conv_cflux_patch(i)                      = value_patch
       this%gru_wood_productc_gain_patch(i)              = value_patch
       this%gru_slash_cflux_patch(i)                     = value_patch

       this%m_leafc_to_fire_patch(i)                     = value_patch
       this%m_leafc_storage_to_fire_patch(i)             = value_patch
       this%m_leafc_xfer_to_fire_patch(i)                = value_patch
       this%m_livestemc_to_fire_patch(i)                 = value_patch
       this%m_livestemc_storage_to_fire_patch(i)         = value_patch
       this%m_livestemc_xfer_to_fire_patch(i)            = value_patch
       this%m_deadstemc_to_fire_patch(i)                 = value_patch
       this%m_deadstemc_storage_to_fire_patch(i)         = value_patch
       this%m_deadstemc_xfer_to_fire_patch(i)            = value_patch
       this%m_frootc_to_fire_patch(i)                    = value_patch
       this%m_frootc_storage_to_fire_patch(i)            = value_patch
       this%m_frootc_xfer_to_fire_patch(i)               = value_patch
       this%m_livecrootc_to_fire_patch(i)                = value_patch
       this%m_livecrootc_storage_to_fire_patch(i)        = value_patch
       this%m_livecrootc_xfer_to_fire_patch(i)           = value_patch
       this%m_deadcrootc_to_fire_patch(i)                = value_patch
       this%m_deadcrootc_storage_to_fire_patch(i)        = value_patch
       this%m_deadcrootc_xfer_to_fire_patch(i)           = value_patch
       this%m_gresp_storage_to_fire_patch(i)             = value_patch
       this%m_gresp_xfer_to_fire_patch(i)                = value_patch

       this%m_leafc_to_litter_fire_patch(i)              = value_patch
       this%m_leafc_storage_to_litter_fire_patch(i)      = value_patch
       this%m_leafc_xfer_to_litter_fire_patch(i)         = value_patch
       this%m_livestemc_to_litter_fire_patch(i)          = value_patch
       this%m_livestemc_storage_to_litter_fire_patch(i)  = value_patch
       this%m_livestemc_xfer_to_litter_fire_patch(i)     = value_patch
       this%m_livestemc_to_deadstemc_fire_patch(i)       = value_patch
       this%m_deadstemc_to_litter_fire_patch(i)          = value_patch
       this%m_deadstemc_storage_to_litter_fire_patch(i)  = value_patch
       this%m_deadstemc_xfer_to_litter_fire_patch(i)     = value_patch
       this%m_frootc_to_litter_fire_patch(i)             = value_patch
       this%m_frootc_storage_to_litter_fire_patch(i)     = value_patch
       this%m_frootc_xfer_to_litter_fire_patch(i)        = value_patch
       this%m_livecrootc_to_litter_fire_patch(i)         = value_patch
       this%m_livecrootc_storage_to_litter_fire_patch(i) = value_patch
       this%m_livecrootc_xfer_to_litter_fire_patch(i)    = value_patch
       this%m_livecrootc_to_deadcrootc_fire_patch(i)     = value_patch
       this%m_deadcrootc_to_litter_fire_patch(i)         = value_patch
       this%m_deadcrootc_storage_to_litter_fire_patch(i) = value_patch
       this%m_deadcrootc_xfer_to_litter_fire_patch(i)    = value_patch
       this%m_gresp_storage_to_litter_fire_patch(i)      = value_patch
       this%m_gresp_xfer_to_litter_fire_patch(i)         = value_patch

       this%leafc_xfer_to_leafc_patch(i)                 = value_patch
       this%frootc_xfer_to_frootc_patch(i)               = value_patch
       this%livestemc_xfer_to_livestemc_patch(i)         = value_patch
       this%deadstemc_xfer_to_deadstemc_patch(i)         = value_patch
       this%livecrootc_xfer_to_livecrootc_patch(i)       = value_patch
       this%deadcrootc_xfer_to_deadcrootc_patch(i)       = value_patch
       this%leafc_to_litter_patch(i)                     = value_patch
       this%frootc_to_litter_patch(i)                    = value_patch
       this%cpool_to_resp_patch(i)                       = value_patch
       this%cpool_to_leafc_resp_patch(i)                 = value_patch
       this%cpool_to_leafc_storage_resp_patch(i)         = value_patch
       this%cpool_to_frootc_resp_patch(i)                = value_patch
       this%cpool_to_frootc_storage_resp_patch(i)        = value_patch
       this%cpool_to_livecrootc_resp_patch(i)            = value_patch
       this%cpool_to_livecrootc_storage_resp_patch(i)    = value_patch
       this%cpool_to_livestemc_resp_patch(i)             = value_patch
       this%cpool_to_livestemc_storage_resp_patch(i)     = value_patch
       this%leaf_mr_patch(i)                             = value_patch
       this%froot_mr_patch(i)                            = value_patch
       this%livestem_mr_patch(i)                         = value_patch
       this%livecroot_mr_patch(i)                        = value_patch
       this%grain_mr_patch(i)                            = value_patch
       this%leaf_curmr_patch(i)                          = value_patch
       this%froot_curmr_patch(i)                         = value_patch
       this%livestem_curmr_patch(i)                      = value_patch
       this%livecroot_curmr_patch(i)                     = value_patch
       this%grain_curmr_patch(i)                         = value_patch
       this%leaf_xsmr_patch(i)                           = value_patch
       this%froot_xsmr_patch(i)                          = value_patch
       this%livestem_xsmr_patch(i)                       = value_patch
       this%livecroot_xsmr_patch(i)                      = value_patch
       this%grain_xsmr_patch(i)                          = value_patch
       this%psnsun_to_cpool_patch(i)                     = value_patch
       this%psnshade_to_cpool_patch(i)                   = value_patch
       this%cpool_to_xsmrpool_patch(i)                   = value_patch
       this%cpool_to_leafc_patch(i)                      = value_patch
       this%cpool_to_leafc_storage_patch(i)              = value_patch
       this%cpool_to_frootc_patch(i)                     = value_patch
       this%cpool_to_frootc_storage_patch(i)             = value_patch
       this%cpool_to_livestemc_patch(i)                  = value_patch
       this%cpool_to_livestemc_storage_patch(i)          = value_patch
       this%cpool_to_deadstemc_patch(i)                  = value_patch
       this%cpool_to_deadstemc_storage_patch(i)          = value_patch
       this%cpool_to_livecrootc_patch(i)                 = value_patch
       this%cpool_to_livecrootc_storage_patch(i)         = value_patch
       this%cpool_to_deadcrootc_patch(i)                 = value_patch
       this%cpool_to_deadcrootc_storage_patch(i)         = value_patch
       this%cpool_to_gresp_storage_patch(i)              = value_patch
       this%cpool_leaf_gr_patch(i)                       = value_patch
       this%cpool_leaf_storage_gr_patch(i)               = value_patch
       this%transfer_leaf_gr_patch(i)                    = value_patch
       this%cpool_froot_gr_patch(i)                      = value_patch
       this%cpool_froot_storage_gr_patch(i)              = value_patch
       this%transfer_froot_gr_patch(i)                   = value_patch
       this%cpool_livestem_gr_patch(i)                   = value_patch
       this%cpool_livestem_storage_gr_patch(i)           = value_patch
       this%transfer_livestem_gr_patch(i)                = value_patch
       this%cpool_deadstem_gr_patch(i)                   = value_patch
       this%cpool_deadstem_storage_gr_patch(i)           = value_patch
       this%transfer_deadstem_gr_patch(i)                = value_patch
       this%cpool_livecroot_gr_patch(i)                  = value_patch
       this%cpool_livecroot_storage_gr_patch(i)          = value_patch
       this%transfer_livecroot_gr_patch(i)               = value_patch
       this%cpool_deadcroot_gr_patch(i)                  = value_patch
       this%cpool_deadcroot_storage_gr_patch(i)          = value_patch
       this%transfer_deadcroot_gr_patch(i)               = value_patch
       this%leafc_storage_to_xfer_patch(i)               = value_patch
       this%frootc_storage_to_xfer_patch(i)              = value_patch
       this%livestemc_storage_to_xfer_patch(i)           = value_patch
       this%deadstemc_storage_to_xfer_patch(i)           = value_patch
       this%livecrootc_storage_to_xfer_patch(i)          = value_patch
       this%deadcrootc_storage_to_xfer_patch(i)          = value_patch
       this%gresp_storage_to_xfer_patch(i)               = value_patch
       this%livestemc_to_deadstemc_patch(i)              = value_patch
       this%livecrootc_to_deadcrootc_patch(i)            = value_patch

       this%current_gr_patch(i)                          = value_patch
       this%transfer_gr_patch(i)                         = value_patch
       this%storage_gr_patch(i)                          = value_patch
       this%frootc_alloc_patch(i)                        = value_patch
       this%frootc_loss_patch(i)                         = value_patch
       this%leafc_alloc_patch(i)                         = value_patch
       this%leafc_loss_patch(i)                          = value_patch
       this%woodc_alloc_patch(i)                         = value_patch
       this%woodc_loss_patch(i)                          = value_patch

       this%crop_seedc_to_leaf_patch(i)                  = value_patch
       this%grainc_to_cropprodc_patch(i)                 = value_patch
    end do

    if ( use_crop )then
       do fi = 1,num_patch
          i = filter_patch(fi)
          this%xsmrpool_to_atm_patch(i)         = value_patch
          this%livestemc_to_litter_patch(i)     = value_patch
          this%grainc_to_food_patch(i)          = value_patch
          this%grainc_to_seed_patch(i)          = value_patch
          this%grainc_xfer_to_grainc_patch(i)   = value_patch
          this%cpool_to_grainc_patch(i)         = value_patch
          this%cpool_to_grainc_storage_patch(i) = value_patch
          this%cpool_grain_gr_patch(i)          = value_patch
          this%cpool_grain_storage_gr_patch(i)  = value_patch
          this%transfer_grain_gr_patch(i)       = value_patch
          this%grainc_storage_to_xfer_patch(i)  = value_patch
       end do
    end if

    do j = 1, nlevdecomp_full
       do fi = 1,num_column
          i = filter_column(fi)

          this%phenology_c_to_litr_met_c_col(i,j)     = value_column
          this%phenology_c_to_litr_cel_c_col(i,j)     = value_column
          this%phenology_c_to_litr_lig_c_col(i,j)     = value_column

          this%gap_mortality_c_to_litr_met_c_col(i,j) = value_column
          this%gap_mortality_c_to_litr_cel_c_col(i,j) = value_column
          this%gap_mortality_c_to_litr_lig_c_col(i,j) = value_column
          this%gap_mortality_c_to_cwdc_col(i,j)       = value_column

          this%fire_mortality_c_to_cwdc_col(i,j)      = value_column
          this%m_c_to_litr_met_fire_col(i,j)          = value_column
          this%m_c_to_litr_cel_fire_col(i,j)          = value_column  
          this%m_c_to_litr_lig_fire_col(i,j)          = value_column

          this%harvest_c_to_litr_met_c_col(i,j)       = value_column             
          this%harvest_c_to_litr_cel_c_col(i,j)       = value_column             
          this%harvest_c_to_litr_lig_c_col(i,j)       = value_column             
          this%harvest_c_to_cwdc_col(i,j)             = value_column          

          this%gru_c_to_litr_met_c_col(i,j)           = value_column             
          this%gru_c_to_litr_cel_c_col(i,j)           = value_column             
          this%gru_c_to_litr_lig_c_col(i,j)           = value_column             
          this%gru_c_to_cwdc_col(i,j)                 = value_column          

       end do
    end do

    do k = 1, ndecomp_pools
       do j = 1, nlevdecomp_full
          do fi = 1,num_column
             i = filter_column(fi)
             this%m_decomp_cpools_to_fire_vr_col(i,j,k) = value_column
          end do
       end do
    end do

    do k = 1, ndecomp_pools
       do fi = 1,num_column
          i = filter_column(fi)
          this%m_decomp_cpools_to_fire_col(i,k) = value_column
       end do
    end do

    do fi = 1,num_column
       i = filter_column(fi)

       this%grainc_to_cropprodc_col(i)       = value_column
       this%cwdc_hr_col(i)                   = value_column
       this%cwdc_loss_col(i)                 = value_column
       this%litterc_loss_col(i)              = value_column
    end do

    do fi = 1,num_patch
       i = filter_patch(fi)

       this%gpp_patch(i)           = value_patch
       this%mr_patch(i)            = value_patch
       this%gr_patch(i)            = value_patch
       this%ar_patch(i)            = value_patch
       this%rr_patch(i)            = value_patch 
       this%npp_patch(i)           = value_patch 
       this%agnpp_patch(i)         = value_patch
       this%bgnpp_patch(i)         = value_patch
       this%litfall_patch(i)       = value_patch
       this%wood_harvestc_patch(i) = value_patch
       this%slash_harvestc_patch(i) = value_patch
       this%cinputs_patch(i)       = value_patch
       this%coutputs_patch(i)      = value_patch
       this%fire_closs_patch(i)    = value_patch
       this%npp_Nactive_patch(i)     = value_patch
       this%npp_burnedoff_patch(i)     = value_patch
       this%npp_Nnonmyc_patch(i)     = value_patch
       this%npp_Nam_patch(i)         = value_patch
       this%npp_Necm_patch(i)        = value_patch
       this%npp_Nactive_no3_patch(i) = value_patch
       this%npp_Nactive_nh4_patch(i) = value_patch
       this%npp_Nnonmyc_no3_patch(i) = value_patch
       this%npp_Nnonmyc_nh4_patch(i) = value_patch
       this%npp_Nam_no3_patch(i)     = value_patch
       this%npp_Nam_nh4_patch(i)     = value_patch
       this%npp_Necm_no3_patch(i)    = value_patch
       this%npp_Necm_nh4_patch(i)    = value_patch
       this%npp_Nfix_patch(i)        = value_patch
       this%npp_Nretrans_patch(i)    = value_patch
       this%npp_Nuptake_patch(i)     = value_patch
       this%npp_growth_patch(i)      = value_patch
       this%leafc_change_patch(i)    = value_patch
       this%soilc_change_patch(i)    = value_patch
    end do

    do fi = 1,num_column
       i  = filter_column(fi)

       this%sr_col(i)                  = value_column
       this%er_col(i)                  = value_column
       this%litfire_col(i)             = value_column
       this%somfire_col(i)             = value_column
       this%totfire_col(i)             = value_column
       this%fire_closs_col(i)          = value_column

       ! Zero p2c column fluxes
       this%rr_col(i)                  = value_column  
       this%ar_col(i)                  = value_column  
       this%gpp_col(i)                 = value_column 
       this%npp_col(i)                 = value_column 
       this%fire_closs_col(i)          = value_column 
       this%wood_harvestc_col(i)       = value_column 
       this%hrv_xsmrpool_to_atm_col(i) = value_column
       this%gru_conv_cflux_col(i)      = value_column 
       this%gru_wood_productc_gain_col(i) = value_column

       this%nep_col(i)                 = value_column

    end do

  end subroutine SetValues

  !-----------------------------------------------------------------------
  subroutine ZeroDwt( this, bounds )
    !
    ! !DESCRIPTION
    ! Initialize flux variables needed for dynamic land use.
    !
    ! !ARGUMENTS:
    class(cnveg_carbonflux_type) :: this
    type(bounds_type), intent(in)  :: bounds 
    !
    ! !LOCAL VARIABLES:
    integer  :: c, g, j          ! indices
    !-----------------------------------------------------------------------

    ! set conversion and product pool fluxes to 0 at the beginning of every timestep

    do g = bounds%begg, bounds%endg
       this%dwt_seedc_to_leaf_grc(g)        = 0._r8
       this%dwt_seedc_to_deadstem_grc(g)    = 0._r8
       this%dwt_conv_cflux_grc(g)           = 0._r8
       this%dwt_slash_cflux_grc(g)           = 0._r8
    end do

    do j = 1, nlevdecomp_full
       do c = bounds%begc,bounds%endc
          this%dwt_frootc_to_litr_met_c_col(c,j)    = 0._r8
          this%dwt_frootc_to_litr_cel_c_col(c,j)    = 0._r8
          this%dwt_frootc_to_litr_lig_c_col(c,j)    = 0._r8
          this%dwt_livecrootc_to_cwdc_col(c,j)      = 0._r8
          this%dwt_deadcrootc_to_cwdc_col(c,j)      = 0._r8
       end do
    end do

  end subroutine ZeroDwt

  !-----------------------------------------------------------------------
  subroutine ZeroGru( this, bounds )
    !
    ! !DESCRIPTION
    ! Initialize flux variables needed for dynamic land use.
    !
    ! !ARGUMENTS:
    class(cnveg_carbonflux_type) :: this
    type(bounds_type), intent(in)  :: bounds 
    !
    ! !LOCAL VARIABLES:
    integer  :: c, g, j          ! indices
    !-----------------------------------------------------------------------

    ! set conversion and product pool fluxes to 0 at the beginning of every timestep

    do g = bounds%begg, bounds%endg
       this%gru_conv_cflux_grc(g)           = 0._r8
    end do

  end subroutine ZeroGru

  !-----------------------------------------------------------------------
  subroutine Summary_carbonflux(this, &
       bounds, num_soilc, filter_soilc, num_soilp, filter_soilp, &
       isotope, soilbiogeochem_hr_col, soilbiogeochem_lithr_col, &
       soilbiogeochem_decomp_cascade_ctransfer_col, &
       product_closs_grc)
    !
    ! !DESCRIPTION:
    ! Perform patch and column-level carbon summary calculations
    !
    ! !USES:
    use clm_time_manager                   , only: get_step_size
    use clm_varcon                         , only: secspday
    use clm_varctl                         , only: nfix_timeconst, carbon_resp_opt
    use subgridAveMod                      , only: p2c, c2g
    use SoilBiogeochemDecompCascadeConType , only: decomp_cascade_con
    use CNSharedParamsMod                  , only: use_fun
    !
    ! !ARGUMENTS:
    class(cnveg_carbonflux_type)   :: this
    type(bounds_type) , intent(in) :: bounds          
    integer           , intent(in) :: num_soilc       ! number of soil columns in filter
    integer           , intent(in) :: filter_soilc(:) ! filter for soil columns
    integer           , intent(in) :: num_soilp       ! number of soil patches in filter
    integer           , intent(in) :: filter_soilp(:) ! filter for soil patches
    character(len=*)  , intent(in) :: isotope   
    real(r8)          , intent(in) :: soilbiogeochem_hr_col(bounds%begc:)
    real(r8)          , intent(in) :: soilbiogeochem_lithr_col(bounds%begc:)
    real(r8)          , intent(in) :: soilbiogeochem_decomp_cascade_ctransfer_col(bounds%begc:,1:)
    real(r8)          , intent(in) :: product_closs_grc(bounds%begg:)
    !
    ! !LOCAL VARIABLES:
    integer  :: c,p,j,k,l,g     ! indices
    integer  :: fp,fc           ! lake filter indices
    real(r8) :: nfixlags, dtime ! temp variables for making lagged npp
    real(r8) :: maxdepth        ! depth to integrate soil variables
    real(r8) :: nep_grc(bounds%begg:bounds%endg)        ! nep_col averaged to gridcell
    real(r8) :: fire_closs_grc(bounds%begg:bounds%endg) ! fire_closs_col averaged to gridcell
    real(r8) :: hrv_xsmrpool_to_atm_grc(bounds%begg:bounds%endg) ! hrv_xsmrpool_to_atm_col averaged to gridcell (gC/m2/s)
    real(r8) :: hrv_xsmrpool_to_atm_delta_grc(bounds%begg:bounds%endg) ! hrv_xsmrpool_to_atm_col averaged to gridcell, expressed as a delta (not a flux) (gC/m2)
    real(r8) :: hrv_xsmrpool_to_atm_dribbled_grc(bounds%begg:bounds%endg) ! hrv_xsmrpool_to_atm, dribbled over the year (gC/m2/s)
    real(r8) :: dwt_conv_cflux_delta_grc(bounds%begg:bounds%endg)    ! dwt_conv_cflux_grc expressed as a total delta (not a flux) (gC/m2)
    real(r8) :: gru_conv_cflux_delta_grc(bounds%begg:bounds%endg)    ! gru_conv_cflux_grc expressed as a total delta (not a flux) (gC/m2)
    !-----------------------------------------------------------------------

    SHR_ASSERT_ALL((ubound(product_closs_grc) == (/bounds%endg/)), errMsg(sourcefile, __LINE__))

    ! calculate patch-level summary carbon fluxes and states

    dtime = get_step_size()

    do fp = 1,num_soilp
       p = filter_soilp(fp)

       ! maintenance respiration (MR)
       if ( trim(isotope) == 'c13' .or. trim(isotope) == 'c14') then
          this%leaf_mr_patch(p)      = this%leaf_curmr_patch(p)      + this%leaf_xsmr_patch(p)
          this%froot_mr_patch(p)     = this%froot_curmr_patch(p)     + this%froot_xsmr_patch(p)
          this%livestem_mr_patch(p)  = this%livestem_curmr_patch(p)  + this%livestem_xsmr_patch(p)
          this%livecroot_mr_patch(p) = this%livecroot_curmr_patch(p) + this%livecroot_xsmr_patch(p)
       endif

       this%mr_patch(p)  = &
            this%leaf_mr_patch(p)     + &
            this%froot_mr_patch(p)    + &
            this%livestem_mr_patch(p) + &
            this%livecroot_mr_patch(p)

       if (carbon_resp_opt == 1) then
          this%mr_patch(p)  = &
               this%cpool_to_resp_patch(p)     + &
               this%leaf_mr_patch(p)     + &
               this%froot_mr_patch(p)    + &
               this%livestem_mr_patch(p) + &
               this%livecroot_mr_patch(p)
       end if
       if ( use_crop .and. patch%itype(p) >= npcropmin )then
          this%mr_patch(p) = &
               this%mr_patch(p) + &
               this%grain_mr_patch(p)
       end if

       ! growth respiration (GR)

       ! current GR is respired this time step for new growth displayed in this timestep
       this%current_gr_patch(p) = &
            this%cpool_leaf_gr_patch(p)      + &
            this%cpool_froot_gr_patch(p)     + &
            this%cpool_livestem_gr_patch(p)  + &
            this%cpool_deadstem_gr_patch(p)  + &
            this%cpool_livecroot_gr_patch(p) + &
            this%cpool_deadcroot_gr_patch(p)
       if ( use_crop .and. patch%itype(p) >= npcropmin )then
          this%current_gr_patch(p) = this%current_gr_patch(p) + &
               this%cpool_grain_gr_patch(p)
       end if


       ! transfer GR is respired this time step for transfer growth displayed in this timestep
       this%transfer_gr_patch(p) = &
            this%transfer_leaf_gr_patch(p)      + &
            this%transfer_froot_gr_patch(p)     + &
            this%transfer_livestem_gr_patch(p)  + &
            this%transfer_deadstem_gr_patch(p)  + &
            this%transfer_livecroot_gr_patch(p) + &
            this%transfer_deadcroot_gr_patch(p)
       if ( use_crop .and. patch%itype(p) >= npcropmin )then
          this%transfer_gr_patch(p) = this%transfer_gr_patch(p) + &
               this%transfer_grain_gr_patch(p)
       end if

       ! storage GR is respired this time step for growth sent to storage for later display
       this%storage_gr_patch(p) = &
            this%cpool_leaf_storage_gr_patch(p)      + &
            this%cpool_froot_storage_gr_patch(p)     + &
            this%cpool_livestem_storage_gr_patch(p)  + &
            this%cpool_deadstem_storage_gr_patch(p)  + &
            this%cpool_livecroot_storage_gr_patch(p) + &
            this%cpool_deadcroot_storage_gr_patch(p)

       if ( use_crop .and. patch%itype(p) >= npcropmin )then
          this%storage_gr_patch(p) = this%storage_gr_patch(p) + &
               this%cpool_grain_storage_gr_patch(p)
       end if

       ! GR is the sum of current + transfer + storage GR
       this%gr_patch(p) = &
            this%current_gr_patch(p)  + &
            this%transfer_gr_patch(p) + &
            this%storage_gr_patch(p)

       ! autotrophic respiration (AR) adn 
       if ( use_crop .and. patch%itype(p) >= npcropmin )then
          this%ar_patch(p) =           &
               this%mr_patch(p)      + &
               this%gr_patch(p)      + &
               this%xsmrpool_to_atm_patch(p) ! xsmr... is -ve (slevis)
       else         
             this%ar_patch(p) =           &
                  this%mr_patch(p)      + &
                  this%gr_patch(p)         
       end if
       
       if (use_fun) then
          this%ar_patch(p) = this%ar_patch(p) + this%soilc_change_patch(p)
       end if
      
       ! gross primary production (GPP)
       this%gpp_patch(p) = &
            this%psnsun_to_cpool_patch(p) + &
            this%psnshade_to_cpool_patch(p)

       ! net primary production (NPP)      
       this%npp_patch(p) =      &
               this%gpp_patch(p) - &
               this%ar_patch(p)     

       ! root respiration (RR)
       this%rr_patch(p) =         &
            this%froot_mr_patch(p)                   + &
            this%cpool_froot_gr_patch(p)             + &
            this%cpool_livecroot_gr_patch(p)         + &
            this%cpool_deadcroot_gr_patch(p)         + &
            this%transfer_froot_gr_patch(p)          + &
            this%transfer_livecroot_gr_patch(p)      + &
            this%transfer_deadcroot_gr_patch(p)      + &
            this%cpool_froot_storage_gr_patch(p)     + &
            this%cpool_livecroot_storage_gr_patch(p) + &
            this%cpool_deadcroot_storage_gr_patch(p)

       ! update the annual NPP accumulator, for use in allocation code 
       if (trim(isotope) == 'bulk') then      
          this%tempsum_npp_patch(p) = &
               this%tempsum_npp_patch(p) + &
               this%npp_patch(p)
       end if

       ! aboveground NPP: leaf, live stem, dead stem (AGNPP)
       ! This is supposed to correspond as closely as possible to
       ! field measurements of AGNPP, so it ignores the storage pools
       ! and only treats the fluxes into displayed pools.

       this%agnpp_patch(p) = &
            this%cpool_to_leafc_patch(p)                  + &
            this%leafc_xfer_to_leafc_patch(p)             + &
            this%cpool_to_livestemc_patch(p)              + &
            this%livestemc_xfer_to_livestemc_patch(p)     + &
            this%cpool_to_deadstemc_patch(p)              + &
            this%deadstemc_xfer_to_deadstemc_patch(p)

       if ( use_crop .and. patch%itype(p) >= npcropmin )then
          this%agnpp_patch(p) =      &
               this%agnpp_patch(p) + &
               this%cpool_to_grainc_patch(p)            + &
               this%grainc_xfer_to_grainc_patch(p)
       end if

       ! belowground NPP: fine root, live coarse root, dead coarse root (BGNPP)
       ! This is supposed to correspond as closely as possible to
       ! field measurements of BGNPP, so it ignores the storage pools
       ! and only treats the fluxes into displayed pools.

       this%bgnpp_patch(p) = &
            this%cpool_to_frootc_patch(p)                   + &
            this%frootc_xfer_to_frootc_patch(p)             + &
            this%cpool_to_livecrootc_patch(p)               + &
            this%livecrootc_xfer_to_livecrootc_patch(p)     + &
            this%cpool_to_deadcrootc_patch(p)               + &
            this%deadcrootc_xfer_to_deadcrootc_patch(p)

       ! litterfall (LITFALL)

       this%litfall_patch(p) = &
            this%leafc_to_litter_patch(p)                     + &
            this%frootc_to_litter_patch(p)                    + &
            this%m_leafc_to_litter_patch(p)                   + &
            this%m_leafc_storage_to_litter_patch(p)           + &
            this%m_leafc_xfer_to_litter_patch(p)              + &
            this%m_frootc_to_litter_patch(p)                  + &
            this%m_frootc_storage_to_litter_patch(p)          + &
            this%m_frootc_xfer_to_litter_patch(p)             + &
            this%m_livestemc_to_litter_patch(p)               + &
            this%m_livestemc_storage_to_litter_patch(p)       + &
            this%m_livestemc_xfer_to_litter_patch(p)          + &
            this%m_deadstemc_to_litter_patch(p)               + &
            this%m_deadstemc_storage_to_litter_patch(p)       + &
            this%m_deadstemc_xfer_to_litter_patch(p)          + &
            this%m_livecrootc_to_litter_patch(p)              + &
            this%m_livecrootc_storage_to_litter_patch(p)      + &
            this%m_livecrootc_xfer_to_litter_patch(p)         + &
            this%m_deadcrootc_to_litter_patch(p)              + &
            this%m_deadcrootc_storage_to_litter_patch(p)      + &
            this%m_deadcrootc_xfer_to_litter_patch(p)         + &
            this%m_gresp_storage_to_litter_patch(p)           + &
            this%m_gresp_xfer_to_litter_patch(p)              + &
            
            this%m_leafc_to_litter_fire_patch(p)              + &
            this%m_leafc_storage_to_litter_fire_patch(p)      + &
            this%m_leafc_xfer_to_litter_fire_patch(p)         + &
            this%m_livestemc_to_litter_fire_patch(p)          + &
            this%m_livestemc_storage_to_litter_fire_patch(p)  + &
            this%m_livestemc_xfer_to_litter_fire_patch(p)     + &
            this%m_deadstemc_to_litter_fire_patch(p)          + &
            this%m_deadstemc_storage_to_litter_fire_patch(p)  + &
            this%m_deadstemc_xfer_to_litter_fire_patch(p)     + &
            this%m_frootc_to_litter_fire_patch(p)             + &
            this%m_frootc_storage_to_litter_fire_patch(p)     + &
            this%m_frootc_xfer_to_litter_fire_patch(p)        + &
            this%m_livecrootc_to_litter_fire_patch(p)         + &
            this%m_livecrootc_storage_to_litter_fire_patch(p) + &
            this%m_livecrootc_xfer_to_litter_fire_patch(p)    + &
            this%m_deadcrootc_to_litter_fire_patch(p)         + &
            this%m_deadcrootc_storage_to_litter_fire_patch(p) + &
            this%m_deadcrootc_xfer_to_litter_fire_patch(p)    + &
            this%m_gresp_storage_to_litter_fire_patch(p)      + &
            this%m_gresp_xfer_to_litter_fire_patch(p)         + &
            
            this%hrv_leafc_to_litter_patch(p)                 + &
            this%hrv_leafc_storage_to_litter_patch(p)         + &
            this%hrv_leafc_xfer_to_litter_patch(p)            + &
            this%hrv_frootc_to_litter_patch(p)                + &
            this%hrv_frootc_storage_to_litter_patch(p)        + &
            this%hrv_frootc_xfer_to_litter_patch(p)           + &
            this%hrv_livestemc_to_litter_patch(p)             + &
            this%hrv_livestemc_storage_to_litter_patch(p)     + &
            this%hrv_livestemc_xfer_to_litter_patch(p)        + &
            this%hrv_deadstemc_storage_to_litter_patch(p)     + &
            this%hrv_deadstemc_xfer_to_litter_patch(p)        + &
            this%hrv_livecrootc_to_litter_patch(p)            + &
            this%hrv_livecrootc_storage_to_litter_patch(p)    + &
            this%hrv_livecrootc_xfer_to_litter_patch(p)       + &
            this%hrv_deadcrootc_to_litter_patch(p)            + &
            this%hrv_deadcrootc_storage_to_litter_patch(p)    + &
            this%hrv_deadcrootc_xfer_to_litter_patch(p)       + &
            this%hrv_gresp_storage_to_litter_patch(p)         + &
            this%hrv_gresp_xfer_to_litter_patch(p)            + &
            
            this%gru_leafc_to_litter_patch(p)                 + &
            this%gru_frootc_to_litter_patch(p)                + &
            this%gru_livecrootc_to_litter_patch(p)            + &
            this%gru_deadcrootc_to_litter_patch(p)

       if ( use_crop .and. patch%itype(p) >= npcropmin )then
          this%litfall_patch(p) =      &
               this%litfall_patch(p) + &
               this%livestemc_to_litter_patch(p)

          if (.not. use_grainproduct) then
             this%litfall_patch(p) = &
                  this%litfall_patch(p) + &
                  this%grainc_to_food_patch(p)
          end if
       end if

       ! update the annual litfall accumulator, for use in mortality code

       if (use_cndv) then
          this%tempsum_litfall_patch(p) = &
               this%tempsum_litfall_patch(p) + &
               this%leafc_to_litter_patch(p) + &
               this%frootc_to_litter_patch(p)
       end if

       ! patch-level carbon losses to fire changed by F. Li and S. Levis

       this%fire_closs_patch(p) = &
            this%m_leafc_to_fire_patch(p)                + &
            this%m_leafc_storage_to_fire_patch(p)        + &
            this%m_leafc_xfer_to_fire_patch(p)           + &
            this%m_frootc_to_fire_patch(p)               + &
            this%m_frootc_storage_to_fire_patch(p)       + &
            this%m_frootc_xfer_to_fire_patch(p)          + &
            this%m_livestemc_to_fire_patch(p)            + &
            this%m_livestemc_storage_to_fire_patch(p)    + &
            this%m_livestemc_xfer_to_fire_patch(p)       + &
            this%m_deadstemc_to_fire_patch(p)            + &
            this%m_deadstemc_storage_to_fire_patch(p)    + &
            this%m_deadstemc_xfer_to_fire_patch(p)       + &
            this%m_livecrootc_to_fire_patch(p)           + &
            this%m_livecrootc_storage_to_fire_patch(p)   + &
            this%m_livecrootc_xfer_to_fire_patch(p)      + &
            this%m_deadcrootc_to_fire_patch(p)           + &
            this%m_deadcrootc_storage_to_fire_patch(p)   + &
            this%m_deadcrootc_xfer_to_fire_patch(p)      + &
            this%m_gresp_storage_to_fire_patch(p)        + &
            this%m_gresp_xfer_to_fire_patch(p)

       ! new summary variables for CLAMP

       ! (FROOTC_ALLOC) - fine root C allocation
       this%frootc_alloc_patch(p) = &
            this%frootc_xfer_to_frootc_patch(p)    + &
            this%cpool_to_frootc_patch(p)     

       ! (FROOTC_LOSS) - fine root C loss changed by F. Li and S. Levis
       this%frootc_loss_patch(p) = &
            this%m_frootc_to_litter_patch(p)       + &
            this%m_frootc_to_fire_patch(p)         + &
            this%m_frootc_to_litter_fire_patch(p)  + &
            this%hrv_frootc_to_litter_patch(p)     + &
            this%frootc_to_litter_patch(p)

       ! (LEAFC_ALLOC) - leaf C allocation
       this%leafc_alloc_patch(p) = &
            this%leafc_xfer_to_leafc_patch(p)    + &
            this%cpool_to_leafc_patch(p)     

       ! (LEAFC_LOSS) - leaf C loss changed by F. Li and S. Levis
       this%leafc_loss_patch(p) = &
            this%m_leafc_to_litter_patch(p)      + &
            this%m_leafc_to_fire_patch(p)        + &
            this%m_leafc_to_litter_fire_patch(p) + &
            this%hrv_leafc_to_litter_patch(p)    + &
            this%gru_leafc_to_litter_patch(p)    + &
            this%leafc_to_litter_patch(p)

       ! (WOODC_ALLOC) - wood C allocation
       this%woodc_alloc_patch(p) = &
            this%livestemc_xfer_to_livestemc_patch(p)   + &
            this%deadstemc_xfer_to_deadstemc_patch(p)   + &
            this%livecrootc_xfer_to_livecrootc_patch(p) + &
            this%deadcrootc_xfer_to_deadcrootc_patch(p) + &
            this%cpool_to_livestemc_patch(p)            + &
            this%cpool_to_deadstemc_patch(p)            + &
            this%cpool_to_livecrootc_patch(p)           + &
            this%cpool_to_deadcrootc_patch(p)

       ! (WOODC_LOSS) - wood C loss
       this%woodc_loss_patch(p) = &
            this%m_livestemc_to_litter_patch(p)            + &
            this%m_deadstemc_to_litter_patch(p)            + &
            this%m_livecrootc_to_litter_patch(p)           + &
            this%m_deadcrootc_to_litter_patch(p)           + &
            this%m_livestemc_to_fire_patch(p)              + &
            this%m_deadstemc_to_fire_patch(p)              + &
            this%m_livecrootc_to_fire_patch(p)             + &
            this%m_deadcrootc_to_fire_patch(p)             + &
            this%hrv_livestemc_to_litter_patch(p)          + &
            this%hrv_livestemc_storage_to_litter_patch(p)  + &
            this%hrv_livestemc_xfer_to_litter_patch(p)     + &
            this%wood_harvestc_patch(p)                    + &
            this%hrv_deadstemc_storage_to_litter_patch(p)  + &
            this%hrv_deadstemc_xfer_to_litter_patch(p)     + &
            this%hrv_livecrootc_to_litter_patch(p)         + &
            this%hrv_livecrootc_storage_to_litter_patch(p) + &
            this%hrv_livecrootc_xfer_to_litter_patch(p)    + &
            this%hrv_deadcrootc_to_litter_patch(p)         + &
            this%hrv_deadcrootc_storage_to_litter_patch(p) + &
            this%hrv_deadcrootc_xfer_to_litter_patch(p)    + &
            this%gru_livestemc_to_atm_patch(p)             + &
            this%gru_livestemc_storage_to_atm_patch(p)     + &
            this%gru_livestemc_xfer_to_atm_patch(p)        + &
            this%gru_deadstemc_to_atm_patch(p)             + &
            this%gru_wood_productc_gain_patch(p)           + &
            this%gru_deadstemc_storage_to_atm_patch(p)     + &
            this%gru_deadstemc_xfer_to_atm_patch(p)        + &
            this%gru_livecrootc_to_litter_patch(p)         + &
            this%gru_livecrootc_storage_to_atm_patch(p)    + &
            this%gru_livecrootc_xfer_to_atm_patch(p)       + &
            this%gru_deadcrootc_to_litter_patch(p)         + &
            this%gru_deadcrootc_storage_to_atm_patch(p)    + &
            this%gru_deadcrootc_xfer_to_atm_patch(p)   

       ! (Slash Harvest Flux) - Additional Wood Harvest Veg C Losses
       this%slash_harvestc_patch(p) = &
            this%hrv_leafc_to_litter_patch(p)              + &
            this%hrv_leafc_storage_to_litter_patch(p)      + &
            this%hrv_leafc_xfer_to_litter_patch(p)         + &
            this%hrv_frootc_to_litter_patch(p)             + &
            this%hrv_frootc_storage_to_litter_patch(p)     + &
            this%hrv_frootc_xfer_to_litter_patch(p)        + &
            this%hrv_livestemc_to_litter_patch(p)          + &
            this%hrv_livestemc_storage_to_litter_patch(p)  + &
            this%hrv_livestemc_xfer_to_litter_patch(p)     + &
            this%hrv_deadstemc_storage_to_litter_patch(p)  + &
            this%hrv_deadstemc_xfer_to_litter_patch(p)     + &
            this%hrv_livecrootc_to_litter_patch(p)         + &
            this%hrv_livecrootc_storage_to_litter_patch(p) + &
            this%hrv_livecrootc_xfer_to_litter_patch(p)    + &
            this%hrv_deadcrootc_to_litter_patch(p)         + &
            this%hrv_deadcrootc_storage_to_litter_patch(p) + &
            this%hrv_deadcrootc_xfer_to_litter_patch(p)    + &
            this%hrv_gresp_storage_to_litter_patch(p)      + &
            this%hrv_gresp_xfer_to_litter_patch(p)

       ! (Gross Unrepresented Landcover Change Conversion Flux) - Direct Veg C Loss to Atmosphere
       this%gru_conv_cflux_patch(p) = &
            this%gru_livestemc_to_atm_patch(p)          + &
            this%gru_deadstemc_to_atm_patch(p)          + &
            this%gru_xsmrpool_to_atm_patch(p)           + &
            this%gru_leafc_storage_to_atm_patch(p)      + &
            this%gru_frootc_storage_to_atm_patch(p)     + &
            this%gru_livestemc_storage_to_atm_patch(p)  + &
            this%gru_deadstemc_storage_to_atm_patch(p)  + &
            this%gru_livecrootc_storage_to_atm_patch(p) + &
            this%gru_deadcrootc_storage_to_atm_patch(p) + &
            this%gru_gresp_storage_to_atm_patch(p)      + &
            this%gru_leafc_xfer_to_atm_patch(p)         + &
            this%gru_frootc_xfer_to_atm_patch(p)        + &
            this%gru_livestemc_xfer_to_atm_patch(p)     + &
            this%gru_deadstemc_xfer_to_atm_patch(p)     + &
            this%gru_livecrootc_xfer_to_atm_patch(p)    + &
            this%gru_deadcrootc_xfer_to_atm_patch(p)    + &
            this%gru_gresp_xfer_to_atm_patch(p)
	    
       ! (Gross Unrepresented Landcover Change Slash Flux) - Direct Veg C Loss to Atmosphere
       this%gru_slash_cflux_patch(p) = &
            this%gru_leafc_to_litter_patch(p)      + &
            this%gru_frootc_to_litter_patch(p)     + &
            this%gru_livecrootc_to_litter_patch(p) + &
            this%gru_deadcrootc_to_litter_patch(p)

    end do  ! end of patches loop

    !------------------------------------------------
    ! column variables
    !------------------------------------------------

    ! use p2c routine to get selected column-average patch-level fluxes and states

    call p2c(bounds, num_soilc, filter_soilc, &
         this%hrv_xsmrpool_to_atm_patch(bounds%begp:bounds%endp), &
         this%hrv_xsmrpool_to_atm_col(bounds%begc:bounds%endc))

    call p2c(bounds, num_soilc, filter_soilc, &
         this%gru_conv_cflux_patch(bounds%begp:bounds%endp), &
         this%gru_conv_cflux_col(bounds%begc:bounds%endc))

    call p2c(bounds, num_soilc, filter_soilc, &
         this%fire_closs_patch(bounds%begp:bounds%endp), &
         this%fire_closs_p2c_col(bounds%begc:bounds%endc))

    call p2c(bounds, num_soilc, filter_soilc, &
         this%npp_patch(bounds%begp:bounds%endp), &
         this%npp_col(bounds%begc:bounds%endc))

    call p2c(bounds, num_soilc, filter_soilc, &
         this%rr_patch(bounds%begp:bounds%endp), &
         this%rr_col(bounds%begc:bounds%endc))

    call p2c(bounds, num_soilc, filter_soilc, &
         this%ar_patch(bounds%begp:bounds%endp), &
         this%ar_col(bounds%begc:bounds%endc))

    call p2c(bounds, num_soilc, filter_soilc, &
         this%gpp_patch(bounds%begp:bounds%endp), &
         this%gpp_col(bounds%begc:bounds%endc))

    ! this code is to calculate an exponentially-relaxed npp value for use in NDynamics code

    if ( trim(isotope) == 'bulk') then
       if (nfix_timeconst > 0._r8 .and. nfix_timeconst < 500._r8 ) then
          nfixlags = nfix_timeconst * secspday
          do fc = 1,num_soilc
             c = filter_soilc(fc)
             if ( this%lag_npp_col(c) /= spval ) then
                this%lag_npp_col(c) = &
                     this%lag_npp_col(c) * exp(-dtime/nfixlags) + &
                     this%npp_col(c) * (1._r8 - exp(-dtime/nfixlags))
             else
                ! first timestep
                this%lag_npp_col(c) = this%npp_col(c)
             endif
          end do
       endif
    endif


    ! vertically integrate column-level carbon fire losses
    do l = 1, ndecomp_pools
       do j = 1,nlevdecomp
          do fc = 1,num_soilc
             c = filter_soilc(fc)
             this%m_decomp_cpools_to_fire_col(c,l) = &
                  this%m_decomp_cpools_to_fire_col(c,l) + &
                  this%m_decomp_cpools_to_fire_vr_col(c,j,l)*dzsoi_decomp(j)
          end do
       end do
    end do

    do fc = 1,num_soilc
       c = filter_soilc(fc)

       g = col%gridcell(c)

       ! litter fire losses (LITFIRE)
       this%litfire_col(c) = 0._r8

       ! soil organic matter fire losses (SOMFIRE)
       this%somfire_col(c) = 0._r8

       ! total ecosystem fire losses (TOTFIRE)
       this%totfire_col(c) = &
            this%litfire_col(c) + &
            this%somfire_col(c) 

       ! carbon losses to fire, including patch losses
       this%fire_closs_col(c) = this%fire_closs_p2c_col(c) 
       do l = 1, ndecomp_pools
          this%fire_closs_col(c) = &
               this%fire_closs_col(c) + &
               this%m_decomp_cpools_to_fire_col(c,l)
       end do

       ! total soil respiration, heterotrophic + root respiration (SR)
       this%sr_col(c) = &
            this%rr_col(c) + &
            soilbiogeochem_hr_col(c)

       ! total ecosystem respiration, autotrophic + heterotrophic (ER)
       this%er_col(c) = &
            this%ar_col(c) + &
            soilbiogeochem_hr_col(c)
       
       ! coarse woody debris heterotrophic respiration
       this%cwdc_hr_col(c) = 0._r8

       ! net ecosystem production, excludes fire flux, landcover change, 
       ! and loss from wood products, positive for sink (NEP)
       this%nep_col(c) = &
            this%gpp_col(c) - &
            this%er_col(c)

    end do

    call c2g( bounds = bounds, &
         carr = this%nep_col(bounds%begc:bounds%endc), &
         garr = nep_grc(bounds%begg:bounds%endg), &
         c2l_scale_type = 'unity', &
         l2g_scale_type = 'unity')

    call c2g( bounds = bounds, &
         carr = this%fire_closs_col(bounds%begc:bounds%endc), &
         garr = fire_closs_grc(bounds%begg:bounds%endg), &
         c2l_scale_type = 'unity', &
         l2g_scale_type = 'unity')

    call c2g( bounds = bounds, &
         carr = this%hrv_xsmrpool_to_atm_col(bounds%begc:bounds%endc), &
         garr = hrv_xsmrpool_to_atm_grc(bounds%begg:bounds%endg), &
         c2l_scale_type = 'unity', &
         l2g_scale_type = 'unity')
    hrv_xsmrpool_to_atm_delta_grc(bounds%begg:bounds%endg) = &
         hrv_xsmrpool_to_atm_grc(bounds%begg:bounds%endg) * dtime
    call this%hrv_xsmrpool_to_atm_dribbler%set_curr_delta(bounds, &
         hrv_xsmrpool_to_atm_delta_grc(bounds%begg:bounds%endg))
    call this%hrv_xsmrpool_to_atm_dribbler%get_curr_flux(bounds, &
         hrv_xsmrpool_to_atm_dribbled_grc(bounds%begg:bounds%endg))

    dwt_conv_cflux_delta_grc(bounds%begg:bounds%endg) = &
         this%dwt_conv_cflux_grc(bounds%begg:bounds%endg) * dtime
    call this%dwt_conv_cflux_dribbler%set_curr_delta(bounds, &
         dwt_conv_cflux_delta_grc(bounds%begg:bounds%endg))
    call this%dwt_conv_cflux_dribbler%get_curr_flux(bounds, &
         this%dwt_conv_cflux_dribbled_grc(bounds%begg:bounds%endg))

    call c2g( bounds = bounds, &
         carr = this%gru_conv_cflux_col(bounds%begc:bounds%endc), &
         garr = this%gru_conv_cflux_grc(bounds%begg:bounds%endg), &
         c2l_scale_type = 'unity', &
         l2g_scale_type = 'unity')
    gru_conv_cflux_delta_grc(bounds%begg:bounds%endg) = &
         this%gru_conv_cflux_grc(bounds%begg:bounds%endg) * dtime
    call this%gru_conv_cflux_dribbler%set_curr_delta(bounds, &
         gru_conv_cflux_delta_grc(bounds%begg:bounds%endg))
    call this%gru_conv_cflux_dribbler%get_curr_flux(bounds, &
         this%gru_conv_cflux_dribbled_grc(bounds%begg:bounds%endg))

    do g = bounds%begg, bounds%endg
       ! net ecosystem exchange of carbon, includes fire flux and hrv_xsmrpool flux,
       ! positive for source (NEE)
       this%nee_grc(g) = &
            -nep_grc(g)       + &
            fire_closs_grc(g) + &
            hrv_xsmrpool_to_atm_dribbled_grc(g)

       this%landuseflux_grc(g) = &
            this%dwt_conv_cflux_dribbled_grc(g)   + &
            this%gru_conv_cflux_dribbled_grc(g)   + &
            product_closs_grc(g)

       ! net biome production of carbon, positive for sink
       this%nbp_grc(g) = &
            -this%nee_grc(g)        - &
            this%landuseflux_grc(g)
    end do

    ! coarse woody debris C loss
    do fc = 1,num_soilc
       c  = filter_soilc(fc)
       this%cwdc_loss_col(c)  = 0._r8
    end do
    associate(is_cwd    => decomp_cascade_con%is_cwd) ! TRUE => pool is a cwd pool   
      do l = 1, ndecomp_pools
         if ( is_cwd(l) ) then
            do fc = 1,num_soilc
               c = filter_soilc(fc)
               this%cwdc_loss_col(c) = &
                    this%cwdc_loss_col(c) + &
                    this%m_decomp_cpools_to_fire_col(c,l)
            end do
         end if
      end do
      do k = 1, ndecomp_cascade_transitions
         if ( is_cwd(decomp_cascade_con%cascade_donor_pool(k)) ) then
            do fc = 1,num_soilc
               c = filter_soilc(fc)
               this%cwdc_loss_col(c) = &
                    this%cwdc_loss_col(c) + &
                    soilbiogeochem_decomp_cascade_ctransfer_col(c,k)
            end do
         end if
      end do
    end associate


    ! litter C loss      
    do fc = 1,num_soilc
       c = filter_soilc(fc)
       this%litterc_loss_col(c) = soilbiogeochem_lithr_col(c)  
    end do
    associate(is_litter => decomp_cascade_con%is_litter) ! TRUE => pool is a litter pool
      do l = 1, ndecomp_pools
         if ( is_litter(l) ) then
            do fc = 1,num_soilc
               c = filter_soilc(fc)
               this%litterc_loss_col(c) = &
                    this%litterc_loss_col(c) + &
                    this%m_decomp_cpools_to_fire_col(c,l)
            end do
         end if
      end do
      do k = 1, ndecomp_cascade_transitions
         if ( is_litter(decomp_cascade_con%cascade_donor_pool(k)) ) then
            do fc = 1,num_soilc
               c = filter_soilc(fc)
               this%litterc_loss_col(c) = &
                    this%litterc_loss_col(c) + &
                    soilbiogeochem_decomp_cascade_ctransfer_col(c,k)
            end do
         end if
      end do
    end associate

  end subroutine Summary_carbonflux

end module CNVegCarbonFluxType

<|MERGE_RESOLUTION|>--- conflicted
+++ resolved
@@ -3158,12 +3158,11 @@
             long_name='C13 conversion C flux (immediate loss to atm), dribbled throughout the year', &
             ptr_gcell=this%dwt_conv_cflux_dribbled_grc, default='inactive')
 
-<<<<<<< HEAD
        this%dwt_slash_cflux_grc(begg:endg) = spval
        call hist_addfld1d (fname='C13_DWT_SLASH_CFLUX', units='gC13/m^2/s', &
             avgflag='A', long_name='C13 slash C flux (to litter diagnostic only)' // &
             '(0 at all times except first timestep of year)', &
-            ptr_gcell=this%dwt_slash_cflux_grc)
+            ptr_gcell=this%dwt_slash_cflux_grc, default='inactive')
 
        this%dwt_slash_cflux_patch(begp:endp) = spval
        call hist_addfld1d (fname='C13_DWT_SLASH_CFLUX_PATCH', units='gC13/m^2/s', &
@@ -3172,12 +3171,6 @@
             '(0 at all times except first timestep of year) ' // &
             '(per-area-gridcell; only makes sense with dov2xy=.false.)', &
             ptr_patch=this%dwt_slash_cflux_patch, default='inactive')
-=======
-       this%dwt_slash_cflux_col(begc:endc) = spval
-       call hist_addfld1d (fname='C13_DWT_SLASH_CFLUX', units='gC/m^2/s', &
-            avgflag='A', long_name='C13 slash C flux to litter and CWD due to land use', &
-            ptr_col=this%dwt_slash_cflux_col, default='inactive')
->>>>>>> a87e67da
 
        this%dwt_frootc_to_litr_met_c_col(begc:endc,:) = spval
        call hist_addfld_decomp (fname='C13_DWT_FROOTC_TO_LITR_MET_C', units='gC13/m^2/s',  type2d='levdcmp', &
@@ -3330,12 +3323,11 @@
             long_name='C14 conversion C flux (immediate loss to atm), dribbled throughout the year', &
             ptr_gcell=this%dwt_conv_cflux_dribbled_grc, default='inactive')
 
-<<<<<<< HEAD
        this%dwt_slash_cflux_grc(begg:endg) = spval
        call hist_addfld1d (fname='C14_DWT_SLASH_CFLUX', units='gC14/m^2/s', &
             avgflag='A', long_name='C14 slash C flux (to litter diagnostic only)' // &
             '(0 at all times except first timestep of year)', &
-            ptr_gcell=this%dwt_slash_cflux_grc)
+            ptr_gcell=this%dwt_slash_cflux_grc, default='inactive')
 
        this%dwt_slash_cflux_patch(begp:endp) = spval
        call hist_addfld1d (fname='C14_DWT_SLASH_CFLUX_PATCH', units='gC14/m^2/s', &
@@ -3344,12 +3336,6 @@
             '(0 at all times except first timestep of year) ' // &
             '(per-area-gridcell; only makes sense with dov2xy=.false.)', &
             ptr_patch=this%dwt_slash_cflux_patch, default='inactive')
-=======
-       this%dwt_slash_cflux_col(begc:endc) = spval
-       call hist_addfld1d (fname='C14_DWT_SLASH_CFLUX', units='gC/m^2/s', &
-            avgflag='A', long_name='C14 slash C flux to litter and CWD due to land use', &
-            ptr_col=this%dwt_slash_cflux_col, default='inactive')
->>>>>>> a87e67da
 
        this%dwt_frootc_to_litr_met_c_col(begc:endc,:) = spval
        call hist_addfld_decomp (fname='C14_DWT_FROOTC_TO_LITR_MET_C', units='gC14/m^2/s',  type2d='levdcmp', &
