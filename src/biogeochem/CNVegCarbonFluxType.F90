module CNVegCarbonFluxType

#include "shr_assert.h"

  !-----------------------------------------------------------------------
  !
  ! !USES:
  use shr_kind_mod                       , only : r8 => shr_kind_r8
  use shr_infnan_mod                     , only : nan => shr_infnan_nan, assignment(=)
  use shr_log_mod                        , only : errMsg => shr_log_errMsg
  use decompMod                          , only : bounds_type
<<<<<<< HEAD
  use SoilBiogeochemDecompCascadeConType , only : decomp_cascade_con, use_soil_matrixcn
  use clm_varpar                         , only : ndecomp_cascade_transitions, ndecomp_pools,&
                                                  nvegcpool
  use clm_varpar                         , only : nlevdecomp_full, nlevdecomp, i_litr_min, i_litr_max, i_cwdl2
=======
  use SoilBiogeochemDecompCascadeConType , only : decomp_cascade_con
  use clm_varpar                         , only : ndecomp_cascade_transitions, ndecomp_pools
  use clm_varpar                         , only : nlevdecomp_full, nlevdecomp, i_litr_min, i_litr_max
>>>>>>> 19c57a73
  use clm_varcon                         , only : spval, dzsoi_decomp
  use clm_varctl                         , only : use_cndv, use_c13, use_c14, use_nitrif_denitrif, use_crop
  use CNSharedParamsMod                  , only : use_matrixcn
  use clm_varctl                         , only : use_grainproduct
  use clm_varctl                         , only : iulog
  use landunit_varcon                    , only : istsoil, istcrop, istdlak 
  use pftconMod                          , only : npcropmin, pftcon
  use CropReprPoolsMod                   , only : nrepr, repr_grain_min, repr_grain_max, repr_structure_min, repr_structure_max
  use CropReprPoolsMod                   , only : get_repr_hist_fname, get_repr_rest_fname, get_repr_longname
  use LandunitType                       , only : lun                
  use ColumnType                         , only : col                
  use PatchType                          , only : patch                
  use AnnualFluxDribbler                 , only : annual_flux_dribbler_type, annual_flux_dribbler_gridcell
  use dynSubgridControlMod               , only : get_for_testing_allow_non_annual_changes
  use abortutils                         , only : endrun
  use SPMMod                             , only : sparse_matrix_type, diag_matrix_type, vector_type
  ! 
  ! !PUBLIC TYPES:
  implicit none
  private
  !
  type, public :: cnveg_carbonflux_type

     ! gap mortality fluxes
     real(r8), pointer :: m_leafc_to_litter_patch                   (:)     ! leaf C mortality (gC/m2/s)
     real(r8), pointer :: m_leafc_storage_to_litter_patch           (:)     ! leaf C storage mortality (gC/m2/s)
     real(r8), pointer :: m_leafc_xfer_to_litter_patch              (:)     ! leaf C transfer mortality (gC/m2/s)
     real(r8), pointer :: m_frootc_to_litter_patch                  (:)     ! fine root C mortality (gC/m2/s)
     real(r8), pointer :: m_frootc_storage_to_litter_patch          (:)     ! fine root C storage mortality (gC/m2/s)
     real(r8), pointer :: m_frootc_xfer_to_litter_patch             (:)     ! fine root C transfer mortality (gC/m2/s)
     real(r8), pointer :: m_livestemc_to_litter_patch               (:)     ! live stem C mortality (gC/m2/s)
     real(r8), pointer :: m_livestemc_storage_to_litter_patch       (:)     ! live stem C storage mortality (gC/m2/s)
     real(r8), pointer :: m_livestemc_xfer_to_litter_patch          (:)     ! live stem C transfer mortality (gC/m2/s)
     real(r8), pointer :: m_deadstemc_to_litter_patch               (:)     ! dead stem C mortality (gC/m2/s)
     real(r8), pointer :: m_deadstemc_storage_to_litter_patch       (:)     ! dead stem C storage mortality (gC/m2/s)
     real(r8), pointer :: m_deadstemc_xfer_to_litter_patch          (:)     ! dead stem C transfer mortality (gC/m2/s)
     real(r8), pointer :: m_livecrootc_to_litter_patch              (:)     ! live coarse root C mortality (gC/m2/s)
     real(r8), pointer :: m_livecrootc_storage_to_litter_patch      (:)     ! live coarse root C storage mortality (gC/m2/s)
     real(r8), pointer :: m_livecrootc_xfer_to_litter_patch         (:)     ! live coarse root C transfer mortality (gC/m2/s)
     real(r8), pointer :: m_deadcrootc_to_litter_patch              (:)     ! dead coarse root C mortality (gC/m2/s)
     real(r8), pointer :: m_deadcrootc_storage_to_litter_patch      (:)     ! dead coarse root C storage mortality (gC/m2/s)
     real(r8), pointer :: m_deadcrootc_xfer_to_litter_patch         (:)     ! dead coarse root C transfer mortality (gC/m2/s)
     real(r8), pointer :: m_gresp_storage_to_litter_patch           (:)     ! growth respiration storage mortality (gC/m2/s)
     real(r8), pointer :: m_gresp_xfer_to_litter_patch              (:)     ! growth respiration transfer mortality (gC/m2/s)

     ! harvest mortality fluxes
     real(r8), pointer :: hrv_leafc_to_litter_patch                 (:)     ! leaf C harvest mortality (gC/m2/s)
     real(r8), pointer :: hrv_leafc_storage_to_litter_patch         (:)     ! leaf C storage harvest mortality (gC/m2/s)
     real(r8), pointer :: hrv_leafc_xfer_to_litter_patch            (:)     ! leaf C transfer harvest mortality (gC/m2/s)
     real(r8), pointer :: hrv_frootc_to_litter_patch                (:)     ! fine root C harvest mortality (gC/m2/s)
     real(r8), pointer :: hrv_frootc_storage_to_litter_patch        (:)     ! fine root C storage harvest mortality (gC/m2/s)
     real(r8), pointer :: hrv_frootc_xfer_to_litter_patch           (:)     ! fine root C transfer harvest mortality (gC/m2/s)
     real(r8), pointer :: hrv_livestemc_to_litter_patch             (:)     ! live stem C harvest mortality (gC/m2/s)
     real(r8), pointer :: hrv_livestemc_storage_to_litter_patch     (:)     ! live stem C storage harvest mortality (gC/m2/s)
     real(r8), pointer :: hrv_livestemc_xfer_to_litter_patch        (:)     ! live stem C transfer harvest mortality (gC/m2/s)
     real(r8), pointer :: hrv_deadstemc_storage_to_litter_patch     (:)     ! dead stem C storage harvest mortality (gC/m2/s)
     real(r8), pointer :: hrv_deadstemc_xfer_to_litter_patch        (:)     ! dead stem C transfer harvest mortality (gC/m2/s)
     real(r8), pointer :: hrv_livecrootc_to_litter_patch            (:)     ! live coarse root C harvest mortality (gC/m2/s)
     real(r8), pointer :: hrv_livecrootc_storage_to_litter_patch    (:)     ! live coarse root C storage harvest mortality (gC/m2/s)
     real(r8), pointer :: hrv_livecrootc_xfer_to_litter_patch       (:)     ! live coarse root C transfer harvest mortality (gC/m2/s)
     real(r8), pointer :: hrv_deadcrootc_to_litter_patch            (:)     ! dead coarse root C harvest mortality (gC/m2/s)
     real(r8), pointer :: hrv_deadcrootc_storage_to_litter_patch    (:)     ! dead coarse root C storage harvest mortality (gC/m2/s)
     real(r8), pointer :: hrv_deadcrootc_xfer_to_litter_patch       (:)     ! dead coarse root C transfer harvest mortality (gC/m2/s)
     real(r8), pointer :: hrv_gresp_storage_to_litter_patch         (:)     ! growth respiration storage harvest mortality (gC/m2/s)
     real(r8), pointer :: hrv_gresp_xfer_to_litter_patch            (:)     ! growth respiration transfer harvest mortality (gC/m2/s)
     real(r8), pointer :: hrv_xsmrpool_to_atm_patch                 (:)     ! excess MR pool harvest mortality (gC/m2/s)

     ! fire fluxes 
     real(r8), pointer :: m_leafc_to_fire_patch                     (:)     ! (gC/m2/s) fire C emissions from leafc 
     real(r8), pointer :: m_leafc_storage_to_fire_patch             (:)     ! (gC/m2/s) fire C emissions from leafc_storage             
     real(r8), pointer :: m_leafc_xfer_to_fire_patch                (:)     ! (gC/m2/s) fire C emissions from leafc_xfer
     real(r8), pointer :: m_livestemc_to_fire_patch                 (:)     ! (gC/m2/s) fire C emissions from livestemc
     real(r8), pointer :: m_livestemc_storage_to_fire_patch         (:)     ! (gC/m2/s) fire C emissions from livestemc_storage       
     real(r8), pointer :: m_livestemc_xfer_to_fire_patch            (:)     ! (gC/m2/s) fire C emissions from livestemc_xfer
     real(r8), pointer :: m_deadstemc_to_fire_patch                 (:)     ! (gC/m2/s) fire C emissions from deadstemc_xfer
     real(r8), pointer :: m_deadstemc_storage_to_fire_patch         (:)     ! (gC/m2/s) fire C emissions from deadstemc_storage         
     real(r8), pointer :: m_deadstemc_xfer_to_fire_patch            (:)     ! (gC/m2/s) fire C emissions from deadstemc_xfer
     real(r8), pointer :: m_frootc_to_fire_patch                    (:)     ! (gC/m2/s) fire C emissions from frootc
     real(r8), pointer :: m_frootc_storage_to_fire_patch            (:)     ! (gC/m2/s) fire C emissions from frootc_storage
     real(r8), pointer :: m_frootc_xfer_to_fire_patch               (:)     ! (gC/m2/s) fire C emissions from frootc_xfer
     real(r8), pointer :: m_livecrootc_to_fire_patch                (:)     ! (gC/m2/s) fire C emissions from livecrootc
     real(r8), pointer :: m_livecrootc_storage_to_fire_patch        (:)     ! (gC/m2/s) fire C emissions from livecrootc_storage     
     real(r8), pointer :: m_livecrootc_xfer_to_fire_patch           (:)     ! (gC/m2/s) fire C emissions from livecrootc_xfer
     real(r8), pointer :: m_deadcrootc_to_fire_patch                (:)     ! (gC/m2/s) fire C emissions from deadcrootc
     real(r8), pointer :: m_deadcrootc_storage_to_fire_patch        (:)     ! (gC/m2/s) fire C emissions from deadcrootc_storage 
     real(r8), pointer :: m_deadcrootc_xfer_to_fire_patch           (:)     ! (gC/m2/s) fire C emissions from deadcrootc_xfer
     real(r8), pointer :: m_gresp_storage_to_fire_patch             (:)     ! (gC/m2/s) fire C emissions from gresp_storage 
     real(r8), pointer :: m_gresp_xfer_to_fire_patch                (:)     ! (gC/m2/s) fire C emissions from gresp_xfer
     real(r8), pointer :: m_leafc_to_litter_fire_patch              (:)     ! (gC/m2/s) from leafc to litter c due to fire
     real(r8), pointer :: m_leafc_storage_to_litter_fire_patch      (:)     ! (gC/m2/s) from leafc_storage to litter C  due to fire               
     real(r8), pointer :: m_leafc_xfer_to_litter_fire_patch         (:)     ! (gC/m2/s) from leafc_xfer to litter C  due to fire               
     real(r8), pointer :: m_livestemc_to_litter_fire_patch          (:)     ! (gC/m2/s) from livestemc to litter C  due to fire               
     real(r8), pointer :: m_livestemc_storage_to_litter_fire_patch  (:)     ! (gC/m2/s) from livestemc_storage to litter C due to fire      
     real(r8), pointer :: m_livestemc_xfer_to_litter_fire_patch     (:)     ! (gC/m2/s) from livestemc_xfer to litter C due to fire      
     real(r8), pointer :: m_livestemc_to_deadstemc_fire_patch       (:)     ! (gC/m2/s) from livestemc to deadstemc due to fire       
     real(r8), pointer :: m_deadstemc_to_litter_fire_patch          (:)     ! (gC/m2/s) from deadstemc to litter C due to fire      
     real(r8), pointer :: m_deadstemc_storage_to_litter_fire_patch  (:)     ! (gC/m2/s) from deadstemc_storage to litter C due to fire               
     real(r8), pointer :: m_deadstemc_xfer_to_litter_fire_patch     (:)     ! (gC/m2/s) from deadstemc_xfer to litter C due to fire               
     real(r8), pointer :: m_frootc_to_litter_fire_patch             (:)     ! (gC/m2/s) from frootc to litter C due to fire               
     real(r8), pointer :: m_frootc_storage_to_litter_fire_patch     (:)     ! (gC/m2/s) from frootc_storage to litter C due to fire               
     real(r8), pointer :: m_frootc_xfer_to_litter_fire_patch        (:)     ! (gC/m2/s) from frootc_xfer to litter C due to fire               
     real(r8), pointer :: m_livecrootc_to_litter_fire_patch         (:)     ! (gC/m2/s) from livecrootc to litter C due to fire                     
     real(r8), pointer :: m_livecrootc_storage_to_litter_fire_patch (:)     ! (gC/m2/s) from livecrootc_storage to litter C due to fire                     
     real(r8), pointer :: m_livecrootc_xfer_to_litter_fire_patch    (:)     ! (gC/m2/s) from livecrootc_xfer to litter C due to fire                     
     real(r8), pointer :: m_livecrootc_to_deadcrootc_fire_patch     (:)     ! (gC/m2/s) from livecrootc to deadstemc due to fire        
     real(r8), pointer :: m_deadcrootc_to_litter_fire_patch         (:)     ! (gC/m2/s) from deadcrootc to litter C due to fire                       
     real(r8), pointer :: m_deadcrootc_storage_to_litter_fire_patch (:)     ! (gC/m2/s) from deadcrootc_storage to litter C due to fire                       
     real(r8), pointer :: m_deadcrootc_xfer_to_litter_fire_patch    (:)     ! (gC/m2/s) from deadcrootc_xfer to litter C due to fire                       
     real(r8), pointer :: m_gresp_storage_to_litter_fire_patch      (:)     ! (gC/m2/s) from gresp_storage to litter C due to fire                       
     real(r8), pointer :: m_gresp_xfer_to_litter_fire_patch         (:)     ! (gC/m2/s) from gresp_xfer to litter C due to fire                       

     ! phenology fluxes from transfer pools                     
     real(r8), pointer :: reproductivec_xfer_to_reproductivec_patch(:,:)    ! reproductive (e.g., grain) C growth from storage for prognostic crop(gC/m2/s)
     real(r8), pointer :: leafc_xfer_to_leafc_patch                 (:)     ! leaf C growth from storage (gC/m2/s)
     real(r8), pointer :: frootc_xfer_to_frootc_patch               (:)     ! fine root C growth from storage (gC/m2/s)
     real(r8), pointer :: livestemc_xfer_to_livestemc_patch         (:)     ! live stem C growth from storage (gC/m2/s)
     real(r8), pointer :: deadstemc_xfer_to_deadstemc_patch         (:)     ! dead stem C growth from storage (gC/m2/s)
     real(r8), pointer :: livecrootc_xfer_to_livecrootc_patch       (:)     ! live coarse root C growth from storage (gC/m2/s)
     real(r8), pointer :: deadcrootc_xfer_to_deadcrootc_patch       (:)     ! dead coarse root C growth from storage (gC/m2/s)

     ! leaf and fine root litterfall fluxes                          
     real(r8), pointer :: leafc_to_litter_patch                     (:)     ! leaf C litterfall (gC/m2/s)
     real(r8), pointer :: leafc_to_litter_fun_patch                 (:)     ! leaf C litterfall used by FUN (gC/m2/s)
     real(r8), pointer :: frootc_to_litter_patch                    (:)     ! fine root C litterfall (gC/m2/s)
     real(r8), pointer :: livestemc_to_litter_patch                 (:)     ! live stem C litterfall (gC/m2/s)
     real(r8), pointer :: repr_grainc_to_food_patch               (:,:)     ! grain C to food for prognostic crop(gC/m2/s) [patch, repr_grain_min:repr_grain_max]
     real(r8), pointer :: repr_structurec_to_cropprod_patch       (:,:)     ! reproductive structure C to crop product pool for prognostic crop (gC/m2/s) [patch, repr_structure_min:repr_structure_max]
     real(r8), pointer :: repr_structurec_to_litter_patch         (:,:)     ! reproductive structure C to litter for prognostic crop (gC/m2/s) [patch, repr_structure_min:repr_structure_max]
     
     real(r8), pointer :: leafc_to_biofuelc_patch                   (:)     ! leaf C to biofuel C (gC/m2/s)
     real(r8), pointer :: livestemc_to_biofuelc_patch               (:)     ! livestem C to biofuel C (gC/m2/s)
     real(r8), pointer :: repr_grainc_to_seed_patch               (:,:)     ! grain C to seed for prognostic crop(gC/m2/s) [patch, repr_grain_min:repr_grain_max]

     ! maintenance respiration fluxes     
     real(r8), pointer :: cpool_to_resp_patch                       (:)     ! CNflex excess C maintenance respiration (gC/m2/s)
     real(r8), pointer :: cpool_to_leafc_resp_patch                 (:)     ! CNflex excess C maintenance respiration (gC/m2/s)
     real(r8), pointer :: cpool_to_leafc_storage_resp_patch         (:)     ! CNflex excess C maintenance respiration (gC/m2/s)
     real(r8), pointer :: cpool_to_frootc_resp_patch                (:)     ! CNflex excess C maintenance respiration (gC/m2/s)
     real(r8), pointer :: cpool_to_frootc_storage_resp_patch        (:)     ! CNflex excess C maintenance respiration (gC/m2/s)
     real(r8), pointer :: cpool_to_livecrootc_resp_patch            (:)     ! CNflex excess C maintenance respiration (gC/m2/s)
     real(r8), pointer :: cpool_to_livecrootc_storage_resp_patch    (:)     ! CNflex excess C maintenance respiration (gC/m2/s)
     real(r8), pointer :: cpool_to_livestemc_resp_patch             (:)     ! CNflex excess C maintenance respiration (gC/m2/s)
     real(r8), pointer :: cpool_to_livestemc_storage_resp_patch     (:)     ! CNflex excess C maintenance respiration (gC/m2/s)
     real(r8), pointer :: leaf_mr_patch                             (:)     ! leaf maintenance respiration (gC/m2/s)
     real(r8), pointer :: froot_mr_patch                            (:)     ! fine root maintenance respiration (gC/m2/s)
     real(r8), pointer :: livestem_mr_patch                         (:)     ! live stem maintenance respiration (gC/m2/s)
     real(r8), pointer :: livecroot_mr_patch                        (:)     ! live coarse root maintenance respiration (gC/m2/s)
     real(r8), pointer :: reproductive_mr_patch                     (:,:)   ! crop reproductive (e.g., grain) or organs maint. respiration (gC/m2/s)
     real(r8), pointer :: leaf_curmr_patch                          (:)     ! leaf maintenance respiration from current GPP (gC/m2/s)
     real(r8), pointer :: froot_curmr_patch                         (:)     ! fine root maintenance respiration from current GPP (gC/m2/s)
     real(r8), pointer :: livestem_curmr_patch                      (:)     ! live stem maintenance respiration from current GPP (gC/m2/s)
     real(r8), pointer :: livecroot_curmr_patch                     (:)     ! live coarse root maintenance respiration from current GPP (gC/m2/s)
     real(r8), pointer :: reproductive_curmr_patch                  (:,:)   ! crop reproductive (e.g., grain) or organs maint. respiration from current GPP (gC/m2/s)
     real(r8), pointer :: leaf_xsmr_patch                           (:)     ! leaf maintenance respiration from storage (gC/m2/s)
     real(r8), pointer :: froot_xsmr_patch                          (:)     ! fine root maintenance respiration from storage (gC/m2/s)
     real(r8), pointer :: livestem_xsmr_patch                       (:)     ! live stem maintenance respiration from storage (gC/m2/s)
     real(r8), pointer :: livecroot_xsmr_patch                      (:)     ! live coarse root maintenance respiration from storage (gC/m2/s)
     real(r8), pointer :: reproductive_xsmr_patch                   (:,:)   ! crop reproductive (e.g., grain) or organs maint. respiration from storage (gC/m2/s)

     ! photosynthesis fluxes                                   
     real(r8), pointer :: psnsun_to_cpool_patch                     (:)     ! C fixation from sunlit canopy (gC/m2/s)
     real(r8), pointer :: psnshade_to_cpool_patch                   (:)     ! C fixation from shaded canopy (gC/m2/s)

     ! allocation fluxes, from current GPP                     
     real(r8), pointer :: cpool_to_xsmrpool_patch                   (:)     ! allocation to maintenance respiration storage pool (gC/m2/s)
     real(r8), pointer :: cpool_to_reproductivec_patch              (:,:)   ! allocation to reproductive (e.g., grain) C for prognostic crop(gC/m2/s)
     real(r8), pointer :: cpool_to_reproductivec_storage_patch      (:,:)   ! allocation to reproductive (e.g., grain) C storage for prognostic crop(gC/m2/s)
     real(r8), pointer :: cpool_to_leafc_patch                      (:)     ! allocation to leaf C (gC/m2/s)
     real(r8), pointer :: cpool_to_leafc_storage_patch              (:)     ! allocation to leaf C storage (gC/m2/s)
     real(r8), pointer :: cpool_to_frootc_patch                     (:)     ! allocation to fine root C (gC/m2/s)
     real(r8), pointer :: cpool_to_frootc_storage_patch             (:)     ! allocation to fine root C storage (gC/m2/s)
     real(r8), pointer :: cpool_to_livestemc_patch                  (:)     ! allocation to live stem C (gC/m2/s)
     real(r8), pointer :: cpool_to_livestemc_storage_patch          (:)     ! allocation to live stem C storage (gC/m2/s)
     real(r8), pointer :: cpool_to_deadstemc_patch                  (:)     ! allocation to dead stem C (gC/m2/s)
     real(r8), pointer :: cpool_to_deadstemc_storage_patch          (:)     ! allocation to dead stem C storage (gC/m2/s)
     real(r8), pointer :: cpool_to_livecrootc_patch                 (:)     ! allocation to live coarse root C (gC/m2/s)
     real(r8), pointer :: cpool_to_livecrootc_storage_patch         (:)     ! allocation to live coarse root C storage (gC/m2/s)
     real(r8), pointer :: cpool_to_deadcrootc_patch                 (:)     ! allocation to dead coarse root C (gC/m2/s)
     real(r8), pointer :: cpool_to_deadcrootc_storage_patch         (:)     ! allocation to dead coarse root C storage (gC/m2/s)
     real(r8), pointer :: cpool_to_gresp_storage_patch              (:)     ! allocation to growth respiration storage (gC/m2/s)

     ! growth respiration fluxes                               
     real(r8), pointer :: xsmrpool_to_atm_patch                     (:)     ! excess MR pool harvest mortality (gC/m2/s)
     real(r8), pointer :: xsmrpool_to_atm_col                       (:)     ! excess MR pool harvest mortality (gC/m2/s) (p2c)
     real(r8), pointer :: xsmrpool_to_atm_grc                       (:)     ! excess MR pool harvest mortality (gC/m2/s) (p2g)
     real(r8), pointer :: cpool_leaf_gr_patch                       (:)     ! leaf growth respiration (gC/m2/s)
     real(r8), pointer :: cpool_leaf_storage_gr_patch               (:)     ! leaf growth respiration to storage (gC/m2/s)
     real(r8), pointer :: transfer_leaf_gr_patch                    (:)     ! leaf growth respiration from storage (gC/m2/s)
     real(r8), pointer :: cpool_froot_gr_patch                      (:)     ! fine root growth respiration (gC/m2/s)
     real(r8), pointer :: cpool_froot_storage_gr_patch              (:)     ! fine root  growth respiration to storage (gC/m2/s)
     real(r8), pointer :: transfer_froot_gr_patch                   (:)     ! fine root  growth respiration from storage (gC/m2/s)
     real(r8), pointer :: cpool_livestem_gr_patch                   (:)     ! live stem growth respiration (gC/m2/s)
     real(r8), pointer :: cpool_livestem_storage_gr_patch           (:)     ! live stem growth respiration to storage (gC/m2/s)
     real(r8), pointer :: transfer_livestem_gr_patch                (:)     ! live stem growth respiration from storage (gC/m2/s)
     real(r8), pointer :: cpool_deadstem_gr_patch                   (:)     ! dead stem growth respiration (gC/m2/s)
     real(r8), pointer :: cpool_deadstem_storage_gr_patch           (:)     ! dead stem growth respiration to storage (gC/m2/s)
     real(r8), pointer :: transfer_deadstem_gr_patch                (:)     ! dead stem growth respiration from storage (gC/m2/s)
     real(r8), pointer :: cpool_livecroot_gr_patch                  (:)     ! live coarse root growth respiration (gC/m2/s)
     real(r8), pointer :: cpool_livecroot_storage_gr_patch          (:)     ! live coarse root growth respiration to storage (gC/m2/s)
     real(r8), pointer :: transfer_livecroot_gr_patch               (:)     ! live coarse root growth respiration from storage (gC/m2/s)
     real(r8), pointer :: cpool_deadcroot_gr_patch                  (:)     ! dead coarse root growth respiration (gC/m2/s)
     real(r8), pointer :: cpool_deadcroot_storage_gr_patch          (:)     ! dead coarse root growth respiration to storage (gC/m2/s)
     real(r8), pointer :: transfer_deadcroot_gr_patch               (:)     ! dead coarse root growth respiration from storage (gC/m2/s)

     ! growth respiration for prognostic crop model
     real(r8), pointer :: cpool_reproductive_gr_patch               (:,:)   ! reproductive (e.g., grain) growth respiration (gC/m2/s)
     real(r8), pointer :: cpool_reproductive_storage_gr_patch       (:,:)   ! reproductive (e.g., grain) growth respiration to storage (gC/m2/s)
     real(r8), pointer :: transfer_reproductive_gr_patch            (:,:)   ! reproductive (e.g., grain) growth respiration from storage (gC/m2/s)

     ! annual turnover of storage to transfer pools            
     real(r8), pointer :: reproductivec_storage_to_xfer_patch       (:,:)   ! reproductive (e.g., grain) C shift storage to transfer for prognostic crop model (gC/m2/s)
     real(r8), pointer :: leafc_storage_to_xfer_patch               (:)     ! leaf C shift storage to transfer (gC/m2/s)
     real(r8), pointer :: frootc_storage_to_xfer_patch              (:)     ! fine root C shift storage to transfer (gC/m2/s)
     real(r8), pointer :: livestemc_storage_to_xfer_patch           (:)     ! live stem C shift storage to transfer (gC/m2/s)
     real(r8), pointer :: deadstemc_storage_to_xfer_patch           (:)     ! dead stem C shift storage to transfer (gC/m2/s)
     real(r8), pointer :: livecrootc_storage_to_xfer_patch          (:)     ! live coarse root C shift storage to transfer (gC/m2/s)
     real(r8), pointer :: deadcrootc_storage_to_xfer_patch          (:)     ! dead coarse root C shift storage to transfer (gC/m2/s)
     real(r8), pointer :: gresp_storage_to_xfer_patch               (:)     ! growth respiration shift storage to transfer (gC/m2/s)

     ! turnover of livewood to deadwood
     real(r8), pointer :: livestemc_to_deadstemc_patch              (:)     ! live stem C turnover (gC/m2/s)
     real(r8), pointer :: livecrootc_to_deadcrootc_patch            (:)     ! live coarse root C turnover (gC/m2/s)

     ! phenology: litterfall and crop fluxes
     real(r8), pointer :: phenology_c_to_litr_c_col                 (:,:,:)  ! C fluxes associated with phenology (litterfall and crop) to litter pools (gC/m3/s)

     ! gap mortality
     real(r8), pointer :: gap_mortality_c_to_litr_c_col             (:,:,:) ! C fluxes associated with gap mortality to litter pools (gC/m3/s)
     real(r8), pointer :: gap_mortality_c_to_cwdc_col               (:,:)   ! C fluxes associated with gap mortality to CWD pool (gC/m3/s)

     ! fire
     real(r8), pointer :: fire_mortality_c_to_cwdc_col              (:,:)   ! C fluxes associated with fire mortality to CWD pool (gC/m3/s)

     ! harvest
     real(r8), pointer :: harvest_c_to_litr_c_col                   (:,:,:) ! C fluxes associated with harvest to litter pools (gC/m3/s)
     real(r8), pointer :: harvest_c_to_cwdc_col                     (:,:)   ! C fluxes associated with harvest to CWD pool (gC/m3/s)
     real(r8), pointer :: crop_harvestc_to_cropprodc_patch          (:)     ! crop harvest C to crop product pool (gC/m2/s)
     real(r8), pointer :: crop_harvestc_to_cropprodc_col            (:)     ! crop harvest C to crop product pool (gC/m2/s)

     ! fire fluxes
     real(r8), pointer :: m_decomp_cpools_to_fire_vr_col            (:,:,:) ! vertically-resolved decomposing C fire loss (gC/m3/s)
     real(r8), pointer :: m_decomp_cpools_to_fire_col               (:,:)   ! vertically-integrated (diagnostic) decomposing C fire loss (gC/m2/s)
     real(r8), pointer :: m_c_to_litr_fire_col                      (:,:,:) ! C from leaf, froot, xfer and storage C to litter C by fire (gC/m3/s) 

     ! dynamic landcover fluxes
     real(r8), pointer :: dwt_seedc_to_leaf_patch                   (:)     ! (gC/m2/s) seed source to patch-level; although this is a patch-level flux, it is expressed per unit GRIDCELL area
     real(r8), pointer :: dwt_seedc_to_leaf_grc                     (:)     ! (gC/m2/s) dwt_seedc_to_leaf_patch summed to the gridcell-level
     real(r8), pointer :: dwt_seedc_to_deadstem_patch               (:)     ! (gC/m2/s) seed source to patch-level; although this is a patch-level flux, it is expressed per unit GRIDCELL area
     real(r8), pointer :: dwt_seedc_to_deadstem_grc                 (:)     ! (gC/m2/s) dwt_seedc_to_leaf_patch summed to the gridcell-level
     real(r8), pointer :: dwt_conv_cflux_patch                      (:)     ! (gC/m2/s) conversion C flux (immediate loss to atm); although this is a patch-level flux, it is expressed per unit GRIDCELL area
     real(r8), pointer :: dwt_conv_cflux_grc                        (:)     ! (gC/m2/s) dwt_conv_cflux_patch summed to the gridcell-level
     real(r8), pointer :: dwt_conv_cflux_dribbled_grc               (:)     ! (gC/m2/s) dwt_conv_cflux_grc dribbled evenly throughout the year
     real(r8), pointer :: dwt_wood_productc_gain_patch              (:)     ! (gC/m2/s) addition to wood product pools from landcover change; although this is a patch-level flux, it is expressed per unit GRIDCELL area
     real(r8), pointer :: dwt_crop_productc_gain_patch              (:)     ! (gC/m2/s) addition to crop product pools from landcover change; although this is a patch-level flux, it is expressed per unit GRIDCELL area
     real(r8), pointer :: dwt_slash_cflux_patch                     (:)     ! (gC/m2/s) conversion slash flux due to landcover change
     real(r8), pointer :: dwt_slash_cflux_grc                       (:)     ! (gC/m2/s) dwt_slash_cflux_patch summed to the gridcell-level
     real(r8), pointer :: dwt_frootc_to_litr_c_col                  (:,:,:) ! (gC/m3/s) fine root to litter due to landcover change
     real(r8), pointer :: dwt_livecrootc_to_cwdc_col                (:,:)   ! (gC/m3/s) live coarse root to CWD due to landcover change
     real(r8), pointer :: dwt_deadcrootc_to_cwdc_col                (:,:)   ! (gC/m3/s) dead coarse root to CWD due to landcover change

     ! crop fluxes
     real(r8), pointer :: crop_seedc_to_leaf_patch                  (:)     ! (gC/m2/s) seed source to leaf, for crops

     ! summary (diagnostic) flux variables, not involved in mass balance
     real(r8), pointer :: gpp_before_downreg_patch                  (:)     ! (gC/m2/s) gross primary production before down regulation
     real(r8), pointer :: current_gr_patch                          (:)     ! (gC/m2/s) growth resp for new growth displayed in this timestep
     real(r8), pointer :: transfer_gr_patch                         (:)     ! (gC/m2/s) growth resp for transfer growth displayed in this timestep
     real(r8), pointer :: storage_gr_patch                          (:)     ! (gC/m2/s) growth resp for growth sent to storage for later display
     real(r8), pointer :: plant_calloc_patch                        (:)     ! (gC/m2/s) total allocated C flux 
     real(r8), pointer :: excess_cflux_patch                        (:)     ! (gC/m2/s) C flux not allocated due to downregulation 
     real(r8), pointer :: prev_leafc_to_litter_patch                (:)     ! (gC/m2/s) previous timestep leaf C litterfall flux 
     real(r8), pointer :: prev_frootc_to_litter_patch               (:)     ! (gC/m2/s) previous timestep froot C litterfall flux 
     real(r8), pointer :: availc_patch                              (:)     ! (gC/m2/s) C flux available for allocation 
     real(r8), pointer :: xsmrpool_recover_patch                    (:)     ! (gC/m2/s) C flux assigned to recovery of negative cpool
     real(r8), pointer :: xsmrpool_c13ratio_patch                   (:)     ! C13/C(12+13) ratio for xsmrpool (proportion)

     real(r8), pointer :: cwdc_loss_col                             (:)     ! (gC/m2/s) col-level coarse woody debris C loss
     real(r8), pointer :: litterc_loss_col                          (:)     ! (gC/m2/s) col-level litter C loss
     real(r8), pointer :: frootc_alloc_patch                        (:)     ! (gC/m2/s) patch-level fine root C alloc
     real(r8), pointer :: frootc_loss_patch                         (:)     ! (gC/m2/s) patch-level fine root C loss
     real(r8), pointer :: leafc_alloc_patch                         (:)     ! (gC/m2/s) patch-level leaf C alloc
     real(r8), pointer :: leafc_loss_patch                          (:)     ! (gC/m2/s) patch-level leaf C loss
     real(r8), pointer :: woodc_alloc_patch                         (:)     ! (gC/m2/s) patch-level wood C alloc
     real(r8), pointer :: woodc_loss_patch                          (:)     ! (gC/m2/s) patch-level wood C loss

     real(r8), pointer :: gpp_patch                                 (:)     ! (gC/m2/s) patch gross primary production 
     real(r8), pointer :: gpp_col                                   (:)     ! (gC/m2/s) column GPP flux before downregulation  (p2c)         
     real(r8), pointer :: rr_patch                                  (:)     ! (gC/m2/s) root respiration (fine root MR + total root GR)
     real(r8), pointer :: rr_col                                    (:)     ! (gC/m2/s) root respiration (fine root MR + total root GR) (p2c)
     real(r8), pointer :: mr_patch                                  (:)     ! (gC/m2/s) maintenance respiration
     real(r8), pointer :: gr_patch                                  (:)     ! (gC/m2/s) total growth respiration
     real(r8), pointer :: ar_patch                                  (:)     ! (gC/m2/s) patch autotrophic respiration (MR + GR)
     real(r8), pointer :: ar_col                                    (:)     ! (gC/m2/s) column autotrophic respiration (MR + GR) (p2c)      
     real(r8), pointer :: npp_patch                                 (:)     ! (gC/m2/s) patch net primary production
     real(r8), pointer :: npp_col                                   (:)     ! (gC/m2/s) column net primary production (p2c)                  
     real(r8), pointer :: agnpp_patch                               (:)     ! (gC/m2/s) aboveground NPP
     real(r8), pointer :: bgnpp_patch                               (:)     ! (gC/m2/s) belowground NPP
     real(r8), pointer :: litfall_patch                             (:)     ! (gC/m2/s) patch litterfall (leaves and fine roots)
     real(r8), pointer :: wood_harvestc_patch                       (:)     ! (gC/m2/s) patch-level wood harvest (to product pools)
     real(r8), pointer :: wood_harvestc_col                         (:)     ! (gC/m2/s) column-level wood harvest (to product pools) (p2c)
     real(r8), pointer :: slash_harvestc_patch                      (:)     ! (gC/m2/s) patch-level slash from harvest (to litter)
     real(r8), pointer :: cinputs_patch                             (:)     ! (gC/m2/s) patch-level carbon inputs (for balance checking)
     real(r8), pointer :: coutputs_patch                            (:)     ! (gC/m2/s) patch-level carbon outputs (for balance checking)
     real(r8), pointer :: sr_col                                    (:)     ! (gC/m2/s) total soil respiration (HR + root resp)
     real(r8), pointer :: er_col                                    (:)     ! (gC/m2/s) total ecosystem respiration, autotrophic + heterotrophic
     real(r8), pointer :: litfire_col                               (:)     ! (gC/m2/s) litter fire losses
     real(r8), pointer :: somfire_col                               (:)     ! (gC/m2/s) soil organic matter fire losses
     real(r8), pointer :: totfire_col                               (:)     ! (gC/m2/s) total ecosystem fire losses
     real(r8), pointer :: hrv_xsmrpool_to_atm_col                   (:)     ! (gC/m2/s) excess MR pool harvest mortality (p2c)

     ! fire code
     real(r8), pointer :: fire_closs_patch                          (:)     ! (gC/m2/s) total fire C loss 
     real(r8), pointer :: fire_closs_p2c_col                        (:)     ! (gC/m2/s) patch2col averaged column-level fire C loss (p2c)
     real(r8), pointer :: fire_closs_col                            (:)     ! (gC/m2/s) total patch-level fire C loss 

     ! temporary and annual sums
     real(r8), pointer :: tempsum_litfall_patch                     (:)     ! (gC/m2/yr) temporary annual sum of litfall (CNDV only for now)
     real(r8), pointer :: annsum_litfall_patch                      (:)     ! (gC/m2/yr) annual sum of litfall (CNDV only for now)
     real(r8), pointer :: tempsum_npp_patch                         (:)     ! (gC/m2/yr) temporary annual sum of NPP 
     real(r8), pointer :: annsum_npp_patch                          (:)     ! (gC/m2/yr) annual sum of NPP 
     real(r8), pointer :: annsum_npp_col                            (:)     ! (gC/m2/yr) annual sum of NPP, averaged from patch-level
     real(r8), pointer :: lag_npp_col                               (:)     ! (gC/m2/yr) lagged net primary production

     ! Summary C fluxes. 
     real(r8), pointer :: nep_col        (:) ! (gC/m2/s) net ecosystem production, excludes fire, landuse, and harvest flux, positive for sink
     real(r8), pointer :: nbp_grc        (:) ! (gC/m2/s) net biome production, includes fire, landuse, harvest and hrv_xsmrpool flux, positive for sink (same as net carbon exchange between land and atmosphere)
     real(r8), pointer :: nee_grc        (:) ! (gC/m2/s) net ecosystem exchange of carbon, includes fire and hrv_xsmrpool, excludes landuse and harvest flux, positive for source 

     ! Dynamic landcover fluxnes
     real(r8), pointer :: landuseflux_grc(:) ! (gC/m2/s) dwt_conv_cflux+product_closs
     real(r8), pointer :: npp_Nactive_patch                         (:)     ! C used by mycorrhizal uptake    (gC/m2/s)
     real(r8), pointer :: npp_burnedoff_patch                       (:)     ! C that cannot be used for N uptake   (gC/m2/s)
     real(r8), pointer :: npp_Nnonmyc_patch                         (:)     ! C used by non-myc uptake        (gC/m2/s)
     real(r8), pointer :: npp_Nam_patch                             (:)     ! C used by AM plant              (gC/m2/s)
     real(r8), pointer :: npp_Necm_patch                            (:)     ! C used by ECM plant             (gC/m2/s)
     real(r8), pointer :: npp_Nactive_no3_patch                     (:)     ! C used by mycorrhizal uptake    (gC/m2/s)
     real(r8), pointer :: npp_Nactive_nh4_patch                     (:)     ! C used by mycorrhizal uptake    (gC/m2/s)
     real(r8), pointer :: npp_Nnonmyc_no3_patch                     (:)     ! C used by non-myc               (gC/m2/s)
     real(r8), pointer :: npp_Nnonmyc_nh4_patch                     (:)     ! C used by non-myc               (gC/m2/s)
     real(r8), pointer :: npp_Nam_no3_patch                         (:)     ! C used by AM plant              (gC/m2/s)
     real(r8), pointer :: npp_Nam_nh4_patch                         (:)     ! C used by AM plant              (gC/m2/s)
     real(r8), pointer :: npp_Necm_no3_patch                        (:)     ! C used by ECM plant             (gC/m2/s)
     real(r8), pointer :: npp_Necm_nh4_patch                        (:)     ! C used by ECM plant             (gC/m2/s)
     real(r8), pointer :: npp_Nfix_patch                            (:)     ! C used by Symbiotic BNF         (gC/m2/s)
     real(r8), pointer :: npp_Nretrans_patch                        (:)     ! C used by retranslocation       (gC/m2/s)
     real(r8), pointer :: npp_Nuptake_patch                         (:)     ! Total C used by N uptake in FUN (gC/m2/s)
     real(r8), pointer :: npp_growth_patch                          (:)     ! Total C u for growth in FUN      (gC/m2/s)   
     real(r8), pointer :: leafc_change_patch                        (:)     ! Total used C from leaves        (gC/m2/s)
     real(r8), pointer :: soilc_change_patch                        (:)     ! Total used C from soil          (gC/m2/s)
     integer,  pointer :: actpatch_fire                             (:)      ! Patch indices with fire in current time step
     integer           :: num_actpatch_fire                                  ! Number of patches with fire in current time step

     ! Matrix solution arrays for C flux index
     ! Matrix variables

     ! Objects that help convert once-per-year dynamic land cover changes into fluxes
     ! that are dribbled throughout the year
     type(annual_flux_dribbler_type) :: dwt_conv_cflux_dribbler
     type(annual_flux_dribbler_type) :: hrv_xsmrpool_to_atm_dribbler
     logical, private  :: dribble_crophrv_xsmrpool_2atm
   contains

     procedure , public  :: Init   
     procedure , private :: InitTransfer
     procedure , private :: InitAllocate 
     procedure , private :: InitHistory
     procedure , private :: InitCold
     procedure , public  :: Restart
     procedure , private :: RestartBulkOnly    ! Handle restart fields only present for bulk C
     procedure , private :: RestartAllIsotopes ! Handle restart fields present for both bulk C and isotopes
     procedure , public  :: SetValues
     procedure , public  :: ZeroDWT
     procedure , public  :: Summary => Summary_carbonflux 

  end type cnveg_carbonflux_type

  character(len=*), parameter, private :: sourcefile = &
       __FILE__
  !------------------------------------------------------------------------

contains
   
  !------------------------------------------------------------------------
  subroutine Init(this, bounds, carbon_type, dribble_crophrv_xsmrpool_2atm)

    class(cnveg_carbonflux_type) :: this
    type(bounds_type), intent(in) :: bounds  
    character(len=3) , intent(in) :: carbon_type ! one of ['c12', c13','c14']
    logical          , intent(in) :: dribble_crophrv_xsmrpool_2atm

    this%dribble_crophrv_xsmrpool_2atm = dribble_crophrv_xsmrpool_2atm
    call this%InitAllocate ( bounds, carbon_type)
    if(use_matrixcn)then
       call this%InitTransfer ()
    end if
    call this%InitHistory ( bounds, carbon_type )
    call this%InitCold (bounds )

  end subroutine Init

  subroutine InitTransfer (this)
    !
    ! Set up the transfer indices for the matrix solution
    !
    ! !AGRUMENTS:
    class (cnveg_carbonflux_type) :: this
    
  end subroutine InitTransfer 
    
  !------------------------------------------------------------------------
  subroutine InitAllocate(this, bounds, carbon_type)
    !
    ! !ARGUMENTS:
    class (cnveg_carbonflux_type) :: this 
    type(bounds_type), intent(in) :: bounds 
    character(len=*) , intent(in) :: carbon_type ! one of ['c12', c13','c14']
    !
    ! !LOCAL VARIABLES:
    integer           :: begp,endp
    integer           :: begc,endc
    integer           :: begg,endg
    logical           :: allows_non_annual_delta
    character(len=:), allocatable :: carbon_type_suffix
    !------------------------------------------------------------------------

    begp = bounds%begp; endp = bounds%endp
    begc = bounds%begc; endc = bounds%endc
    begg = bounds%begg; endg = bounds%endg

    allocate(this%m_leafc_to_litter_patch                   (begp:endp)) ; this%m_leafc_to_litter_patch                   (:) = nan
    allocate(this%m_frootc_to_litter_patch                  (begp:endp)) ; this%m_frootc_to_litter_patch                  (:) = nan
    allocate(this%m_leafc_storage_to_litter_patch           (begp:endp)) ; this%m_leafc_storage_to_litter_patch           (:) = nan
    allocate(this%m_frootc_storage_to_litter_patch          (begp:endp)) ; this%m_frootc_storage_to_litter_patch          (:) = nan
    allocate(this%m_livestemc_storage_to_litter_patch       (begp:endp)) ; this%m_livestemc_storage_to_litter_patch       (:) = nan
    allocate(this%m_deadstemc_storage_to_litter_patch       (begp:endp)) ; this%m_deadstemc_storage_to_litter_patch       (:) = nan
    allocate(this%m_livecrootc_storage_to_litter_patch      (begp:endp)) ; this%m_livecrootc_storage_to_litter_patch      (:) = nan
    allocate(this%m_deadcrootc_storage_to_litter_patch      (begp:endp)) ; this%m_deadcrootc_storage_to_litter_patch      (:) = nan
    allocate(this%m_leafc_xfer_to_litter_patch              (begp:endp)) ; this%m_leafc_xfer_to_litter_patch              (:) = nan
    allocate(this%m_frootc_xfer_to_litter_patch             (begp:endp)) ; this%m_frootc_xfer_to_litter_patch             (:) = nan
    allocate(this%m_livestemc_xfer_to_litter_patch          (begp:endp)) ; this%m_livestemc_xfer_to_litter_patch          (:) = nan
    allocate(this%m_deadstemc_xfer_to_litter_patch          (begp:endp)) ; this%m_deadstemc_xfer_to_litter_patch          (:) = nan
    allocate(this%m_livecrootc_xfer_to_litter_patch         (begp:endp)) ; this%m_livecrootc_xfer_to_litter_patch         (:) = nan
    allocate(this%m_deadcrootc_xfer_to_litter_patch         (begp:endp)) ; this%m_deadcrootc_xfer_to_litter_patch         (:) = nan
    allocate(this%m_livestemc_to_litter_patch               (begp:endp)) ; this%m_livestemc_to_litter_patch               (:) = nan
    allocate(this%m_deadstemc_to_litter_patch               (begp:endp)) ; this%m_deadstemc_to_litter_patch               (:) = nan
    allocate(this%m_livecrootc_to_litter_patch              (begp:endp)) ; this%m_livecrootc_to_litter_patch              (:) = nan
    allocate(this%m_deadcrootc_to_litter_patch              (begp:endp)) ; this%m_deadcrootc_to_litter_patch              (:) = nan
    allocate(this%m_gresp_storage_to_litter_patch           (begp:endp)) ; this%m_gresp_storage_to_litter_patch           (:) = nan
    allocate(this%m_gresp_xfer_to_litter_patch              (begp:endp)) ; this%m_gresp_xfer_to_litter_patch              (:) = nan
    allocate(this%hrv_leafc_to_litter_patch                 (begp:endp)) ; this%hrv_leafc_to_litter_patch                 (:) = nan
    allocate(this%hrv_leafc_storage_to_litter_patch         (begp:endp)) ; this%hrv_leafc_storage_to_litter_patch         (:) = nan
    allocate(this%hrv_leafc_xfer_to_litter_patch            (begp:endp)) ; this%hrv_leafc_xfer_to_litter_patch            (:) = nan
    allocate(this%hrv_frootc_to_litter_patch                (begp:endp)) ; this%hrv_frootc_to_litter_patch                (:) = nan
    allocate(this%hrv_frootc_storage_to_litter_patch        (begp:endp)) ; this%hrv_frootc_storage_to_litter_patch        (:) = nan
    allocate(this%hrv_frootc_xfer_to_litter_patch           (begp:endp)) ; this%hrv_frootc_xfer_to_litter_patch           (:) = nan
    allocate(this%hrv_livestemc_to_litter_patch             (begp:endp)) ; this%hrv_livestemc_to_litter_patch             (:) = nan
    allocate(this%hrv_livestemc_storage_to_litter_patch     (begp:endp)) ; this%hrv_livestemc_storage_to_litter_patch     (:) = nan
    allocate(this%hrv_livestemc_xfer_to_litter_patch        (begp:endp)) ; this%hrv_livestemc_xfer_to_litter_patch        (:) = nan
    allocate(this%hrv_deadstemc_storage_to_litter_patch     (begp:endp)) ; this%hrv_deadstemc_storage_to_litter_patch     (:) = nan
    allocate(this%hrv_deadstemc_xfer_to_litter_patch        (begp:endp)) ; this%hrv_deadstemc_xfer_to_litter_patch        (:) = nan
    allocate(this%hrv_livecrootc_to_litter_patch            (begp:endp)) ; this%hrv_livecrootc_to_litter_patch            (:) = nan
    allocate(this%hrv_livecrootc_storage_to_litter_patch    (begp:endp)) ; this%hrv_livecrootc_storage_to_litter_patch    (:) = nan
    allocate(this%hrv_livecrootc_xfer_to_litter_patch       (begp:endp)) ; this%hrv_livecrootc_xfer_to_litter_patch       (:) = nan
    allocate(this%hrv_deadcrootc_to_litter_patch            (begp:endp)) ; this%hrv_deadcrootc_to_litter_patch            (:) = nan
    allocate(this%hrv_deadcrootc_storage_to_litter_patch    (begp:endp)) ; this%hrv_deadcrootc_storage_to_litter_patch    (:) = nan
    allocate(this%hrv_deadcrootc_xfer_to_litter_patch       (begp:endp)) ; this%hrv_deadcrootc_xfer_to_litter_patch       (:) = nan
    allocate(this%hrv_gresp_storage_to_litter_patch         (begp:endp)) ; this%hrv_gresp_storage_to_litter_patch         (:) = nan
    allocate(this%hrv_gresp_xfer_to_litter_patch            (begp:endp)) ; this%hrv_gresp_xfer_to_litter_patch            (:) = nan
    allocate(this%hrv_xsmrpool_to_atm_patch                 (begp:endp)) ; this%hrv_xsmrpool_to_atm_patch                 (:) = 0.0_r8
    allocate(this%m_leafc_to_fire_patch                     (begp:endp)) ; this%m_leafc_to_fire_patch                     (:) = nan
    allocate(this%m_leafc_storage_to_fire_patch             (begp:endp)) ; this%m_leafc_storage_to_fire_patch             (:) = nan
    allocate(this%m_leafc_xfer_to_fire_patch                (begp:endp)) ; this%m_leafc_xfer_to_fire_patch                (:) = nan
    allocate(this%m_livestemc_to_fire_patch                 (begp:endp)) ; this%m_livestemc_to_fire_patch                 (:) = nan
    allocate(this%m_livestemc_storage_to_fire_patch         (begp:endp)) ; this%m_livestemc_storage_to_fire_patch         (:) = nan
    allocate(this%m_livestemc_xfer_to_fire_patch            (begp:endp)) ; this%m_livestemc_xfer_to_fire_patch            (:) = nan
    allocate(this%m_deadstemc_to_fire_patch                 (begp:endp)) ; this%m_deadstemc_to_fire_patch                 (:) = nan
    allocate(this%m_deadstemc_storage_to_fire_patch         (begp:endp)) ; this%m_deadstemc_storage_to_fire_patch         (:) = nan
    allocate(this%m_deadstemc_xfer_to_fire_patch            (begp:endp)) ; this%m_deadstemc_xfer_to_fire_patch            (:) = nan
    allocate(this%m_frootc_to_fire_patch                    (begp:endp)) ; this%m_frootc_to_fire_patch                    (:) = nan
    allocate(this%m_frootc_storage_to_fire_patch            (begp:endp)) ; this%m_frootc_storage_to_fire_patch            (:) = nan
    allocate(this%m_frootc_xfer_to_fire_patch               (begp:endp)) ; this%m_frootc_xfer_to_fire_patch               (:) = nan
    allocate(this%m_livecrootc_to_fire_patch                (begp:endp)) ; this%m_livecrootc_to_fire_patch                (:) = nan
    allocate(this%m_livecrootc_storage_to_fire_patch        (begp:endp)) ; this%m_livecrootc_storage_to_fire_patch        (:) = nan
    allocate(this%m_livecrootc_xfer_to_fire_patch           (begp:endp)) ; this%m_livecrootc_xfer_to_fire_patch           (:) = nan
    allocate(this%m_deadcrootc_to_fire_patch                (begp:endp)) ; this%m_deadcrootc_to_fire_patch                (:) = nan
    allocate(this%m_deadcrootc_storage_to_fire_patch        (begp:endp)) ; this%m_deadcrootc_storage_to_fire_patch        (:) = nan
    allocate(this%m_deadcrootc_xfer_to_fire_patch           (begp:endp)) ; this%m_deadcrootc_xfer_to_fire_patch           (:) = nan
    allocate(this%m_gresp_storage_to_fire_patch             (begp:endp)) ; this%m_gresp_storage_to_fire_patch             (:) = nan
    allocate(this%m_gresp_xfer_to_fire_patch                (begp:endp)) ; this%m_gresp_xfer_to_fire_patch                (:) = nan
    allocate(this%m_leafc_to_litter_fire_patch              (begp:endp)) ; this%m_leafc_to_litter_fire_patch              (:) = nan
    allocate(this%m_leafc_storage_to_litter_fire_patch      (begp:endp)) ; this%m_leafc_storage_to_litter_fire_patch      (:) = nan
    allocate(this%m_leafc_xfer_to_litter_fire_patch         (begp:endp)) ; this%m_leafc_xfer_to_litter_fire_patch         (:) = nan
    allocate(this%m_livestemc_to_litter_fire_patch          (begp:endp)) ; this%m_livestemc_to_litter_fire_patch          (:) = nan
    allocate(this%m_livestemc_storage_to_litter_fire_patch  (begp:endp)) ; this%m_livestemc_storage_to_litter_fire_patch  (:) = nan
    allocate(this%m_livestemc_xfer_to_litter_fire_patch     (begp:endp)) ; this%m_livestemc_xfer_to_litter_fire_patch     (:) = nan
    allocate(this%m_livestemc_to_deadstemc_fire_patch       (begp:endp)) ; this%m_livestemc_to_deadstemc_fire_patch       (:) = nan
    allocate(this%m_deadstemc_to_litter_fire_patch          (begp:endp)) ; this%m_deadstemc_to_litter_fire_patch          (:) = nan
    allocate(this%m_deadstemc_storage_to_litter_fire_patch  (begp:endp)) ; this%m_deadstemc_storage_to_litter_fire_patch  (:) = nan
    allocate(this%m_deadstemc_xfer_to_litter_fire_patch     (begp:endp)) ; this%m_deadstemc_xfer_to_litter_fire_patch     (:) = nan
    allocate(this%m_frootc_to_litter_fire_patch             (begp:endp)) ; this%m_frootc_to_litter_fire_patch             (:) = nan
    allocate(this%m_frootc_storage_to_litter_fire_patch     (begp:endp)) ; this%m_frootc_storage_to_litter_fire_patch     (:) = nan
    allocate(this%m_frootc_xfer_to_litter_fire_patch        (begp:endp)) ; this%m_frootc_xfer_to_litter_fire_patch        (:) = nan
    allocate(this%m_livecrootc_to_litter_fire_patch         (begp:endp)) ; this%m_livecrootc_to_litter_fire_patch         (:) = nan
    allocate(this%m_livecrootc_storage_to_litter_fire_patch (begp:endp)) ; this%m_livecrootc_storage_to_litter_fire_patch (:) = nan
    allocate(this%m_livecrootc_xfer_to_litter_fire_patch    (begp:endp)) ; this%m_livecrootc_xfer_to_litter_fire_patch    (:) = nan
    allocate(this%m_livecrootc_to_deadcrootc_fire_patch     (begp:endp)) ; this%m_livecrootc_to_deadcrootc_fire_patch     (:) = nan
    allocate(this%m_deadcrootc_to_litter_fire_patch         (begp:endp)) ; this%m_deadcrootc_to_litter_fire_patch         (:) = nan
    allocate(this%m_deadcrootc_storage_to_litter_fire_patch (begp:endp)) ; this%m_deadcrootc_storage_to_litter_fire_patch (:) = nan
    allocate(this%m_deadcrootc_xfer_to_litter_fire_patch    (begp:endp)) ; this%m_deadcrootc_xfer_to_litter_fire_patch    (:) = nan
    allocate(this%m_gresp_storage_to_litter_fire_patch      (begp:endp)) ; this%m_gresp_storage_to_litter_fire_patch      (:) = nan
    allocate(this%m_gresp_xfer_to_litter_fire_patch         (begp:endp)) ; this%m_gresp_xfer_to_litter_fire_patch         (:) = nan
    allocate(this%leafc_xfer_to_leafc_patch                 (begp:endp)) ; this%leafc_xfer_to_leafc_patch                 (:) = nan
    allocate(this%frootc_xfer_to_frootc_patch               (begp:endp)) ; this%frootc_xfer_to_frootc_patch               (:) = nan
    allocate(this%livestemc_xfer_to_livestemc_patch         (begp:endp)) ; this%livestemc_xfer_to_livestemc_patch         (:) = nan
    allocate(this%deadstemc_xfer_to_deadstemc_patch         (begp:endp)) ; this%deadstemc_xfer_to_deadstemc_patch         (:) = nan
    allocate(this%livecrootc_xfer_to_livecrootc_patch       (begp:endp)) ; this%livecrootc_xfer_to_livecrootc_patch       (:) = nan
    allocate(this%deadcrootc_xfer_to_deadcrootc_patch       (begp:endp)) ; this%deadcrootc_xfer_to_deadcrootc_patch       (:) = nan
    allocate(this%leafc_to_litter_patch                     (begp:endp)) ; this%leafc_to_litter_patch                     (:) = nan
    allocate(this%leafc_to_litter_fun_patch                 (begp:endp)) ; this%leafc_to_litter_fun_patch                 (:) = nan
    allocate(this%frootc_to_litter_patch                    (begp:endp)) ; this%frootc_to_litter_patch                    (:) = nan
    allocate(this%cpool_to_resp_patch                       (begp:endp)) ; this%cpool_to_resp_patch                       (:) = nan
    allocate(this%cpool_to_leafc_resp_patch                 (begp:endp)) ; this%cpool_to_leafc_resp_patch                 (:) = nan
    allocate(this%cpool_to_leafc_storage_resp_patch         (begp:endp)) ; this%cpool_to_leafc_storage_resp_patch         (:) = nan
    allocate(this%cpool_to_frootc_resp_patch                (begp:endp)) ; this%cpool_to_frootc_resp_patch                (:) = nan
    allocate(this%cpool_to_frootc_storage_resp_patch        (begp:endp)) ; this%cpool_to_frootc_storage_resp_patch        (:) = nan
    allocate(this%cpool_to_livecrootc_resp_patch            (begp:endp)) ; this%cpool_to_livecrootc_resp_patch            (:) = nan
    allocate(this%cpool_to_livecrootc_storage_resp_patch    (begp:endp)) ; this%cpool_to_livecrootc_storage_resp_patch    (:) = nan
    allocate(this%cpool_to_livestemc_resp_patch             (begp:endp)) ; this%cpool_to_livestemc_resp_patch             (:) = nan
    allocate(this%cpool_to_livestemc_storage_resp_patch     (begp:endp)) ; this%cpool_to_livestemc_storage_resp_patch     (:) = nan
    allocate(this%leaf_mr_patch                             (begp:endp)) ; this%leaf_mr_patch                             (:) = nan
    allocate(this%froot_mr_patch                            (begp:endp)) ; this%froot_mr_patch                            (:) = nan
    allocate(this%livestem_mr_patch                         (begp:endp)) ; this%livestem_mr_patch                         (:) = nan
    allocate(this%livecroot_mr_patch                        (begp:endp)) ; this%livecroot_mr_patch                        (:) = nan
    allocate(this%reproductive_mr_patch              (begp:endp, nrepr)) ; this%reproductive_mr_patch                   (:,:) = nan
    allocate(this%leaf_curmr_patch                          (begp:endp)) ; this%leaf_curmr_patch                          (:) = nan
    allocate(this%froot_curmr_patch                         (begp:endp)) ; this%froot_curmr_patch                         (:) = nan
    allocate(this%livestem_curmr_patch                      (begp:endp)) ; this%livestem_curmr_patch                      (:) = nan
    allocate(this%livecroot_curmr_patch                     (begp:endp)) ; this%livecroot_curmr_patch                     (:) = nan
    allocate(this%reproductive_curmr_patch           (begp:endp, nrepr)) ; this%reproductive_curmr_patch                (:,:) = nan
    allocate(this%leaf_xsmr_patch                           (begp:endp)) ; this%leaf_xsmr_patch                           (:) = nan
    allocate(this%froot_xsmr_patch                          (begp:endp)) ; this%froot_xsmr_patch                          (:) = nan
    allocate(this%livestem_xsmr_patch                       (begp:endp)) ; this%livestem_xsmr_patch                       (:) = nan
    allocate(this%livecroot_xsmr_patch                      (begp:endp)) ; this%livecroot_xsmr_patch                      (:) = nan
    allocate(this%reproductive_xsmr_patch            (begp:endp, nrepr)) ; this%reproductive_xsmr_patch                 (:,:) = nan
    allocate(this%psnsun_to_cpool_patch                     (begp:endp)) ; this%psnsun_to_cpool_patch                     (:) = nan
    allocate(this%psnshade_to_cpool_patch                   (begp:endp)) ; this%psnshade_to_cpool_patch                   (:) = nan
    allocate(this%cpool_to_xsmrpool_patch                   (begp:endp)) ; this%cpool_to_xsmrpool_patch                   (:) = nan
    allocate(this%cpool_to_leafc_patch                      (begp:endp)) ; this%cpool_to_leafc_patch                      (:) = nan
    allocate(this%cpool_to_leafc_storage_patch              (begp:endp)) ; this%cpool_to_leafc_storage_patch              (:) = nan
    allocate(this%cpool_to_frootc_patch                     (begp:endp)) ; this%cpool_to_frootc_patch                     (:) = nan
    allocate(this%cpool_to_frootc_storage_patch             (begp:endp)) ; this%cpool_to_frootc_storage_patch             (:) = nan
    allocate(this%cpool_to_livestemc_patch                  (begp:endp)) ; this%cpool_to_livestemc_patch                  (:) = nan
    allocate(this%cpool_to_livestemc_storage_patch          (begp:endp)) ; this%cpool_to_livestemc_storage_patch          (:) = nan
    allocate(this%cpool_to_deadstemc_patch                  (begp:endp)) ; this%cpool_to_deadstemc_patch                  (:) = nan
    allocate(this%cpool_to_deadstemc_storage_patch          (begp:endp)) ; this%cpool_to_deadstemc_storage_patch          (:) = nan
    allocate(this%cpool_to_livecrootc_patch                 (begp:endp)) ; this%cpool_to_livecrootc_patch                 (:) = nan
    allocate(this%cpool_to_livecrootc_storage_patch         (begp:endp)) ; this%cpool_to_livecrootc_storage_patch         (:) = nan
    allocate(this%cpool_to_deadcrootc_patch                 (begp:endp)) ; this%cpool_to_deadcrootc_patch                 (:) = nan
    allocate(this%cpool_to_deadcrootc_storage_patch         (begp:endp)) ; this%cpool_to_deadcrootc_storage_patch         (:) = nan
    allocate(this%cpool_to_gresp_storage_patch              (begp:endp)) ; this%cpool_to_gresp_storage_patch              (:) = nan
    allocate(this%cpool_leaf_gr_patch                       (begp:endp)) ; this%cpool_leaf_gr_patch                       (:) = nan
    allocate(this%cpool_leaf_storage_gr_patch               (begp:endp)) ; this%cpool_leaf_storage_gr_patch               (:) = nan
    allocate(this%transfer_leaf_gr_patch                    (begp:endp)) ; this%transfer_leaf_gr_patch                    (:) = nan
    allocate(this%cpool_froot_gr_patch                      (begp:endp)) ; this%cpool_froot_gr_patch                      (:) = nan
    allocate(this%cpool_froot_storage_gr_patch              (begp:endp)) ; this%cpool_froot_storage_gr_patch              (:) = nan
    allocate(this%transfer_froot_gr_patch                   (begp:endp)) ; this%transfer_froot_gr_patch                   (:) = nan
    allocate(this%cpool_livestem_gr_patch                   (begp:endp)) ; this%cpool_livestem_gr_patch                   (:) = nan
    allocate(this%cpool_livestem_storage_gr_patch           (begp:endp)) ; this%cpool_livestem_storage_gr_patch           (:) = nan
    allocate(this%transfer_livestem_gr_patch                (begp:endp)) ; this%transfer_livestem_gr_patch                (:) = nan
    allocate(this%cpool_deadstem_gr_patch                   (begp:endp)) ; this%cpool_deadstem_gr_patch                   (:) = nan
    allocate(this%cpool_deadstem_storage_gr_patch           (begp:endp)) ; this%cpool_deadstem_storage_gr_patch           (:) = nan
    allocate(this%transfer_deadstem_gr_patch                (begp:endp)) ; this%transfer_deadstem_gr_patch                (:) = nan
    allocate(this%cpool_livecroot_gr_patch                  (begp:endp)) ; this%cpool_livecroot_gr_patch                  (:) = nan
    allocate(this%cpool_livecroot_storage_gr_patch          (begp:endp)) ; this%cpool_livecroot_storage_gr_patch          (:) = nan
    allocate(this%transfer_livecroot_gr_patch               (begp:endp)) ; this%transfer_livecroot_gr_patch               (:) = nan
    allocate(this%cpool_deadcroot_gr_patch                  (begp:endp)) ; this%cpool_deadcroot_gr_patch                  (:) = nan
    allocate(this%cpool_deadcroot_storage_gr_patch          (begp:endp)) ; this%cpool_deadcroot_storage_gr_patch          (:) = nan
    allocate(this%transfer_deadcroot_gr_patch               (begp:endp)) ; this%transfer_deadcroot_gr_patch               (:) = nan
    allocate(this%leafc_storage_to_xfer_patch               (begp:endp)) ; this%leafc_storage_to_xfer_patch               (:) = nan
    allocate(this%frootc_storage_to_xfer_patch              (begp:endp)) ; this%frootc_storage_to_xfer_patch              (:) = nan
    allocate(this%livestemc_storage_to_xfer_patch           (begp:endp)) ; this%livestemc_storage_to_xfer_patch           (:) = nan
    allocate(this%deadstemc_storage_to_xfer_patch           (begp:endp)) ; this%deadstemc_storage_to_xfer_patch           (:) = nan
    allocate(this%livecrootc_storage_to_xfer_patch          (begp:endp)) ; this%livecrootc_storage_to_xfer_patch          (:) = nan
    allocate(this%deadcrootc_storage_to_xfer_patch          (begp:endp)) ; this%deadcrootc_storage_to_xfer_patch          (:) = nan
    allocate(this%gresp_storage_to_xfer_patch               (begp:endp)) ; this%gresp_storage_to_xfer_patch               (:) = nan
    allocate(this%livestemc_to_deadstemc_patch              (begp:endp)) ; this%livestemc_to_deadstemc_patch              (:) = nan
    allocate(this%livecrootc_to_deadcrootc_patch            (begp:endp)) ; this%livecrootc_to_deadcrootc_patch            (:) = nan
    allocate(this%current_gr_patch                          (begp:endp)) ; this%current_gr_patch                          (:) = nan
    allocate(this%transfer_gr_patch                         (begp:endp)) ; this%transfer_gr_patch                         (:) = nan
    allocate(this%storage_gr_patch                          (begp:endp)) ; this%storage_gr_patch                          (:) = nan
    allocate(this%plant_calloc_patch                        (begp:endp)) ; this%plant_calloc_patch                        (:) = nan
    allocate(this%excess_cflux_patch                        (begp:endp)) ; this%excess_cflux_patch                        (:) = nan
    allocate(this%prev_leafc_to_litter_patch                (begp:endp)) ; this%prev_leafc_to_litter_patch                (:) = nan
    allocate(this%prev_frootc_to_litter_patch               (begp:endp)) ; this%prev_frootc_to_litter_patch               (:) = nan
    allocate(this%gpp_before_downreg_patch                  (begp:endp)) ; this%gpp_before_downreg_patch                  (:) = nan
    allocate(this%availc_patch                              (begp:endp)) ; this%availc_patch                              (:) = nan
    allocate(this%xsmrpool_recover_patch                    (begp:endp)) ; this%xsmrpool_recover_patch                    (:) = nan
    allocate(this%xsmrpool_c13ratio_patch                   (begp:endp)) ; this%xsmrpool_c13ratio_patch                   (:) = nan

    allocate(this%cpool_to_reproductivec_patch       (begp:endp, nrepr)) ; this%cpool_to_reproductivec_patch            (:,:) = nan
    allocate(this%cpool_to_reproductivec_storage_patch(begp:endp, nrepr)); this%cpool_to_reproductivec_storage_patch    (:,:) = nan
    allocate(this%livestemc_to_litter_patch                 (begp:endp)) ; this%livestemc_to_litter_patch                 (:) = nan
    allocate(this%repr_grainc_to_food_patch(begp:endp, repr_grain_min:repr_grain_max)) ; this%repr_grainc_to_food_patch (:,:) = nan
    allocate(this%repr_structurec_to_cropprod_patch(begp:endp, repr_structure_min:repr_structure_max))
    this%repr_structurec_to_cropprod_patch(:,:) = nan
    allocate(this%repr_structurec_to_litter_patch(begp:endp, repr_structure_min:repr_structure_max))
    this%repr_structurec_to_litter_patch(:,:) = nan
    allocate(this%leafc_to_biofuelc_patch                   (begp:endp)) ; this%leafc_to_biofuelc_patch                   (:) = nan
    allocate(this%livestemc_to_biofuelc_patch               (begp:endp)) ; this%livestemc_to_biofuelc_patch               (:) = nan
    allocate(this%repr_grainc_to_seed_patch(begp:endp, repr_grain_min:repr_grain_max)) ; this%repr_grainc_to_seed_patch (:,:) = nan
    allocate(this%reproductivec_xfer_to_reproductivec_patch(begp:endp, nrepr))
    this%reproductivec_xfer_to_reproductivec_patch(:,:) = nan
    allocate(this%cpool_reproductive_gr_patch        (begp:endp, nrepr)) ; this%cpool_reproductive_gr_patch             (:,:) = nan
    allocate(this%cpool_reproductive_storage_gr_patch(begp:endp, nrepr)) ; this%cpool_reproductive_storage_gr_patch     (:,:) = nan
    allocate(this%transfer_reproductive_gr_patch     (begp:endp, nrepr)) ; this%transfer_reproductive_gr_patch          (:,:) = nan
    allocate(this%xsmrpool_to_atm_patch                     (begp:endp)) ; this%xsmrpool_to_atm_patch                     (:) = 0.0_r8
    allocate(this%xsmrpool_to_atm_col                       (begc:endc)) ; this%xsmrpool_to_atm_col                       (:) = 0.0_r8
    allocate(this%xsmrpool_to_atm_grc                       (begg:endg)) ; this%xsmrpool_to_atm_grc                       (:) = 0.0_r8
    allocate(this%reproductivec_storage_to_xfer_patch(begp:endp, nrepr)) ; this%reproductivec_storage_to_xfer_patch     (:,:) = nan
    allocate(this%frootc_alloc_patch                        (begp:endp)) ; this%frootc_alloc_patch                        (:) = nan
    allocate(this%frootc_loss_patch                         (begp:endp)) ; this%frootc_loss_patch                         (:) = nan
    allocate(this%leafc_alloc_patch                         (begp:endp)) ; this%leafc_alloc_patch                         (:) = nan
    allocate(this%leafc_loss_patch                          (begp:endp)) ; this%leafc_loss_patch                          (:) = nan
    allocate(this%woodc_alloc_patch                         (begp:endp)) ; this%woodc_alloc_patch                         (:) = nan
    allocate(this%woodc_loss_patch                          (begp:endp)) ; this%woodc_loss_patch                          (:) = nan

    ! Third dimension not i_litr_max because that parameter may obtain its
    ! value after we've been through here
    allocate(this%phenology_c_to_litr_c_col         (begc:endc,1:nlevdecomp_full,1:ndecomp_pools)); this%phenology_c_to_litr_c_col (:,:,:)=nan
    allocate(this%gap_mortality_c_to_litr_c_col     (begc:endc,1:nlevdecomp_full,1:ndecomp_pools)); this%gap_mortality_c_to_litr_c_col(:,:,:)=nan

    allocate(this%gap_mortality_c_to_cwdc_col       (begc:endc,1:nlevdecomp_full)); this%gap_mortality_c_to_cwdc_col  (:,:)=nan
    allocate(this%fire_mortality_c_to_cwdc_col      (begc:endc,1:nlevdecomp_full)); this%fire_mortality_c_to_cwdc_col (:,:)=nan
    allocate(this%m_c_to_litr_fire_col              (begc:endc,1:nlevdecomp_full,1:ndecomp_pools)); this%m_c_to_litr_fire_col    (:,:,:)=nan
    allocate(this%harvest_c_to_litr_c_col           (begc:endc,1:nlevdecomp_full,1:ndecomp_pools)); this%harvest_c_to_litr_c_col (:,:,:)=nan
    allocate(this%harvest_c_to_cwdc_col             (begc:endc,1:nlevdecomp_full)); this%harvest_c_to_cwdc_col        (:,:)=nan

    allocate(this%dwt_slash_cflux_patch             (begp:endp))                  ; this%dwt_slash_cflux_patch        (:) =nan
    allocate(this%dwt_slash_cflux_grc               (begg:endg))                  ; this%dwt_slash_cflux_grc          (:) =nan
    ! Third dimension not i_litr_max because that parameter may obtain its
    ! value after we've been through here
    allocate(this%dwt_frootc_to_litr_c_col          (begc:endc,1:nlevdecomp_full,1:ndecomp_pools)); this%dwt_frootc_to_litr_c_col (:,:,:)=nan
    allocate(this%dwt_livecrootc_to_cwdc_col        (begc:endc,1:nlevdecomp_full)); this%dwt_livecrootc_to_cwdc_col   (:,:)=nan
    allocate(this%dwt_deadcrootc_to_cwdc_col        (begc:endc,1:nlevdecomp_full)); this%dwt_deadcrootc_to_cwdc_col   (:,:)=nan

    allocate(this%dwt_seedc_to_leaf_patch           (begp:endp))                  ; this%dwt_seedc_to_leaf_patch   (:)  =nan
    allocate(this%dwt_seedc_to_leaf_grc             (begg:endg))                  ; this%dwt_seedc_to_leaf_grc     (:)  =nan
    allocate(this%dwt_seedc_to_deadstem_patch       (begp:endp))                  ; this%dwt_seedc_to_deadstem_patch(:)  =nan
    allocate(this%dwt_seedc_to_deadstem_grc         (begg:endg))                  ; this%dwt_seedc_to_deadstem_grc (:)  =nan
    allocate(this%dwt_conv_cflux_patch              (begp:endp))                  ; this%dwt_conv_cflux_patch      (:)  =nan
    allocate(this%dwt_conv_cflux_grc                (begg:endg))                  ; this%dwt_conv_cflux_grc        (:)  =nan
    allocate(this%dwt_conv_cflux_dribbled_grc       (begg:endg))                  ; this%dwt_conv_cflux_dribbled_grc(:)  =nan
    allocate(this%dwt_wood_productc_gain_patch      (begp:endp))                  ; this%dwt_wood_productc_gain_patch(:)  =nan
    allocate(this%dwt_crop_productc_gain_patch      (begp:endp))                  ; this%dwt_crop_productc_gain_patch(:) =nan

    allocate(this%crop_seedc_to_leaf_patch          (begp:endp))                  ; this%crop_seedc_to_leaf_patch  (:)  =nan

    allocate(this%cwdc_loss_col                     (begc:endc))                  ; this%cwdc_loss_col             (:)  =nan
    allocate(this%litterc_loss_col                  (begc:endc))                  ; this%litterc_loss_col          (:)  =nan

    allocate(this%crop_harvestc_to_cropprodc_patch(begp:endp))
    this%crop_harvestc_to_cropprodc_patch(:) = nan

    allocate(this%crop_harvestc_to_cropprodc_col(begc:endc))
    this%crop_harvestc_to_cropprodc_col(:) = nan

    allocate(this%m_decomp_cpools_to_fire_vr_col(begc:endc,1:nlevdecomp_full,1:ndecomp_pools))                
    this%m_decomp_cpools_to_fire_vr_col(:,:,:)= nan

    allocate(this%m_decomp_cpools_to_fire_col(begc:endc,1:ndecomp_pools))                                     
    this%m_decomp_cpools_to_fire_col(:,:)= nan

    allocate(this%m_decomp_cpools_to_fire_vr_col(begc:endc,1:nlevdecomp_full,1:ndecomp_pools))                
    this%m_decomp_cpools_to_fire_vr_col(:,:,:)= nan

    allocate(this%m_decomp_cpools_to_fire_col(begc:endc,1:ndecomp_pools))                                     
    this%m_decomp_cpools_to_fire_col(:,:)= nan

    allocate(this%rr_patch                (begp:endp)) ; this%rr_patch                (:) = nan
    allocate(this%mr_patch                (begp:endp)) ; this%mr_patch                (:) = nan
    allocate(this%gr_patch                (begp:endp)) ; this%gr_patch                (:) = nan
    allocate(this%ar_patch                (begp:endp)) ; this%ar_patch                (:) = nan
    allocate(this%npp_patch               (begp:endp)) ; this%npp_patch               (:) = nan
    allocate(this%agnpp_patch             (begp:endp)) ; this%agnpp_patch             (:) = nan
    allocate(this%bgnpp_patch             (begp:endp)) ; this%bgnpp_patch             (:) = nan
    allocate(this%litfall_patch           (begp:endp)) ; this%litfall_patch           (:) = nan
    allocate(this%wood_harvestc_patch     (begp:endp)) ; this%wood_harvestc_patch     (:) = nan
    allocate(this%slash_harvestc_patch    (begp:endp)) ; this%slash_harvestc_patch    (:) = nan
    allocate(this%cinputs_patch           (begp:endp)) ; this%cinputs_patch           (:) = nan
    allocate(this%coutputs_patch          (begp:endp)) ; this%coutputs_patch          (:) = nan
    allocate(this%gpp_patch               (begp:endp)) ; this%gpp_patch               (:) = nan
    allocate(this%fire_closs_patch        (begp:endp)) ; this%fire_closs_patch        (:) = nan
    allocate(this%sr_col                  (begc:endc)) ; this%sr_col                  (:) = nan
    allocate(this%er_col                  (begc:endc)) ; this%er_col                  (:) = nan
    allocate(this%litfire_col             (begc:endc)) ; this%litfire_col             (:) = nan
    allocate(this%somfire_col             (begc:endc)) ; this%somfire_col             (:) = nan
    allocate(this%totfire_col             (begc:endc)) ; this%totfire_col             (:) = nan
    allocate(this%rr_col                  (begc:endc)) ; this%rr_col                  (:) = nan
    allocate(this%ar_col                  (begc:endc)) ; this%ar_col                  (:) = nan
    allocate(this%gpp_col                 (begc:endc)) ; this%gpp_col                 (:) = nan
    allocate(this%npp_col                 (begc:endc)) ; this%npp_col                 (:) = nan
    allocate(this%fire_closs_p2c_col      (begc:endc)) ; this%fire_closs_p2c_col      (:) = nan
    allocate(this%fire_closs_col          (begc:endc)) ; this%fire_closs_col          (:) = nan
    allocate(this%wood_harvestc_col       (begc:endc)) ; this%wood_harvestc_col       (:) = nan
    allocate(this%hrv_xsmrpool_to_atm_col (begc:endc)) ; this%hrv_xsmrpool_to_atm_col (:) = 0.0_r8
    allocate(this%tempsum_npp_patch       (begp:endp)) ; this%tempsum_npp_patch       (:) = nan
    allocate(this%annsum_npp_patch        (begp:endp)) ; this%annsum_npp_patch        (:) = nan
    allocate(this%tempsum_litfall_patch   (begp:endp)) ; this%tempsum_litfall_patch   (:) = nan
    allocate(this%annsum_litfall_patch    (begp:endp)) ; this%annsum_litfall_patch    (:) = nan
    allocate(this%annsum_npp_col          (begc:endc)) ; this%annsum_npp_col          (:) = nan
    allocate(this%lag_npp_col             (begc:endc)) ; this%lag_npp_col             (:) = spval

    allocate(this%nep_col                 (begc:endc)) ; this%nep_col                 (:) = nan
    allocate(this%nbp_grc                 (begg:endg)) ; this%nbp_grc                 (:) = nan
    allocate(this%nee_grc                 (begg:endg)) ; this%nee_grc                 (:) = nan
    allocate(this%landuseflux_grc         (begg:endg)) ; this%landuseflux_grc         (:) = nan
    allocate(this%npp_Nactive_patch       (begp:endp)) ; this%npp_Nactive_patch       (:) = nan
    allocate(this%npp_burnedoff_patch     (begp:endp)) ; this%npp_burnedoff_patch     (:) = nan
    allocate(this%npp_Nnonmyc_patch       (begp:endp)) ; this%npp_Nnonmyc_patch       (:) = nan
    allocate(this%npp_Nam_patch           (begp:endp)) ; this%npp_Nam_patch           (:) = nan
    allocate(this%npp_Necm_patch          (begp:endp)) ; this%npp_Necm_patch          (:) = nan
    allocate(this%npp_Nactive_no3_patch   (begp:endp)) ; this%npp_Nactive_no3_patch   (:) = nan
    allocate(this%npp_Nactive_nh4_patch   (begp:endp)) ; this%npp_Nactive_nh4_patch   (:) = nan
    allocate(this%npp_Nnonmyc_no3_patch   (begp:endp)) ; this%npp_Nnonmyc_no3_patch   (:) = nan
    allocate(this%npp_Nnonmyc_nh4_patch   (begp:endp)) ; this%npp_Nnonmyc_nh4_patch   (:) = nan
    allocate(this%npp_Nam_no3_patch       (begp:endp)) ; this%npp_Nam_no3_patch       (:) = nan
    allocate(this%npp_Nam_nh4_patch       (begp:endp)) ; this%npp_Nam_nh4_patch       (:) = nan
    allocate(this%npp_Necm_no3_patch      (begp:endp)) ; this%npp_Necm_no3_patch      (:) = nan
    allocate(this%npp_Necm_nh4_patch      (begp:endp)) ; this%npp_Necm_nh4_patch      (:) = nan
    allocate(this%npp_Nfix_patch          (begp:endp)) ; this%npp_Nfix_patch          (:) = nan
    allocate(this%npp_Nretrans_patch      (begp:endp)) ; this%npp_Nretrans_patch      (:) = nan
    allocate(this%npp_Nuptake_patch       (begp:endp)) ; this%npp_Nuptake_patch       (:) = nan
    allocate(this%npp_growth_patch       (begp:endp)) ; this%npp_growth_patch       (:) = nan
    allocate(this%leafc_change_patch      (begp:endp)) ; this%leafc_change_patch      (:) = nan
    allocate(this%soilc_change_patch      (begp:endp)) ; this%soilc_change_patch      (:) = nan
    ! Allocate Matrix data
    if(use_matrixcn)then
    end if

    ! Construct restart field names consistently to what is done in SpeciesNonIsotope &
    ! SpeciesIsotope, to aid future migration to that infrastructure
    if (carbon_type == 'c12') then
       carbon_type_suffix = 'c'
    else if (carbon_type == 'c13') then
       carbon_type_suffix = 'c_13'
    else if (carbon_type == 'c14') then
       carbon_type_suffix = 'c_14'
    else
       write(iulog,*) 'CNVegCarbonFluxType InitAllocate: Unknown carbon_type: ', trim(carbon_type)
       call endrun(msg='CNVegCarbonFluxType InitAllocate: Unknown carbon_type: ' // &
            errMsg(sourcefile, __LINE__))
    end if

    ! Note that, for both of these dribblers, we set allows_non_annual_delta to false
    ! because we expect both land cover change and harvest to be applied entirely at the
    ! start of the year, and want to be notified if this changes. If this behavior is
    ! changed intentionally, then this setting of allows_non_annual_delta to .false. can
    ! safely be removed.
    !
    ! However, we do keep allows_non_annual_delta = .true. for the dwt_conv_cflux_dribbler if
    ! running with CNDV, because (in contrast with other land cover change) CNDV currently
    ! still interpolates land cover change throughout the year.
    if (get_for_testing_allow_non_annual_changes()) then
       allows_non_annual_delta = .true.
    else if (use_cndv) then
       allows_non_annual_delta = .true.
    else
       allows_non_annual_delta = .false.
    end if
    this%dwt_conv_cflux_dribbler = annual_flux_dribbler_gridcell( &
         bounds = bounds, &
         name = 'dwt_conv_flux_' // carbon_type_suffix, &
         units = 'gC/m^2', &
         allows_non_annual_delta = allows_non_annual_delta)
    this%hrv_xsmrpool_to_atm_dribbler = annual_flux_dribbler_gridcell( &
         bounds = bounds, &
         name = 'hrv_xsmrpool_to_atm_' // carbon_type_suffix, &
         units = 'gC/m^2', &
         allows_non_annual_delta = .false.)

  end subroutine InitAllocate

  !------------------------------------------------------------------------
  subroutine InitHistory(this, bounds, carbon_type)
    !
    ! !DESCRIPTION:
    ! add history fields for all CN variables, always set as default='inactive'
    !
    ! !USES:
    use clm_varctl , only : hist_wrtch4diag
    use CNSharedParamsMod, only: use_fun
    use histFileMod, only : hist_addfld1d, hist_addfld2d, hist_addfld_decomp 
    !
    ! !ARGUMENTS:
    class(cnveg_carbonflux_type) :: this    
    type(bounds_type)         , intent(in) :: bounds 
    character(len=3)          , intent(in) :: carbon_type ! one of ['c12', c13','c14']
    !
    ! !LOCAL VARIABLES:
    integer           :: k,l,ii,jj
    character(8)      :: vr_suffix
    character(10)     :: active
    integer           :: begp,endp
    integer           :: begc,endc
    integer           :: begg,endg
    character(24)     :: fieldname
    character(100)    :: longname
    real(r8), pointer :: data1dptr(:)   ! temp. pointer for slicing larger arrays
    real(r8), pointer :: data2dptr(:,:) ! temp. pointer for slicing larger arrays
    !---------------------------------------------------------------------

    begp = bounds%begp; endp = bounds%endp
    begc = bounds%begc; endc = bounds%endc
    begg = bounds%begg; endg = bounds%endg

    if (nlevdecomp > 1) then
       vr_suffix = "_vr"
    else 
       vr_suffix = ""
    endif

    !-------------------------------
    ! C flux variables - patch
    !-------------------------------

    if (carbon_type == 'c12') then

       if (use_crop) then
          this%repr_grainc_to_food_patch(begp:endp,:) = spval
          do k = repr_grain_min, repr_grain_max
             data1dptr => this%repr_grainc_to_food_patch(:,k)
             call hist_addfld1d ( &
                  ! e.g., GRAINC_TO_FOOD
                  fname=get_repr_hist_fname(k)//'C_TO_FOOD', &
                  units='gC/m^2/s', &
                  avgflag='A', &
                  long_name=get_repr_longname(k)//' C to food', &
                  ptr_patch=data1dptr)
          end do

          this%leafc_to_biofuelc_patch(begp:endp) = spval
          call hist_addfld1d (fname='LEAFC_TO_BIOFUELC', units='gC/m^2/s', &
               avgflag='A', long_name='leaf C to biofuel C', &
               ptr_patch=this%leafc_to_biofuelc_patch)

          this%livestemc_to_biofuelc_patch(begp:endp) = spval
          call hist_addfld1d (fname='LIVESTEMC_TO_BIOFUELC', units='gC/m^2/s', &
               avgflag='A', long_name='livestem C to biofuel C', &
               ptr_patch=this%livestemc_to_biofuelc_patch)

          this%repr_grainc_to_seed_patch(begp:endp,:) = spval
          do k = repr_grain_min, repr_grain_max
             data1dptr => this%repr_grainc_to_seed_patch(:,k)
             call hist_addfld1d ( &
                  ! e.g., GRAINC_TO_SEED
                  fname=get_repr_hist_fname(k)//'C_TO_SEED', &
                  units='gC/m^2/s', &
                  avgflag='A', &
                  long_name=get_repr_longname(k)//' C to seed', &
                  ptr_patch=data1dptr)
          end do
       end if

       this%litterc_loss_col(begc:endc) = spval
       call hist_addfld1d (fname='LITTERC_LOSS', units='gC/m^2/s', &
            avgflag='A', long_name='litter C loss', &
            ptr_col=this%litterc_loss_col)

       this%woodc_alloc_patch(begp:endp) = spval
       call hist_addfld1d (fname='WOODC_ALLOC', units='gC/m^2/s', &
            avgflag='A', long_name='wood C eallocation', &
            ptr_patch=this%woodc_alloc_patch)

       this%woodc_loss_patch(begp:endp) = spval
       call hist_addfld1d (fname='WOODC_LOSS', units='gC/m^2/s', &
            avgflag='A', long_name='wood C loss', &
            ptr_patch=this%woodc_loss_patch)

       this%leafc_loss_patch(begp:endp) = spval
       call hist_addfld1d (fname='LEAFC_LOSS', units='gC/m^2/s', &
            avgflag='A', long_name='leaf C loss', &
            ptr_patch=this%leafc_loss_patch)

       this%leafc_alloc_patch(begp:endp) = spval
       call hist_addfld1d (fname='LEAFC_ALLOC', units='gC/m^2/s', &
            avgflag='A', long_name='leaf C allocation', &
            ptr_patch=this%leafc_alloc_patch)

       this%frootc_loss_patch(begp:endp) = spval
       call hist_addfld1d (fname='FROOTC_LOSS', units='gC/m^2/s', &
            avgflag='A', long_name='fine root C loss', &
            ptr_patch=this%frootc_loss_patch)

       this%frootc_alloc_patch(begp:endp) = spval
       call hist_addfld1d (fname='FROOTC_ALLOC', units='gC/m^2/s', &
            avgflag='A', long_name='fine root C allocation', &
            ptr_patch=this%frootc_alloc_patch)

       this%m_leafc_to_litter_patch(begp:endp) = spval
       call hist_addfld1d (fname='M_LEAFC_TO_LITTER', units='gC/m^2/s', &
            avgflag='A', long_name='leaf C mortality', &
            ptr_patch=this%m_leafc_to_litter_patch, default='inactive')

       this%m_frootc_to_litter_patch(begp:endp) = spval
       call hist_addfld1d (fname='M_FROOTC_TO_LITTER', units='gC/m^2/s', &
            avgflag='A', long_name='fine root C mortality', &
            ptr_patch=this%m_frootc_to_litter_patch, default='inactive')

       this%m_leafc_storage_to_litter_patch(begp:endp) = spval
       call hist_addfld1d (fname='M_LEAFC_STORAGE_TO_LITTER', units='gC/m^2/s', &
            avgflag='A', long_name='leaf C storage mortality', &
            ptr_patch=this%m_leafc_storage_to_litter_patch, default='inactive')

       this%m_frootc_storage_to_litter_patch(begp:endp) = spval
       call hist_addfld1d (fname='M_FROOTC_STORAGE_TO_LITTER', units='gC/m^2/s', &
            avgflag='A', long_name='fine root C storage mortality', &
            ptr_patch=this%m_frootc_storage_to_litter_patch, default='inactive')

       this%m_livestemc_storage_to_litter_patch(begp:endp) = spval
       call hist_addfld1d (fname='M_LIVESTEMC_STORAGE_TO_LITTER', units='gC/m^2/s', &
            avgflag='A', long_name='live stem C storage mortality', &
            ptr_patch=this%m_livestemc_storage_to_litter_patch, default='inactive')

       this%m_deadstemc_storage_to_litter_patch(begp:endp) = spval
       call hist_addfld1d (fname='M_DEADSTEMC_STORAGE_TO_LITTER', units='gC/m^2/s', &
            avgflag='A', long_name='dead stem C storage mortality', &
            ptr_patch=this%m_deadstemc_storage_to_litter_patch, default='inactive')

       this%m_livecrootc_storage_to_litter_patch(begp:endp) = spval
       call hist_addfld1d (fname='M_LIVECROOTC_STORAGE_TO_LITTER', units='gC/m^2/s', &
            avgflag='A', long_name='live coarse root C storage mortality', &
            ptr_patch=this%m_livecrootc_storage_to_litter_patch, default='inactive')

       this%m_deadcrootc_storage_to_litter_patch(begp:endp) = spval
       call hist_addfld1d (fname='M_DEADCROOTC_STORAGE_TO_LITTER', units='gC/m^2/s', &
            avgflag='A', long_name='dead coarse root C storage mortality', &
            ptr_patch=this%m_deadcrootc_storage_to_litter_patch, default='inactive')

       this%m_leafc_xfer_to_litter_patch(begp:endp) = spval
       call hist_addfld1d (fname='M_LEAFC_XFER_TO_LITTER', units='gC/m^2/s', &
            avgflag='A', long_name='leaf C transfer mortality', &
            ptr_patch=this%m_leafc_xfer_to_litter_patch, default='inactive')

       this%m_frootc_xfer_to_litter_patch(begp:endp) = spval
       call hist_addfld1d (fname='M_FROOTC_XFER_TO_LITTER', units='gC/m^2/s', &
            avgflag='A', long_name='fine root C transfer mortality', &
            ptr_patch=this%m_frootc_xfer_to_litter_patch, default='inactive')

       this%m_livestemc_xfer_to_litter_patch(begp:endp) = spval
       call hist_addfld1d (fname='M_LIVESTEMC_XFER_TO_LITTER', units='gC/m^2/s', &
            avgflag='A', long_name='live stem C transfer mortality', &
            ptr_patch=this%m_livestemc_xfer_to_litter_patch, default='inactive')

       this%m_deadstemc_xfer_to_litter_patch(begp:endp) = spval
       call hist_addfld1d (fname='M_DEADSTEMC_XFER_TO_LITTER', units='gC/m^2/s', &
            avgflag='A', long_name='dead stem C transfer mortality', &
            ptr_patch=this%m_deadstemc_xfer_to_litter_patch, default='inactive')

       this%m_livecrootc_xfer_to_litter_patch(begp:endp) = spval
       call hist_addfld1d (fname='M_LIVECROOTC_XFER_TO_LITTER', units='gC/m^2/s', &
            avgflag='A', long_name='live coarse root C transfer mortality', &
            ptr_patch=this%m_livecrootc_xfer_to_litter_patch, default='inactive')

       this%m_deadcrootc_xfer_to_litter_patch(begp:endp) = spval
       call hist_addfld1d (fname='M_DEADCROOTC_XFER_TO_LITTER', units='gC/m^2/s', &
            avgflag='A', long_name='dead coarse root C transfer mortality', &
            ptr_patch=this%m_deadcrootc_xfer_to_litter_patch, default='inactive')

       this%m_livestemc_to_litter_patch(begp:endp) = spval
       call hist_addfld1d (fname='M_LIVESTEMC_TO_LITTER', units='gC/m^2/s', &
            avgflag='A', long_name='live stem C mortality', &
            ptr_patch=this%m_livestemc_to_litter_patch, default='inactive')

       this%m_deadstemc_to_litter_patch(begp:endp) = spval
       call hist_addfld1d (fname='M_DEADSTEMC_TO_LITTER', units='gC/m^2/s', &
            avgflag='A', long_name='dead stem C mortality', &
            ptr_patch=this%m_deadstemc_to_litter_patch, default='inactive')

       this%m_livecrootc_to_litter_patch(begp:endp) = spval
       call hist_addfld1d (fname='M_LIVECROOTC_TO_LITTER', units='gC/m^2/s', &
            avgflag='A', long_name='live coarse root C mortality', &
            ptr_patch=this%m_livecrootc_to_litter_patch, default='inactive')

       this%m_deadcrootc_to_litter_patch(begp:endp) = spval
       call hist_addfld1d (fname='M_DEADCROOTC_TO_LITTER', units='gC/m^2/s', &
            avgflag='A', long_name='dead coarse root C mortality', &
            ptr_patch=this%m_deadcrootc_to_litter_patch, default='inactive')

       this%m_gresp_storage_to_litter_patch(begp:endp) = spval
       call hist_addfld1d (fname='M_GRESP_STORAGE_TO_LITTER', units='gC/m^2/s', &
            avgflag='A', long_name='growth respiration storage mortality', &
            ptr_patch=this%m_gresp_storage_to_litter_patch, default='inactive')

       this%m_gresp_xfer_to_litter_patch(begp:endp) = spval
       call hist_addfld1d (fname='M_GRESP_XFER_TO_LITTER', units='gC/m^2/s', &
            avgflag='A', long_name='growth respiration transfer mortality', &
            ptr_patch=this%m_gresp_xfer_to_litter_patch, default='inactive')

       this%m_leafc_to_fire_patch(begp:endp) = spval
       call hist_addfld1d (fname='M_LEAFC_TO_FIRE', units='gC/m^2/s', &
            avgflag='A', long_name='leaf C fire loss', &
            ptr_patch=this%m_leafc_to_fire_patch, default='inactive')

       this%m_leafc_storage_to_fire_patch(begp:endp) = spval
       call hist_addfld1d (fname='M_LEAFC_STORAGE_TO_FIRE', units='gC/m^2/s', &
            avgflag='A', long_name='leaf C storage fire loss', &
            ptr_patch=this%m_leafc_storage_to_fire_patch, default='inactive')

       this%m_leafc_xfer_to_fire_patch(begp:endp) = spval
       call hist_addfld1d (fname='M_LEAFC_XFER_TO_FIRE', units='gC/m^2/s', &
            avgflag='A', long_name='leaf C transfer fire loss', &
            ptr_patch=this%m_leafc_xfer_to_fire_patch, default='inactive')

       this%m_livestemc_to_fire_patch(begp:endp) = spval
       call hist_addfld1d (fname='M_LIVESTEMC_TO_FIRE', units='gC/m^2/s', &
            avgflag='A', long_name='live stem C fire loss', &
            ptr_patch=this%m_livestemc_to_fire_patch, default='inactive')

       this%m_livestemc_storage_to_fire_patch(begp:endp) = spval
       call hist_addfld1d (fname='M_LIVESTEMC_STORAGE_TO_FIRE', units='gC/m^2/s', &
            avgflag='A', long_name='live stem C storage fire loss', &
            ptr_patch=this%m_livestemc_storage_to_fire_patch, default='inactive')

       this%m_livestemc_xfer_to_fire_patch(begp:endp) = spval
       call hist_addfld1d (fname='M_LIVESTEMC_XFER_TO_FIRE', units='gC/m^2/s', &
            avgflag='A', long_name='live stem C transfer fire loss', &
            ptr_patch=this%m_livestemc_xfer_to_fire_patch, default='inactive')

       this%m_deadstemc_to_fire_patch(begp:endp) = spval
       call hist_addfld1d (fname='M_DEADSTEMC_TO_FIRE', units='gC/m^2/s', &
            avgflag='A', long_name='dead stem C fire loss', &
            ptr_patch=this%m_deadstemc_to_fire_patch, default='inactive')

       this%m_deadstemc_storage_to_fire_patch(begp:endp) = spval
       call hist_addfld1d (fname='M_DEADSTEMC_STORAGE_TO_FIRE', units='gC/m^2/s', &
            avgflag='A', long_name='dead stem C storage fire loss', &
            ptr_patch=this%m_deadstemc_storage_to_fire_patch, default='inactive')

       this%m_deadstemc_xfer_to_fire_patch(begp:endp) = spval
       call hist_addfld1d (fname='M_DEADSTEMC_XFER_TO_FIRE', units='gC/m^2/s', &
            avgflag='A', long_name='dead stem C transfer fire loss', &
            ptr_patch=this%m_deadstemc_xfer_to_fire_patch, default='inactive')

       this%m_frootc_to_fire_patch(begp:endp) = spval
       call hist_addfld1d (fname='M_FROOTC_TO_FIRE', units='gC/m^2/s', &
            avgflag='A', long_name='fine root C fire loss', &
            ptr_patch=this%m_frootc_to_fire_patch, default='inactive')

       this%m_frootc_storage_to_fire_patch(begp:endp) = spval
       call hist_addfld1d (fname='M_FROOTC_STORAGE_TO_FIRE', units='gC/m^2/s', &
            avgflag='A', long_name='fine root C storage fire loss', &
            ptr_patch=this%m_frootc_storage_to_fire_patch, default='inactive')

       this%m_frootc_xfer_to_fire_patch(begp:endp) = spval
       call hist_addfld1d (fname='M_FROOTC_XFER_TO_FIRE', units='gC/m^2/s', &
            avgflag='A', long_name='fine root C transfer fire loss', &
            ptr_patch=this%m_frootc_xfer_to_fire_patch, default='inactive')

       this%m_livecrootc_to_fire_patch(begp:endp) = spval
       call hist_addfld1d (fname='M_LIVEROOTC_TO_FIRE', units='gC/m^2/s', &
            avgflag='A', long_name='live root C fire loss', &
            ptr_patch=this%m_livecrootc_to_fire_patch, default='inactive')

       this%m_livecrootc_storage_to_fire_patch(begp:endp) = spval
       call hist_addfld1d (fname='M_LIVEROOTC_STORAGE_TO_FIRE', units='gC/m^2/s', &
            avgflag='A', long_name='live root C storage fire loss', &
            ptr_patch=this%m_livecrootc_storage_to_fire_patch, default='inactive')

       this%m_livecrootc_xfer_to_fire_patch(begp:endp) = spval
       call hist_addfld1d (fname='M_LIVEROOTC_XFER_TO_FIRE', units='gC/m^2/s', &
            avgflag='A', long_name='live root C transfer fire loss', &
            ptr_patch=this%m_livecrootc_xfer_to_fire_patch, default='inactive')

       this%m_deadcrootc_to_fire_patch(begp:endp) = spval
       call hist_addfld1d (fname='M_DEADROOTC_TO_FIRE', units='gC/m^2/s', &
            avgflag='A', long_name='dead root C fire loss', &
            ptr_patch=this%m_deadcrootc_to_fire_patch, default='inactive')

       this%m_deadcrootc_storage_to_fire_patch(begp:endp) = spval
       call hist_addfld1d (fname='M_DEADROOTC_STORAGE_TO_FIRE', units='gC/m^2/s', &
            avgflag='A', long_name='dead root C storage fire loss', &
            ptr_patch=this%m_deadcrootc_storage_to_fire_patch, default='inactive')

       this%m_deadcrootc_xfer_to_fire_patch(begp:endp) = spval
       call hist_addfld1d (fname='M_DEADROOTC_XFER_TO_FIRE', units='gC/m^2/s', &
            avgflag='A', long_name='dead root C transfer fire loss', &
            ptr_patch=this%m_deadcrootc_xfer_to_fire_patch, default='inactive')

       this%m_gresp_storage_to_fire_patch(begp:endp) = spval
       call hist_addfld1d (fname='M_GRESP_STORAGE_TO_FIRE', units='gC/m^2/s', &
            avgflag='A', long_name='growth respiration storage fire loss', &
            ptr_patch=this%m_gresp_storage_to_fire_patch, default='inactive')

       this%m_gresp_xfer_to_fire_patch(begp:endp) = spval
       call hist_addfld1d (fname='M_GRESP_XFER_TO_FIRE', units='gC/m^2/s', &
            avgflag='A', long_name='growth respiration transfer fire loss', &
            ptr_patch=this%m_gresp_xfer_to_fire_patch, default='inactive')

       this%m_leafc_to_litter_fire_patch(begp:endp) = spval
       call hist_addfld1d (fname='M_LEAFC_TO_LITTER_FIRE', units='gC/m^2/s', &
            avgflag='A', long_name='leaf C fire mortality to litter', &
            ptr_patch=this%m_leafc_to_litter_fire_patch, default='inactive')

       ! add by F. Li and S. Levis
       this%m_leafc_storage_to_litter_fire_patch(begp:endp) = spval
       call hist_addfld1d (fname='M_LEAFC_STORAGE_TO_LITTER_FIRE', units='gC/m^2/s', &
            avgflag='A', long_name='leaf C fire mortality to litter', &
            ptr_patch=this%m_leafc_storage_to_litter_fire_patch, default='inactive')

       this%m_leafc_xfer_to_litter_fire_patch(begp:endp) = spval
       call hist_addfld1d (fname='M_LEAFC_XFER_TO_LITTER_FIRE', units='gC/m^2/s', &
            avgflag='A', long_name='leaf C transfer fire mortality to litter', &
            ptr_patch=this%m_leafc_xfer_to_litter_fire_patch, default='inactive')

       this%m_livestemc_to_litter_fire_patch(begp:endp) = spval
       call hist_addfld1d (fname='M_LIVESTEMC_TO_LITTER_FIRE', units='gC/m^2/s', &
            avgflag='A', long_name='live stem C fire mortality to litter', &
            ptr_patch=this%m_livestemc_to_litter_fire_patch, default='inactive')

       this%m_livestemc_storage_to_litter_fire_patch(begp:endp) = spval
       call hist_addfld1d (fname='M_LIVESTEMC_STORAGE_TO_LITTER_FIRE', units='gC/m^2/s', &
            avgflag='A', long_name='live stem C storage fire mortality to litter', &
            ptr_patch=this%m_livestemc_storage_to_litter_fire_patch, default='inactive')

       this%m_livestemc_xfer_to_litter_fire_patch(begp:endp) = spval
       call hist_addfld1d (fname='M_LIVESTEMC_XFER_TO_LITTER_FIRE', units='gC/m^2/s', &
            avgflag='A', long_name='live stem C transfer fire mortality to litter', &
            ptr_patch=this%m_livestemc_xfer_to_litter_fire_patch, default='inactive')

       this%m_livestemc_to_deadstemc_fire_patch(begp:endp) = spval
       call hist_addfld1d (fname='M_LIVESTEMC_TO_DEADSTEMC_FIRE', units='gC/m^2/s', &
            avgflag='A', long_name='live stem C fire mortality to dead stem C', &
            ptr_patch=this%m_livestemc_to_deadstemc_fire_patch, default='inactive')

       this%m_deadstemc_to_litter_fire_patch(begp:endp) = spval
       call hist_addfld1d (fname='M_DEADSTEMC_TO_LITTER_FIRE', units='gC/m^2/s', &
            avgflag='A', long_name='dead stem C fire mortality to litter', &
            ptr_patch=this%m_deadstemc_to_litter_fire_patch, default='inactive')

       this%m_deadstemc_storage_to_litter_fire_patch(begp:endp) = spval
       call hist_addfld1d (fname='M_DEADSTEMC_STORAGE_TO_LITTER_FIRE', units='gC/m^2/s', &
            avgflag='A', long_name='dead stem C storage fire mortality to litter', &
            ptr_patch=this%m_deadstemc_storage_to_litter_fire_patch, default='inactive')

       this%m_deadstemc_xfer_to_litter_fire_patch(begp:endp) = spval
       call hist_addfld1d (fname='M_DEADSTEMC_XFER_TO_LITTER_FIRE', units='gC/m^2/s', &
            avgflag='A', long_name='dead stem C transfer fire mortality to litter', &
            ptr_patch=this%m_deadstemc_xfer_to_litter_fire_patch, default='inactive')

       this%m_frootc_to_litter_fire_patch(begp:endp) = spval
       call hist_addfld1d (fname='M_FROOTC_TO_LITTER_FIRE', units='gC/m^2/s', &
            avgflag='A', long_name='fine root C fire mortality to litter', &
            ptr_patch=this%m_frootc_to_litter_fire_patch, default='inactive')

       this%m_frootc_storage_to_litter_fire_patch(begp:endp) = spval
       call hist_addfld1d (fname='M_FROOTC_STORAGE_TO_LITTER_FIRE', units='gC/m^2/s', &
            avgflag='A', long_name='fine root C storage fire mortality to litter', &
            ptr_patch=this%m_frootc_storage_to_litter_fire_patch, default='inactive')

       this%m_frootc_xfer_to_litter_fire_patch(begp:endp) = spval
       call hist_addfld1d (fname='M_FROOTC_XFER_TO_LITTER_FIRE', units='gC/m^2/s', &
            avgflag='A', long_name='fine root C transfer fire mortality to litter', &
            ptr_patch=this%m_frootc_xfer_to_litter_fire_patch, default='inactive')

       this%m_livecrootc_to_litter_fire_patch(begp:endp) = spval
       call hist_addfld1d (fname='M_LIVEROOTC_TO_LITTER_FIRE', units='gC/m^2/s', &
            avgflag='A', long_name='live root C fire mortality to litter', &
            ptr_patch=this%m_livecrootc_to_litter_fire_patch, default='inactive')

       this%m_livecrootc_storage_to_litter_fire_patch(begp:endp) = spval
       call hist_addfld1d (fname='M_LIVEROOTC_STORAGE_TO_LITTER_FIRE', units='gC/m^2/s', &
            avgflag='A', long_name='live root C storage fire mortality to litter', &
            ptr_patch=this%m_livecrootc_storage_to_litter_fire_patch, default='inactive')

       this%m_livecrootc_xfer_to_litter_fire_patch(begp:endp) = spval
       call hist_addfld1d (fname='M_LIVEROOTC_XFER_TO_LITTER_FIRE', units='gC/m^2/s', &
            avgflag='A', long_name='live root C transfer fire mortality to litter', &
            ptr_patch=this%m_livecrootc_xfer_to_litter_fire_patch, default='inactive')

       this%m_livecrootc_to_deadcrootc_fire_patch(begp:endp) = spval
       call hist_addfld1d (fname='M_LIVEROOTC_TO_DEADROOTC_FIRE', units='gC/m^2/s', &
            avgflag='A', long_name='live root C fire mortality to dead root C', &
            ptr_patch=this%m_livecrootc_to_deadcrootc_fire_patch, default='inactive')


       this%m_deadcrootc_to_litter_fire_patch(begp:endp) = spval
       call hist_addfld1d (fname='M_DEADROOTC_TO_LITTER_FIRE', units='gC/m^2/s', &
            avgflag='A', long_name='dead root C fire mortality to litter', &
            ptr_patch=this%m_deadcrootc_to_litter_fire_patch, default='inactive')

       this%m_deadcrootc_storage_to_litter_fire_patch(begp:endp) = spval
       call hist_addfld1d (fname='M_DEADROOTC_STORAGE_TO_LITTER_FIRE', units='gC/m^2/s', &
            avgflag='A', long_name='dead root C storage fire mortality to litter', &
            ptr_patch=this%m_deadcrootc_storage_to_litter_fire_patch, default='inactive')

       this%m_deadcrootc_xfer_to_litter_fire_patch(begp:endp) = spval
       call hist_addfld1d (fname='M_DEADROOTC_XFER_TO_LITTER_FIRE', units='gC/m^2/s', &
            avgflag='A', long_name='dead root C transfer fire mortality to litter', &
            ptr_patch=this%m_deadcrootc_xfer_to_litter_fire_patch, default='inactive')

       this%m_livecrootc_storage_to_litter_fire_patch(begp:endp) = spval
       call hist_addfld1d (fname='M_LIVECROOTC_STORAGE_TO_LITTER_FIRE', units='gC/m^2/s', &
            avgflag='A', long_name='live coarse root C fire mortality to litter', &
            ptr_patch=this%m_livecrootc_storage_to_litter_fire_patch, default='inactive')

       this%m_deadcrootc_storage_to_litter_fire_patch(begp:endp) = spval
       call hist_addfld1d (fname='M_DEADCROOTC_STORAGE_TO_LITTER_FIRE', units='gC/m^2/s', &
            avgflag='A', long_name='dead coarse root C storage fire mortality to litter', &
            ptr_patch=this%m_deadcrootc_storage_to_litter_fire_patch,  default='inactive')

       this%m_gresp_storage_to_litter_fire_patch(begp:endp) = spval
       call hist_addfld1d (fname='M_GRESP_STORAGE_TO_LITTER_FIRE', units='gC/m^2/s', &
            avgflag='A', long_name='growth respiration storage fire mortality to litter', &
            ptr_patch=this%m_gresp_storage_to_litter_fire_patch, default='inactive')

       this%m_gresp_xfer_to_litter_fire_patch(begp:endp) = spval
       call hist_addfld1d (fname='M_GRESP_XFER_TO_LITTER_FIRE', units='gC/m^2/s', &
            avgflag='A', long_name='growth respiration transfer fire mortality to litter', &
            ptr_patch=this%m_gresp_xfer_to_litter_fire_patch, default='inactive')   

       this%leafc_xfer_to_leafc_patch(begp:endp) = spval
       call hist_addfld1d (fname='LEAFC_XFER_TO_LEAFC', units='gC/m^2/s', &
            avgflag='A', long_name='leaf C growth from storage', &
            ptr_patch=this%leafc_xfer_to_leafc_patch, default='inactive')

       this%frootc_xfer_to_frootc_patch(begp:endp) = spval
       call hist_addfld1d (fname='FROOTC_XFER_TO_FROOTC', units='gC/m^2/s', &
            avgflag='A', long_name='fine root C growth from storage', &
            ptr_patch=this%frootc_xfer_to_frootc_patch, default='inactive')

       this%livestemc_xfer_to_livestemc_patch(begp:endp) = spval
       call hist_addfld1d (fname='LIVESTEMC_XFER_TO_LIVESTEMC', units='gC/m^2/s', &
            avgflag='A', long_name='live stem C growth from storage', &
            ptr_patch=this%livestemc_xfer_to_livestemc_patch, default='inactive')

       this%deadstemc_xfer_to_deadstemc_patch(begp:endp) = spval
       call hist_addfld1d (fname='DEADSTEMC_XFER_TO_DEADSTEMC', units='gC/m^2/s', &
            avgflag='A', long_name='dead stem C growth from storage', &
            ptr_patch=this%deadstemc_xfer_to_deadstemc_patch, default='inactive')

       this%livecrootc_xfer_to_livecrootc_patch(begp:endp) = spval
       call hist_addfld1d (fname='LIVECROOTC_XFER_TO_LIVECROOTC', units='gC/m^2/s', &
            avgflag='A', long_name='live coarse root C growth from storage', &
            ptr_patch=this%livecrootc_xfer_to_livecrootc_patch, default='inactive')

       this%deadcrootc_xfer_to_deadcrootc_patch(begp:endp) = spval
       call hist_addfld1d (fname='DEADCROOTC_XFER_TO_DEADCROOTC', units='gC/m^2/s', &
            avgflag='A', long_name='dead coarse root C growth from storage', &
            ptr_patch=this%deadcrootc_xfer_to_deadcrootc_patch, default='inactive')

       this%leafc_to_litter_patch(begp:endp) = spval
       call hist_addfld1d (fname='LEAFC_TO_LITTER', units='gC/m^2/s', &
            avgflag='A', long_name='leaf C litterfall', &
            ptr_patch=this%leafc_to_litter_patch, default='inactive')

       if ( use_fun ) then
          this%leafc_to_litter_fun_patch(begp:endp) = spval
          call hist_addfld1d (fname='LEAFC_TO_LITTER_FUN', units='gC/m^2/s', &
               avgflag='A', long_name='leaf C litterfall used by FUN', &
               ptr_patch=this%leafc_to_litter_fun_patch)
       end if

       this%frootc_to_litter_patch(begp:endp) = spval
       call hist_addfld1d (fname='FROOTC_TO_LITTER', units='gC/m^2/s', &
            avgflag='A', long_name='fine root C litterfall', &
            ptr_patch=this%frootc_to_litter_patch, default='inactive')
            
       this%cpool_to_resp_patch(begp:endp) = spval
       call hist_addfld1d (fname='EXCESSC_MR', units='gC/m^2/s', &
            avgflag='A', long_name='excess C maintenance respiration', &
            ptr_patch=this%cpool_to_resp_patch, default='inactive')
       this%leaf_mr_patch(begp:endp) = spval
       call hist_addfld1d (fname='LEAF_MR', units='gC/m^2/s', &
            avgflag='A', long_name='leaf maintenance respiration', &
            ptr_patch=this%leaf_mr_patch)

       this%froot_mr_patch(begp:endp) = spval
       call hist_addfld1d (fname='FROOT_MR', units='gC/m^2/s', &
            avgflag='A', long_name='fine root maintenance respiration', &
            ptr_patch=this%froot_mr_patch, default='inactive')

       this%livestem_mr_patch(begp:endp) = spval
       call hist_addfld1d (fname='LIVESTEM_MR', units='gC/m^2/s', &
            avgflag='A', long_name='live stem maintenance respiration', &
            ptr_patch=this%livestem_mr_patch, default='inactive')

       this%livecroot_mr_patch(begp:endp) = spval
       call hist_addfld1d (fname='LIVECROOT_MR', units='gC/m^2/s', &
            avgflag='A', long_name='live coarse root maintenance respiration', &
            ptr_patch=this%livecroot_mr_patch, default='inactive')

       this%psnsun_to_cpool_patch(begp:endp) = spval
       call hist_addfld1d (fname='PSNSUN_TO_CPOOL', units='gC/m^2/s', &
            avgflag='A', long_name='C fixation from sunlit canopy', &
            ptr_patch=this%psnsun_to_cpool_patch)

       this%psnshade_to_cpool_patch(begp:endp) = spval
       call hist_addfld1d (fname='PSNSHADE_TO_CPOOL', units='gC/m^2/s', &
            avgflag='A', long_name='C fixation from shaded canopy', &
            ptr_patch=this%psnshade_to_cpool_patch)

       this%cpool_to_leafc_patch(begp:endp) = spval
       call hist_addfld1d (fname='CPOOL_TO_LEAFC', units='gC/m^2/s', &
            avgflag='A', long_name='allocation to leaf C', &
            ptr_patch=this%cpool_to_leafc_patch, default='inactive')

       this%cpool_to_leafc_storage_patch(begp:endp) = spval
       call hist_addfld1d (fname='CPOOL_TO_LEAFC_STORAGE', units='gC/m^2/s', &
            avgflag='A', long_name='allocation to leaf C storage', &
            ptr_patch=this%cpool_to_leafc_storage_patch, default='inactive')

       this%cpool_to_frootc_patch(begp:endp) = spval
       call hist_addfld1d (fname='CPOOL_TO_FROOTC', units='gC/m^2/s', &
            avgflag='A', long_name='allocation to fine root C', &
            ptr_patch=this%cpool_to_frootc_patch, default='inactive')

       this%cpool_to_frootc_storage_patch(begp:endp) = spval
       call hist_addfld1d (fname='CPOOL_TO_FROOTC_STORAGE', units='gC/m^2/s', &
            avgflag='A', long_name='allocation to fine root C storage', &
            ptr_patch=this%cpool_to_frootc_storage_patch, default='inactive')

       this%cpool_to_livestemc_patch(begp:endp) = spval
       call hist_addfld1d (fname='CPOOL_TO_LIVESTEMC', units='gC/m^2/s', &
            avgflag='A', long_name='allocation to live stem C', &
            ptr_patch=this%cpool_to_livestemc_patch, default='inactive')

       this%cpool_to_livestemc_storage_patch(begp:endp) = spval
       call hist_addfld1d (fname='CPOOL_TO_LIVESTEMC_STORAGE', units='gC/m^2/s', &
            avgflag='A', long_name='allocation to live stem C storage', &
            ptr_patch=this%cpool_to_livestemc_storage_patch, default='inactive')

       this%cpool_to_deadstemc_patch(begp:endp) = spval
       call hist_addfld1d (fname='CPOOL_TO_DEADSTEMC', units='gC/m^2/s', &
            avgflag='A', long_name='allocation to dead stem C', &
            ptr_patch=this%cpool_to_deadstemc_patch, default='inactive')

       this%cpool_to_deadstemc_storage_patch(begp:endp) = spval
       call hist_addfld1d (fname='CPOOL_TO_DEADSTEMC_STORAGE', units='gC/m^2/s', &
            avgflag='A', long_name='allocation to dead stem C storage', &
            ptr_patch=this%cpool_to_deadstemc_storage_patch, default='inactive')

       this%cpool_to_livecrootc_patch(begp:endp) = spval
       call hist_addfld1d (fname='CPOOL_TO_LIVECROOTC', units='gC/m^2/s', &
            avgflag='A', long_name='allocation to live coarse root C', &
            ptr_patch=this%cpool_to_livecrootc_patch, default='inactive')

       this%cpool_to_livecrootc_storage_patch(begp:endp) = spval
       call hist_addfld1d (fname='CPOOL_TO_LIVECROOTC_STORAGE', units='gC/m^2/s', &
            avgflag='A', long_name='allocation to live coarse root C storage', &
            ptr_patch=this%cpool_to_livecrootc_storage_patch, default='inactive')

       this%cpool_to_deadcrootc_patch(begp:endp) = spval
       call hist_addfld1d (fname='CPOOL_TO_DEADCROOTC', units='gC/m^2/s', &
            avgflag='A', long_name='allocation to dead coarse root C', &
            ptr_patch=this%cpool_to_deadcrootc_patch, default='inactive')

       this%cpool_to_deadcrootc_storage_patch(begp:endp) = spval
       call hist_addfld1d (fname='CPOOL_TO_DEADCROOTC_STORAGE', units='gC/m^2/s', &
            avgflag='A', long_name='allocation to dead coarse root C storage', &
            ptr_patch=this%cpool_to_deadcrootc_storage_patch, default='inactive')

       this%cpool_to_gresp_storage_patch(begp:endp) = spval
       call hist_addfld1d (fname='CPOOL_TO_GRESP_STORAGE', units='gC/m^2/s', &
            avgflag='A', long_name='allocation to growth respiration storage', &
            ptr_patch=this%cpool_to_gresp_storage_patch, default='inactive')

       this%cpool_leaf_gr_patch(begp:endp) = spval
       call hist_addfld1d (fname='CPOOL_LEAF_GR', units='gC/m^2/s', &
            avgflag='A', long_name='leaf growth respiration', &
            ptr_patch=this%cpool_leaf_gr_patch, default='inactive')

       this%cpool_leaf_storage_gr_patch(begp:endp) = spval
       call hist_addfld1d (fname='CPOOL_LEAF_STORAGE_GR', units='gC/m^2/s', &
            avgflag='A', long_name='leaf growth respiration to storage', &
            ptr_patch=this%cpool_leaf_storage_gr_patch, default='inactive')

       this%transfer_leaf_gr_patch(begp:endp) = spval
       call hist_addfld1d (fname='TRANSFER_LEAF_GR', units='gC/m^2/s', &
            avgflag='A', long_name='leaf growth respiration from storage', &
            ptr_patch=this%transfer_leaf_gr_patch, default='inactive')

       this%cpool_froot_gr_patch(begp:endp) = spval
       call hist_addfld1d (fname='CPOOL_FROOT_GR', units='gC/m^2/s', &
            avgflag='A', long_name='fine root growth respiration', &
            ptr_patch=this%cpool_froot_gr_patch, default='inactive')

       this%cpool_froot_storage_gr_patch(begp:endp) = spval
       call hist_addfld1d (fname='CPOOL_FROOT_STORAGE_GR', units='gC/m^2/s', &
            avgflag='A', long_name='fine root  growth respiration to storage', &
            ptr_patch=this%cpool_froot_storage_gr_patch, default='inactive')

       this%transfer_froot_gr_patch(begp:endp) = spval
       call hist_addfld1d (fname='TRANSFER_FROOT_GR', units='gC/m^2/s', &
            avgflag='A', long_name='fine root  growth respiration from storage', &
            ptr_patch=this%transfer_froot_gr_patch, default='inactive')

       this%cpool_livestem_gr_patch(begp:endp) = spval
       call hist_addfld1d (fname='CPOOL_LIVESTEM_GR', units='gC/m^2/s', &
            avgflag='A', long_name='live stem growth respiration', &
            ptr_patch=this%cpool_livestem_gr_patch, default='inactive')

       this%cpool_livestem_storage_gr_patch(begp:endp) = spval
       call hist_addfld1d (fname='CPOOL_LIVESTEM_STORAGE_GR', units='gC/m^2/s', &
            avgflag='A', long_name='live stem growth respiration to storage', &
            ptr_patch=this%cpool_livestem_storage_gr_patch, default='inactive')

       this%transfer_livestem_gr_patch(begp:endp) = spval
       call hist_addfld1d (fname='TRANSFER_LIVESTEM_GR', units='gC/m^2/s', &
            avgflag='A', long_name='live stem growth respiration from storage', &
            ptr_patch=this%transfer_livestem_gr_patch, default='inactive')

       this%cpool_deadstem_gr_patch(begp:endp) = spval
       call hist_addfld1d (fname='CPOOL_DEADSTEM_GR', units='gC/m^2/s', &
            avgflag='A', long_name='dead stem growth respiration', &
            ptr_patch=this%cpool_deadstem_gr_patch, default='inactive')

       this%cpool_deadstem_storage_gr_patch(begp:endp) = spval
       call hist_addfld1d (fname='CPOOL_DEADSTEM_STORAGE_GR', units='gC/m^2/s', &
            avgflag='A', long_name='dead stem growth respiration to storage', &
            ptr_patch=this%cpool_deadstem_storage_gr_patch, default='inactive')

       this%transfer_deadstem_gr_patch(begp:endp) = spval
       call hist_addfld1d (fname='TRANSFER_DEADSTEM_GR', units='gC/m^2/s', &
            avgflag='A', long_name='dead stem growth respiration from storage', &
            ptr_patch=this%transfer_deadstem_gr_patch, default='inactive')

       this%cpool_livecroot_gr_patch(begp:endp) = spval
       call hist_addfld1d (fname='CPOOL_LIVECROOT_GR', units='gC/m^2/s', &
            avgflag='A', long_name='live coarse root growth respiration', &
            ptr_patch=this%cpool_livecroot_gr_patch, default='inactive')

       this%cpool_livecroot_storage_gr_patch(begp:endp) = spval
       call hist_addfld1d (fname='CPOOL_LIVECROOT_STORAGE_GR', units='gC/m^2/s', &
            avgflag='A', long_name='live coarse root growth respiration to storage', &
            ptr_patch=this%cpool_livecroot_storage_gr_patch, default='inactive')

       this%transfer_livecroot_gr_patch(begp:endp) = spval
       call hist_addfld1d (fname='TRANSFER_LIVECROOT_GR', units='gC/m^2/s', &
            avgflag='A', long_name='live coarse root growth respiration from storage', &
            ptr_patch=this%transfer_livecroot_gr_patch, default='inactive')

       this%cpool_deadcroot_gr_patch(begp:endp) = spval
       call hist_addfld1d (fname='CPOOL_DEADCROOT_GR', units='gC/m^2/s', &
            avgflag='A', long_name='dead coarse root growth respiration', &
            ptr_patch=this%cpool_deadcroot_gr_patch, default='inactive')

       this%cpool_deadcroot_storage_gr_patch(begp:endp) = spval
       call hist_addfld1d (fname='CPOOL_DEADCROOT_STORAGE_GR', units='gC/m^2/s', &
            avgflag='A', long_name='dead coarse root growth respiration to storage', &
            ptr_patch=this%cpool_deadcroot_storage_gr_patch, default='inactive')

       this%transfer_deadcroot_gr_patch(begp:endp) = spval
       call hist_addfld1d (fname='TRANSFER_DEADCROOT_GR', units='gC/m^2/s', &
            avgflag='A', long_name='dead coarse root growth respiration from storage', &
            ptr_patch=this%transfer_deadcroot_gr_patch, default='inactive')

       this%leafc_storage_to_xfer_patch(begp:endp) = spval
       call hist_addfld1d (fname='LEAFC_STORAGE_TO_XFER', units='gC/m^2/s', &
            avgflag='A', long_name='leaf C shift storage to transfer', &
            ptr_patch=this%leafc_storage_to_xfer_patch, default='inactive')

       this%frootc_storage_to_xfer_patch(begp:endp) = spval
       call hist_addfld1d (fname='FROOTC_STORAGE_TO_XFER', units='gC/m^2/s', &
            avgflag='A', long_name='fine root C shift storage to transfer', &
            ptr_patch=this%frootc_storage_to_xfer_patch, default='inactive')

       this%livestemc_storage_to_xfer_patch(begp:endp) = spval
       call hist_addfld1d (fname='LIVESTEMC_STORAGE_TO_XFER', units='gC/m^2/s', &
            avgflag='A', long_name='live stem C shift storage to transfer', &
            ptr_patch=this%livestemc_storage_to_xfer_patch, default='inactive')

       this%deadstemc_storage_to_xfer_patch(begp:endp) = spval
       call hist_addfld1d (fname='DEADSTEMC_STORAGE_TO_XFER', units='gC/m^2/s', &
            avgflag='A', long_name='dead stem C shift storage to transfer', &
            ptr_patch=this%deadstemc_storage_to_xfer_patch, default='inactive')

       this%livecrootc_storage_to_xfer_patch(begp:endp) = spval
       call hist_addfld1d (fname='LIVECROOTC_STORAGE_TO_XFER', units='gC/m^2/s', &
            avgflag='A', long_name='live coarse root C shift storage to transfer', &
            ptr_patch=this%livecrootc_storage_to_xfer_patch, default='inactive')

       this%deadcrootc_storage_to_xfer_patch(begp:endp) = spval
       call hist_addfld1d (fname='DEADCROOTC_STORAGE_TO_XFER', units='gC/m^2/s', &
            avgflag='A', long_name='dead coarse root C shift storage to transfer', &
            ptr_patch=this%deadcrootc_storage_to_xfer_patch, default='inactive')

       this%gresp_storage_to_xfer_patch(begp:endp) = spval
       call hist_addfld1d (fname='GRESP_STORAGE_TO_XFER', units='gC/m^2/s', &
            avgflag='A', long_name='growth respiration shift storage to transfer', &
            ptr_patch=this%gresp_storage_to_xfer_patch, default='inactive')

       this%livestemc_to_deadstemc_patch(begp:endp) = spval
       call hist_addfld1d (fname='LIVESTEMC_TO_DEADSTEMC', units='gC/m^2/s', &
            avgflag='A', long_name='live stem C turnover', &
            ptr_patch=this%livestemc_to_deadstemc_patch, default='inactive')

       this%livecrootc_to_deadcrootc_patch(begp:endp) = spval
       call hist_addfld1d (fname='LIVECROOTC_TO_DEADCROOTC', units='gC/m^2/s', &
            avgflag='A', long_name='live coarse root C turnover', &
            ptr_patch=this%livecrootc_to_deadcrootc_patch, default='inactive')

       this%gpp_before_downreg_patch(begp:endp) = spval
       call hist_addfld1d (fname='INIT_GPP', units='gC/m^2/s', &
            avgflag='A', long_name='GPP flux before downregulation', &
            ptr_patch=this%gpp_before_downreg_patch, default='inactive')

       this%current_gr_patch(begp:endp) = spval
       call hist_addfld1d (fname='CURRENT_GR', units='gC/m^2/s', &
            avgflag='A', long_name='growth resp for new growth displayed in this timestep', &
            ptr_patch=this%current_gr_patch, default='inactive')

       this%transfer_gr_patch(begp:endp) = spval
       call hist_addfld1d (fname='TRANSFER_GR', units='gC/m^2/s', &
            avgflag='A', long_name='growth resp for transfer growth displayed in this timestep', &
            ptr_patch=this%transfer_gr_patch, default='inactive')

       this%storage_gr_patch(begp:endp) = spval
       call hist_addfld1d (fname='STORAGE_GR', units='gC/m^2/s', &
            avgflag='A', long_name='growth resp for growth sent to storage for later display', &
            ptr_patch=this%storage_gr_patch, default='inactive')

       this%availc_patch(begp:endp) = spval
       call hist_addfld1d (fname='AVAILC', units='gC/m^2/s', &
            avgflag='A', long_name='C flux available for allocation', &
            ptr_patch=this%availc_patch, default='inactive')

       this%plant_calloc_patch(begp:endp) = spval
       call hist_addfld1d (fname='PLANT_CALLOC', units='gC/m^2/s', &
            avgflag='A', long_name='total allocated C flux', &
            ptr_patch=this%plant_calloc_patch, default='inactive')

       this%excess_cflux_patch(begp:endp) = spval
       call hist_addfld1d (fname='EXCESS_CFLUX', units='gC/m^2/s', &
            avgflag='A', long_name='C flux not allocated due to downregulation', &
            ptr_patch=this%excess_cflux_patch, default='inactive')

       this%prev_leafc_to_litter_patch(begp:endp) = spval
       call hist_addfld1d (fname='PREV_LEAFC_TO_LITTER', units='gC/m^2/s', &
            avgflag='A', long_name='previous timestep leaf C litterfall flux', &
            ptr_patch=this%prev_leafc_to_litter_patch, default='inactive')

       this%prev_frootc_to_litter_patch(begp:endp) = spval
       call hist_addfld1d (fname='PREV_FROOTC_TO_LITTER', units='gC/m^2/s', &
            avgflag='A', long_name='previous timestep froot C litterfall flux', &
            ptr_patch=this%prev_frootc_to_litter_patch, default='inactive')

       this%xsmrpool_recover_patch(begp:endp) = spval
       call hist_addfld1d (fname='XSMRPOOL_RECOVER', units='gC/m^2/s', &
            avgflag='A', long_name='C flux assigned to recovery of negative xsmrpool', &
            ptr_patch=this%xsmrpool_recover_patch)

        this%gpp_patch(begp:endp) = spval
        call hist_addfld1d (fname='GPP', units='gC/m^2/s', &
             avgflag='A', long_name='gross primary production', &
             ptr_patch=this%gpp_patch)

        this%rr_patch(begp:endp) = spval
        call hist_addfld1d (fname='RR', units='gC/m^2/s', &
             avgflag='A', long_name='root respiration (fine root MR + total root GR)', &
             ptr_patch=this%rr_patch)

        this%mr_patch(begp:endp) = spval
        call hist_addfld1d (fname='MR', units='gC/m^2/s', &
             avgflag='A', long_name='maintenance respiration', &
             ptr_patch=this%mr_patch)

        this%gr_patch(begp:endp) = spval
        call hist_addfld1d (fname='GR', units='gC/m^2/s', &
             avgflag='A', long_name='total growth respiration', &
             ptr_patch=this%gr_patch)

        this%ar_patch(begp:endp) = spval
        call hist_addfld1d (fname='AR', units='gC/m^2/s', &
             avgflag='A', long_name='autotrophic respiration (MR + GR)', &
             ptr_patch=this%ar_patch)

        this%npp_patch(begp:endp) = spval
        call hist_addfld1d (fname='NPP', units='gC/m^2/s', &
             avgflag='A', long_name='net primary production', &
             ptr_patch=this%npp_patch)

        this%agnpp_patch(begp:endp) = spval
        call hist_addfld1d (fname='AGNPP', units='gC/m^2/s', &
             avgflag='A', long_name='aboveground NPP', &
             ptr_patch=this%agnpp_patch)

        this%bgnpp_patch(begp:endp) = spval
        call hist_addfld1d (fname='BGNPP', units='gC/m^2/s', &
             avgflag='A', long_name='belowground NPP', &
             ptr_patch=this%bgnpp_patch)

        this%litfall_patch(begp:endp) = spval
        call hist_addfld1d (fname='LITFALL', units='gC/m^2/s', &
             avgflag='A', long_name='litterfall (leaves and fine roots)', &
             ptr_patch=this%litfall_patch)

        this%wood_harvestc_patch(begp:endp) = spval
        call hist_addfld1d (fname='WOOD_HARVESTC', units='gC/m^2/s', &
             avgflag='A', long_name='wood harvest carbon (to product pools)', &
             ptr_patch=this%wood_harvestc_patch)

        this%slash_harvestc_patch(begp:endp) = spval
        call hist_addfld1d (fname='SLASH_HARVESTC', units='gC/m^2/s', &
             avgflag='A', long_name='slash harvest carbon (to litter)', &
             ptr_patch=this%slash_harvestc_patch)

        this%fire_closs_patch(begp:endp) = spval
        call hist_addfld1d (fname='PFT_FIRE_CLOSS', units='gC/m^2/s', &
             avgflag='A', long_name='total patch-level fire C loss for non-peat fires outside land-type converted region', &
             ptr_patch=this%fire_closs_patch)

        if ( use_fun ) then
          this%npp_Nactive_patch(begp:endp)  = spval
          call hist_addfld1d (fname='NPP_NACTIVE', units='gC/m^2/s',     &
               avgflag='A', long_name='Mycorrhizal N uptake used C',     &
               ptr_patch=this%npp_Nactive_patch)

          ! BUG(wjs, 2016-04-13, bugz 2292) This field has a threading bug. Making it
          ! inactive for now.
          this%npp_burnedoff_patch(begp:endp)  = spval
          call hist_addfld1d (fname='NPP_BURNEDOFF', units='gC/m^2/s',     &
               avgflag='A', long_name='C that cannot be used for N uptake',     &
               ptr_patch=this%npp_burnedoff_patch, default='inactive')
  
          this%npp_Nnonmyc_patch(begp:endp)  = spval
          call hist_addfld1d (fname='NPP_NNONMYC', units='gC/m^2/s',     &
               avgflag='A', long_name='Non-mycorrhizal N uptake used C', &
               ptr_patch=this%npp_Nnonmyc_patch)

          this%npp_Nam_patch(begp:endp)      = spval
          call hist_addfld1d (fname='NPP_NAM', units='gC/m^2/s',         &
               avgflag='A', long_name='AM-associated N uptake used C',   &
               ptr_patch=this%npp_Nam_patch)

          this%npp_Necm_patch(begp:endp)     = spval
          call hist_addfld1d (fname='NPP_NECM', units='gC/m^2/s',        &
               avgflag='A', long_name='ECM-associated N uptake used C',  &
               ptr_patch=this%npp_Necm_patch)

          if (use_nitrif_denitrif) then
             this%npp_Nactive_no3_patch(begp:endp)  = spval
             call hist_addfld1d (fname='NPP_NACTIVE_NO3', units='gC/m^2/s', &
                  avgflag='A', long_name='Mycorrhizal N uptake used C',     &
                  ptr_patch=this%npp_Nactive_no3_patch)

             this%npp_Nactive_nh4_patch(begp:endp)  = spval
             call hist_addfld1d (fname='NPP_NACTIVE_NH4', units='gC/m^2/s', &
                  avgflag='A', long_name='Mycorrhizal N uptake use C',      &
                  ptr_patch=this%npp_Nactive_nh4_patch)

             this%npp_Nnonmyc_no3_patch(begp:endp)  = spval
             call hist_addfld1d (fname='NPP_NNONMYC_NO3', units='gC/m^2/s', &
                  avgflag='A', long_name='Non-mycorrhizal N uptake use C',  &
                  ptr_patch=this%npp_Nnonmyc_no3_patch)

             this%npp_Nnonmyc_nh4_patch(begp:endp)  = spval
             call hist_addfld1d (fname='NPP_NNONMYC_NH4', units='gC/m^2/s', &
                  avgflag='A', long_name='Non-mycorrhizal N uptake use C',  &
                  ptr_patch=this%npp_Nnonmyc_nh4_patch)

             this%npp_Nam_no3_patch(begp:endp)      = spval
             call hist_addfld1d (fname='NPP_NAM_NO3', units='gC/m^2/s',     &
                  avgflag='A', long_name='AM-associated N uptake use C',    &
                  ptr_patch=this%npp_Nam_no3_patch)

             this%npp_Nam_nh4_patch(begp:endp)      = spval
             call hist_addfld1d (fname='NPP_NAM_NH4', units='gC/m^2/s',     &
                  avgflag='A', long_name='AM-associated N uptake use C',    &
                  ptr_patch=this%npp_Nam_nh4_patch)

             this%npp_Necm_no3_patch(begp:endp)     = spval
             call hist_addfld1d (fname='NPP_NECM_NO3', units='gC/m^2/s',    &
                  avgflag='A', long_name='ECM-associated N uptake used C',  &
                  ptr_patch=this%npp_Necm_no3_patch)

             this%npp_Necm_nh4_patch(begp:endp)     = spval
             call hist_addfld1d (fname='NPP_NECM_NH4', units='gC/m^2/s',     &
                  avgflag='A', long_name='ECM-associated N uptake use C',    &
                  ptr_patch=this%npp_Necm_nh4_patch)
          end if

          this%npp_Nfix_patch(begp:endp)     = spval
          call hist_addfld1d (fname='NPP_NFIX', units='gC/m^2/s',         &
               avgflag='A', long_name='Symbiotic BNF uptake used C',      &
               ptr_patch=this%npp_Nfix_patch)

          this%npp_Nretrans_patch(begp:endp) = spval
          call hist_addfld1d (fname='NPP_NRETRANS', units='gC/m^2/s',     &
              avgflag='A', long_name='Retranslocated N uptake flux',      &
              ptr_patch=this%npp_Nretrans_patch)

          this%npp_Nuptake_patch(begp:endp) = spval
          call hist_addfld1d (fname='NPP_NUPTAKE', units='gC/m^2/s',      &
               avgflag='A', long_name='Total C used by N uptake in FUN',  &
               ptr_patch=this%npp_Nuptake_patch)

          this%npp_growth_patch(begp:endp) = spval
          call hist_addfld1d (fname='NPP_GROWTH', units='gC/m^2/s',      &
               avgflag='A', long_name='Total C used for growth in FUN',  &
               ptr_patch=this%npp_growth_patch)

          this%leafc_change_patch(begp:endp) = spval
          call hist_addfld1d (fname='LEAFC_CHANGE', units='gC/m^2/s',     &
               avgflag='A', long_name='C change in leaf',                 &
               ptr_patch=this%leafc_change_patch)

          this%soilc_change_patch(begp:endp) = spval
          call hist_addfld1d (fname='SOILC_CHANGE', units='gC/m^2/s',     &
               avgflag='A', long_name='C change in soil',                 &
               ptr_patch=this%soilc_change_patch)
      end if
! FUN Ends 

    end if  ! end of if-c12

    !-------------------------------
    ! C13 flux variables - patch
    !-------------------------------

    if ( carbon_type == 'c13') then

        this%gpp_patch(begp:endp) = spval
        call hist_addfld1d (fname='C13_GPP', units='gC13/m^2/s', &
             avgflag='A', long_name='C13 gross primary production', &
             ptr_patch=this%gpp_patch)

        this%rr_patch(begp:endp) = spval
        call hist_addfld1d (fname='C13_RR', units='gC13/m^2/s', &
             avgflag='A', long_name='C13 root respiration (fine root MR + total root GR)', &
             ptr_patch=this%rr_patch, default='inactive')

        this%mr_patch(begp:endp) = spval
        call hist_addfld1d (fname='C13_MR', units='gC13/m^2/s', &
             avgflag='A', long_name='C13 maintenance respiration', &
             ptr_patch=this%mr_patch, default='inactive')

        this%gr_patch(begp:endp) = spval
        call hist_addfld1d (fname='C13_GR', units='gC13/m^2/s', &
             avgflag='A', long_name='C13 total growth respiration', &
             ptr_patch=this%gr_patch, default='inactive')

        this%ar_patch(begp:endp) = spval
        call hist_addfld1d (fname='C13_AR', units='gC13/m^2/s', &
             avgflag='A', long_name='C13 autotrophic respiration (MR + GR)', &
             ptr_patch=this%ar_patch)

        this%npp_patch(begp:endp) = spval
        call hist_addfld1d (fname='C13_NPP', units='gC13/m^2/s', &
             avgflag='A', long_name='C13 net primary production', &
             ptr_patch=this%npp_patch, default='inactive')

        this%agnpp_patch(begp:endp) = spval
        call hist_addfld1d (fname='C13_AGNPP', units='gC13/m^2/s', &
             avgflag='A', long_name='C13 aboveground NPP', &
             ptr_patch=this%agnpp_patch, default='inactive')

        this%bgnpp_patch(begp:endp) = spval
        call hist_addfld1d (fname='C13_BGNPP', units='gC13/m^2/s', &
             avgflag='A', long_name='C13 belowground NPP', &
             ptr_patch=this%bgnpp_patch, default='inactive')

        this%litfall_patch(begp:endp) = spval
        call hist_addfld1d (fname='C13_LITFALL', units='gC13/m^2/s', &
             avgflag='A', long_name='C13 litterfall (leaves and fine roots)', &
             ptr_patch=this%litfall_patch, default='inactive')

        this%fire_closs_patch(begp:endp) = spval
        call hist_addfld1d (fname='C13_PFT_FIRE_CLOSS', units='gC13/m^2/s', &
             avgflag='A', long_name='C13 total patch-level fire C loss', &
             ptr_patch=this%fire_closs_patch, default='inactive')

       this%m_leafc_to_litter_patch(begp:endp) = spval
       call hist_addfld1d (fname='C13_M_LEAFC_TO_LITTER', units='gC13/m^2/s', &
            avgflag='A', long_name='C13 leaf C mortality', &
            ptr_patch=this%m_leafc_to_litter_patch, default='inactive')

       this%m_frootc_to_litter_patch(begp:endp) = spval
       call hist_addfld1d (fname='C13_M_FROOTC_TO_LITTER', units='gC13/m^2/s', &
            avgflag='A', long_name='C13 fine root C mortality', &
            ptr_patch=this%m_frootc_to_litter_patch, default='inactive')

       this%m_leafc_storage_to_litter_patch(begp:endp) = spval
       call hist_addfld1d (fname='C13_M_LEAFC_STORAGE_TO_LITTER', units='gC13/m^2/s', &
            avgflag='A', long_name='C13 leaf C storage mortality', &
            ptr_patch=this%m_leafc_storage_to_litter_patch, default='inactive')

       this%m_frootc_storage_to_litter_patch(begp:endp) = spval
       call hist_addfld1d (fname='C13_M_FROOTC_STORAGE_TO_LITTER', units='gC13/m^2/s', &
            avgflag='A', long_name='C13 fine root C storage mortality', &
            ptr_patch=this%m_frootc_storage_to_litter_patch, default='inactive')

       this%m_livestemc_storage_to_litter_patch(begp:endp) = spval
       call hist_addfld1d (fname='C13_M_LIVESTEMC_STORAGE_TO_LITTER', units='gC13/m^2/s', &
            avgflag='A', long_name='C13 live stem C storage mortality', &
            ptr_patch=this%m_livestemc_storage_to_litter_patch, default='inactive')

       this%m_deadstemc_storage_to_litter_patch(begp:endp) = spval
       call hist_addfld1d (fname='C13_M_DEADSTEMC_STORAGE_TO_LITTER', units='gC13/m^2/s', &
            avgflag='A', long_name='C13 dead stem C storage mortality', &
            ptr_patch=this%m_deadstemc_storage_to_litter_patch, default='inactive')

       this%m_livecrootc_storage_to_litter_patch(begp:endp) = spval
       call hist_addfld1d (fname='C13_M_LIVECROOTC_STORAGE_TO_LITTER', units='gC13/m^2/s', &
            avgflag='A', long_name='C13 live coarse root C storage mortality', &
            ptr_patch=this%m_livecrootc_storage_to_litter_patch, default='inactive')

       this%m_deadcrootc_storage_to_litter_patch(begp:endp) = spval
       call hist_addfld1d (fname='C13_M_DEADCROOTC_STORAGE_TO_LITTER', units='gC13/m^2/s', &
            avgflag='A', long_name='C13 dead coarse root C storage mortality', &
            ptr_patch=this%m_deadcrootc_storage_to_litter_patch, default='inactive')

       this%m_leafc_xfer_to_litter_patch(begp:endp) = spval
       call hist_addfld1d (fname='C13_M_LEAFC_XFER_TO_LITTER', units='gC13/m^2/s', &
            avgflag='A', long_name='C13 leaf C transfer mortality', &
            ptr_patch=this%m_leafc_xfer_to_litter_patch, default='inactive')

       this%m_frootc_xfer_to_litter_patch(begp:endp) = spval
       call hist_addfld1d (fname='C13_M_FROOTC_XFER_TO_LITTER', units='gC13/m^2/s', &
            avgflag='A', long_name='C13 fine root C transfer mortality', &
            ptr_patch=this%m_frootc_xfer_to_litter_patch, default='inactive')

       this%m_livestemc_xfer_to_litter_patch(begp:endp) = spval
       call hist_addfld1d (fname='C13_M_LIVESTEMC_XFER_TO_LITTER', units='gC13/m^2/s', &
            avgflag='A', long_name='C13 live stem C transfer mortality', &
            ptr_patch=this%m_livestemc_xfer_to_litter_patch, default='inactive')

       this%m_deadstemc_xfer_to_litter_patch(begp:endp) = spval
       call hist_addfld1d (fname='C13_M_DEADSTEMC_XFER_TO_LITTER', units='gC13/m^2/s', &
            avgflag='A', long_name='C13 dead stem C transfer mortality', &
            ptr_patch=this%m_deadstemc_xfer_to_litter_patch, default='inactive')

       this%m_livecrootc_xfer_to_litter_patch(begp:endp) = spval
       call hist_addfld1d (fname='C13_M_LIVECROOTC_XFER_TO_LITTER', units='gC13/m^2/s', &
            avgflag='A', long_name='C13 live coarse root C transfer mortality', &
            ptr_patch=this%m_livecrootc_xfer_to_litter_patch, default='inactive')

       this%m_deadcrootc_xfer_to_litter_patch(begp:endp) = spval
       call hist_addfld1d (fname='C13_M_DEADCROOTC_XFER_TO_LITTER', units='gC13/m^2/s', &
            avgflag='A', long_name='C13 dead coarse root C transfer mortality', &
            ptr_patch=this%m_deadcrootc_xfer_to_litter_patch, default='inactive')

       this%m_livestemc_to_litter_patch(begp:endp) = spval
       call hist_addfld1d (fname='C13_M_LIVESTEMC_TO_LITTER', units='gC13/m^2/s', &
            avgflag='A', long_name='C13 live stem C mortality', &
            ptr_patch=this%m_livestemc_to_litter_patch, default='inactive')

       this%m_deadstemc_to_litter_patch(begp:endp) = spval
       call hist_addfld1d (fname='C13_M_DEADSTEMC_TO_LITTER', units='gC13/m^2/s', &
            avgflag='A', long_name='C13 dead stem C mortality', &
            ptr_patch=this%m_deadstemc_to_litter_patch, default='inactive')

       this%m_livecrootc_to_litter_patch(begp:endp) = spval
       call hist_addfld1d (fname='C13_M_LIVECROOTC_TO_LITTER', units='gC13/m^2/s', &
            avgflag='A', long_name='C13 live coarse root C mortality', &
            ptr_patch=this%m_livecrootc_to_litter_patch, default='inactive')

       this%m_deadcrootc_to_litter_patch(begp:endp) = spval
       call hist_addfld1d (fname='C13_M_DEADCROOTC_TO_LITTER', units='gC13/m^2/s', &
            avgflag='A', long_name='C13 dead coarse root C mortality', &
            ptr_patch=this%m_deadcrootc_to_litter_patch, default='inactive')

       this%m_gresp_storage_to_litter_patch(begp:endp) = spval
       call hist_addfld1d (fname='C13_M_GRESP_STORAGE_TO_LITTER', units='gC13/m^2/s', &
            avgflag='A', long_name='C13 growth respiration storage mortality', &
            ptr_patch=this%m_gresp_storage_to_litter_patch, default='inactive')

       this%m_gresp_xfer_to_litter_patch(begp:endp) = spval
       call hist_addfld1d (fname='C13_M_GRESP_XFER_TO_LITTER', units='gC13/m^2/s', &
            avgflag='A', long_name='C13 growth respiration transfer mortality', &
            ptr_patch=this%m_gresp_xfer_to_litter_patch, default='inactive')

       this%m_leafc_to_fire_patch(begp:endp) = spval
       call hist_addfld1d (fname='C13_M_LEAFC_TO_FIRE', units='gC13/m^2/s', &
            avgflag='A', long_name='C13 leaf C fire loss', &
            ptr_patch=this%m_leafc_to_fire_patch, default='inactive')

       this%m_frootc_to_fire_patch(begp:endp) = spval
       call hist_addfld1d (fname='C13_M_FROOTC_TO_FIRE', units='gC13/m^2/s', &
            avgflag='A', long_name='C13 fine root C fire loss', &
            ptr_patch=this%m_frootc_to_fire_patch, default='inactive')

       this%m_leafc_storage_to_fire_patch(begp:endp) = spval
       call hist_addfld1d (fname='C13_M_LEAFC_STORAGE_TO_FIRE', units='gC13/m^2/s', &
            avgflag='A', long_name='C13 leaf C storage fire loss', &
            ptr_patch=this%m_leafc_storage_to_fire_patch, default='inactive')

       this%m_frootc_storage_to_fire_patch(begp:endp) = spval
       call hist_addfld1d (fname='C13_M_FROOTC_STORAGE_TO_FIRE', units='gC13/m^2/s', &
            avgflag='A', long_name='C13 fine root C storage fire loss', &
            ptr_patch=this%m_frootc_storage_to_fire_patch, default='inactive')

       this%m_livestemc_storage_to_fire_patch(begp:endp) = spval
       call hist_addfld1d (fname='C13_M_LIVESTEMC_STORAGE_TO_FIRE', units='gC13/m^2/s', &
            avgflag='A', long_name='C13 live stem C storage fire loss', &
            ptr_patch=this%m_livestemc_storage_to_fire_patch, default='inactive')

       this%m_deadstemc_storage_to_fire_patch(begp:endp) = spval
       call hist_addfld1d (fname='C13_M_DEADSTEMC_STORAGE_TO_FIRE', units='gC13/m^2/s', &
            avgflag='A', long_name='C13 dead stem C storage fire loss', &
            ptr_patch=this%m_deadstemc_storage_to_fire_patch, default='inactive')

       this%m_livecrootc_storage_to_fire_patch(begp:endp) = spval
       call hist_addfld1d (fname='C13_M_LIVECROOTC_STORAGE_TO_FIRE', units='gC13/m^2/s', &
            avgflag='A', long_name='C13 live coarse root C storage fire loss', &
            ptr_patch=this%m_livecrootc_storage_to_fire_patch, default='inactive')

       this%m_deadcrootc_storage_to_fire_patch(begp:endp) = spval
       call hist_addfld1d (fname='C13_M_DEADCROOTC_STORAGE_TO_FIRE', units='gC13/m^2/s', &
            avgflag='A', long_name='C13 dead coarse root C storage fire loss', &
            ptr_patch=this%m_deadcrootc_storage_to_fire_patch,  default='inactive')

       this%m_leafc_xfer_to_fire_patch(begp:endp) = spval
       call hist_addfld1d (fname='C13_M_LEAFC_XFER_TO_FIRE', units='gC13/m^2/s', &
            avgflag='A', long_name='C13 leaf C transfer fire loss', &
            ptr_patch=this%m_leafc_xfer_to_fire_patch, default='inactive')

       this%m_frootc_xfer_to_fire_patch(begp:endp) = spval
       call hist_addfld1d (fname='C13_M_FROOTC_XFER_TO_FIRE', units='gC13/m^2/s', &
            avgflag='A', long_name='C13 fine root C transfer fire loss', &
            ptr_patch=this%m_frootc_xfer_to_fire_patch, default='inactive')

       this%m_livestemc_xfer_to_fire_patch(begp:endp) = spval
       call hist_addfld1d (fname='C13_M_LIVESTEMC_XFER_TO_FIRE', units='gC13/m^2/s', &
            avgflag='A', long_name='C13 live stem C transfer fire loss', &
            ptr_patch=this%m_livestemc_xfer_to_fire_patch, default='inactive')

       this%m_deadstemc_xfer_to_fire_patch(begp:endp) = spval
       call hist_addfld1d (fname='C13_M_DEADSTEMC_XFER_TO_FIRE', units='gC13/m^2/s', &
            avgflag='A', long_name='C13 dead stem C transfer fire loss', &
            ptr_patch=this%m_deadstemc_xfer_to_fire_patch, default='inactive')

       this%m_livecrootc_xfer_to_fire_patch(begp:endp) = spval
       call hist_addfld1d (fname='C13_M_LIVECROOTC_XFER_TO_FIRE', units='gC13/m^2/s', &
            avgflag='A', long_name='C13 live coarse root C transfer fire loss', &
            ptr_patch=this%m_livecrootc_xfer_to_fire_patch, default='inactive')

       this%m_deadcrootc_xfer_to_fire_patch(begp:endp) = spval
       call hist_addfld1d (fname='C13_M_DEADCROOTC_XFER_TO_FIRE', units='gC13/m^2/s', &
            avgflag='A', long_name='C13 dead coarse root C transfer fire loss', &
            ptr_patch=this%m_deadcrootc_xfer_to_fire_patch, default='inactive')

       this%m_livestemc_to_fire_patch(begp:endp) = spval
       call hist_addfld1d (fname='C13_M_LIVESTEMC_TO_FIRE', units='gC13/m^2/s', &
            avgflag='A', long_name='C13 live stem C fire loss', &
            ptr_patch=this%m_livestemc_to_fire_patch, default='inactive')

       this%m_deadstemc_to_fire_patch(begp:endp) = spval
       call hist_addfld1d (fname='C13_M_DEADSTEMC_TO_FIRE', units='gC13/m^2/s', &
            avgflag='A', long_name='C13 dead stem C fire loss', &
            ptr_patch=this%m_deadstemc_to_fire_patch, default='inactive')

       this%m_deadstemc_to_litter_fire_patch(begp:endp) = spval
       call hist_addfld1d (fname='C13_M_DEADSTEMC_TO_LITTER_FIRE', units='gC13/m^2/s', &
            avgflag='A', long_name='C13 dead stem C fire mortality to litter', &
            ptr_patch=this%m_deadstemc_to_litter_fire_patch, default='inactive')

       this%m_livecrootc_to_fire_patch(begp:endp) = spval
       call hist_addfld1d (fname='C13_M_LIVECROOTC_TO_FIRE', units='gC13/m^2/s', &
            avgflag='A', long_name='C13 live coarse root C fire loss', &
            ptr_patch=this%m_livecrootc_to_fire_patch, default='inactive')

       this%m_deadcrootc_to_fire_patch(begp:endp) = spval
       call hist_addfld1d (fname='C13_M_DEADCROOTC_TO_FIRE', units='gC13/m^2/s', &
            avgflag='A', long_name='C13 dead coarse root C fire loss', &
            ptr_patch=this%m_deadcrootc_to_fire_patch, default='inactive')

       this%m_deadcrootc_to_litter_fire_patch(begp:endp) = spval
       call hist_addfld1d (fname='C13_M_DEADCROOTC_TO_LITTER_FIRE', units='gC13/m^2/s', &
            avgflag='A', long_name='C13 dead coarse root C fire mortality to litter', &
            ptr_patch=this%m_deadcrootc_to_litter_fire_patch, default='inactive')

       this%m_gresp_storage_to_fire_patch(begp:endp) = spval
       call hist_addfld1d (fname='C13_M_GRESP_STORAGE_TO_FIRE', units='gC13/m^2/s', &
            avgflag='A', long_name='C13 growth respiration storage fire loss', &
            ptr_patch=this%m_gresp_storage_to_fire_patch, default='inactive')

       this%m_gresp_xfer_to_fire_patch(begp:endp) = spval
       call hist_addfld1d (fname='C13_M_GRESP_XFER_TO_FIRE', units='gC13/m^2/s', &
            avgflag='A', long_name='C13 growth respiration transfer fire loss', &
            ptr_patch=this%m_gresp_xfer_to_fire_patch, default='inactive')

       this%leafc_xfer_to_leafc_patch(begp:endp) = spval
       call hist_addfld1d (fname='C13_LEAFC_XFER_TO_LEAFC', units='gC13/m^2/s', &
            avgflag='A', long_name='C13 leaf C growth from storage', &
            ptr_patch=this%leafc_xfer_to_leafc_patch, default='inactive')

       this%frootc_xfer_to_frootc_patch(begp:endp) = spval
       call hist_addfld1d (fname='C13_FROOTC_XFER_TO_FROOTC', units='gC13/m^2/s', &
            avgflag='A', long_name='C13 fine root C growth from storage', &
            ptr_patch=this%frootc_xfer_to_frootc_patch, default='inactive')

       this%livestemc_xfer_to_livestemc_patch(begp:endp) = spval
       call hist_addfld1d (fname='C13_LIVESTEMC_XFER_TO_LIVESTEMC', units='gC13/m^2/s', &
            avgflag='A', long_name='C13 live stem C growth from storage', &
            ptr_patch=this%livestemc_xfer_to_livestemc_patch, default='inactive')

       this%deadstemc_xfer_to_deadstemc_patch(begp:endp) = spval
       call hist_addfld1d (fname='C13_DEADSTEMC_XFER_TO_DEADSTEMC', units='gC13/m^2/s', &
            avgflag='A', long_name='C13 dead stem C growth from storage', &
            ptr_patch=this%deadstemc_xfer_to_deadstemc_patch, default='inactive')

       this%livecrootc_xfer_to_livecrootc_patch(begp:endp) = spval
       call hist_addfld1d (fname='C13_LIVECROOTC_XFER_TO_LIVECROOTC', units='gC13/m^2/s', &
            avgflag='A', long_name='C13 live coarse root C growth from storage', &
            ptr_patch=this%livecrootc_xfer_to_livecrootc_patch, default='inactive')

       this%deadcrootc_xfer_to_deadcrootc_patch(begp:endp) = spval
       call hist_addfld1d (fname='C13_DEADCROOTC_XFER_TO_DEADCROOTC', units='gC13/m^2/s', &
            avgflag='A', long_name='C13 dead coarse root C growth from storage', &
            ptr_patch=this%deadcrootc_xfer_to_deadcrootc_patch, default='inactive')

       this%leafc_to_litter_patch(begp:endp) = spval
       call hist_addfld1d (fname='C13_LEAFC_TO_LITTER', units='gC13/m^2/s', &
            avgflag='A', long_name='C13 leaf C litterfall', &
            ptr_patch=this%leafc_to_litter_patch, default='inactive')

       this%frootc_to_litter_patch(begp:endp) = spval
       call hist_addfld1d (fname='C13_FROOTC_TO_LITTER', units='gC13/m^2/s', &
            avgflag='A', long_name='C13 fine root C litterfall', &
            ptr_patch=this%frootc_to_litter_patch, default='inactive')

       this%leaf_mr_patch(begp:endp) = spval
       call hist_addfld1d (fname='C13_LEAF_MR', units='gC13/m^2/s', &
            avgflag='A', long_name='C13 leaf maintenance respiration', &
            ptr_patch=this%leaf_mr_patch, default='inactive')

       this%froot_mr_patch(begp:endp) = spval
       call hist_addfld1d (fname='C13_FROOT_MR', units='gC13/m^2/s', &
            avgflag='A', long_name='C13 fine root maintenance respiration', &
            ptr_patch=this%froot_mr_patch, default='inactive')

       this%livestem_mr_patch(begp:endp) = spval
       call hist_addfld1d (fname='C13_LIVESTEM_MR', units='gC13/m^2/s', &
            avgflag='A', long_name='C13 live stem maintenance respiration', &
            ptr_patch=this%livestem_mr_patch, default='inactive')

       this%livecroot_mr_patch(begp:endp) = spval
       call hist_addfld1d (fname='C13_LIVECROOT_MR', units='gC13/m^2/s', &
            avgflag='A', long_name='C13 live coarse root maintenance respiration', &
            ptr_patch=this%livecroot_mr_patch, default='inactive')

       this%psnsun_to_cpool_patch(begp:endp) = spval
       call hist_addfld1d (fname='C13_PSNSUN_TO_CPOOL', units='gC13/m^2/s', &
            avgflag='A', long_name='C13 C fixation from sunlit canopy', &
            ptr_patch=this%psnsun_to_cpool_patch, default='inactive')

       this%psnshade_to_cpool_patch(begp:endp) = spval
       call hist_addfld1d (fname='C13_PSNSHADE_TO_CPOOL', units='gC13/m^2/s', &
            avgflag='A', long_name='C13 C fixation from shaded canopy', &
            ptr_patch=this%psnshade_to_cpool_patch, default='inactive')

       this%cpool_to_leafc_patch(begp:endp) = spval
       call hist_addfld1d (fname='C13_CPOOL_TO_LEAFC', units='gC13/m^2/s', &
            avgflag='A', long_name='C13 allocation to leaf C', &
            ptr_patch=this%cpool_to_leafc_patch, default='inactive')

       this%cpool_to_leafc_storage_patch(begp:endp) = spval
       call hist_addfld1d (fname='C13_CPOOL_TO_LEAFC_STORAGE', units='gC13/m^2/s', &
            avgflag='A', long_name='C13 allocation to leaf C storage', &
            ptr_patch=this%cpool_to_leafc_storage_patch, default='inactive')

       this%cpool_to_frootc_patch(begp:endp) = spval
       call hist_addfld1d (fname='C13_CPOOL_TO_FROOTC', units='gC13/m^2/s', &
            avgflag='A', long_name='C13 allocation to fine root C', &
            ptr_patch=this%cpool_to_frootc_patch, default='inactive')

       this%cpool_to_frootc_storage_patch(begp:endp) = spval
       call hist_addfld1d (fname='C13_CPOOL_TO_FROOTC_STORAGE', units='gC13/m^2/s', &
            avgflag='A', long_name='C13 allocation to fine root C storage', &
            ptr_patch=this%cpool_to_frootc_storage_patch, default='inactive')

       this%cpool_to_livestemc_patch(begp:endp) = spval
       call hist_addfld1d (fname='C13_CPOOL_TO_LIVESTEMC', units='gC13/m^2/s', &
            avgflag='A', long_name='C13 allocation to live stem C', &
            ptr_patch=this%cpool_to_livestemc_patch, default='inactive')

       this%cpool_to_livestemc_storage_patch(begp:endp) = spval
       call hist_addfld1d (fname='C13_CPOOL_TO_LIVESTEMC_STORAGE', units='gC13/m^2/s', &
            avgflag='A', long_name='C13 allocation to live stem C storage', &
            ptr_patch=this%cpool_to_livestemc_storage_patch, default='inactive')

       this%cpool_to_deadstemc_patch(begp:endp) = spval
       call hist_addfld1d (fname='C13_CPOOL_TO_DEADSTEMC', units='gC13/m^2/s', &
            avgflag='A', long_name='C13 allocation to dead stem C', &
            ptr_patch=this%cpool_to_deadstemc_patch, default='inactive')

       this%cpool_to_deadstemc_storage_patch(begp:endp) = spval
       call hist_addfld1d (fname='C13_CPOOL_TO_DEADSTEMC_STORAGE', units='gC13/m^2/s', &
            avgflag='A', long_name='C13 allocation to dead stem C storage', &
            ptr_patch=this%cpool_to_deadstemc_storage_patch, default='inactive')

       this%cpool_to_livecrootc_patch(begp:endp) = spval
       call hist_addfld1d (fname='C13_CPOOL_TO_LIVECROOTC', units='gC13/m^2/s', &
            avgflag='A', long_name='C13 allocation to live coarse root C', &
            ptr_patch=this%cpool_to_livecrootc_patch, default='inactive')

       this%cpool_to_livecrootc_storage_patch(begp:endp) = spval
       call hist_addfld1d (fname='C13_CPOOL_TO_LIVECROOTC_STORAGE', units='gC13/m^2/s', &
            avgflag='A', long_name='C13 allocation to live coarse root C storage', &
            ptr_patch=this%cpool_to_livecrootc_storage_patch, default='inactive')

       this%cpool_to_deadcrootc_patch(begp:endp) = spval
       call hist_addfld1d (fname='C13_CPOOL_TO_DEADCROOTC', units='gC13/m^2/s', &
            avgflag='A', long_name='C13 allocation to dead coarse root C', &
            ptr_patch=this%cpool_to_deadcrootc_patch, default='inactive')

       this%cpool_to_deadcrootc_storage_patch(begp:endp) = spval
       call hist_addfld1d (fname='C13_CPOOL_TO_DEADCROOTC_STORAGE', units='gC13/m^2/s', &
            avgflag='A', long_name='C13 allocation to dead coarse root C storage', &
            ptr_patch=this%cpool_to_deadcrootc_storage_patch, default='inactive')

       this%cpool_to_gresp_storage_patch(begp:endp) = spval
       call hist_addfld1d (fname='C13_CPOOL_TO_GRESP_STORAGE', units='gC13/m^2/s', &
            avgflag='A', long_name='C13 allocation to growth respiration storage', &
            ptr_patch=this%cpool_to_gresp_storage_patch, default='inactive')

       this%cpool_leaf_gr_patch(begp:endp) = spval
       call hist_addfld1d (fname='C13_CPOOL_LEAF_GR', units='gC13/m^2/s', &
            avgflag='A', long_name='C13 leaf growth respiration', &
            ptr_patch=this%cpool_leaf_gr_patch, default='inactive')

       this%cpool_leaf_storage_gr_patch(begp:endp) = spval
       call hist_addfld1d (fname='C13_CPOOL_LEAF_STORAGE_GR', units='gC13/m^2/s', &
            avgflag='A', long_name='C13 leaf growth respiration to storage', &
            ptr_patch=this%cpool_leaf_storage_gr_patch, default='inactive')

       this%transfer_leaf_gr_patch(begp:endp) = spval
       call hist_addfld1d (fname='C13_TRANSFER_LEAF_GR', units='gC13/m^2/s', &
            avgflag='A', long_name='C13 leaf growth respiration from storage', &
            ptr_patch=this%transfer_leaf_gr_patch, default='inactive')

       this%cpool_froot_gr_patch(begp:endp) = spval
       call hist_addfld1d (fname='C13_CPOOL_FROOT_GR', units='gC13/m^2/s', &
            avgflag='A', long_name='C13 fine root growth respiration', &
            ptr_patch=this%cpool_froot_gr_patch, default='inactive')

       this%cpool_froot_storage_gr_patch(begp:endp) = spval
       call hist_addfld1d (fname='C13_CPOOL_FROOT_STORAGE_GR', units='gC13/m^2/s', &
            avgflag='A', long_name='C13 fine root  growth respiration to storage', &
            ptr_patch=this%cpool_froot_storage_gr_patch, default='inactive')

       this%transfer_froot_gr_patch(begp:endp) = spval
       call hist_addfld1d (fname='C13_TRANSFER_FROOT_GR', units='gC13/m^2/s', &
            avgflag='A', long_name='C13 fine root  growth respiration from storage', &
            ptr_patch=this%transfer_froot_gr_patch, default='inactive')

       this%cpool_livestem_gr_patch(begp:endp) = spval
       call hist_addfld1d (fname='C13_CPOOL_LIVESTEM_GR', units='gC13/m^2/s', &
            avgflag='A', long_name='C13 live stem growth respiration', &
            ptr_patch=this%cpool_livestem_gr_patch, default='inactive')

       this%cpool_livestem_storage_gr_patch(begp:endp) = spval
       call hist_addfld1d (fname='C13_CPOOL_LIVESTEM_STORAGE_GR', units='gC13/m^2/s', &
            avgflag='A', long_name='C13 live stem growth respiration to storage', &
            ptr_patch=this%cpool_livestem_storage_gr_patch, default='inactive')

       this%transfer_livestem_gr_patch(begp:endp) = spval
       call hist_addfld1d (fname='C13_TRANSFER_LIVESTEM_GR', units='gC13/m^2/s', &
            avgflag='A', long_name='C13 live stem growth respiration from storage', &
            ptr_patch=this%transfer_livestem_gr_patch, default='inactive')

       this%cpool_deadstem_gr_patch(begp:endp) = spval
       call hist_addfld1d (fname='C13_CPOOL_DEADSTEM_GR', units='gC13/m^2/s', &
            avgflag='A', long_name='C13 dead stem growth respiration', &
            ptr_patch=this%cpool_deadstem_gr_patch, default='inactive')

       this%cpool_deadstem_storage_gr_patch(begp:endp) = spval
       call hist_addfld1d (fname='C13_CPOOL_DEADSTEM_STORAGE_GR', units='gC13/m^2/s', &
            avgflag='A', long_name='C13 dead stem growth respiration to storage', &
            ptr_patch=this%cpool_deadstem_storage_gr_patch, default='inactive')

       this%transfer_deadstem_gr_patch(begp:endp) = spval
       call hist_addfld1d (fname='C13_TRANSFER_DEADSTEM_GR', units='gC13/m^2/s', &
            avgflag='A', long_name='C13 dead stem growth respiration from storage', &
            ptr_patch=this%transfer_deadstem_gr_patch, default='inactive')

       this%cpool_livecroot_gr_patch(begp:endp) = spval
       call hist_addfld1d (fname='C13_CPOOL_LIVECROOT_GR', units='gC13/m^2/s', &
            avgflag='A', long_name='C13 live coarse root growth respiration', &
            ptr_patch=this%cpool_livecroot_gr_patch, default='inactive')

       this%cpool_livecroot_storage_gr_patch(begp:endp) = spval
       call hist_addfld1d (fname='C13_CPOOL_LIVECROOT_STORAGE_GR', units='gC13/m^2/s', &
            avgflag='A', long_name='C13 live coarse root growth respiration to storage', &
            ptr_patch=this%cpool_livecroot_storage_gr_patch, default='inactive')

       this%transfer_livecroot_gr_patch(begp:endp) = spval
       call hist_addfld1d (fname='C13_TRANSFER_LIVECROOT_GR', units='gC13/m^2/s', &
            avgflag='A', long_name='C13 live coarse root growth respiration from storage', &
            ptr_patch=this%transfer_livecroot_gr_patch, default='inactive')

       this%cpool_deadcroot_gr_patch(begp:endp) = spval
       call hist_addfld1d (fname='C13_CPOOL_DEADCROOT_GR', units='gC13/m^2/s', &
            avgflag='A', long_name='C13 dead coarse root growth respiration', &
            ptr_patch=this%cpool_deadcroot_gr_patch, default='inactive')

       this%cpool_deadcroot_storage_gr_patch(begp:endp) = spval
       call hist_addfld1d (fname='C13_CPOOL_DEADCROOT_STORAGE_GR', units='gC13/m^2/s', &
            avgflag='A', long_name='C13 dead coarse root growth respiration to storage', &
            ptr_patch=this%cpool_deadcroot_storage_gr_patch, default='inactive')

       this%transfer_deadcroot_gr_patch(begp:endp) = spval
       call hist_addfld1d (fname='C13_TRANSFER_DEADCROOT_GR', units='gC13/m^2/s', &
            avgflag='A', long_name='C13 dead coarse root growth respiration from storage', &
            ptr_patch=this%transfer_deadcroot_gr_patch, default='inactive')

       this%leafc_storage_to_xfer_patch(begp:endp) = spval
       call hist_addfld1d (fname='C13_LEAFC_STORAGE_TO_XFER', units='gC13/m^2/s', &
            avgflag='A', long_name='C13 leaf C shift storage to transfer', &
            ptr_patch=this%leafc_storage_to_xfer_patch, default='inactive')

       this%frootc_storage_to_xfer_patch(begp:endp) = spval
       call hist_addfld1d (fname='C13_FROOTC_STORAGE_TO_XFER', units='gC13/m^2/s', &
            avgflag='A', long_name='C13 fine root C shift storage to transfer', &
            ptr_patch=this%frootc_storage_to_xfer_patch, default='inactive')

       this%livestemc_storage_to_xfer_patch(begp:endp) = spval
       call hist_addfld1d (fname='C13_LIVESTEMC_STORAGE_TO_XFER', units='gC13/m^2/s', &
            avgflag='A', long_name='C13 live stem C shift storage to transfer', &
            ptr_patch=this%livestemc_storage_to_xfer_patch, default='inactive')

       this%deadstemc_storage_to_xfer_patch(begp:endp) = spval
       call hist_addfld1d (fname='C13_DEADSTEMC_STORAGE_TO_XFER', units='gC13/m^2/s', &
            avgflag='A', long_name='C13 dead stem C shift storage to transfer', &
            ptr_patch=this%deadstemc_storage_to_xfer_patch, default='inactive')

       this%livecrootc_storage_to_xfer_patch(begp:endp) = spval
       call hist_addfld1d (fname='C13_LIVECROOTC_STORAGE_TO_XFER', units='gC13/m^2/s', &
            avgflag='A', long_name='C13 live coarse root C shift storage to transfer', &
            ptr_patch=this%livecrootc_storage_to_xfer_patch, default='inactive')

       this%deadcrootc_storage_to_xfer_patch(begp:endp) = spval
       call hist_addfld1d (fname='C13_DEADCROOTC_STORAGE_TO_XFER', units='gC13/m^2/s', &
            avgflag='A', long_name='C13 dead coarse root C shift storage to transfer', &
            ptr_patch=this%deadcrootc_storage_to_xfer_patch, default='inactive')

       this%gresp_storage_to_xfer_patch(begp:endp) = spval
       call hist_addfld1d (fname='C13_GRESP_STORAGE_TO_XFER', units='gC13/m^2/s', &
            avgflag='A', long_name='C13 growth respiration shift storage to transfer', &
            ptr_patch=this%gresp_storage_to_xfer_patch, default='inactive')

       this%livestemc_to_deadstemc_patch(begp:endp) = spval
       call hist_addfld1d (fname='C13_LIVESTEMC_TO_DEADSTEMC', units='gC13/m^2/s', &
            avgflag='A', long_name='C13 live stem C turnover', &
            ptr_patch=this%livestemc_to_deadstemc_patch, default='inactive')

       this%livecrootc_to_deadcrootc_patch(begp:endp) = spval
       call hist_addfld1d (fname='C13_LIVECROOTC_TO_DEADCROOTC', units='gC13/m^2/s', &
            avgflag='A', long_name='C13 live coarse root C turnover', &
            ptr_patch=this%livecrootc_to_deadcrootc_patch, default='inactive')

       this%current_gr_patch(begp:endp) = spval
       call hist_addfld1d (fname='C13_CURRENT_GR', units='gC13/m^2/s', &
            avgflag='A', long_name='C13 growth resp for new growth displayed in this timestep', &
            ptr_patch=this%current_gr_patch, default='inactive')

       this%transfer_gr_patch(begp:endp) = spval
       call hist_addfld1d (fname='C13_TRANSFER_GR', units='gC13/m^2/s', &
            avgflag='A', long_name='C13 growth resp for transfer growth displayed in this timestep', &
            ptr_patch=this%transfer_gr_patch, default='inactive')

       this%storage_gr_patch(begp:endp) = spval
       call hist_addfld1d (fname='C13_STORAGE_GR', units='gC13/m^2/s', &
            avgflag='A', long_name='C13 growth resp for growth sent to storage for later display', &
            ptr_patch=this%storage_gr_patch, default='inactive')

       this%xsmrpool_c13ratio_patch(begp:endp) = spval
       call hist_addfld1d (fname='XSMRPOOL_C13RATIO', units='proportion', &
            avgflag='A', long_name='C13/C(12+13) ratio for xsmrpool', &
            ptr_patch=this%xsmrpool_c13ratio_patch, default='inactive')

    endif

    !-------------------------------
    ! C14 flux variables - patch
    !-------------------------------

    if ( carbon_type == 'c14' ) then

       this%m_leafc_to_litter_patch(begp:endp) = spval
       call hist_addfld1d (fname='C14_M_LEAFC_TO_LITTER', units='gC14/m^2/s', &
            avgflag='A', long_name='C14 leaf C mortality', &
            ptr_patch=this%m_leafc_to_litter_patch, default='inactive')

       this%m_frootc_to_litter_patch(begp:endp) = spval
       call hist_addfld1d (fname='C14_M_FROOTC_TO_LITTER', units='gC14/m^2/s', &
            avgflag='A', long_name='C14 fine root C mortality', &
            ptr_patch=this%m_frootc_to_litter_patch, default='inactive')

       this%m_leafc_storage_to_litter_patch(begp:endp) = spval
       call hist_addfld1d (fname='C14_M_LEAFC_STORAGE_TO_LITTER', units='gC14/m^2/s', &
            avgflag='A', long_name='C14 leaf C storage mortality', &
            ptr_patch=this%m_leafc_storage_to_litter_patch, default='inactive')

       this%m_frootc_storage_to_litter_patch(begp:endp) = spval
       call hist_addfld1d (fname='C14_M_FROOTC_STORAGE_TO_LITTER', units='gC14/m^2/s', &
            avgflag='A', long_name='C14 fine root C storage mortality', &
            ptr_patch=this%m_frootc_storage_to_litter_patch, default='inactive')

       this%m_livestemc_storage_to_litter_patch(begp:endp) = spval
       call hist_addfld1d (fname='C14_M_LIVESTEMC_STORAGE_TO_LITTER', units='gC14/m^2/s', &
            avgflag='A', long_name='C14 live stem C storage mortality', &
            ptr_patch=this%m_livestemc_storage_to_litter_patch, default='inactive')

       this%m_deadstemc_storage_to_litter_patch(begp:endp) = spval
       call hist_addfld1d (fname='C14_M_DEADSTEMC_STORAGE_TO_LITTER', units='gC14/m^2/s', &
            avgflag='A', long_name='C14 dead stem C storage mortality', &
            ptr_patch=this%m_deadstemc_storage_to_litter_patch, default='inactive')

       this%m_livecrootc_storage_to_litter_patch(begp:endp) = spval
       call hist_addfld1d (fname='C14_M_LIVECROOTC_STORAGE_TO_LITTER', units='gC14/m^2/s', &
            avgflag='A', long_name='C14 live coarse root C storage mortality', &
            ptr_patch=this%m_livecrootc_storage_to_litter_patch, default='inactive')

       this%m_deadcrootc_storage_to_litter_patch(begp:endp) = spval
       call hist_addfld1d (fname='C14_M_DEADCROOTC_STORAGE_TO_LITTER', units='gC14/m^2/s', &
            avgflag='A', long_name='C14 dead coarse root C storage mortality', &
            ptr_patch=this%m_deadcrootc_storage_to_litter_patch, default='inactive')

       this%m_leafc_xfer_to_litter_patch(begp:endp) = spval
       call hist_addfld1d (fname='C14_M_LEAFC_XFER_TO_LITTER', units='gC14/m^2/s', &
            avgflag='A', long_name='C14 leaf C transfer mortality', &
            ptr_patch=this%m_leafc_xfer_to_litter_patch, default='inactive')

       this%m_frootc_xfer_to_litter_patch(begp:endp) = spval
       call hist_addfld1d (fname='C14_M_FROOTC_XFER_TO_LITTER', units='gC14/m^2/s', &
            avgflag='A', long_name='C14 fine root C transfer mortality', &
            ptr_patch=this%m_frootc_xfer_to_litter_patch, default='inactive')

       this%m_livestemc_xfer_to_litter_patch(begp:endp) = spval
       call hist_addfld1d (fname='C14_M_LIVESTEMC_XFER_TO_LITTER', units='gC14/m^2/s', &
            avgflag='A', long_name='C14 live stem C transfer mortality', &
            ptr_patch=this%m_livestemc_xfer_to_litter_patch, default='inactive')

       this%m_deadstemc_xfer_to_litter_patch(begp:endp) = spval
       call hist_addfld1d (fname='C14_M_DEADSTEMC_XFER_TO_LITTER', units='gC14/m^2/s', &
            avgflag='A', long_name='C14 dead stem C transfer mortality', &
            ptr_patch=this%m_deadstemc_xfer_to_litter_patch, default='inactive')

       this%m_livecrootc_xfer_to_litter_patch(begp:endp) = spval
       call hist_addfld1d (fname='C14_M_LIVECROOTC_XFER_TO_LITTER', units='gC14/m^2/s', &
            avgflag='A', long_name='C14 live coarse root C transfer mortality', &
            ptr_patch=this%m_livecrootc_xfer_to_litter_patch, default='inactive')

       this%m_deadcrootc_xfer_to_litter_patch(begp:endp) = spval
       call hist_addfld1d (fname='C14_M_DEADCROOTC_XFER_TO_LITTER', units='gC14/m^2/s', &
            avgflag='A', long_name='C14 dead coarse root C transfer mortality', &
            ptr_patch=this%m_deadcrootc_xfer_to_litter_patch, default='inactive')

       this%m_livestemc_to_litter_patch(begp:endp) = spval
       call hist_addfld1d (fname='C14_M_LIVESTEMC_TO_LITTER', units='gC14/m^2/s', &
            avgflag='A', long_name='C14 live stem C mortality', &
            ptr_patch=this%m_livestemc_to_litter_patch, default='inactive')

       this%m_deadstemc_to_litter_patch(begp:endp) = spval
       call hist_addfld1d (fname='C14_M_DEADSTEMC_TO_LITTER', units='gC14/m^2/s', &
            avgflag='A', long_name='C14 dead stem C mortality', &
            ptr_patch=this%m_deadstemc_to_litter_patch, default='inactive')

       this%m_livecrootc_to_litter_patch(begp:endp) = spval
       call hist_addfld1d (fname='C14_M_LIVECROOTC_TO_LITTER', units='gC14/m^2/s', &
            avgflag='A', long_name='C14 live coarse root C mortality', &
            ptr_patch=this%m_livecrootc_to_litter_patch, default='inactive')

       this%m_deadcrootc_to_litter_patch(begp:endp) = spval
       call hist_addfld1d (fname='C14_M_DEADCROOTC_TO_LITTER', units='gC14/m^2/s', &
            avgflag='A', long_name='C14 dead coarse root C mortality', &
            ptr_patch=this%m_deadcrootc_to_litter_patch, default='inactive')

       this%m_gresp_storage_to_litter_patch(begp:endp) = spval
       call hist_addfld1d (fname='C14_M_GRESP_STORAGE_TO_LITTER', units='gC14/m^2/s', &
            avgflag='A', long_name='C14 growth respiration storage mortality', &
            ptr_patch=this%m_gresp_storage_to_litter_patch, default='inactive')

       this%m_gresp_xfer_to_litter_patch(begp:endp) = spval
       call hist_addfld1d (fname='C14_M_GRESP_XFER_TO_LITTER', units='gC14/m^2/s', &
            avgflag='A', long_name='C14 growth respiration transfer mortality', &
            ptr_patch=this%m_gresp_xfer_to_litter_patch, default='inactive')

       this%m_leafc_to_fire_patch(begp:endp) = spval
       call hist_addfld1d (fname='C14_M_LEAFC_TO_FIRE', units='gC14/m^2/s', &
            avgflag='A', long_name='C14 leaf C fire loss', &
            ptr_patch=this%m_leafc_to_fire_patch, default='inactive')

       this%m_frootc_to_fire_patch(begp:endp) = spval
       call hist_addfld1d (fname='C14_M_FROOTC_TO_FIRE', units='gC14/m^2/s', &
            avgflag='A', long_name='C14 fine root C fire loss', &
            ptr_patch=this%m_frootc_to_fire_patch, default='inactive')

       this%m_leafc_storage_to_fire_patch(begp:endp) = spval
       call hist_addfld1d (fname='C14_M_LEAFC_STORAGE_TO_FIRE', units='gC14/m^2/s', &
            avgflag='A', long_name='C14 leaf C storage fire loss', &
            ptr_patch=this%m_leafc_storage_to_fire_patch, default='inactive')

       this%m_frootc_storage_to_fire_patch(begp:endp) = spval
       call hist_addfld1d (fname='C14_M_FROOTC_STORAGE_TO_FIRE', units='gC14/m^2/s', &
            avgflag='A', long_name='C14 fine root C storage fire loss', &
            ptr_patch=this%m_frootc_storage_to_fire_patch, default='inactive')

       this%m_livestemc_storage_to_fire_patch(begp:endp) = spval
       call hist_addfld1d (fname='C14_M_LIVESTEMC_STORAGE_TO_FIRE', units='gC14/m^2/s', &
            avgflag='A', long_name='C14 live stem C storage fire loss', &
            ptr_patch=this%m_livestemc_storage_to_fire_patch, default='inactive')

       this%m_deadstemc_storage_to_fire_patch(begp:endp) = spval
       call hist_addfld1d (fname='C14_M_DEADSTEMC_STORAGE_TO_FIRE', units='gC14/m^2/s', &
            avgflag='A', long_name='C14 dead stem C storage fire loss', &
            ptr_patch=this%m_deadstemc_storage_to_fire_patch, default='inactive')

       this%m_livecrootc_storage_to_fire_patch(begp:endp) = spval
       call hist_addfld1d (fname='C14_M_LIVECROOTC_STORAGE_TO_FIRE', units='gC14/m^2/s', &
            avgflag='A', long_name='C14 live coarse root C storage fire loss', &
            ptr_patch=this%m_livecrootc_storage_to_fire_patch, default='inactive')

       this%m_deadcrootc_storage_to_fire_patch(begp:endp) = spval
       call hist_addfld1d (fname='C14_M_DEADCROOTC_STORAGE_TO_FIRE', units='gC14/m^2/s', &
            avgflag='A', long_name='C14 dead coarse root C storage fire loss', &
            ptr_patch=this%m_deadcrootc_storage_to_fire_patch,  default='inactive')

       this%m_leafc_xfer_to_fire_patch(begp:endp) = spval
       call hist_addfld1d (fname='C14_M_LEAFC_XFER_TO_FIRE', units='gC14/m^2/s', &
            avgflag='A', long_name='C14 leaf C transfer fire loss', &
            ptr_patch=this%m_leafc_xfer_to_fire_patch, default='inactive')

       this%m_frootc_xfer_to_fire_patch(begp:endp) = spval
       call hist_addfld1d (fname='C14_M_FROOTC_XFER_TO_FIRE', units='gC14/m^2/s', &
            avgflag='A', long_name='C14 fine root C transfer fire loss', &
            ptr_patch=this%m_frootc_xfer_to_fire_patch, default='inactive')

       this%m_livestemc_xfer_to_fire_patch(begp:endp) = spval
       call hist_addfld1d (fname='C14_M_LIVESTEMC_XFER_TO_FIRE', units='gC14/m^2/s', &
            avgflag='A', long_name='C14 live stem C transfer fire loss', &
            ptr_patch=this%m_livestemc_xfer_to_fire_patch, default='inactive')

       this%m_deadstemc_xfer_to_fire_patch(begp:endp) = spval
       call hist_addfld1d (fname='C14_M_DEADSTEMC_XFER_TO_FIRE', units='gC14/m^2/s', &
            avgflag='A', long_name='C14 dead stem C transfer fire loss', &
            ptr_patch=this%m_deadstemc_xfer_to_fire_patch, default='inactive')

       this%m_livecrootc_xfer_to_fire_patch(begp:endp) = spval
       call hist_addfld1d (fname='C14_M_LIVECROOTC_XFER_TO_FIRE', units='gC14/m^2/s', &
            avgflag='A', long_name='C14 live coarse root C transfer fire loss', &
            ptr_patch=this%m_livecrootc_xfer_to_fire_patch, default='inactive')

       this%m_deadcrootc_xfer_to_fire_patch(begp:endp) = spval
       call hist_addfld1d (fname='C14_M_DEADCROOTC_XFER_TO_FIRE', units='gC14/m^2/s', &
            avgflag='A', long_name='C14 dead coarse root C transfer fire loss', &
            ptr_patch=this%m_deadcrootc_xfer_to_fire_patch, default='inactive')

       this%m_livestemc_to_fire_patch(begp:endp) = spval
       call hist_addfld1d (fname='C14_M_LIVESTEMC_TO_FIRE', units='gC14/m^2/s', &
            avgflag='A', long_name='C14 live stem C fire loss', &
            ptr_patch=this%m_livestemc_to_fire_patch, default='inactive')

       this%m_deadstemc_to_fire_patch(begp:endp) = spval
       call hist_addfld1d (fname='C14_M_DEADSTEMC_TO_FIRE', units='gC14/m^2/s', &
            avgflag='A', long_name='C14 dead stem C fire loss', &
            ptr_patch=this%m_deadstemc_to_fire_patch, default='inactive')

       this%m_deadstemc_to_litter_fire_patch(begp:endp) = spval
       call hist_addfld1d (fname='C14_M_DEADSTEMC_TO_LITTER_FIRE', units='gC14/m^2/s', &
            avgflag='A', long_name='C14 dead stem C fire mortality to litter', &
            ptr_patch=this%m_deadstemc_to_litter_fire_patch, default='inactive')

       this%m_livecrootc_to_fire_patch(begp:endp) = spval
       call hist_addfld1d (fname='C14_M_LIVECROOTC_TO_FIRE', units='gC14/m^2/s', &
            avgflag='A', long_name='C14 live coarse root C fire loss', &
            ptr_patch=this%m_livecrootc_to_fire_patch, default='inactive')

       this%m_deadcrootc_to_fire_patch(begp:endp) = spval
       call hist_addfld1d (fname='C14_M_DEADCROOTC_TO_FIRE', units='gC14/m^2/s', &
            avgflag='A', long_name='C14 dead coarse root C fire loss', &
            ptr_patch=this%m_deadcrootc_to_fire_patch, default='inactive')

       this%m_deadcrootc_to_litter_fire_patch(begp:endp) = spval
       call hist_addfld1d (fname='C14_M_DEADCROOTC_TO_LITTER_FIRE', units='gC14/m^2/s', &
            avgflag='A', long_name='C14 dead coarse root C fire mortality to litter', &
            ptr_patch=this%m_deadcrootc_to_litter_fire_patch, default='inactive')

       this%m_gresp_storage_to_fire_patch(begp:endp) = spval
       call hist_addfld1d (fname='C14_M_GRESP_STORAGE_TO_FIRE', units='gC14/m^2/s', &
            avgflag='A', long_name='C14 growth respiration storage fire loss', &
            ptr_patch=this%m_gresp_storage_to_fire_patch, default='inactive')

       this%m_gresp_xfer_to_fire_patch(begp:endp) = spval
       call hist_addfld1d (fname='C14_M_GRESP_XFER_TO_FIRE', units='gC14/m^2/s', &
            avgflag='A', long_name='C14 growth respiration transfer fire loss', &
            ptr_patch=this%m_gresp_xfer_to_fire_patch, default='inactive')

       this%leafc_xfer_to_leafc_patch(begp:endp) = spval
       call hist_addfld1d (fname='C14_LEAFC_XFER_TO_LEAFC', units='gC14/m^2/s', &
            avgflag='A', long_name='C14 leaf C growth from storage', &
            ptr_patch=this%leafc_xfer_to_leafc_patch, default='inactive')

       this%frootc_xfer_to_frootc_patch(begp:endp) = spval
       call hist_addfld1d (fname='C14_FROOTC_XFER_TO_FROOTC', units='gC14/m^2/s', &
            avgflag='A', long_name='C14 fine root C growth from storage', &
            ptr_patch=this%frootc_xfer_to_frootc_patch, default='inactive')

       this%livestemc_xfer_to_livestemc_patch(begp:endp) = spval
       call hist_addfld1d (fname='C14_LIVESTEMC_XFER_TO_LIVESTEMC', units='gC14/m^2/s', &
            avgflag='A', long_name='C14 live stem C growth from storage', &
            ptr_patch=this%livestemc_xfer_to_livestemc_patch, default='inactive')

       this%deadstemc_xfer_to_deadstemc_patch(begp:endp) = spval
       call hist_addfld1d (fname='C14_DEADSTEMC_XFER_TO_DEADSTEMC', units='gC14/m^2/s', &
            avgflag='A', long_name='C14 dead stem C growth from storage', &
            ptr_patch=this%deadstemc_xfer_to_deadstemc_patch, default='inactive')

       this%livecrootc_xfer_to_livecrootc_patch(begp:endp) = spval
       call hist_addfld1d (fname='C14_LIVECROOTC_XFER_TO_LIVECROOTC', units='gC14/m^2/s', &
            avgflag='A', long_name='C14 live coarse root C growth from storage', &
            ptr_patch=this%livecrootc_xfer_to_livecrootc_patch, default='inactive')

       this%deadcrootc_xfer_to_deadcrootc_patch(begp:endp) = spval
       call hist_addfld1d (fname='C14_DEADCROOTC_XFER_TO_DEADCROOTC', units='gC14/m^2/s', &
            avgflag='A', long_name='C14 dead coarse root C growth from storage', &
            ptr_patch=this%deadcrootc_xfer_to_deadcrootc_patch, default='inactive')

       this%leafc_to_litter_patch(begp:endp) = spval
       call hist_addfld1d (fname='C14_LEAFC_TO_LITTER', units='gC14/m^2/s', &
            avgflag='A', long_name='C14 leaf C litterfall', &
            ptr_patch=this%leafc_to_litter_patch, default='inactive')

       this%frootc_to_litter_patch(begp:endp) = spval
       call hist_addfld1d (fname='C14_FROOTC_TO_LITTER', units='gC14/m^2/s', &
            avgflag='A', long_name='C14 fine root C litterfall', &
            ptr_patch=this%frootc_to_litter_patch, default='inactive')

       this%leaf_mr_patch(begp:endp) = spval
       call hist_addfld1d (fname='C14_LEAF_MR', units='gC14/m^2/s', &
            avgflag='A', long_name='C14 leaf maintenance respiration', &
            ptr_patch=this%leaf_mr_patch, default='inactive')

       this%froot_mr_patch(begp:endp) = spval
       call hist_addfld1d (fname='C14_FROOT_MR', units='gC14/m^2/s', &
            avgflag='A', long_name='C14 fine root maintenance respiration', &
            ptr_patch=this%froot_mr_patch, default='inactive')

       this%livestem_mr_patch(begp:endp) = spval
       call hist_addfld1d (fname='C14_LIVESTEM_MR', units='gC14/m^2/s', &
            avgflag='A', long_name='C14 live stem maintenance respiration', &
            ptr_patch=this%livestem_mr_patch, default='inactive')

       this%livecroot_mr_patch(begp:endp) = spval
       call hist_addfld1d (fname='C14_LIVECROOT_MR', units='gC14/m^2/s', &
            avgflag='A', long_name='C14 live coarse root maintenance respiration', &
            ptr_patch=this%livecroot_mr_patch, default='inactive')

       this%psnsun_to_cpool_patch(begp:endp) = spval
       call hist_addfld1d (fname='C14_PSNSUN_TO_CPOOL', units='gC14/m^2/s', &
            avgflag='A', long_name='C14 C fixation from sunlit canopy', &
            ptr_patch=this%psnsun_to_cpool_patch, default='inactive')

       this%psnshade_to_cpool_patch(begp:endp) = spval
       call hist_addfld1d (fname='C14_PSNSHADE_TO_CPOOL', units='gC14/m^2/s', &
            avgflag='A', long_name='C14 C fixation from shaded canopy', &
            ptr_patch=this%psnshade_to_cpool_patch, default='inactive')

       this%cpool_to_leafc_patch(begp:endp) = spval
       call hist_addfld1d (fname='C14_CPOOL_TO_LEAFC', units='gC14/m^2/s', &
            avgflag='A', long_name='C14 allocation to leaf C', &
            ptr_patch=this%cpool_to_leafc_patch, default='inactive')

       this%cpool_to_leafc_storage_patch(begp:endp) = spval
       call hist_addfld1d (fname='C14_CPOOL_TO_LEAFC_STORAGE', units='gC14/m^2/s', &
            avgflag='A', long_name='C14 allocation to leaf C storage', &
            ptr_patch=this%cpool_to_leafc_storage_patch, default='inactive')

       this%cpool_to_frootc_patch(begp:endp) = spval
       call hist_addfld1d (fname='C14_CPOOL_TO_FROOTC', units='gC14/m^2/s', &
            avgflag='A', long_name='C14 allocation to fine root C', &
            ptr_patch=this%cpool_to_frootc_patch, default='inactive')

       this%cpool_to_frootc_storage_patch(begp:endp) = spval
       call hist_addfld1d (fname='C14_CPOOL_TO_FROOTC_STORAGE', units='gC14/m^2/s', &
            avgflag='A', long_name='C14 allocation to fine root C storage', &
            ptr_patch=this%cpool_to_frootc_storage_patch, default='inactive')

       this%cpool_to_livestemc_patch(begp:endp) = spval
       call hist_addfld1d (fname='C14_CPOOL_TO_LIVESTEMC', units='gC14/m^2/s', &
            avgflag='A', long_name='C14 allocation to live stem C', &
            ptr_patch=this%cpool_to_livestemc_patch, default='inactive')

       this%cpool_to_livestemc_storage_patch(begp:endp) = spval
       call hist_addfld1d (fname='C14_CPOOL_TO_LIVESTEMC_STORAGE', units='gC14/m^2/s', &
            avgflag='A', long_name='C14 allocation to live stem C storage', &
            ptr_patch=this%cpool_to_livestemc_storage_patch, default='inactive')

       this%cpool_to_deadstemc_patch(begp:endp) = spval
       call hist_addfld1d (fname='C14_CPOOL_TO_DEADSTEMC', units='gC14/m^2/s', &
            avgflag='A', long_name='C14 allocation to dead stem C', &
            ptr_patch=this%cpool_to_deadstemc_patch, default='inactive')

       this%cpool_to_deadstemc_storage_patch(begp:endp) = spval
       call hist_addfld1d (fname='C14_CPOOL_TO_DEADSTEMC_STORAGE', units='gC14/m^2/s', &
            avgflag='A', long_name='C14 allocation to dead stem C storage', &
            ptr_patch=this%cpool_to_deadstemc_storage_patch, default='inactive')

       this%cpool_to_livecrootc_patch(begp:endp) = spval
       call hist_addfld1d (fname='C14_CPOOL_TO_LIVECROOTC', units='gC14/m^2/s', &
            avgflag='A', long_name='C14 allocation to live coarse root C', &
            ptr_patch=this%cpool_to_livecrootc_patch, default='inactive')

       this%cpool_to_livecrootc_storage_patch(begp:endp) = spval
       call hist_addfld1d (fname='C14_CPOOL_TO_LIVECROOTC_STORAGE', units='gC14/m^2/s', &
            avgflag='A', long_name='C14 allocation to live coarse root C storage', &
            ptr_patch=this%cpool_to_livecrootc_storage_patch, default='inactive')

       this%cpool_to_deadcrootc_patch(begp:endp) = spval
       call hist_addfld1d (fname='C14_CPOOL_TO_DEADCROOTC', units='gC14/m^2/s', &
            avgflag='A', long_name='C14 allocation to dead coarse root C', &
            ptr_patch=this%cpool_to_deadcrootc_patch, default='inactive')

       this%cpool_to_deadcrootc_storage_patch(begp:endp) = spval
       call hist_addfld1d (fname='C14_CPOOL_TO_DEADCROOTC_STORAGE', units='gC14/m^2/s', &
            avgflag='A', long_name='C14 allocation to dead coarse root C storage', &
            ptr_patch=this%cpool_to_deadcrootc_storage_patch, default='inactive')

       this%cpool_to_gresp_storage_patch(begp:endp) = spval
       call hist_addfld1d (fname='C14_CPOOL_TO_GRESP_STORAGE', units='gC14/m^2/s', &
            avgflag='A', long_name='C14 allocation to growth respiration storage', &
            ptr_patch=this%cpool_to_gresp_storage_patch, default='inactive')

       this%cpool_leaf_gr_patch(begp:endp) = spval
       call hist_addfld1d (fname='C14_CPOOL_LEAF_GR', units='gC14/m^2/s', &
            avgflag='A', long_name='C14 leaf growth respiration', &
            ptr_patch=this%cpool_leaf_gr_patch, default='inactive')

       this%cpool_leaf_storage_gr_patch(begp:endp) = spval
       call hist_addfld1d (fname='C14_CPOOL_LEAF_STORAGE_GR', units='gC14/m^2/s', &
            avgflag='A', long_name='C14 leaf growth respiration to storage', &
            ptr_patch=this%cpool_leaf_storage_gr_patch, default='inactive')

       this%transfer_leaf_gr_patch(begp:endp) = spval
       call hist_addfld1d (fname='C14_TRANSFER_LEAF_GR', units='gC14/m^2/s', &
            avgflag='A', long_name='C14 leaf growth respiration from storage', &
            ptr_patch=this%transfer_leaf_gr_patch, default='inactive')

       this%cpool_froot_gr_patch(begp:endp) = spval
       call hist_addfld1d (fname='C14_CPOOL_FROOT_GR', units='gC14/m^2/s', &
            avgflag='A', long_name='C14 fine root growth respiration', &
            ptr_patch=this%cpool_froot_gr_patch, default='inactive')

       this%cpool_froot_storage_gr_patch(begp:endp) = spval
       call hist_addfld1d (fname='C14_CPOOL_FROOT_STORAGE_GR', units='gC14/m^2/s', &
            avgflag='A', long_name='C14 fine root  growth respiration to storage', &
            ptr_patch=this%cpool_froot_storage_gr_patch, default='inactive')

       this%transfer_froot_gr_patch(begp:endp) = spval
       call hist_addfld1d (fname='C14_TRANSFER_FROOT_GR', units='gC14/m^2/s', &
            avgflag='A', long_name='C14 fine root  growth respiration from storage', &
            ptr_patch=this%transfer_froot_gr_patch, default='inactive')

       this%cpool_livestem_gr_patch(begp:endp) = spval
       call hist_addfld1d (fname='C14_CPOOL_LIVESTEM_GR', units='gC14/m^2/s', &
            avgflag='A', long_name='C14 live stem growth respiration', &
            ptr_patch=this%cpool_livestem_gr_patch, default='inactive')

       this%cpool_livestem_storage_gr_patch(begp:endp) = spval
       call hist_addfld1d (fname='C14_CPOOL_LIVESTEM_STORAGE_GR', units='gC14/m^2/s', &
            avgflag='A', long_name='C14 live stem growth respiration to storage', &
            ptr_patch=this%cpool_livestem_storage_gr_patch, default='inactive')

       this%transfer_livestem_gr_patch(begp:endp) = spval
       call hist_addfld1d (fname='C14_TRANSFER_LIVESTEM_GR', units='gC14/m^2/s', &
            avgflag='A', long_name='C14 live stem growth respiration from storage', &
            ptr_patch=this%transfer_livestem_gr_patch, default='inactive')

       this%cpool_deadstem_gr_patch(begp:endp) = spval
       call hist_addfld1d (fname='C14_CPOOL_DEADSTEM_GR', units='gC14/m^2/s', &
            avgflag='A', long_name='C14 dead stem growth respiration', &
            ptr_patch=this%cpool_deadstem_gr_patch, default='inactive')

       this%cpool_deadstem_storage_gr_patch(begp:endp) = spval
       call hist_addfld1d (fname='C14_CPOOL_DEADSTEM_STORAGE_GR', units='gC14/m^2/s', &
            avgflag='A', long_name='C14 dead stem growth respiration to storage', &
            ptr_patch=this%cpool_deadstem_storage_gr_patch, default='inactive')

       this%transfer_deadstem_gr_patch(begp:endp) = spval
       call hist_addfld1d (fname='C14_TRANSFER_DEADSTEM_GR', units='gC14/m^2/s', &
            avgflag='A', long_name='C14 dead stem growth respiration from storage', &
            ptr_patch=this%transfer_deadstem_gr_patch, default='inactive')

       this%cpool_livecroot_gr_patch(begp:endp) = spval
       call hist_addfld1d (fname='C14_CPOOL_LIVECROOT_GR', units='gC14/m^2/s', &
            avgflag='A', long_name='C14 live coarse root growth respiration', &
            ptr_patch=this%cpool_livecroot_gr_patch, default='inactive')

       this%cpool_livecroot_storage_gr_patch(begp:endp) = spval
       call hist_addfld1d (fname='C14_CPOOL_LIVECROOT_STORAGE_GR', units='gC14/m^2/s', &
            avgflag='A', long_name='C14 live coarse root growth respiration to storage', &
            ptr_patch=this%cpool_livecroot_storage_gr_patch, default='inactive')

       this%transfer_livecroot_gr_patch(begp:endp) = spval
       call hist_addfld1d (fname='C14_TRANSFER_LIVECROOT_GR', units='gC14/m^2/s', &
            avgflag='A', long_name='C14 live coarse root growth respiration from storage', &
            ptr_patch=this%transfer_livecroot_gr_patch, default='inactive')

       this%cpool_deadcroot_gr_patch(begp:endp) = spval
       call hist_addfld1d (fname='C14_CPOOL_DEADCROOT_GR', units='gC14/m^2/s', &
            avgflag='A', long_name='C14 dead coarse root growth respiration', &
            ptr_patch=this%cpool_deadcroot_gr_patch, default='inactive')

       this%cpool_deadcroot_storage_gr_patch(begp:endp) = spval
       call hist_addfld1d (fname='C14_CPOOL_DEADCROOT_STORAGE_GR', units='gC14/m^2/s', &
            avgflag='A', long_name='C14 dead coarse root growth respiration to storage', &
            ptr_patch=this%cpool_deadcroot_storage_gr_patch, default='inactive')

       this%transfer_deadcroot_gr_patch(begp:endp) = spval
       call hist_addfld1d (fname='C14_TRANSFER_DEADCROOT_GR', units='gC14/m^2/s', &
            avgflag='A', long_name='C14 dead coarse root growth respiration from storage', &
            ptr_patch=this%transfer_deadcroot_gr_patch, default='inactive')

       this%leafc_storage_to_xfer_patch(begp:endp) = spval
       call hist_addfld1d (fname='C14_LEAFC_STORAGE_TO_XFER', units='gC14/m^2/s', &
            avgflag='A', long_name='C14 leaf C shift storage to transfer', &
            ptr_patch=this%leafc_storage_to_xfer_patch, default='inactive')

       this%frootc_storage_to_xfer_patch(begp:endp) = spval
       call hist_addfld1d (fname='C14_FROOTC_STORAGE_TO_XFER', units='gC14/m^2/s', &
            avgflag='A', long_name='C14 fine root C shift storage to transfer', &
            ptr_patch=this%frootc_storage_to_xfer_patch, default='inactive')

       this%livestemc_storage_to_xfer_patch(begp:endp) = spval
       call hist_addfld1d (fname='C14_LIVESTEMC_STORAGE_TO_XFER', units='gC14/m^2/s', &
            avgflag='A', long_name='C14 live stem C shift storage to transfer', &
            ptr_patch=this%livestemc_storage_to_xfer_patch, default='inactive')

       this%deadstemc_storage_to_xfer_patch(begp:endp) = spval
       call hist_addfld1d (fname='C14_DEADSTEMC_STORAGE_TO_XFER', units='gC14/m^2/s', &
            avgflag='A', long_name='C14 dead stem C shift storage to transfer', &
            ptr_patch=this%deadstemc_storage_to_xfer_patch, default='inactive')

       this%livecrootc_storage_to_xfer_patch(begp:endp) = spval
       call hist_addfld1d (fname='C14_LIVECROOTC_STORAGE_TO_XFER', units='gC14/m^2/s', &
            avgflag='A', long_name='C14 live coarse root C shift storage to transfer', &
            ptr_patch=this%livecrootc_storage_to_xfer_patch, default='inactive')

       this%deadcrootc_storage_to_xfer_patch(begp:endp) = spval
       call hist_addfld1d (fname='C14_DEADCROOTC_STORAGE_TO_XFER', units='gC14/m^2/s', &
            avgflag='A', long_name='C14 dead coarse root C shift storage to transfer', &
            ptr_patch=this%deadcrootc_storage_to_xfer_patch, default='inactive')

       this%gresp_storage_to_xfer_patch(begp:endp) = spval
       call hist_addfld1d (fname='C14_GRESP_STORAGE_TO_XFER', units='gC14/m^2/s', &
            avgflag='A', long_name='C14 growth respiration shift storage to transfer', &
            ptr_patch=this%gresp_storage_to_xfer_patch, default='inactive')

       this%livestemc_to_deadstemc_patch(begp:endp) = spval
       call hist_addfld1d (fname='C14_LIVESTEMC_TO_DEADSTEMC', units='gC14/m^2/s', &
            avgflag='A', long_name='C14 live stem C turnover', &
            ptr_patch=this%livestemc_to_deadstemc_patch, default='inactive')

       this%livecrootc_to_deadcrootc_patch(begp:endp) = spval
       call hist_addfld1d (fname='C14_LIVECROOTC_TO_DEADCROOTC', units='gC14/m^2/s', &
            avgflag='A', long_name='C14 live coarse root C turnover', &
            ptr_patch=this%livecrootc_to_deadcrootc_patch, default='inactive')

       this%current_gr_patch(begp:endp) = spval
       call hist_addfld1d (fname='C14_CURRENT_GR', units='gC14/m^2/s', &
            avgflag='A', long_name='C14 growth resp for new growth displayed in this timestep', &
            ptr_patch=this%current_gr_patch, default='inactive')

       this%transfer_gr_patch(begp:endp) = spval
       call hist_addfld1d (fname='C14_TRANSFER_GR', units='gC14/m^2/s', &
            avgflag='A', long_name='C14 growth resp for transfer growth displayed in this timestep', &
            ptr_patch=this%transfer_gr_patch, default='inactive')

       this%storage_gr_patch(begp:endp) = spval
       call hist_addfld1d (fname='C14_STORAGE_GR', units='gC14/m^2/s', &
            avgflag='A', long_name='C14 growth resp for growth sent to storage for later display', &
            ptr_patch=this%storage_gr_patch, default='inactive')

       this%gpp_patch(begp:endp) = spval
       call hist_addfld1d (fname='C14_GPP', units='gC14/m^2/s', &
            avgflag='A', long_name='C14 gross primary production', &
            ptr_patch=this%gpp_patch)

       this%rr_patch(begp:endp) = spval
       call hist_addfld1d (fname='C14_RR', units='gC14/m^2/s', &
            avgflag='A', long_name='C14 root respiration (fine root MR + total root GR)', &
            ptr_patch=this%rr_patch, default='inactive')

       this%mr_patch(begp:endp) = spval
       call hist_addfld1d (fname='C14_MR', units='gC14/m^2/s', &
            avgflag='A', long_name='C14 maintenance respiration', &
            ptr_patch=this%mr_patch, default='inactive')

       this%gr_patch(begp:endp) = spval
       call hist_addfld1d (fname='C14_GR', units='gC14/m^2/s', &
            avgflag='A', long_name='C14 total growth respiration', &
            ptr_patch=this%gr_patch, default='inactive')

       this%ar_patch(begp:endp) = spval
       call hist_addfld1d (fname='C14_AR', units='gC14/m^2/s', &
            avgflag='A', long_name='C14 autotrophic respiration (MR + GR)', &
            ptr_patch=this%ar_patch)

       this%npp_patch(begp:endp) = spval
       call hist_addfld1d (fname='C14_NPP', units='gC14/m^2/s', &
            avgflag='A', long_name='C14 net primary production', &
            ptr_patch=this%npp_patch, default='inactive')

       this%agnpp_patch(begp:endp) = spval
       call hist_addfld1d (fname='C14_AGNPP', units='gC14/m^2/s', &
            avgflag='A', long_name='C14 aboveground NPP', &
            ptr_patch=this%agnpp_patch, default='inactive')

       this%bgnpp_patch(begp:endp) = spval
       call hist_addfld1d (fname='C14_BGNPP', units='gC14/m^2/s', &
            avgflag='A', long_name='C14 belowground NPP', &
            ptr_patch=this%bgnpp_patch, default='inactive')

       this%litfall_patch(begp:endp) = spval
       call hist_addfld1d (fname='C14_LITFALL', units='gC14/m^2/s', &
            avgflag='A', long_name='C14 litterfall (leaves and fine roots)', &
            ptr_patch=this%litfall_patch, default='inactive')

       this%fire_closs_patch(begp:endp) = spval
       call hist_addfld1d (fname='C14_PFT_FIRE_CLOSS', units='gC14/m^2/s', &
            avgflag='A', long_name='C14 total patch-level fire C loss', &
            ptr_patch=this%fire_closs_patch, default='inactive')
    endif

    !-------------------------------
    ! C flux variables - column 
    !-------------------------------

    if (carbon_type == 'c12') then

       this%cwdc_loss_col(begc:endc) = spval
       call hist_addfld1d (fname='CWDC_LOSS', units='gC/m^2/s', &
            avgflag='A', long_name='coarse woody debris C loss', &
            ptr_col=this%cwdc_loss_col)

       this%m_decomp_cpools_to_fire_col(begc:endc,:)      = spval
       this%m_decomp_cpools_to_fire_vr_col(begc:endc,:,:) = spval
       do k = 1, ndecomp_pools
          if ( decomp_cascade_con%is_litter(k) .or. decomp_cascade_con%is_cwd(k) ) then
             data1dptr => this%m_decomp_cpools_to_fire_col(:,k)
             fieldname = 'M_'//trim(decomp_cascade_con%decomp_pool_name_history(k))//'C_TO_FIRE'
             longname =  trim(decomp_cascade_con%decomp_pool_name_long(k))//' C fire loss'
             call hist_addfld1d (fname=fieldname, units='gC/m^2/s',  &
                  avgflag='A', long_name=longname, &
                  ptr_col=data1dptr, default='inactive')

             if ( nlevdecomp_full > 1 ) then
                data2dptr => this%m_decomp_cpools_to_fire_vr_col(:,:,k)
                fieldname = 'M_'//trim(decomp_cascade_con%decomp_pool_name_history(k))//'C_TO_FIRE'//trim(vr_suffix)
                longname =  trim(decomp_cascade_con%decomp_pool_name_long(k))//' C fire loss'
                call hist_addfld_decomp (fname=fieldname, units='gC/m^3/s', type2d='levdcmp', &
                     avgflag='A', long_name=longname, &
                     ptr_col=data2dptr, default='inactive')
             endif
          endif
       end do

       this%dwt_seedc_to_leaf_grc(begg:endg) = spval
       call hist_addfld1d (fname='DWT_SEEDC_TO_LEAF', units='gC/m^2/s', &
            avgflag='A', long_name='seed source to patch-level leaf', &
            ptr_gcell=this%dwt_seedc_to_leaf_grc, default='inactive')

       this%dwt_seedc_to_leaf_patch(begp:endp) = spval
       call hist_addfld1d (fname='DWT_SEEDC_TO_LEAF_PATCH', units='gC/m^2/s', &
            avgflag='A', &
            long_name='patch-level seed source to patch-level leaf ' // &
            '(per-area-gridcell; only makes sense with dov2xy=.false.)', &
            ptr_patch=this%dwt_seedc_to_leaf_patch, default='inactive')

       this%dwt_seedc_to_deadstem_grc(begg:endg) = spval
       call hist_addfld1d (fname='DWT_SEEDC_TO_DEADSTEM', units='gC/m^2/s', &
            avgflag='A', long_name='seed source to patch-level deadstem', &
            ptr_gcell=this%dwt_seedc_to_deadstem_grc, default='inactive')

       this%dwt_seedc_to_deadstem_patch(begp:endp) = spval
       call hist_addfld1d (fname='DWT_SEEDC_TO_DEADSTEM_PATCH', units='gC/m^2/s', &
            avgflag='A', &
            long_name='patch-level seed source to patch-level deadstem ' // &
            '(per-area-gridcell; only makes sense with dov2xy=.false.)', &
            ptr_patch=this%dwt_seedc_to_deadstem_patch, default='inactive')

       this%dwt_conv_cflux_grc(begg:endg) = spval
       call hist_addfld1d (fname='DWT_CONV_CFLUX', units='gC/m^2/s', &
            avgflag='A', &
            long_name='conversion C flux (immediate loss to atm) (0 at all times except first timestep of year)', &
            ptr_gcell=this%dwt_conv_cflux_grc)

       this%dwt_conv_cflux_patch(begp:endp) = spval
       call hist_addfld1d (fname='DWT_CONV_CFLUX_PATCH', units='gC/m^2/s', &
            avgflag='A', &
            long_name='patch-level conversion C flux (immediate loss to atm) ' // &
            '(0 at all times except first timestep of year) ' // &
            '(per-area-gridcell; only makes sense with dov2xy=.false.)', &
            ptr_patch=this%dwt_conv_cflux_patch, default='inactive')

       this%dwt_conv_cflux_dribbled_grc(begg:endg) = spval
       call hist_addfld1d (fname='DWT_CONV_CFLUX_DRIBBLED', units='gC/m^2/s', &
            avgflag='A', &
            long_name='conversion C flux (immediate loss to atm), dribbled throughout the year', &
            ptr_gcell=this%dwt_conv_cflux_dribbled_grc)

       this%dwt_wood_productc_gain_patch(begp:endp) = spval
       call hist_addfld1d (fname='DWT_WOOD_PRODUCTC_GAIN_PATCH', units='gC/m^2/s', &
            avgflag='A', &
            long_name='patch-level landcover change-driven addition to wood product pools' // &
            '(0 at all times except first timestep of year) ' // &
            '(per-area-gridcell; only makes sense with dov2xy=.false.)', &
            ptr_patch=this%dwt_wood_productc_gain_patch, default='inactive')

       this%dwt_slash_cflux_grc(begg:endg) = spval
       call hist_addfld1d (fname='DWT_SLASH_CFLUX', units='gC/m^2/s', &
            avgflag='A', &
            long_name='slash C flux (to litter diagnostic only) (0 at all times except first timestep of year)', &
            ptr_gcell=this%dwt_slash_cflux_grc)

       this%dwt_slash_cflux_patch(begp:endp) = spval
       call hist_addfld1d (fname='DWT_SLASH_CFLUX_PATCH', units='gC/m^2/s', &
            avgflag='A', &
            long_name='patch-level slash C flux (to litter diagnostic only) ' // &
            '(0 at all times except first timestep of year) ' // &
            '(per-area-gridcell; only makes sense with dov2xy=.false.)', &
            ptr_patch=this%dwt_slash_cflux_patch, default='inactive')

       do k = i_litr_min, i_litr_max
          this%dwt_frootc_to_litr_c_col(begc:endc,:,k) = spval
          data2dptr => this%dwt_frootc_to_litr_c_col(begc:endc,:,k)
          fieldname = 'DWT_FROOTC_TO_'//trim(decomp_cascade_con%decomp_pool_name_history(k))//'_C'
          longname =  'fine root to '//trim(decomp_cascade_con%decomp_pool_name_long(k))//' due to landcover change'
          call hist_addfld_decomp (fname=fieldname, units='gC/m^2/s',  type2d='levdcmp', &
               avgflag='A', long_name=longname, &
               ptr_col=data2dptr, default='inactive')
       end do

       this%dwt_livecrootc_to_cwdc_col(begc:endc,:) = spval
       call hist_addfld_decomp (fname='DWT_LIVECROOTC_TO_CWDC', units='gC/m^2/s',  type2d='levdcmp', &
            avgflag='A', long_name='live coarse root to CWD due to landcover change', &
            ptr_col=this%dwt_livecrootc_to_cwdc_col, default='inactive')

       this%dwt_deadcrootc_to_cwdc_col(begc:endc,:) = spval
       call hist_addfld_decomp (fname='DWT_DEADCROOTC_TO_CWDC', units='gC/m^2/s',  type2d='levdcmp', &
            avgflag='A', long_name='dead coarse root to CWD due to landcover change', &
            ptr_col=this%dwt_deadcrootc_to_cwdc_col, default='inactive')

       this%crop_seedc_to_leaf_patch(begp:endp) = spval
       call hist_addfld1d (fname='CROP_SEEDC_TO_LEAF', units='gC/m^2/s', &
            avgflag='A', long_name='crop seed source to leaf', &
            ptr_patch=this%crop_seedc_to_leaf_patch, default='inactive')

        this%sr_col(begc:endc) = spval
        call hist_addfld1d (fname='SR', units='gC/m^2/s', &
             avgflag='A', long_name='total soil respiration (HR + root resp)', &
             ptr_col=this%sr_col)

        this%er_col(begc:endc) = spval
        call hist_addfld1d (fname='ER', units='gC/m^2/s', &
             avgflag='A', long_name='total ecosystem respiration, autotrophic + heterotrophic', &
             ptr_col=this%er_col)

        this%litfire_col(begc:endc) = spval
        call hist_addfld1d (fname='LITFIRE', units='gC/m^2/s', &
             avgflag='A', long_name='litter fire losses', &
             ptr_col=this%litfire_col, default='inactive')

        this%somfire_col(begc:endc) = spval
        call hist_addfld1d (fname='SOMFIRE', units='gC/m^2/s', &
             avgflag='A', long_name='soil organic matter fire losses', &
             ptr_col=this%somfire_col, default='inactive')

        this%totfire_col(begc:endc) = spval
        call hist_addfld1d (fname='TOTFIRE', units='gC/m^2/s', &
             avgflag='A', long_name='total ecosystem fire losses', &
             ptr_col=this%totfire_col, default='inactive')

        this%fire_closs_col(begc:endc) = spval
        call hist_addfld1d (fname='COL_FIRE_CLOSS', units='gC/m^2/s', &
             avgflag='A', long_name='total column-level fire C loss for non-peat fires outside land-type converted region', &
             ptr_col=this%fire_closs_col)

        this%annsum_npp_patch(begp:endp) = spval
        call hist_addfld1d (fname='ANNSUM_NPP', units='gC/m^2/yr', &
             avgflag='A', long_name='annual sum of NPP', &
             ptr_patch=this%annsum_npp_patch, default='inactive')

        this%annsum_npp_col(begc:endc) = spval
        call hist_addfld1d (fname='CANNSUM_NPP', units='gC/m^2/s', &
             avgflag='A', long_name='annual sum of column-level NPP', &
             ptr_col=this%annsum_npp_col, default='inactive')

       this%nep_col(begc:endc) = spval
       call hist_addfld1d (fname='NEP', units='gC/m^2/s', &
            avgflag='A', long_name='net ecosystem production, excludes fire, landuse, and harvest flux, positive for sink', &
            ptr_col=this%nep_col)

       this%nbp_grc(begg:endg) = spval
       call hist_addfld1d (fname='NBP', units='gC/m^2/s', &
            avgflag='A', long_name='net biome production, includes fire, landuse,'&
            //' harvest and hrv_xsmrpool flux (latter smoothed over the year), positive for sink'&
            //' (same as net carbon exchange between land and atmosphere)', &
            ptr_gcell=this%nbp_grc)

       this%nee_grc(begg:endg) = spval
       call hist_addfld1d (fname='NEE', units='gC/m^2/s', &
            avgflag='A', long_name='net ecosystem exchange of carbon,'&
            //' includes fire and hrv_xsmrpool (latter smoothed over the year),'&
            //' excludes landuse and harvest flux, positive for source', &
            ptr_gcell=this%nee_grc)

       this%landuseflux_grc(begg:endg) = spval
       call hist_addfld1d (fname='LAND_USE_FLUX', units='gC/m^2/s', &
            avgflag='A', &
            long_name='total C emitted from land cover conversion (smoothed over the year)'&
            //' and wood and grain product pools (NOTE: not a net value)', &
            ptr_gcell=this%landuseflux_grc)

   end if
    !-------------------------------
    ! C13 flux variables - column 
    !-------------------------------

    if ( carbon_type == 'c13' ) then

       this%m_decomp_cpools_to_fire_col(begc:endc,:) = spval
       this%m_decomp_cpools_to_fire_vr_col(begc:endc,:,:) = spval
       do k = 1, ndecomp_pools
          if ( decomp_cascade_con%is_litter(k) .or. decomp_cascade_con%is_cwd(k) ) then
             data1dptr => this%m_decomp_cpools_to_fire_col(:,k)
             fieldname = 'C13_M_'//trim(decomp_cascade_con%decomp_pool_name_history(k))//'C_TO_FIRE'
             longname =  'C13 '//trim(decomp_cascade_con%decomp_pool_name_long(k))//' C fire loss'
             call hist_addfld1d (fname=fieldname, units='gC13/m^2',  &
                  avgflag='A', long_name=longname, &
                  ptr_col=data1dptr, default='inactive')

             if ( nlevdecomp_full > 1 ) then
                data2dptr => this%m_decomp_cpools_to_fire_vr_col(:,:,k)
                fieldname = 'C13_M_'//trim(decomp_cascade_con%decomp_pool_name_history(k))//'C_TO_FIRE'//trim(vr_suffix)
                longname =  'C13 '//trim(decomp_cascade_con%decomp_pool_name_long(k))//' C fire loss'
                call hist_addfld_decomp (fname=fieldname, units='gC13/m^3',  type2d='levdcmp', &
                     avgflag='A', long_name=longname, &
                     ptr_col=data2dptr, default='inactive')
             end if
          endif
       end do

       this%dwt_seedc_to_leaf_grc(begg:endg) = spval
       call hist_addfld1d (fname='C13_DWT_SEEDC_TO_LEAF', units='gC13/m^2/s', &
            avgflag='A', long_name='C13 seed source to patch-level leaf', &
            ptr_gcell=this%dwt_seedc_to_leaf_grc, default='inactive')

       this%dwt_seedc_to_leaf_patch(begp:endp) = spval
       call hist_addfld1d (fname='C13_DWT_SEEDC_TO_LEAF_PATCH', units='gC13/m^2/s', &
            avgflag='A', &
            long_name='patch-level C13 seed source to patch-level leaf ' // &
            '(per-area-gridcell; only makes sense with dov2xy=.false.)', &
            ptr_patch=this%dwt_seedc_to_leaf_patch, default='inactive')

       this%dwt_seedc_to_deadstem_grc(begg:endg) = spval
       call hist_addfld1d (fname='C13_DWT_SEEDC_TO_DEADSTEM', units='gC13/m^2/s', &
            avgflag='A', long_name='C13 seed source to patch-level deadstem', &
            ptr_gcell=this%dwt_seedc_to_deadstem_grc, default='inactive')

       this%dwt_seedc_to_deadstem_patch(begp:endp) = spval
       call hist_addfld1d (fname='C13_DWT_SEEDC_TO_DEADSTEM_PATCH', units='gC13/m^2/s', &
            avgflag='A', &
            long_name='patch-level C13 seed source to patch-level deadstem ' // &
            '(per-area-gridcell; only makes sense with dov2xy=.false.)', &
            ptr_patch=this%dwt_seedc_to_deadstem_patch, default='inactive')

       this%dwt_conv_cflux_grc(begg:endg) = spval
       call hist_addfld1d (fname='C13_DWT_CONV_CFLUX', units='gC13/m^2/s', &
            avgflag='A', long_name='C13 conversion C flux (immediate loss to atm) ' // &
            '(0 at all times except first timestep of year)', &
            ptr_gcell=this%dwt_conv_cflux_grc, default='inactive')

       this%dwt_conv_cflux_patch(begp:endp) = spval
       call hist_addfld1d (fname='C13_DWT_CONV_CFLUX_PATCH', units='gC13/m^2/s', &
            avgflag='A', &
            long_name='patch-level C13 conversion C flux (immediate loss to atm) ' // &
            '(0 at all times except first timestep of year) ' // &
            '(per-area-gridcell; only makes sense with dov2xy=.false.)', &
            ptr_patch=this%dwt_conv_cflux_patch, default='inactive')

       this%dwt_conv_cflux_dribbled_grc(begg:endg) = spval
       call hist_addfld1d (fname='C13_DWT_CONV_CFLUX_DRIBBLED', units='gC13/m^2/s', &
            avgflag='A', &
            long_name='C13 conversion C flux (immediate loss to atm), dribbled throughout the year', &
            ptr_gcell=this%dwt_conv_cflux_dribbled_grc, default='inactive')

       this%dwt_slash_cflux_grc(begg:endg) = spval
       call hist_addfld1d (fname='C13_DWT_SLASH_CFLUX', units='gC13/m^2/s', &
            avgflag='A', long_name='C13 slash C flux (to litter diagnostic only)' // &
            '(0 at all times except first timestep of year)', &
            ptr_gcell=this%dwt_slash_cflux_grc, default='inactive')

       this%dwt_slash_cflux_patch(begp:endp) = spval
       call hist_addfld1d (fname='C13_DWT_SLASH_CFLUX_PATCH', units='gC13/m^2/s', &
            avgflag='A', &
            long_name='patch-level C13 slash C flux (to litter diagnostic only) ' // &
            '(0 at all times except first timestep of year) ' // &
            '(per-area-gridcell; only makes sense with dov2xy=.false.)', &
            ptr_patch=this%dwt_slash_cflux_patch, default='inactive')

       do k = i_litr_min, i_litr_max
          this%dwt_frootc_to_litr_c_col(begc:endc,:,k) = spval
          data2dptr => this%dwt_frootc_to_litr_c_col(begc:endc,:,k)
          fieldname = 'C13_DWT_FROOTC_TO_'//trim(decomp_cascade_con%decomp_pool_name_history(k))//'_C'
          longname =  'C13 fine root to '//trim(decomp_cascade_con%decomp_pool_name_long(k))//' due to landcover change'
          call hist_addfld_decomp (fname=fieldname, units='gC/m^2/s',  type2d='levdcmp', &
               avgflag='A', long_name=longname, &
               ptr_col=data2dptr, default='inactive')
       end do

       this%dwt_livecrootc_to_cwdc_col(begc:endc,:) = spval
       call hist_addfld_decomp (fname='C13_DWT_LIVECROOTC_TO_CWDC', units='gC13/m^2/s',  type2d='levdcmp', &
            avgflag='A', long_name='C13 live coarse root to CWD due to landcover change', &
            ptr_col=this%dwt_livecrootc_to_cwdc_col, default='inactive')

       this%dwt_deadcrootc_to_cwdc_col(begc:endc,:) = spval
       call hist_addfld_decomp (fname='C13_DWT_DEADCROOTC_TO_CWDC', units='gC13/m^2/s',  type2d='levdcmp', &
            avgflag='A', long_name='C13 dead coarse root to CWD due to landcover change', &
            ptr_col=this%dwt_deadcrootc_to_cwdc_col, default='inactive')

       this%crop_seedc_to_leaf_patch(begp:endp) = spval
       call hist_addfld1d (fname='C13_CROP_SEEDC_TO_LEAF', units='gC13/m^2/s', &
            avgflag='A', long_name='C13 crop seed source to leaf', &
            ptr_patch=this%crop_seedc_to_leaf_patch, default='inactive')

        this%sr_col(begc:endc) = spval
        call hist_addfld1d (fname='C13_SR', units='gC13/m^2/s', &
             avgflag='A', long_name='C13 total soil respiration (HR + root resp)', &
             ptr_col=this%sr_col, default='inactive')

        this%er_col(begc:endc) = spval
        call hist_addfld1d (fname='C13_ER', units='gC13/m^2/s', &
             avgflag='A', long_name='C13 total ecosystem respiration, autotrophic + heterotrophic', &
             ptr_col=this%er_col, default='inactive')

        this%litfire_col(begc:endc) = spval
        call hist_addfld1d (fname='C13_LITFIRE', units='gC13/m^2/s', &
             avgflag='A', long_name='C13 litter fire losses', &
             ptr_col=this%litfire_col, default='inactive')

        this%somfire_col(begc:endc) = spval
        call hist_addfld1d (fname='C13_SOMFIRE', units='gC13/m^2/s', &
             avgflag='A', long_name='C13 soil organic matter fire losses', &
             ptr_col=this%somfire_col, default='inactive')

        this%totfire_col(begc:endc) = spval
        call hist_addfld1d (fname='C13_TOTFIRE', units='gC13/m^2/s', &
             avgflag='A', long_name='C13 total ecosystem fire losses', &
             ptr_col=this%totfire_col, default='inactive')

        this%fire_closs_col(begc:endc) = spval
        call hist_addfld1d (fname='C13_COL_FIRE_CLOSS', units='gC13/m^2/s', &
             avgflag='A', long_name='C13 total column-level fire C loss', &
             ptr_col=this%fire_closs_col, default='inactive')

        this%nep_col(begc:endc) = spval
        call hist_addfld1d (fname='C13_NEP', units='gC13/m^2/s', &
             avgflag='A', long_name='C13 net ecosystem production, excludes fire flux, positive for sink', &
             ptr_col=this%nep_col, default='inactive')

        this%nee_grc(begg:endg) = spval
        call hist_addfld1d (fname='C13_NEE', units='gC13/m^2/s', &
             avgflag='A', long_name='C13 net ecosystem exchange of carbon, includes fire flux, positive for source', &
             ptr_gcell=this%nee_grc, default='inactive')

        this%nbp_grc(begg:endg) = spval
        call hist_addfld1d (fname='C13_NBP', units='gC13/m^2/s', &
             avgflag='A', long_name='C13 net biome production, includes fire, landuse,'&
             //' harvest and hrv_xsmrpool flux (latter smoothed over the year), positive for sink'&
             //' (same as net carbon exchange between land and atmosphere)', &
             ptr_gcell=this%nbp_grc)

    endif

    !-------------------------------
    ! C14 flux variables - column 
    !-------------------------------

    if (carbon_type == 'c14') then

       this%m_decomp_cpools_to_fire_col(begc:endc,:)      = spval
       this%m_decomp_cpools_to_fire_vr_col(begc:endc,:,:) = spval
       do k = 1, ndecomp_pools
          if ( decomp_cascade_con%is_litter(k) .or. decomp_cascade_con%is_cwd(k) ) then
             data1dptr => this%m_decomp_cpools_to_fire_col(:,k)
             fieldname = 'C14_M_'//trim(decomp_cascade_con%decomp_pool_name_history(k))//'C_TO_FIRE'
             longname =  'C14 '//trim(decomp_cascade_con%decomp_pool_name_long(k))//' C fire loss'
             call hist_addfld1d (fname=fieldname, units='gC14/m^2',  &
                  avgflag='A', long_name=longname, &
                  ptr_col=data1dptr, default='inactive')

             if ( nlevdecomp_full > 1 ) then
                data2dptr => this%m_decomp_cpools_to_fire_vr_col(:,:,k)
                fieldname = 'C14_M_'//trim(decomp_cascade_con%decomp_pool_name_history(k))//'C_TO_FIRE'//trim(vr_suffix)
                longname =  'C14 '//trim(decomp_cascade_con%decomp_pool_name_long(k))//' C fire loss'
                call hist_addfld_decomp (fname=fieldname, units='gC14/m^3',  type2d='levdcmp', &
                     avgflag='A', long_name=longname, &
                     ptr_col=data2dptr, default='inactive')
             end if
          endif
       end do

       this%dwt_seedc_to_leaf_grc(begg:endg) = spval
       call hist_addfld1d (fname='C14_DWT_SEEDC_TO_LEAF', units='gC14/m^2/s', &
            avgflag='A', long_name='C14 seed source to patch-level leaf', &
            ptr_gcell=this%dwt_seedc_to_leaf_grc, default='inactive')

       this%dwt_seedc_to_leaf_patch(begp:endp) = spval
       call hist_addfld1d (fname='C14_DWT_SEEDC_TO_LEAF_PATCH', units='gC14/m^2/s', &
            avgflag='A', &
            long_name='patch-level C14 seed source to patch-level leaf ' // &
            '(per-area-gridcell; only makes sense with dov2xy=.false.)', &
            ptr_patch=this%dwt_seedc_to_leaf_patch, default='inactive')

       this%dwt_seedc_to_deadstem_grc(begg:endg) = spval
       call hist_addfld1d (fname='C14_DWT_SEEDC_TO_DEADSTEM', units='gC14/m^2/s', &
            avgflag='A', long_name='C14 seed source to patch-level deadstem', &
            ptr_gcell=this%dwt_seedc_to_deadstem_grc, default='inactive')

       this%dwt_seedc_to_deadstem_patch(begp:endp) = spval
       call hist_addfld1d (fname='C14_DWT_SEEDC_TO_DEADSTEM_PATCH', units='gC14/m^2/s', &
            avgflag='A', &
            long_name='patch-level C14 seed source to patch-level deadstem ' // &
            '(per-area-gridcell; only makes sense with dov2xy=.false.)', &
            ptr_patch=this%dwt_seedc_to_deadstem_patch, default='inactive')

       this%dwt_conv_cflux_grc(begg:endg) = spval
       call hist_addfld1d (fname='C14_DWT_CONV_CFLUX', units='gC14/m^2/s', &
            avgflag='A', long_name='C14 conversion C flux (immediate loss to atm) ' // &
            '(0 at all times except first timestep of year)', &
            ptr_gcell=this%dwt_conv_cflux_grc, default='inactive')

       this%dwt_conv_cflux_patch(begp:endp) = spval
       call hist_addfld1d (fname='C14_DWT_CONV_CFLUX_PATCH', units='gC14/m^2/s', &
            avgflag='A', &
            long_name='patch-level C14 conversion C flux (immediate loss to atm) ' // &
            '(0 at all times except first timestep of year) ' // &
            '(per-area-gridcell; only makes sense with dov2xy=.false.)', &
            ptr_patch=this%dwt_conv_cflux_patch, default='inactive')

       this%dwt_conv_cflux_dribbled_grc(begg:endg) = spval
       call hist_addfld1d (fname='C14_DWT_CONV_CFLUX_DRIBBLED', units='gC14/m^2/s', &
            avgflag='A', &
            long_name='C14 conversion C flux (immediate loss to atm), dribbled throughout the year', &
            ptr_gcell=this%dwt_conv_cflux_dribbled_grc, default='inactive')

       this%dwt_slash_cflux_grc(begg:endg) = spval
       call hist_addfld1d (fname='C14_DWT_SLASH_CFLUX', units='gC14/m^2/s', &
            avgflag='A', long_name='C14 slash C flux (to litter diagnostic only)' // &
            '(0 at all times except first timestep of year)', &
            ptr_gcell=this%dwt_slash_cflux_grc, default='inactive')

       this%dwt_slash_cflux_patch(begp:endp) = spval
       call hist_addfld1d (fname='C14_DWT_SLASH_CFLUX_PATCH', units='gC14/m^2/s', &
            avgflag='A', &
            long_name='patch-level C14 slash C flux (to litter diagnostic only)' // &
            '(0 at all times except first timestep of year) ' // &
            '(per-area-gridcell; only makes sense with dov2xy=.false.)', &
            ptr_patch=this%dwt_slash_cflux_patch, default='inactive')

       do k = i_litr_min, i_litr_max
          this%dwt_frootc_to_litr_c_col(begc:endc,:,k) = spval
          data2dptr => this%dwt_frootc_to_litr_c_col(begc:endc,:,k)
          fieldname = 'C14_DWT_FROOTC_TO_'//trim(decomp_cascade_con%decomp_pool_name_history(k))//'_C'
          longname =  'C14 fine root to '//trim(decomp_cascade_con%decomp_pool_name_long(k))//' due to landcover change'
          call hist_addfld_decomp (fname=fieldname, units='gC/m^2/s',  type2d='levdcmp', &
               avgflag='A', long_name=longname, &
               ptr_col=data2dptr, default='inactive')
       end do

       this%dwt_livecrootc_to_cwdc_col(begc:endc,:) = spval
       call hist_addfld_decomp (fname='C14_DWT_LIVECROOTC_TO_CWDC', units='gC14/m^2/s',  type2d='levdcmp', &
            avgflag='A', long_name='C14 live coarse root to CWD due to landcover change', &
            ptr_col=this%dwt_livecrootc_to_cwdc_col, default='inactive')

       this%dwt_deadcrootc_to_cwdc_col(begc:endc,:) = spval
       call hist_addfld_decomp (fname='C14_DWT_DEADCROOTC_TO_CWDC', units='gC14/m^2/s',  type2d='levdcmp', &
            avgflag='A', long_name='C14 dead coarse root to CWD due to landcover change', &
            ptr_col=this%dwt_deadcrootc_to_cwdc_col, default='inactive')

       this%crop_seedc_to_leaf_patch(begp:endp) = spval
       call hist_addfld1d (fname='C14_CROP_SEEDC_TO_LEAF', units='gC14/m^2/s', &
            avgflag='A', long_name='C14 crop seed source to leaf', &
            ptr_patch=this%crop_seedc_to_leaf_patch, default='inactive')

        this%sr_col(begc:endc) = spval
        call hist_addfld1d (fname='C14_SR', units='gC14/m^2/s', &
             avgflag='A', long_name='C14 total soil respiration (HR + root resp)', &
             ptr_col=this%sr_col, default='inactive')

        this%er_col(begc:endc) = spval
        call hist_addfld1d (fname='C14_ER', units='gC14/m^2/s', &
             avgflag='A', long_name='C14 total ecosystem respiration, autotrophic + heterotrophic', &
             ptr_col=this%er_col, default='inactive')

        this%litfire_col(begc:endc) = spval
        call hist_addfld1d (fname='C14_LITFIRE', units='gC14/m^2/s', &
             avgflag='A', long_name='C14 litter fire losses', &
             ptr_col=this%litfire_col, default='inactive')

        this%somfire_col(begc:endc) = spval
        call hist_addfld1d (fname='C14_SOMFIRE', units='gC14/m^2/s', &
             avgflag='A', long_name='C14 soil organic matter fire losses', &
             ptr_col=this%somfire_col, default='inactive')

        this%totfire_col(begc:endc) = spval
        call hist_addfld1d (fname='C14_TOTFIRE', units='gC14/m^2/s', &
             avgflag='A', long_name='C14 total ecosystem fire losses', &
             ptr_col=this%totfire_col, default='inactive')

        this%fire_closs_col(begc:endc) = spval
        call hist_addfld1d (fname='C14_COL_FIRE_CLOSS', units='gC14/m^2/s', &
             avgflag='A', long_name='C14 total column-level fire C loss', &
             ptr_col=this%fire_closs_col, default='inactive')

        this%nep_col(begc:endc) = spval
        call hist_addfld1d (fname='C14_NEP', units='gC14/m^2/s', &
             avgflag='A', long_name='C14 net ecosystem production, excludes fire flux, positive for sink', &
             ptr_col=this%nep_col, default='inactive')

        this%nee_grc(begg:endg) = spval
        call hist_addfld1d (fname='C14_NEE', units='gC14/m^2/s', &
             avgflag='A', long_name='C14 net ecosystem exchange of carbon, includes fire flux, positive for source', &
             ptr_gcell=this%nee_grc, default='inactive')

        this%nbp_grc(begg:endg) = spval
        call hist_addfld1d (fname='C14_NBP', units='gC13/m^2/s', &
             avgflag='A', long_name='C14 net biome production, includes fire, landuse,'&
             //' harvest and hrv_xsmrpool flux (latter smoothed over the year), positive for sink'&
             //' (same as net carbon exchange between land and atmosphere)', &
             ptr_gcell=this%nbp_grc)

    endif

  end subroutine InitHistory

  !-----------------------------------------------------------------------
  subroutine InitCold(this, bounds)
    !
    ! !ARGUMENTS:
    class(cnveg_carbonflux_type) :: this
    type(bounds_type), intent(in) :: bounds  
    !
    ! !LOCAL VARIABLES:
    integer :: p, c, l, j, i
    integer :: fc                                        ! filter index
    integer :: num_special_col                           ! number of good values in special_col filter
    integer :: num_special_patch                         ! number of good values in special_patch filter
    integer :: special_col(bounds%endc-bounds%begc+1)    ! special landunit filter - columns
    integer :: special_patch(bounds%endp-bounds%begp+1)  ! special landunit filter - patches
    !-----------------------------------------------------------------------

    ! Set column filters

    num_special_col = 0
    do c = bounds%begc, bounds%endc
       l = col%landunit(c)
       if (lun%ifspecial(l)) then
          num_special_col = num_special_col + 1
          special_col(num_special_col) = c
       end if
    end do

    ! Set patch filters

    num_special_patch = 0
    do p = bounds%begp,bounds%endp
       l = patch%landunit(p)

       if (lun%ifspecial(l)) then
          num_special_patch = num_special_patch + 1
          special_patch(num_special_patch) = p
       end if
    end do

    do p = bounds%begp,bounds%endp
       l = patch%landunit(p)
       this%gpp_before_downreg_patch(p)       = 0._r8
       ! WW should these be considered spval or 0?
       if (lun%ifspecial(l)) then
          this%availc_patch(p)                = spval
          if(use_matrixcn)then
          end if
          this%xsmrpool_recover_patch(p)      = spval
          this%excess_cflux_patch(p)          = spval
          this%plant_calloc_patch(p)          = spval
          this%prev_leafc_to_litter_patch(p)  = spval
          this%prev_frootc_to_litter_patch(p) = spval
          this%leafc_to_litter_fun_patch(p)   = spval
          if ( use_c13 ) then
             this%xsmrpool_c13ratio_patch(p)  = spval
          endif
       end if
       if (lun%itype(l) == istsoil .or. lun%itype(l) == istcrop) then
          this%availc_patch(p)                = 0._r8
          if(use_matrixcn)then
          end if
          this%xsmrpool_recover_patch(p)      = 0._r8
          this%excess_cflux_patch(p)          = 0._r8
          this%prev_leafc_to_litter_patch(p)  = 0._r8
          this%leafc_to_litter_fun_patch(p)   = 0._r8 
          this%prev_frootc_to_litter_patch(p) = 0._r8
          this%plant_calloc_patch(p)          = 0._r8
       end if
    end do

    do c = bounds%begc, bounds%endc
       l = col%landunit(c)

       ! also initialize dynamic landcover fluxes so that they have
       ! real values on first timestep, prior to calling pftdyn_cnbal
       if (lun%itype(l) == istsoil .or. lun%itype(l) == istcrop) then
          do j = 1, nlevdecomp_full
             do i = i_litr_min, i_litr_max
                this%dwt_frootc_to_litr_c_col(c,j,i) = 0._r8
             end do
             this%dwt_livecrootc_to_cwdc_col(c,j)   = 0._r8
             this%dwt_deadcrootc_to_cwdc_col(c,j)   = 0._r8
          end do
       end if
    end do

    do p = bounds%begp,bounds%endp
       l = patch%landunit(p)

       this%gpp_patch(p)                 = 0._r8
       if (lun%ifspecial(l)) then
          this%tempsum_npp_patch(p)      = spval
          this%annsum_npp_patch(p)       = spval
          this%tempsum_litfall_patch(p)  = spval
          this%annsum_litfall_patch(p)   = spval
       end if
       if (lun%itype(l) == istsoil .or. lun%itype(l) == istcrop) then
          this%tempsum_npp_patch(p)      = 0._r8
          this%annsum_npp_patch(p)       = 0._r8
          this%tempsum_litfall_patch(p)  = 0._r8
          this%annsum_litfall_patch(p)   = 0._r8
       end if
    end do

    do c = bounds%begc, bounds%endc
       l = col%landunit(c)

       if (lun%ifspecial(l)) then
          this%annsum_npp_col(c) = spval
       end if

       if (lun%itype(l) == istsoil .or. lun%itype(l) == istcrop) then
          this%annsum_npp_col(c) = 0._r8   
       end if
    end do

    ! initialize fields for special filters

    call this%SetValues (nvegcpool=nvegcpool, &
         num_patch=num_special_patch, filter_patch=special_patch, value_patch=0._r8, &
         num_column=num_special_col, filter_column=special_col, value_column=0._r8)

  end subroutine InitCold

  !-----------------------------------------------------------------------
  subroutine Restart ( this, bounds, ncid, flag, carbon_type )
    !
    ! !DESCRIPTION: 
    ! Read/write CN restart data for carbon fluxes
    !
    ! !USES:
    use ncdio_pio, only : file_desc_t
    !
    ! !ARGUMENTS:
    class (cnveg_carbonflux_type) :: this
    type(bounds_type) , intent(in)    :: bounds 
    type(file_desc_t) , intent(inout) :: ncid   ! netcdf id
    character(len=*)  , intent(in)    :: flag   !'read' or 'write'
    character(len=*)  , intent(in)    :: carbon_type ! 'c12' or 'c13' or 'c14'
    !------------------------------------------------------------------------

    if (carbon_type == 'c12') then
       call this%RestartBulkOnly(bounds, ncid, flag)
    end if

    call this%RestartAllIsotopes(bounds, ncid, flag)

  end subroutine Restart


  !-----------------------------------------------------------------------
  subroutine RestartBulkOnly ( this, bounds, ncid, flag )
    !
    ! !DESCRIPTION: 
    ! Read/write CN restart data for carbon fluxes - fields only present for bulk C
    !
    ! !USES:
    use shr_infnan_mod   , only : isnan => shr_infnan_isnan, nan => shr_infnan_nan, assignment(=)
    use clm_time_manager , only : is_restart
    use clm_varcon       , only : c13ratio, c14ratio
    use clm_varctl       , only : use_lch4
    use CNSharedParamsMod, only : use_fun
    use restUtilMod
    use ncdio_pio
    !
    ! !ARGUMENTS:
    class (cnveg_carbonflux_type) :: this
    type(bounds_type) , intent(in)    :: bounds 
    type(file_desc_t) , intent(inout) :: ncid   ! netcdf id
    character(len=*)  , intent(in)    :: flag   !'read' or 'write'
    !
    ! !LOCAL VARIABLES:
    integer :: j,k,c ! indices
    logical :: readvar      ! determine if variable is on initial file
    character(len=256) :: varname
    real(r8), pointer :: data1dptr(:)  ! temp. pointer for slicing larger arrays
    !------------------------------------------------------------------------

    if (use_crop) then

       do k = 1, nrepr
          data1dptr => this%reproductivec_xfer_to_reproductivec_patch(:,k)
          ! e.g., grain-C xfer to grainc
          varname = get_repr_rest_fname(k)//'c_xfer_to_'//get_repr_rest_fname(k)//'c'
          call restartvar(ncid=ncid, flag=flag,  varname=varname, &
               xtype=ncd_double,  &
               dim1name='pft', &
               long_name=get_repr_longname(k)//' C growth from storage', &
               units='gC/m2/s', &
               interpinic_flag='interp', readvar=readvar, data=data1dptr)
       end do

       call restartvar(ncid=ncid, flag=flag,  varname='livestemc_to_litter', xtype=ncd_double,  &
            dim1name='pft', &
            long_name='live stem C litterfall', units='gC/m2/s', &
            interpinic_flag='interp', readvar=readvar, data=this%livestemc_to_litter_patch)

       do k = repr_grain_min, repr_grain_max
          data1dptr => this%repr_grainc_to_food_patch(:,k)
          ! e.g., grain-C to food
          varname = get_repr_rest_fname(k)//'c_to_food'
          call restartvar(ncid=ncid, flag=flag,  varname=varname, &
               xtype=ncd_double,  &
               dim1name='pft', &
               long_name=get_repr_longname(k)//' C to food', &
               units='gC/m2/s', &
               interpinic_flag='interp', readvar=readvar, data=data1dptr)
       end do
            
       do k = 1, nrepr
          data1dptr => this%cpool_to_reproductivec_patch(:,k)
          ! e.g., -C-pool to grain-C
          varname = 'cpool_to_'//get_repr_rest_fname(k)//'c'
          call restartvar(ncid=ncid, flag=flag,  varname=varname, &
               xtype=ncd_double,  &
               dim1name='pft', &
               long_name='allocation to '//get_repr_longname(k)//' C', &
               units='gC/m2/s', &
               interpinic_flag='interp', readvar=readvar, data=data1dptr)
       end do

       do k = 1, nrepr
          data1dptr => this%cpool_to_reproductivec_storage_patch(:,k)
          ! e.g., cpool_to_grainc_storage
          varname = 'cpool_to_'//get_repr_rest_fname(k)//'c_storage'
          call restartvar(ncid=ncid, flag=flag,  varname=varname, &
               xtype=ncd_double,  &
               dim1name='pft', &
               long_name='allocation to '//get_repr_longname(k)//' C storage', &
               units='gC/m2/s', &
               interpinic_flag='interp', readvar=readvar, data=data1dptr)
       end do

       do k = 1, nrepr
          data1dptr => this%cpool_reproductive_gr_patch(:,k)
          ! e.g., cpool_grain_gr
          varname = 'cpool_'//get_repr_rest_fname(k)//'_gr'
          call restartvar(ncid=ncid, flag=flag, varname=varname, &
               xtype=ncd_double,  &
               dim1name='pft', &
               long_name=get_repr_longname(k)//' growth respiration', &
               units='gC/m2/s', &
               interpinic_flag='interp', readvar=readvar, data=data1dptr)
       end do

       do k = 1, nrepr
          data1dptr => this%cpool_reproductive_storage_gr_patch(:,k)
          ! e.g., cpool_grain_storage_gr
          varname = 'cpool_'//get_repr_rest_fname(k)//'_storage_gr'
          call restartvar(ncid=ncid, flag=flag,  varname=varname, &
               xtype=ncd_double,  &
               dim1name='pft', &
               long_name=get_repr_longname(k)//' growth respiration to storage', &
               units='gC/m2/s', &
               interpinic_flag='interp', readvar=readvar, data=data1dptr)
       end do

       do k = 1, nrepr
          data1dptr => this%transfer_reproductive_gr_patch(:,k)
          ! e.g., transfer_grain_gr
          varname = 'transfer_'//get_repr_rest_fname(k)//'_gr'
          call restartvar(ncid=ncid, flag=flag,  varname=varname, &
               xtype=ncd_double,  &
               dim1name='pft', &
               long_name=get_repr_longname(k)//' growth respiration from storage', &
               units='gC/m2/s', &
               interpinic_flag='interp', readvar=readvar, data=data1dptr)
       end do

       do k = 1, nrepr
          data1dptr => this%reproductivec_storage_to_xfer_patch(:,k)
          ! e.g., grainc_storage_to_xfer
          varname = get_repr_rest_fname(k)//'c_storage_to_xfer'
          call restartvar(ncid=ncid, flag=flag,  varname=varname, &
               xtype=ncd_double,  &
               dim1name='pft', &
               long_name=get_repr_longname(k)//' C shift storage to transfer', &
               units='gC/m2/s', &
               interpinic_flag='interp', readvar=readvar, data=data1dptr)
       end do

    end if

    call restartvar(ncid=ncid, flag=flag, varname='gpp_pepv', xtype=ncd_double,  &
         dim1name='pft', &
         long_name='', units='', &
         interpinic_flag='interp', readvar=readvar, data=this%gpp_before_downreg_patch) 

    call restartvar(ncid=ncid, flag=flag, varname='availc', xtype=ncd_double,  &
         dim1name='pft', &
         long_name='', units='', &
         interpinic_flag='interp', readvar=readvar, data=this%availc_patch) 

    call restartvar(ncid=ncid, flag=flag, varname='xsmrpool_recover', xtype=ncd_double,  &
         dim1name='pft', &
         long_name='', units='', &
         interpinic_flag='interp', readvar=readvar, data=this%xsmrpool_recover_patch) 

    call restartvar(ncid=ncid, flag=flag, varname='plant_calloc', xtype=ncd_double,  &
         dim1name='pft', &
         long_name='', units='', &
         interpinic_flag='interp', readvar=readvar, data=this%plant_calloc_patch) 

    call restartvar(ncid=ncid, flag=flag, varname='excess_cflux', xtype=ncd_double,  &
         dim1name='pft', &
         long_name='', units='', &
         interpinic_flag='interp', readvar=readvar, data=this%excess_cflux_patch) 

    call restartvar(ncid=ncid, flag=flag, varname='prev_leafc_to_litter', xtype=ncd_double,  &
         dim1name='pft', &
         long_name='', units='', &
         interpinic_flag='interp', readvar=readvar, data=this%prev_leafc_to_litter_patch) 

    call restartvar(ncid=ncid, flag=flag, varname='prev_frootc_to_litter', xtype=ncd_double,  &
         dim1name='pft', &
         long_name='', units='', &
         interpinic_flag='interp', readvar=readvar, data=this%prev_frootc_to_litter_patch) 

    call restartvar(ncid=ncid, flag=flag, varname='tempsum_npp', xtype=ncd_double,  &
         dim1name='pft', &
         long_name='', units='', &
         interpinic_flag='interp', readvar=readvar, data=this%tempsum_npp_patch) 
 
    call restartvar(ncid=ncid, flag=flag, varname='annsum_npp', xtype=ncd_double,  &
         dim1name='pft', &
         long_name='', units='', &
         interpinic_flag='interp', readvar=readvar, data=this%annsum_npp_patch) 

    call restartvar(ncid=ncid, flag=flag, varname='col_lag_npp', xtype=ncd_double,  &
         dim1name='column', &
         long_name='', units='', &
         interpinic_flag='interp', readvar=readvar, data=this%lag_npp_col) 

    call restartvar(ncid=ncid, flag=flag, varname='cannsum_npp', xtype=ncd_double,  &
         dim1name='column', &
         long_name='', units='', &
         interpinic_flag='interp', readvar=readvar, data=this%annsum_npp_col) 

    call restartvar(ncid=ncid, flag=flag, varname='tempsum_litfall', xtype=ncd_double,  &
         dim1name='pft', &
         long_name='', units='', &
         interpinic_flag='interp', readvar=readvar, data=this%tempsum_litfall_patch)

    call restartvar(ncid=ncid, flag=flag, varname='annsum_litfall', xtype=ncd_double,  &
         dim1name='pft', &
         long_name='', units='', &
         interpinic_flag='interp', readvar=readvar, data=this%annsum_litfall_patch)

    if ( use_fun ) then
       call restartvar(ncid=ncid, flag=flag, varname='leafc_to_litter_fun', xtype=ncd_double,  &
            dim1name='pft', &
            long_name='', units='', &
            interpinic_flag='interp', readvar=readvar, data=this%leafc_to_litter_fun_patch)
        ! BACKWARDS_COMPATIBILITY(wrw, 2018-06-28) re. issue #426
        call set_missing_vals_to_constant(this%leafc_to_litter_fun_patch, 0._r8)
    end if

  end subroutine RestartBulkOnly


  !-----------------------------------------------------------------------
  subroutine RestartAllIsotopes ( this, bounds, ncid, flag )
    !
    ! !DESCRIPTION: 
    ! Read/write CN restart data for carbon fluxes - fields present for both bulk C and isotopes
    !
    ! !USES:
    use ncdio_pio, only : file_desc_t
    !
    ! !ARGUMENTS:
    class (cnveg_carbonflux_type) :: this
    type(bounds_type) , intent(in)    :: bounds 
    type(file_desc_t) , intent(inout) :: ncid   ! netcdf id
    character(len=*)  , intent(in)    :: flag   !'read' or 'write'
    !-----------------------------------------------------------------------

    call this%dwt_conv_cflux_dribbler%Restart(bounds, ncid, flag)
    call this%hrv_xsmrpool_to_atm_dribbler%Restart(bounds, ncid, flag)

  end subroutine RestartAllIsotopes

  !-----------------------------------------------------------------------
  subroutine SetValues ( this, nvegcpool, &
       num_patch, filter_patch, value_patch, &
       num_column, filter_column, value_column)
    !
    ! !DESCRIPTION:
    ! Set carbon state fluxes
    !
    ! !ARGUMENTS:
    class (cnveg_carbonflux_type) :: this
    integer , intent(in) :: num_patch
    integer , intent(in) :: nvegcpool
    integer , intent(in) :: filter_patch(:)
    real(r8), intent(in) :: value_patch
    integer , intent(in) :: num_column
    integer , intent(in) :: filter_column(:)
    real(r8), intent(in) :: value_column
    !
    ! !LOCAL VARIABLES:
    integer :: fi,i     ! loop index
    integer :: j,k,l    ! indices
    !------------------------------------------------------------------------

    do fi = 1,num_patch
       i = filter_patch(fi)

       this%m_leafc_to_litter_patch(i)                   = value_patch
       this%m_frootc_to_litter_patch(i)                  = value_patch
       this%m_leafc_storage_to_litter_patch(i)           = value_patch
       this%m_frootc_storage_to_litter_patch(i)          = value_patch
       this%m_livestemc_storage_to_litter_patch(i)       = value_patch
       this%m_deadstemc_storage_to_litter_patch(i)       = value_patch
       this%m_livecrootc_storage_to_litter_patch(i)      = value_patch
       this%m_deadcrootc_storage_to_litter_patch(i)      = value_patch
       this%m_leafc_xfer_to_litter_patch(i)              = value_patch
       this%m_frootc_xfer_to_litter_patch(i)             = value_patch
       this%m_livestemc_xfer_to_litter_patch(i)          = value_patch
       this%m_deadstemc_xfer_to_litter_patch(i)          = value_patch
       this%m_livecrootc_xfer_to_litter_patch(i)         = value_patch
       this%m_deadcrootc_xfer_to_litter_patch(i)         = value_patch
       this%m_livestemc_to_litter_patch(i)               = value_patch
       this%m_deadstemc_to_litter_patch(i)               = value_patch
       this%m_livecrootc_to_litter_patch(i)              = value_patch
       this%m_deadcrootc_to_litter_patch(i)              = value_patch
       this%m_gresp_storage_to_litter_patch(i)           = value_patch
       this%m_gresp_xfer_to_litter_patch(i)              = value_patch
       this%hrv_leafc_to_litter_patch(i)                 = value_patch             
       this%hrv_leafc_storage_to_litter_patch(i)         = value_patch     
       this%hrv_leafc_xfer_to_litter_patch(i)            = value_patch        
       this%hrv_frootc_to_litter_patch(i)                = value_patch            
       this%hrv_frootc_storage_to_litter_patch(i)        = value_patch    
       this%hrv_frootc_xfer_to_litter_patch(i)           = value_patch       
       this%hrv_livestemc_to_litter_patch(i)             = value_patch         
       this%hrv_livestemc_storage_to_litter_patch(i)     = value_patch 
       this%hrv_livestemc_xfer_to_litter_patch(i)        = value_patch    
       this%hrv_deadstemc_storage_to_litter_patch(i)     = value_patch 
       this%hrv_deadstemc_xfer_to_litter_patch(i)        = value_patch    
       this%hrv_livecrootc_to_litter_patch(i)            = value_patch        
       this%hrv_livecrootc_storage_to_litter_patch(i)    = value_patch
       this%hrv_livecrootc_xfer_to_litter_patch(i)       = value_patch   
       this%hrv_deadcrootc_to_litter_patch(i)            = value_patch        
       this%hrv_deadcrootc_storage_to_litter_patch(i)    = value_patch
       this%hrv_deadcrootc_xfer_to_litter_patch(i)       = value_patch   
       this%hrv_gresp_storage_to_litter_patch(i)         = value_patch     
       this%hrv_gresp_xfer_to_litter_patch(i)            = value_patch        
       this%hrv_xsmrpool_to_atm_patch(i)                 = value_patch

       this%m_leafc_to_fire_patch(i)                     = value_patch
       this%m_leafc_storage_to_fire_patch(i)             = value_patch
       this%m_leafc_xfer_to_fire_patch(i)                = value_patch
       this%m_livestemc_to_fire_patch(i)                 = value_patch
       this%m_livestemc_storage_to_fire_patch(i)         = value_patch
       this%m_livestemc_xfer_to_fire_patch(i)            = value_patch
       this%m_deadstemc_to_fire_patch(i)                 = value_patch
       this%m_deadstemc_storage_to_fire_patch(i)         = value_patch
       this%m_deadstemc_xfer_to_fire_patch(i)            = value_patch
       this%m_frootc_to_fire_patch(i)                    = value_patch
       this%m_frootc_storage_to_fire_patch(i)            = value_patch
       this%m_frootc_xfer_to_fire_patch(i)               = value_patch
       this%m_livecrootc_to_fire_patch(i)                = value_patch
       this%m_livecrootc_storage_to_fire_patch(i)        = value_patch
       this%m_livecrootc_xfer_to_fire_patch(i)           = value_patch
       this%m_deadcrootc_to_fire_patch(i)                = value_patch
       this%m_deadcrootc_storage_to_fire_patch(i)        = value_patch
       this%m_deadcrootc_xfer_to_fire_patch(i)           = value_patch
       this%m_gresp_storage_to_fire_patch(i)             = value_patch
       this%m_gresp_xfer_to_fire_patch(i)                = value_patch

       this%m_leafc_to_litter_fire_patch(i)              = value_patch
       this%m_leafc_storage_to_litter_fire_patch(i)      = value_patch
       this%m_leafc_xfer_to_litter_fire_patch(i)         = value_patch
       this%m_livestemc_to_litter_fire_patch(i)          = value_patch
       this%m_livestemc_storage_to_litter_fire_patch(i)  = value_patch
       this%m_livestemc_xfer_to_litter_fire_patch(i)     = value_patch
       this%m_livestemc_to_deadstemc_fire_patch(i)       = value_patch
       this%m_deadstemc_to_litter_fire_patch(i)          = value_patch
       this%m_deadstemc_storage_to_litter_fire_patch(i)  = value_patch
       this%m_deadstemc_xfer_to_litter_fire_patch(i)     = value_patch
       this%m_frootc_to_litter_fire_patch(i)             = value_patch
       this%m_frootc_storage_to_litter_fire_patch(i)     = value_patch
       this%m_frootc_xfer_to_litter_fire_patch(i)        = value_patch
       this%m_livecrootc_to_litter_fire_patch(i)         = value_patch
       this%m_livecrootc_storage_to_litter_fire_patch(i) = value_patch
       this%m_livecrootc_xfer_to_litter_fire_patch(i)    = value_patch
       this%m_livecrootc_to_deadcrootc_fire_patch(i)     = value_patch
       this%m_deadcrootc_to_litter_fire_patch(i)         = value_patch
       this%m_deadcrootc_storage_to_litter_fire_patch(i) = value_patch
       this%m_deadcrootc_xfer_to_litter_fire_patch(i)    = value_patch
       this%m_gresp_storage_to_litter_fire_patch(i)      = value_patch
       this%m_gresp_xfer_to_litter_fire_patch(i)         = value_patch

       this%leafc_xfer_to_leafc_patch(i)                 = value_patch
       this%frootc_xfer_to_frootc_patch(i)               = value_patch
       this%livestemc_xfer_to_livestemc_patch(i)         = value_patch
       this%deadstemc_xfer_to_deadstemc_patch(i)         = value_patch
       this%livecrootc_xfer_to_livecrootc_patch(i)       = value_patch
       this%deadcrootc_xfer_to_deadcrootc_patch(i)       = value_patch
       this%leafc_to_litter_patch(i)                     = value_patch
       this%frootc_to_litter_patch(i)                    = value_patch
       this%cpool_to_resp_patch(i)                       = value_patch
       this%cpool_to_leafc_resp_patch(i)                 = value_patch
       this%cpool_to_leafc_storage_resp_patch(i)         = value_patch
       this%cpool_to_frootc_resp_patch(i)                = value_patch
       this%cpool_to_frootc_storage_resp_patch(i)        = value_patch
       this%cpool_to_livecrootc_resp_patch(i)            = value_patch
       this%cpool_to_livecrootc_storage_resp_patch(i)    = value_patch
       this%cpool_to_livestemc_resp_patch(i)             = value_patch
       this%cpool_to_livestemc_storage_resp_patch(i)     = value_patch
       this%leaf_mr_patch(i)                             = value_patch
       this%froot_mr_patch(i)                            = value_patch
       this%livestem_mr_patch(i)                         = value_patch
       this%livecroot_mr_patch(i)                        = value_patch
       this%leaf_curmr_patch(i)                          = value_patch
       this%froot_curmr_patch(i)                         = value_patch
       this%livestem_curmr_patch(i)                      = value_patch
       this%livecroot_curmr_patch(i)                     = value_patch
       this%leaf_xsmr_patch(i)                           = value_patch
       this%froot_xsmr_patch(i)                          = value_patch
       this%livestem_xsmr_patch(i)                       = value_patch
       this%livecroot_xsmr_patch(i)                      = value_patch
       this%psnsun_to_cpool_patch(i)                     = value_patch
       this%psnshade_to_cpool_patch(i)                   = value_patch
       this%cpool_to_xsmrpool_patch(i)                   = value_patch
       this%cpool_to_leafc_patch(i)                      = value_patch
       this%cpool_to_leafc_storage_patch(i)              = value_patch
       this%cpool_to_frootc_patch(i)                     = value_patch
       this%cpool_to_frootc_storage_patch(i)             = value_patch
       this%cpool_to_livestemc_patch(i)                  = value_patch
       this%cpool_to_livestemc_storage_patch(i)          = value_patch
       this%cpool_to_deadstemc_patch(i)                  = value_patch
       this%cpool_to_deadstemc_storage_patch(i)          = value_patch
       this%cpool_to_livecrootc_patch(i)                 = value_patch
       this%cpool_to_livecrootc_storage_patch(i)         = value_patch
       this%cpool_to_deadcrootc_patch(i)                 = value_patch
       this%cpool_to_deadcrootc_storage_patch(i)         = value_patch
       this%cpool_to_gresp_storage_patch(i)              = value_patch
       this%cpool_leaf_gr_patch(i)                       = value_patch
       this%cpool_leaf_storage_gr_patch(i)               = value_patch
       this%transfer_leaf_gr_patch(i)                    = value_patch
       this%cpool_froot_gr_patch(i)                      = value_patch
       this%cpool_froot_storage_gr_patch(i)              = value_patch
       this%transfer_froot_gr_patch(i)                   = value_patch
       this%cpool_livestem_gr_patch(i)                   = value_patch
       this%cpool_livestem_storage_gr_patch(i)           = value_patch
       this%transfer_livestem_gr_patch(i)                = value_patch
       this%cpool_deadstem_gr_patch(i)                   = value_patch
       this%cpool_deadstem_storage_gr_patch(i)           = value_patch
       this%transfer_deadstem_gr_patch(i)                = value_patch
       this%cpool_livecroot_gr_patch(i)                  = value_patch
       this%cpool_livecroot_storage_gr_patch(i)          = value_patch
       this%transfer_livecroot_gr_patch(i)               = value_patch
       this%cpool_deadcroot_gr_patch(i)                  = value_patch
       this%cpool_deadcroot_storage_gr_patch(i)          = value_patch
       this%transfer_deadcroot_gr_patch(i)               = value_patch
       this%leafc_storage_to_xfer_patch(i)               = value_patch
       this%frootc_storage_to_xfer_patch(i)              = value_patch
       this%livestemc_storage_to_xfer_patch(i)           = value_patch
       this%deadstemc_storage_to_xfer_patch(i)           = value_patch
       this%livecrootc_storage_to_xfer_patch(i)          = value_patch
       this%deadcrootc_storage_to_xfer_patch(i)          = value_patch
       this%gresp_storage_to_xfer_patch(i)               = value_patch
       this%livestemc_to_deadstemc_patch(i)              = value_patch
       this%livecrootc_to_deadcrootc_patch(i)            = value_patch

       this%current_gr_patch(i)                          = value_patch
       this%transfer_gr_patch(i)                         = value_patch
       this%storage_gr_patch(i)                          = value_patch
       this%frootc_alloc_patch(i)                        = value_patch
       this%frootc_loss_patch(i)                         = value_patch
       this%leafc_alloc_patch(i)                         = value_patch
       this%leafc_loss_patch(i)                          = value_patch
       this%woodc_alloc_patch(i)                         = value_patch
       this%woodc_loss_patch(i)                          = value_patch

       this%crop_seedc_to_leaf_patch(i)                  = value_patch
       this%crop_harvestc_to_cropprodc_patch(i)          = value_patch
       !   Matrix
       if(use_matrixcn)then
       end if
    end do

    do k = 1, nrepr
       do fi = 1,num_patch
          i = filter_patch(fi)
          this%reproductive_mr_patch(i,k)    = value_patch
          this%reproductive_curmr_patch(i,k) = value_patch
          this%reproductive_xsmr_patch(i,k)  = value_patch
       end do
    end do

    ! Set Matrix elements
    if(use_matrixcn)then
    end if

    if ( use_crop )then
       do fi = 1,num_patch
          i = filter_patch(fi)
          this%xsmrpool_to_atm_patch(i)         = value_patch
          this%livestemc_to_litter_patch(i)     = value_patch
          this%leafc_to_biofuelc_patch(i)       = value_patch
          this%livestemc_to_biofuelc_patch(i)   = value_patch
       end do

       do k = 1, nrepr
          do fi = 1,num_patch
             i = filter_patch(fi)
             this%reproductivec_xfer_to_reproductivec_patch(i,k) = value_patch
             this%cpool_to_reproductivec_patch(i,k)                    = value_patch
             this%cpool_to_reproductivec_storage_patch(i,k)            = value_patch
             this%cpool_reproductive_gr_patch(i,k)                     = value_patch
             this%cpool_reproductive_storage_gr_patch(i,k)             = value_patch
             this%transfer_reproductive_gr_patch(i,k)                  = value_patch
             this%reproductivec_storage_to_xfer_patch(i,k)             = value_patch
          end do
       end do

       do k = repr_grain_min, repr_grain_max
          do fi = 1,num_patch
             i = filter_patch(fi)
             this%repr_grainc_to_food_patch(i,k) = value_patch
             this%repr_grainc_to_seed_patch(i,k) = value_patch
          end do
       end do

       do k = repr_structure_min, repr_structure_max
          do fi = 1,num_patch
             i = filter_patch(fi)
             this%repr_structurec_to_cropprod_patch(i,k) = value_patch
             this%repr_structurec_to_litter_patch(i,k)   = value_patch
          end do
       end do
    end if

    do j = 1, nlevdecomp_full
       do fi = 1,num_column
          i = filter_column(fi)

          do k = i_litr_min, i_litr_max
             this%phenology_c_to_litr_c_col(i,j,k)     = value_column
             this%gap_mortality_c_to_litr_c_col(i,j,k) = value_column
             this%harvest_c_to_litr_c_col(i,j,k)       = value_column
             this%m_c_to_litr_fire_col(i,j,k)          = value_column
          end do
          this%gap_mortality_c_to_cwdc_col(i,j)       = value_column
          this%fire_mortality_c_to_cwdc_col(i,j)      = value_column
          this%harvest_c_to_cwdc_col(i,j)             = value_column          
       end do
    end do

    do k = 1, ndecomp_pools
       do j = 1, nlevdecomp_full
          do fi = 1,num_column
             i = filter_column(fi)
             this%m_decomp_cpools_to_fire_vr_col(i,j,k) = value_column
          end do
       end do
    end do

    do k = 1, ndecomp_pools
       do fi = 1,num_column
          i = filter_column(fi)
          this%m_decomp_cpools_to_fire_col(i,k) = value_column
       end do
    end do

    do fi = 1,num_column
       i = filter_column(fi)

       this%crop_harvestc_to_cropprodc_col(i)       = value_column
       this%cwdc_loss_col(i)                 = value_column
       this%litterc_loss_col(i)              = value_column

    end do

    do fi = 1,num_patch
       i = filter_patch(fi)

       this%gpp_patch(i)           = value_patch
       this%mr_patch(i)            = value_patch
       this%gr_patch(i)            = value_patch
       this%ar_patch(i)            = value_patch
       this%rr_patch(i)            = value_patch 
       this%npp_patch(i)           = value_patch 
       this%agnpp_patch(i)         = value_patch
       this%bgnpp_patch(i)         = value_patch
       this%litfall_patch(i)       = value_patch
       this%wood_harvestc_patch(i) = value_patch
       this%slash_harvestc_patch(i) = value_patch
       this%cinputs_patch(i)       = value_patch
       this%coutputs_patch(i)      = value_patch
       this%fire_closs_patch(i)    = value_patch
       this%npp_Nactive_patch(i)     = value_patch
       this%npp_burnedoff_patch(i)     = value_patch
       this%npp_Nnonmyc_patch(i)     = value_patch
       this%npp_Nam_patch(i)         = value_patch
       this%npp_Necm_patch(i)        = value_patch
       this%npp_Nactive_no3_patch(i) = value_patch
       this%npp_Nactive_nh4_patch(i) = value_patch
       this%npp_Nnonmyc_no3_patch(i) = value_patch
       this%npp_Nnonmyc_nh4_patch(i) = value_patch
       this%npp_Nam_no3_patch(i)     = value_patch
       this%npp_Nam_nh4_patch(i)     = value_patch
       this%npp_Necm_no3_patch(i)    = value_patch
       this%npp_Necm_nh4_patch(i)    = value_patch
       this%npp_Nfix_patch(i)        = value_patch
       this%npp_Nretrans_patch(i)    = value_patch
       this%npp_Nuptake_patch(i)     = value_patch
       this%npp_growth_patch(i)      = value_patch
       this%leafc_change_patch(i)    = value_patch
       this%soilc_change_patch(i)    = value_patch
    end do

    do fi = 1,num_column
       i  = filter_column(fi)

       this%sr_col(i)                  = value_column
       this%er_col(i)                  = value_column
       this%litfire_col(i)             = value_column
       this%somfire_col(i)             = value_column
       this%totfire_col(i)             = value_column

       ! Zero p2c column fluxes
       this%rr_col(i)                  = value_column  
       this%ar_col(i)                  = value_column  
       this%gpp_col(i)                 = value_column 
       this%npp_col(i)                 = value_column 
       this%fire_closs_col(i)          = value_column 
       this%wood_harvestc_col(i)       = value_column 
       this%hrv_xsmrpool_to_atm_col(i) = value_column
       this%nep_col(i)                 = value_column
       if ( use_crop )then
          this%xsmrpool_to_atm_col(i)  = value_column
       end if

    end do

  end subroutine SetValues

  !-----------------------------------------------------------------------
  subroutine ZeroDwt( this, bounds )
    !
    ! !DESCRIPTION
    ! Initialize flux variables needed for dynamic land use.
    !
    ! !ARGUMENTS:
    class(cnveg_carbonflux_type) :: this
    type(bounds_type), intent(in)  :: bounds 
    !
    ! !LOCAL VARIABLES:
    integer  :: c, g, j, i       ! indices
    !-----------------------------------------------------------------------

    ! set conversion and product pool fluxes to 0 at the beginning of every timestep

    do g = bounds%begg, bounds%endg
       this%dwt_seedc_to_leaf_grc(g)        = 0._r8
       this%dwt_seedc_to_deadstem_grc(g)    = 0._r8
       this%dwt_conv_cflux_grc(g)           = 0._r8
       this%dwt_slash_cflux_grc(g)           = 0._r8
    end do

    do j = 1, nlevdecomp_full
       do c = bounds%begc,bounds%endc
          do i = i_litr_min, i_litr_max
             this%dwt_frootc_to_litr_c_col(c,j,i) = 0._r8
          end do
          this%dwt_livecrootc_to_cwdc_col(c,j)      = 0._r8
          this%dwt_deadcrootc_to_cwdc_col(c,j)      = 0._r8
       end do
    end do

  end subroutine ZeroDwt

  !-----------------------------------------------------------------------
  subroutine Summary_carbonflux(this, &
       bounds, num_soilc, filter_soilc, num_soilp, filter_soilp, isotope, &
       soilbiogeochem_hr_col, soilbiogeochem_cwdhr_col, soilbiogeochem_lithr_col, &
       soilbiogeochem_decomp_cascade_ctransfer_col, &
       product_closs_grc)
    !
    ! !DESCRIPTION:
    ! Perform patch and column-level carbon summary calculations
    !
    ! !USES:
    use clm_time_manager                   , only: get_step_size_real
    use clm_varcon                         , only: secspday
    use clm_varctl                         , only: nfix_timeconst, carbon_resp_opt
    use subgridAveMod                      , only: p2c, c2g
    use SoilBiogeochemDecompCascadeConType , only: decomp_cascade_con
    use CNSharedParamsMod                  , only: use_fun
    !
    ! !ARGUMENTS:
    class(cnveg_carbonflux_type)   :: this
    type(bounds_type) , intent(in) :: bounds          
    integer           , intent(in) :: num_soilc       ! number of soil columns in filter
    integer           , intent(in) :: filter_soilc(:) ! filter for soil columns
    integer           , intent(in) :: num_soilp       ! number of soil patches in filter
    integer           , intent(in) :: filter_soilp(:) ! filter for soil patches
    character(len=*)  , intent(in) :: isotope   
    real(r8)          , intent(in) :: soilbiogeochem_hr_col(bounds%begc:)
    real(r8)          , intent(in) :: soilbiogeochem_cwdhr_col(bounds%begc:)
    real(r8)          , intent(in) :: soilbiogeochem_lithr_col(bounds%begc:)
    real(r8)          , intent(in) :: soilbiogeochem_decomp_cascade_ctransfer_col(bounds%begc:,1:)
    real(r8)          , intent(in) :: product_closs_grc(bounds%begg:)
    !
    ! !LOCAL VARIABLES:
    integer  :: c,p,j,k,l,g     ! indices
    integer  :: fp,fc           ! lake filter indices
    real(r8) :: nfixlags, dtime ! temp variables for making lagged npp
    real(r8) :: maxdepth        ! depth to integrate soil variables
    real(r8) :: nep_grc(bounds%begg:bounds%endg)        ! nep_col averaged to gridcell
    real(r8) :: fire_closs_grc(bounds%begg:bounds%endg) ! fire_closs_col averaged to gridcell
    real(r8) :: hrv_xsmrpool_to_atm_grc(bounds%begg:bounds%endg) ! hrv_xsmrpool_to_atm_col averaged to gridcell (gC/m2/s)
    real(r8) :: hrv_xsmrpool_to_atm_delta_grc(bounds%begg:bounds%endg) ! hrv_xsmrpool_to_atm_col averaged to gridcell, expressed as a delta (not a flux) (gC/m2)
    real(r8) :: hrv_xsmrpool_to_atm_dribbled_grc(bounds%begg:bounds%endg) ! hrv_xsmrpool_to_atm, dribbled over the year (gC/m2/s)
    real(r8) :: dwt_conv_cflux_delta_grc(bounds%begg:bounds%endg)    ! dwt_conv_cflux_grc expressed as a total delta (not a flux) (gC/m2)
    !-----------------------------------------------------------------------

    SHR_ASSERT_ALL_FL((ubound(product_closs_grc) == (/bounds%endg/)), sourcefile, __LINE__)

    ! calculate patch-level summary carbon fluxes and states

    dtime = get_step_size_real()

    do fp = 1,num_soilp
       p = filter_soilp(fp)

       ! maintenance respiration (MR)
       if ( trim(isotope) == 'c13' .or. trim(isotope) == 'c14') then
          this%leaf_mr_patch(p)      = this%leaf_curmr_patch(p)      + this%leaf_xsmr_patch(p)
          this%froot_mr_patch(p)     = this%froot_curmr_patch(p)     + this%froot_xsmr_patch(p)
          this%livestem_mr_patch(p)  = this%livestem_curmr_patch(p)  + this%livestem_xsmr_patch(p)
          this%livecroot_mr_patch(p) = this%livecroot_curmr_patch(p) + this%livecroot_xsmr_patch(p)
       endif

       this%mr_patch(p)  = &
            this%leaf_mr_patch(p)     + &
            this%froot_mr_patch(p)    + &
            this%livestem_mr_patch(p) + &
            this%livecroot_mr_patch(p)

       if (carbon_resp_opt == 1) then
          this%mr_patch(p)  = &
               this%cpool_to_resp_patch(p)     + &
               this%leaf_mr_patch(p)     + &
               this%froot_mr_patch(p)    + &
               this%livestem_mr_patch(p) + &
               this%livecroot_mr_patch(p)
       end if
       if ( use_crop .and. patch%itype(p) >= npcropmin )then
          do k = 1, nrepr
             this%mr_patch(p) = &
                  this%mr_patch(p) + &
                  this%reproductive_mr_patch(p,k)
          end do
       end if

       ! growth respiration (GR)

       ! current GR is respired this time step for new growth displayed in this timestep
       this%current_gr_patch(p) = &
            this%cpool_leaf_gr_patch(p)      + &
            this%cpool_froot_gr_patch(p)     + &
            this%cpool_livestem_gr_patch(p)  + &
            this%cpool_deadstem_gr_patch(p)  + &
            this%cpool_livecroot_gr_patch(p) + &
            this%cpool_deadcroot_gr_patch(p)
       if ( use_crop .and. patch%itype(p) >= npcropmin )then
          do k = 1, nrepr
             this%current_gr_patch(p) = this%current_gr_patch(p) + &
                  this%cpool_reproductive_gr_patch(p,k)
          end do
       end if


       ! transfer GR is respired this time step for transfer growth displayed in this timestep
       this%transfer_gr_patch(p) = &
            this%transfer_leaf_gr_patch(p)      + &
            this%transfer_froot_gr_patch(p)     + &
            this%transfer_livestem_gr_patch(p)  + &
            this%transfer_deadstem_gr_patch(p)  + &
            this%transfer_livecroot_gr_patch(p) + &
            this%transfer_deadcroot_gr_patch(p)
       if ( use_crop .and. patch%itype(p) >= npcropmin )then
          do k = 1, nrepr
             this%transfer_gr_patch(p) = this%transfer_gr_patch(p) + &
                  this%transfer_reproductive_gr_patch(p,k)
          end do
       end if

       ! storage GR is respired this time step for growth sent to storage for later display
       this%storage_gr_patch(p) = &
            this%cpool_leaf_storage_gr_patch(p)      + &
            this%cpool_froot_storage_gr_patch(p)     + &
            this%cpool_livestem_storage_gr_patch(p)  + &
            this%cpool_deadstem_storage_gr_patch(p)  + &
            this%cpool_livecroot_storage_gr_patch(p) + &
            this%cpool_deadcroot_storage_gr_patch(p)

       if ( use_crop .and. patch%itype(p) >= npcropmin )then
          do k = 1, nrepr
             this%storage_gr_patch(p) = this%storage_gr_patch(p) + &
                  this%cpool_reproductive_storage_gr_patch(p,k)
          end do
       end if

       ! GR is the sum of current + transfer + storage GR
       this%gr_patch(p) = &
            this%current_gr_patch(p)  + &
            this%transfer_gr_patch(p) + &
            this%storage_gr_patch(p)

       ! autotrophic respiration (AR) adn 
       if ( use_crop .and. patch%itype(p) >= npcropmin )then
          this%ar_patch(p) =           &
               this%mr_patch(p)      + &
               this%gr_patch(p)
          if ( .not. this%dribble_crophrv_xsmrpool_2atm ) this%ar_patch(p) = this%ar_patch(p) + &
                                             this%xsmrpool_to_atm_patch(p) ! xsmr... is -ve (slevis)
       else         
             this%ar_patch(p) =           &
                  this%mr_patch(p)      + &
                  this%gr_patch(p)         
       end if
       
       if (use_fun) then
          this%ar_patch(p) = this%ar_patch(p) + this%soilc_change_patch(p)
       end if
      
       ! gross primary production (GPP)
       this%gpp_patch(p) = &
            this%psnsun_to_cpool_patch(p) + &
            this%psnshade_to_cpool_patch(p)

       ! net primary production (NPP)      
       this%npp_patch(p) =      &
               this%gpp_patch(p) - &
               this%ar_patch(p)     

       ! root respiration (RR)
       this%rr_patch(p) =         &
            this%froot_mr_patch(p)                   + &
            this%cpool_froot_gr_patch(p)             + &
            this%cpool_livecroot_gr_patch(p)         + &
            this%cpool_deadcroot_gr_patch(p)         + &
            this%transfer_froot_gr_patch(p)          + &
            this%transfer_livecroot_gr_patch(p)      + &
            this%transfer_deadcroot_gr_patch(p)      + &
            this%cpool_froot_storage_gr_patch(p)     + &
            this%cpool_livecroot_storage_gr_patch(p) + &
            this%cpool_deadcroot_storage_gr_patch(p)

       ! update the annual NPP accumulator, for use in allocation code 
       if (trim(isotope) == 'bulk') then      
          this%tempsum_npp_patch(p) = &
               this%tempsum_npp_patch(p) + &
               this%npp_patch(p)
       end if

       ! aboveground NPP: leaf, live stem, dead stem (AGNPP)
       ! This is supposed to correspond as closely as possible to
       ! field measurements of AGNPP, so it ignores the storage pools
       ! and only treats the fluxes into displayed pools.

       this%agnpp_patch(p) = &
            this%cpool_to_leafc_patch(p)                  + &
            this%leafc_xfer_to_leafc_patch(p)             + &
            this%cpool_to_livestemc_patch(p)              + &
            this%livestemc_xfer_to_livestemc_patch(p)     + &
            this%cpool_to_deadstemc_patch(p)              + &
            this%deadstemc_xfer_to_deadstemc_patch(p)

       if ( use_crop .and. patch%itype(p) >= npcropmin )then
          do k = 1, nrepr
             this%agnpp_patch(p) =      &
                  this%agnpp_patch(p) + &
                  this%cpool_to_reproductivec_patch(p,k)            + &
                  this%reproductivec_xfer_to_reproductivec_patch(p,k)
          end do
       end if

       ! belowground NPP: fine root, live coarse root, dead coarse root (BGNPP)
       ! This is supposed to correspond as closely as possible to
       ! field measurements of BGNPP, so it ignores the storage pools
       ! and only treats the fluxes into displayed pools.

       this%bgnpp_patch(p) = &
            this%cpool_to_frootc_patch(p)                   + &
            this%frootc_xfer_to_frootc_patch(p)             + &
            this%cpool_to_livecrootc_patch(p)               + &
            this%livecrootc_xfer_to_livecrootc_patch(p)     + &
            this%cpool_to_deadcrootc_patch(p)               + &
            this%deadcrootc_xfer_to_deadcrootc_patch(p)

       ! litterfall (LITFALL)

       this%litfall_patch(p) = &
            this%leafc_to_litter_patch(p)                     + &
            this%frootc_to_litter_patch(p)                    + &
            this%m_leafc_to_litter_patch(p)                   + &
            this%m_leafc_storage_to_litter_patch(p)           + &
            this%m_leafc_xfer_to_litter_patch(p)              + &
            this%m_frootc_to_litter_patch(p)                  + &
            this%m_frootc_storage_to_litter_patch(p)          + &
            this%m_frootc_xfer_to_litter_patch(p)             + &
            this%m_livestemc_to_litter_patch(p)               + &
            this%m_livestemc_storage_to_litter_patch(p)       + &
            this%m_livestemc_xfer_to_litter_patch(p)          + &
            this%m_deadstemc_to_litter_patch(p)               + &
            this%m_deadstemc_storage_to_litter_patch(p)       + &
            this%m_deadstemc_xfer_to_litter_patch(p)          + &
            this%m_livecrootc_to_litter_patch(p)              + &
            this%m_livecrootc_storage_to_litter_patch(p)      + &
            this%m_livecrootc_xfer_to_litter_patch(p)         + &
            this%m_deadcrootc_to_litter_patch(p)              + &
            this%m_deadcrootc_storage_to_litter_patch(p)      + &
            this%m_deadcrootc_xfer_to_litter_patch(p)         + &
            this%m_gresp_storage_to_litter_patch(p)           + &
            this%m_gresp_xfer_to_litter_patch(p)              + &
            
            this%m_leafc_to_litter_fire_patch(p)              + &
            this%m_leafc_storage_to_litter_fire_patch(p)      + &
            this%m_leafc_xfer_to_litter_fire_patch(p)         + &
            this%m_livestemc_to_litter_fire_patch(p)          + &
            this%m_livestemc_storage_to_litter_fire_patch(p)  + &
            this%m_livestemc_xfer_to_litter_fire_patch(p)     + &
            this%m_deadstemc_to_litter_fire_patch(p)          + &
            this%m_deadstemc_storage_to_litter_fire_patch(p)  + &
            this%m_deadstemc_xfer_to_litter_fire_patch(p)     + &
            this%m_frootc_to_litter_fire_patch(p)             + &
            this%m_frootc_storage_to_litter_fire_patch(p)     + &
            this%m_frootc_xfer_to_litter_fire_patch(p)        + &
            this%m_livecrootc_to_litter_fire_patch(p)         + &
            this%m_livecrootc_storage_to_litter_fire_patch(p) + &
            this%m_livecrootc_xfer_to_litter_fire_patch(p)    + &
            this%m_deadcrootc_to_litter_fire_patch(p)         + &
            this%m_deadcrootc_storage_to_litter_fire_patch(p) + &
            this%m_deadcrootc_xfer_to_litter_fire_patch(p)    + &
            this%m_gresp_storage_to_litter_fire_patch(p)      + &
            this%m_gresp_xfer_to_litter_fire_patch(p)         + &
            
            this%hrv_leafc_to_litter_patch(p)                 + &
            this%hrv_leafc_storage_to_litter_patch(p)         + &
            this%hrv_leafc_xfer_to_litter_patch(p)            + &
            this%hrv_frootc_to_litter_patch(p)                + &
            this%hrv_frootc_storage_to_litter_patch(p)        + &
            this%hrv_frootc_xfer_to_litter_patch(p)           + &
            this%hrv_livestemc_to_litter_patch(p)             + &
            this%hrv_livestemc_storage_to_litter_patch(p)     + &
            this%hrv_livestemc_xfer_to_litter_patch(p)        + &
            this%hrv_deadstemc_storage_to_litter_patch(p)     + &
            this%hrv_deadstemc_xfer_to_litter_patch(p)        + &
            this%hrv_livecrootc_to_litter_patch(p)            + &
            this%hrv_livecrootc_storage_to_litter_patch(p)    + &
            this%hrv_livecrootc_xfer_to_litter_patch(p)       + &
            this%hrv_deadcrootc_to_litter_patch(p)            + &
            this%hrv_deadcrootc_storage_to_litter_patch(p)    + &
            this%hrv_deadcrootc_xfer_to_litter_patch(p)       + &
            this%hrv_gresp_storage_to_litter_patch(p)         + &
            this%hrv_gresp_xfer_to_litter_patch(p)

       if ( use_crop .and. patch%itype(p) >= npcropmin )then
          this%litfall_patch(p) =      &
               this%litfall_patch(p) + &
               this%livestemc_to_litter_patch(p)

          if (.not. use_grainproduct) then
             do k = repr_grain_min, repr_grain_max
                this%litfall_patch(p) = &
                     this%litfall_patch(p) + &
                     this%repr_grainc_to_food_patch(p,k)
             end do
          end if

          do k = repr_structure_min, repr_structure_max
             this%litfall_patch(p) = &
                  this%litfall_patch(p) + &
                  this%repr_structurec_to_litter_patch(p,k)
          end do
       end if

       ! update the annual litfall accumulator, for use in mortality code

       if (use_cndv) then
          this%tempsum_litfall_patch(p) = &
               this%tempsum_litfall_patch(p) + &
               this%leafc_to_litter_patch(p) + &
               this%frootc_to_litter_patch(p)
       end if

       ! patch-level carbon losses to fire changed by F. Li and S. Levis

       this%fire_closs_patch(p) = &
            this%m_leafc_to_fire_patch(p)                + &
            this%m_leafc_storage_to_fire_patch(p)        + &
            this%m_leafc_xfer_to_fire_patch(p)           + &
            this%m_frootc_to_fire_patch(p)               + &
            this%m_frootc_storage_to_fire_patch(p)       + &
            this%m_frootc_xfer_to_fire_patch(p)          + &
            this%m_livestemc_to_fire_patch(p)            + &
            this%m_livestemc_storage_to_fire_patch(p)    + &
            this%m_livestemc_xfer_to_fire_patch(p)       + &
            this%m_deadstemc_to_fire_patch(p)            + &
            this%m_deadstemc_storage_to_fire_patch(p)    + &
            this%m_deadstemc_xfer_to_fire_patch(p)       + &
            this%m_livecrootc_to_fire_patch(p)           + &
            this%m_livecrootc_storage_to_fire_patch(p)   + &
            this%m_livecrootc_xfer_to_fire_patch(p)      + &
            this%m_deadcrootc_to_fire_patch(p)           + &
            this%m_deadcrootc_storage_to_fire_patch(p)   + &
            this%m_deadcrootc_xfer_to_fire_patch(p)      + &
            this%m_gresp_storage_to_fire_patch(p)        + &
            this%m_gresp_xfer_to_fire_patch(p)

       ! new summary variables for CLAMP

       ! (FROOTC_ALLOC) - fine root C allocation
       this%frootc_alloc_patch(p) = &
            this%frootc_xfer_to_frootc_patch(p)    + &
            this%cpool_to_frootc_patch(p)     

       ! (FROOTC_LOSS) - fine root C loss changed by F. Li and S. Levis
       this%frootc_loss_patch(p) = &
            this%m_frootc_to_litter_patch(p)       + &
            this%m_frootc_to_fire_patch(p)         + &
            this%m_frootc_to_litter_fire_patch(p)  + &
            this%hrv_frootc_to_litter_patch(p)     + &
            this%frootc_to_litter_patch(p)

       ! (LEAFC_ALLOC) - leaf C allocation
       this%leafc_alloc_patch(p) = &
            this%leafc_xfer_to_leafc_patch(p)    + &
            this%cpool_to_leafc_patch(p)     

       ! (LEAFC_LOSS) - leaf C loss changed by F. Li and S. Levis
       this%leafc_loss_patch(p) = &
            this%m_leafc_to_litter_patch(p)      + &
            this%m_leafc_to_fire_patch(p)        + &
            this%m_leafc_to_litter_fire_patch(p) + &
            this%hrv_leafc_to_litter_patch(p)    + &
            this%leafc_to_litter_patch(p)

       ! (WOODC_ALLOC) - wood C allocation
       this%woodc_alloc_patch(p) = &
            this%livestemc_xfer_to_livestemc_patch(p)   + &
            this%deadstemc_xfer_to_deadstemc_patch(p)   + &
            this%livecrootc_xfer_to_livecrootc_patch(p) + &
            this%deadcrootc_xfer_to_deadcrootc_patch(p) + &
            this%cpool_to_livestemc_patch(p)            + &
            this%cpool_to_deadstemc_patch(p)            + &
            this%cpool_to_livecrootc_patch(p)           + &
            this%cpool_to_deadcrootc_patch(p)

       ! (WOODC_LOSS) - wood C loss
       this%woodc_loss_patch(p) = &
            this%m_livestemc_to_litter_patch(p)            + &
            this%m_deadstemc_to_litter_patch(p)            + &
            this%m_livecrootc_to_litter_patch(p)           + &
            this%m_deadcrootc_to_litter_patch(p)           + &
            this%m_livestemc_to_fire_patch(p)              + &
            this%m_deadstemc_to_fire_patch(p)              + &
            this%m_livecrootc_to_fire_patch(p)             + &
            this%m_deadcrootc_to_fire_patch(p)             + &
            this%hrv_livestemc_to_litter_patch(p)          + &
            this%hrv_livestemc_storage_to_litter_patch(p)  + &
            this%hrv_livestemc_xfer_to_litter_patch(p)     + &
            this%wood_harvestc_patch(p)                    + &
            this%hrv_deadstemc_storage_to_litter_patch(p)  + &
            this%hrv_deadstemc_xfer_to_litter_patch(p)     + &
            this%hrv_livecrootc_to_litter_patch(p)         + &
            this%hrv_livecrootc_storage_to_litter_patch(p) + &
            this%hrv_livecrootc_xfer_to_litter_patch(p)    + &
            this%hrv_deadcrootc_to_litter_patch(p)         + &
            this%hrv_deadcrootc_storage_to_litter_patch(p) + &
            this%hrv_deadcrootc_xfer_to_litter_patch(p)   

       ! (Slash Harvest Flux) - Additional Wood Harvest Veg C Losses
       this%slash_harvestc_patch(p) = &
            this%hrv_leafc_to_litter_patch(p)              + &
            this%hrv_leafc_storage_to_litter_patch(p)      + &
            this%hrv_leafc_xfer_to_litter_patch(p)         + &
            this%hrv_frootc_to_litter_patch(p)             + &
            this%hrv_frootc_storage_to_litter_patch(p)     + &
            this%hrv_frootc_xfer_to_litter_patch(p)        + &
            this%hrv_livestemc_to_litter_patch(p)          + &
            this%hrv_livestemc_storage_to_litter_patch(p)  + &
            this%hrv_livestemc_xfer_to_litter_patch(p)     + &
            this%hrv_deadstemc_storage_to_litter_patch(p)  + &
            this%hrv_deadstemc_xfer_to_litter_patch(p)     + &
            this%hrv_livecrootc_to_litter_patch(p)         + &
            this%hrv_livecrootc_storage_to_litter_patch(p) + &
            this%hrv_livecrootc_xfer_to_litter_patch(p)    + &
            this%hrv_deadcrootc_to_litter_patch(p)         + &
            this%hrv_deadcrootc_storage_to_litter_patch(p) + &
            this%hrv_deadcrootc_xfer_to_litter_patch(p)    + &
            this%hrv_xsmrpool_to_atm_patch(p)              + &
            this%hrv_gresp_storage_to_litter_patch(p)      + &
            this%hrv_gresp_xfer_to_litter_patch(p)

    end do  ! end of patches loop

    !------------------------------------------------
    ! column variables
    !------------------------------------------------

    ! use p2c routine to get selected column-average patch-level fluxes and states

    call p2c(bounds, num_soilc, filter_soilc, &
         this%hrv_xsmrpool_to_atm_patch(bounds%begp:bounds%endp), &
         this%hrv_xsmrpool_to_atm_col(bounds%begc:bounds%endc))

    if (use_crop .and. this%dribble_crophrv_xsmrpool_2atm) then
       call p2c(bounds, num_soilc, filter_soilc, &
            this%xsmrpool_to_atm_patch(bounds%begp:bounds%endp), &
            this%xsmrpool_to_atm_col(bounds%begc:bounds%endc))

       call c2g( bounds = bounds, &
            carr = this%xsmrpool_to_atm_col(bounds%begc:bounds%endc), &
            garr = this%xsmrpool_to_atm_grc(bounds%begg:bounds%endg), &
            c2l_scale_type = 'unity', &
            l2g_scale_type = 'unity')
    end if

    call p2c(bounds, num_soilc, filter_soilc, &
         this%fire_closs_patch(bounds%begp:bounds%endp), &
         this%fire_closs_p2c_col(bounds%begc:bounds%endc))

    call p2c(bounds, num_soilc, filter_soilc, &
         this%npp_patch(bounds%begp:bounds%endp), &
         this%npp_col(bounds%begc:bounds%endc))

    call p2c(bounds, num_soilc, filter_soilc, &
         this%rr_patch(bounds%begp:bounds%endp), &
         this%rr_col(bounds%begc:bounds%endc))

    call p2c(bounds, num_soilc, filter_soilc, &
         this%ar_patch(bounds%begp:bounds%endp), &
         this%ar_col(bounds%begc:bounds%endc))

    call p2c(bounds, num_soilc, filter_soilc, &
         this%gpp_patch(bounds%begp:bounds%endp), &
         this%gpp_col(bounds%begc:bounds%endc))

    ! this code is to calculate an exponentially-relaxed npp value for use in NDynamics code

    if ( trim(isotope) == 'bulk') then
       if (nfix_timeconst > 0._r8 .and. nfix_timeconst < 500._r8 ) then
          nfixlags = nfix_timeconst * secspday
          do fc = 1,num_soilc
             c = filter_soilc(fc)
             if ( this%lag_npp_col(c) /= spval ) then
                this%lag_npp_col(c) = &
                     this%lag_npp_col(c) * exp(-dtime/nfixlags) + &
                     this%npp_col(c) * (1._r8 - exp(-dtime/nfixlags))
             else
                ! first timestep
                this%lag_npp_col(c) = this%npp_col(c)
             endif
          end do
       endif
    endif


    ! vertically integrate column-level carbon fire losses
!    if(.not. use_soil_matrixcn)then
       do l = 1, ndecomp_pools
          do j = 1,nlevdecomp
             do fc = 1,num_soilc
                c = filter_soilc(fc)
                this%m_decomp_cpools_to_fire_col(c,l) = &
                     this%m_decomp_cpools_to_fire_col(c,l) + &
                     this%m_decomp_cpools_to_fire_vr_col(c,j,l)*dzsoi_decomp(j)
             end do
          end do
       end do
!    end if !not use_soil_matrixcn

    do fc = 1,num_soilc
       c = filter_soilc(fc)

       g = col%gridcell(c)

       ! litter fire losses (LITFIRE)
       this%litfire_col(c) = 0._r8

       ! soil organic matter fire losses (SOMFIRE)
       this%somfire_col(c) = 0._r8

       ! total ecosystem fire losses (TOTFIRE)
       this%totfire_col(c) = &
            this%litfire_col(c) + &
            this%somfire_col(c) 

       ! carbon losses to fire, including patch losses
       this%fire_closs_col(c) = this%fire_closs_p2c_col(c) 
       do l = 1, ndecomp_pools
          this%fire_closs_col(c) = &
               this%fire_closs_col(c) + &
               this%m_decomp_cpools_to_fire_col(c,l)
       end do

       ! total soil respiration, heterotrophic + root respiration (SR)
       this%sr_col(c) = &
            this%rr_col(c) + &
            soilbiogeochem_hr_col(c)

       ! total ecosystem respiration, autotrophic + heterotrophic (ER)
       this%er_col(c) = &
            this%ar_col(c) + &
            soilbiogeochem_hr_col(c)
       
       ! net ecosystem production, excludes fire flux, landcover change, 
       ! and loss from wood products, positive for sink (NEP)
       this%nep_col(c) = &
            this%gpp_col(c) - &
            this%er_col(c)

    end do

    call c2g( bounds = bounds, &
         carr = this%nep_col(bounds%begc:bounds%endc), &
         garr = nep_grc(bounds%begg:bounds%endg), &
         c2l_scale_type = 'unity', &
         l2g_scale_type = 'unity')

    call c2g( bounds = bounds, &
         carr = this%fire_closs_col(bounds%begc:bounds%endc), &
         garr = fire_closs_grc(bounds%begg:bounds%endg), &
         c2l_scale_type = 'unity', &
         l2g_scale_type = 'unity')

    call c2g( bounds = bounds, &
         carr = this%hrv_xsmrpool_to_atm_col(bounds%begc:bounds%endc), &
         garr = hrv_xsmrpool_to_atm_grc(bounds%begg:bounds%endg), &
         c2l_scale_type = 'unity', &
         l2g_scale_type = 'unity')
    hrv_xsmrpool_to_atm_delta_grc(bounds%begg:bounds%endg) = &
         hrv_xsmrpool_to_atm_grc(bounds%begg:bounds%endg) * dtime
    call this%hrv_xsmrpool_to_atm_dribbler%set_curr_delta(bounds, &
         hrv_xsmrpool_to_atm_delta_grc(bounds%begg:bounds%endg))
    call this%hrv_xsmrpool_to_atm_dribbler%get_curr_flux(bounds, &
         hrv_xsmrpool_to_atm_dribbled_grc(bounds%begg:bounds%endg))

    dwt_conv_cflux_delta_grc(bounds%begg:bounds%endg) = &
         this%dwt_conv_cflux_grc(bounds%begg:bounds%endg) * dtime
    call this%dwt_conv_cflux_dribbler%set_curr_delta(bounds, &
         dwt_conv_cflux_delta_grc(bounds%begg:bounds%endg))
    call this%dwt_conv_cflux_dribbler%get_curr_flux(bounds, &
         this%dwt_conv_cflux_dribbled_grc(bounds%begg:bounds%endg))

    do g = bounds%begg, bounds%endg
       ! net ecosystem exchange of carbon, includes fire flux and hrv_xsmrpool flux,
       ! positive for source (NEE)
       this%nee_grc(g) = &
            -nep_grc(g)       + &
            fire_closs_grc(g) + &
            hrv_xsmrpool_to_atm_dribbled_grc(g)

       this%landuseflux_grc(g) = &
            this%dwt_conv_cflux_dribbled_grc(g)   + &
            product_closs_grc(g)

       ! net biome production of carbon, positive for sink
       this%nbp_grc(g) = &
            -this%nee_grc(g)        - &
            this%landuseflux_grc(g)
       if ( this%dribble_crophrv_xsmrpool_2atm ) this%nbp_grc(g) = this%nbp_grc(g) - this%xsmrpool_to_atm_grc(g)
    end do

    ! coarse woody debris C loss
    do fc = 1,num_soilc
       c  = filter_soilc(fc)
       this%cwdc_loss_col(c)  = soilbiogeochem_cwdhr_col(c)
    end do
    associate(is_cwd    => decomp_cascade_con%is_cwd) ! TRUE => pool is a cwd pool   
      do l = 1, ndecomp_pools
         if ( is_cwd(l) ) then
            do fc = 1,num_soilc
               c = filter_soilc(fc)
               this%cwdc_loss_col(c) = &
                    this%cwdc_loss_col(c) + &
                    this%m_decomp_cpools_to_fire_col(c,l)
            end do
         end if
      end do
      do k = 1, ndecomp_cascade_transitions
         if ( is_cwd(decomp_cascade_con%cascade_donor_pool(k)) ) then
            do fc = 1,num_soilc
               c = filter_soilc(fc)
               this%cwdc_loss_col(c) = &
                    this%cwdc_loss_col(c) + &
                    soilbiogeochem_decomp_cascade_ctransfer_col(c,k)
            end do
         end if
      end do
    end associate


    ! litter C loss      
    do fc = 1,num_soilc
       c = filter_soilc(fc)
       this%litterc_loss_col(c) = soilbiogeochem_lithr_col(c)  
    end do
    associate(is_litter => decomp_cascade_con%is_litter) ! TRUE => pool is a litter pool
      do l = 1, ndecomp_pools
         if ( is_litter(l) ) then
            do fc = 1,num_soilc
               c = filter_soilc(fc)
               this%litterc_loss_col(c) = &
                    this%litterc_loss_col(c) + &
                    this%m_decomp_cpools_to_fire_col(c,l)
            end do
         end if
      end do
      do k = 1, ndecomp_cascade_transitions
         if ( is_litter(decomp_cascade_con%cascade_donor_pool(k)) ) then
            do fc = 1,num_soilc
               c = filter_soilc(fc)
               this%litterc_loss_col(c) = &
                    this%litterc_loss_col(c) + &
                    soilbiogeochem_decomp_cascade_ctransfer_col(c,k)
            end do
         end if
      end do
    end associate

  end subroutine Summary_carbonflux

end module CNVegCarbonFluxType

<|MERGE_RESOLUTION|>--- conflicted
+++ resolved
@@ -9,16 +9,10 @@
   use shr_infnan_mod                     , only : nan => shr_infnan_nan, assignment(=)
   use shr_log_mod                        , only : errMsg => shr_log_errMsg
   use decompMod                          , only : bounds_type
-<<<<<<< HEAD
   use SoilBiogeochemDecompCascadeConType , only : decomp_cascade_con, use_soil_matrixcn
-  use clm_varpar                         , only : ndecomp_cascade_transitions, ndecomp_pools,&
-                                                  nvegcpool
-  use clm_varpar                         , only : nlevdecomp_full, nlevdecomp, i_litr_min, i_litr_max, i_cwdl2
-=======
-  use SoilBiogeochemDecompCascadeConType , only : decomp_cascade_con
   use clm_varpar                         , only : ndecomp_cascade_transitions, ndecomp_pools
+  use clm_varpar                         , only : nvegcpool
   use clm_varpar                         , only : nlevdecomp_full, nlevdecomp, i_litr_min, i_litr_max
->>>>>>> 19c57a73
   use clm_varcon                         , only : spval, dzsoi_decomp
   use clm_varctl                         , only : use_cndv, use_c13, use_c14, use_nitrif_denitrif, use_crop
   use CNSharedParamsMod                  , only : use_matrixcn
