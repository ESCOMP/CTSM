module CNVegCarbonFluxType

#include "shr_assert.h"

  !-----------------------------------------------------------------------
  !
  ! !USES:
  use shr_kind_mod                       , only : r8 => shr_kind_r8
  use shr_infnan_mod                     , only : nan => shr_infnan_nan, assignment(=)
  use shr_log_mod                        , only : errMsg => shr_log_errMsg
  use decompMod                          , only : bounds_type
  use SoilBiogeochemDecompCascadeConType , only : decomp_cascade_con
  use clm_varpar                         , only : ndecomp_cascade_transitions, ndecomp_pools
  use clm_varpar                         , only : nlevdecomp_full, nlevdecomp, i_litr_min, i_litr_max, i_cwdl2
  use clm_varcon                         , only : spval, dzsoi_decomp
  use clm_varctl                         , only : use_cndv, use_c13, use_nitrif_denitrif, use_crop
  use clm_varctl                         , only : use_grainproduct
  use clm_varctl                         , only : iulog
  use landunit_varcon                    , only : istsoil, istcrop, istdlak 
  use pftconMod                          , only : npcropmin, pftcon
  use CropReprPoolsMod                   , only : nrepr, repr_grain_min, repr_grain_max, repr_structure_min, repr_structure_max
  use CropReprPoolsMod                   , only : get_repr_hist_fname, get_repr_rest_fname, get_repr_longname
  use LandunitType                       , only : lun                
  use ColumnType                         , only : col                
  use PatchType                          , only : patch                
  use AnnualFluxDribbler                 , only : annual_flux_dribbler_type, annual_flux_dribbler_gridcell
  use dynSubgridControlMod               , only : get_for_testing_allow_non_annual_changes, get_do_grossunrep
  use abortutils                         , only : endrun
  ! 
  ! !PUBLIC TYPES:
  implicit none
  private
  !
  type, public :: cnveg_carbonflux_type

     ! gap mortality fluxes
     real(r8), pointer :: m_leafc_to_litter_patch                   (:)     ! leaf C mortality (gC/m2/s)
     real(r8), pointer :: m_leafc_storage_to_litter_patch           (:)     ! leaf C storage mortality (gC/m2/s)
     real(r8), pointer :: m_leafc_xfer_to_litter_patch              (:)     ! leaf C transfer mortality (gC/m2/s)
     real(r8), pointer :: m_frootc_to_litter_patch                  (:)     ! fine root C mortality (gC/m2/s)
     real(r8), pointer :: m_frootc_storage_to_litter_patch          (:)     ! fine root C storage mortality (gC/m2/s)
     real(r8), pointer :: m_frootc_xfer_to_litter_patch             (:)     ! fine root C transfer mortality (gC/m2/s)
     real(r8), pointer :: m_livestemc_to_litter_patch               (:)     ! live stem C mortality (gC/m2/s)
     real(r8), pointer :: m_livestemc_storage_to_litter_patch       (:)     ! live stem C storage mortality (gC/m2/s)
     real(r8), pointer :: m_livestemc_xfer_to_litter_patch          (:)     ! live stem C transfer mortality (gC/m2/s)
     real(r8), pointer :: m_deadstemc_to_litter_patch               (:)     ! dead stem C mortality (gC/m2/s)
     real(r8), pointer :: m_deadstemc_storage_to_litter_patch       (:)     ! dead stem C storage mortality (gC/m2/s)
     real(r8), pointer :: m_deadstemc_xfer_to_litter_patch          (:)     ! dead stem C transfer mortality (gC/m2/s)
     real(r8), pointer :: m_livecrootc_to_litter_patch              (:)     ! live coarse root C mortality (gC/m2/s)
     real(r8), pointer :: m_livecrootc_storage_to_litter_patch      (:)     ! live coarse root C storage mortality (gC/m2/s)
     real(r8), pointer :: m_livecrootc_xfer_to_litter_patch         (:)     ! live coarse root C transfer mortality (gC/m2/s)
     real(r8), pointer :: m_deadcrootc_to_litter_patch              (:)     ! dead coarse root C mortality (gC/m2/s)
     real(r8), pointer :: m_deadcrootc_storage_to_litter_patch      (:)     ! dead coarse root C storage mortality (gC/m2/s)
     real(r8), pointer :: m_deadcrootc_xfer_to_litter_patch         (:)     ! dead coarse root C transfer mortality (gC/m2/s)
     real(r8), pointer :: m_gresp_storage_to_litter_patch           (:)     ! growth respiration storage mortality (gC/m2/s)
     real(r8), pointer :: m_gresp_xfer_to_litter_patch              (:)     ! growth respiration transfer mortality (gC/m2/s)

     ! harvest mortality fluxes
     real(r8), pointer :: hrv_leafc_to_litter_patch                 (:)     ! leaf C harvest mortality (gC/m2/s)
     real(r8), pointer :: hrv_leafc_storage_to_litter_patch         (:)     ! leaf C storage harvest mortality (gC/m2/s)
     real(r8), pointer :: hrv_leafc_xfer_to_litter_patch            (:)     ! leaf C transfer harvest mortality (gC/m2/s)
     real(r8), pointer :: hrv_frootc_to_litter_patch                (:)     ! fine root C harvest mortality (gC/m2/s)
     real(r8), pointer :: hrv_frootc_storage_to_litter_patch        (:)     ! fine root C storage harvest mortality (gC/m2/s)
     real(r8), pointer :: hrv_frootc_xfer_to_litter_patch           (:)     ! fine root C transfer harvest mortality (gC/m2/s)
     real(r8), pointer :: hrv_livestemc_to_litter_patch             (:)     ! live stem C harvest mortality (gC/m2/s)
     real(r8), pointer :: hrv_livestemc_storage_to_litter_patch     (:)     ! live stem C storage harvest mortality (gC/m2/s)
     real(r8), pointer :: hrv_livestemc_xfer_to_litter_patch        (:)     ! live stem C transfer harvest mortality (gC/m2/s)
     real(r8), pointer :: hrv_deadstemc_storage_to_litter_patch     (:)     ! dead stem C storage harvest mortality (gC/m2/s)
     real(r8), pointer :: hrv_deadstemc_xfer_to_litter_patch        (:)     ! dead stem C transfer harvest mortality (gC/m2/s)
     real(r8), pointer :: hrv_livecrootc_to_litter_patch            (:)     ! live coarse root C harvest mortality (gC/m2/s)
     real(r8), pointer :: hrv_livecrootc_storage_to_litter_patch    (:)     ! live coarse root C storage harvest mortality (gC/m2/s)
     real(r8), pointer :: hrv_livecrootc_xfer_to_litter_patch       (:)     ! live coarse root C transfer harvest mortality (gC/m2/s)
     real(r8), pointer :: hrv_deadcrootc_to_litter_patch            (:)     ! dead coarse root C harvest mortality (gC/m2/s)
     real(r8), pointer :: hrv_deadcrootc_storage_to_litter_patch    (:)     ! dead coarse root C storage harvest mortality (gC/m2/s)
     real(r8), pointer :: hrv_deadcrootc_xfer_to_litter_patch       (:)     ! dead coarse root C transfer harvest mortality (gC/m2/s)
     real(r8), pointer :: hrv_gresp_storage_to_litter_patch         (:)     ! growth respiration storage harvest mortality (gC/m2/s)
     real(r8), pointer :: hrv_gresp_xfer_to_litter_patch            (:)     ! growth respiration transfer harvest mortality (gC/m2/s)
     real(r8), pointer :: hrv_xsmrpool_to_atm_patch                 (:)     ! excess MR pool harvest mortality (gC/m2/s)

     ! fire fluxes 
     real(r8), pointer :: m_leafc_to_fire_patch                     (:)     ! (gC/m2/s) fire C emissions from leafc 
     real(r8), pointer :: m_leafc_storage_to_fire_patch             (:)     ! (gC/m2/s) fire C emissions from leafc_storage             
     real(r8), pointer :: m_leafc_xfer_to_fire_patch                (:)     ! (gC/m2/s) fire C emissions from leafc_xfer
     real(r8), pointer :: m_livestemc_to_fire_patch                 (:)     ! (gC/m2/s) fire C emissions from livestemc
     real(r8), pointer :: m_livestemc_storage_to_fire_patch         (:)     ! (gC/m2/s) fire C emissions from livestemc_storage       
     real(r8), pointer :: m_livestemc_xfer_to_fire_patch            (:)     ! (gC/m2/s) fire C emissions from livestemc_xfer
     real(r8), pointer :: m_deadstemc_to_fire_patch                 (:)     ! (gC/m2/s) fire C emissions from deadstemc_xfer
     real(r8), pointer :: m_deadstemc_storage_to_fire_patch         (:)     ! (gC/m2/s) fire C emissions from deadstemc_storage         
     real(r8), pointer :: m_deadstemc_xfer_to_fire_patch            (:)     ! (gC/m2/s) fire C emissions from deadstemc_xfer
     real(r8), pointer :: m_frootc_to_fire_patch                    (:)     ! (gC/m2/s) fire C emissions from frootc
     real(r8), pointer :: m_frootc_storage_to_fire_patch            (:)     ! (gC/m2/s) fire C emissions from frootc_storage
     real(r8), pointer :: m_frootc_xfer_to_fire_patch               (:)     ! (gC/m2/s) fire C emissions from frootc_xfer
     real(r8), pointer :: m_livecrootc_to_fire_patch                (:)     ! (gC/m2/s) fire C emissions from livecrootc
     real(r8), pointer :: m_livecrootc_storage_to_fire_patch        (:)     ! (gC/m2/s) fire C emissions from livecrootc_storage     
     real(r8), pointer :: m_livecrootc_xfer_to_fire_patch           (:)     ! (gC/m2/s) fire C emissions from livecrootc_xfer
     real(r8), pointer :: m_deadcrootc_to_fire_patch                (:)     ! (gC/m2/s) fire C emissions from deadcrootc
     real(r8), pointer :: m_deadcrootc_storage_to_fire_patch        (:)     ! (gC/m2/s) fire C emissions from deadcrootc_storage 
     real(r8), pointer :: m_deadcrootc_xfer_to_fire_patch           (:)     ! (gC/m2/s) fire C emissions from deadcrootc_xfer
     real(r8), pointer :: m_gresp_storage_to_fire_patch             (:)     ! (gC/m2/s) fire C emissions from gresp_storage 
     real(r8), pointer :: m_gresp_xfer_to_fire_patch                (:)     ! (gC/m2/s) fire C emissions from gresp_xfer
     real(r8), pointer :: m_leafc_to_litter_fire_patch              (:)     ! (gC/m2/s) from leafc to litter c due to fire
     real(r8), pointer :: m_leafc_storage_to_litter_fire_patch      (:)     ! (gC/m2/s) from leafc_storage to litter C  due to fire               
     real(r8), pointer :: m_leafc_xfer_to_litter_fire_patch         (:)     ! (gC/m2/s) from leafc_xfer to litter C  due to fire               
     real(r8), pointer :: m_livestemc_to_litter_fire_patch          (:)     ! (gC/m2/s) from livestemc to litter C  due to fire               
     real(r8), pointer :: m_livestemc_storage_to_litter_fire_patch  (:)     ! (gC/m2/s) from livestemc_storage to litter C due to fire      
     real(r8), pointer :: m_livestemc_xfer_to_litter_fire_patch     (:)     ! (gC/m2/s) from livestemc_xfer to litter C due to fire      
     real(r8), pointer :: m_livestemc_to_deadstemc_fire_patch       (:)     ! (gC/m2/s) from livestemc to deadstemc due to fire       
     real(r8), pointer :: m_deadstemc_to_litter_fire_patch          (:)     ! (gC/m2/s) from deadstemc to litter C due to fire      
     real(r8), pointer :: m_deadstemc_storage_to_litter_fire_patch  (:)     ! (gC/m2/s) from deadstemc_storage to litter C due to fire               
     real(r8), pointer :: m_deadstemc_xfer_to_litter_fire_patch     (:)     ! (gC/m2/s) from deadstemc_xfer to litter C due to fire               
     real(r8), pointer :: m_frootc_to_litter_fire_patch             (:)     ! (gC/m2/s) from frootc to litter C due to fire               
     real(r8), pointer :: m_frootc_storage_to_litter_fire_patch     (:)     ! (gC/m2/s) from frootc_storage to litter C due to fire               
     real(r8), pointer :: m_frootc_xfer_to_litter_fire_patch        (:)     ! (gC/m2/s) from frootc_xfer to litter C due to fire               
     real(r8), pointer :: m_livecrootc_to_litter_fire_patch         (:)     ! (gC/m2/s) from livecrootc to litter C due to fire                     
     real(r8), pointer :: m_livecrootc_storage_to_litter_fire_patch (:)     ! (gC/m2/s) from livecrootc_storage to litter C due to fire                     
     real(r8), pointer :: m_livecrootc_xfer_to_litter_fire_patch    (:)     ! (gC/m2/s) from livecrootc_xfer to litter C due to fire                     
     real(r8), pointer :: m_livecrootc_to_deadcrootc_fire_patch     (:)     ! (gC/m2/s) from livecrootc to deadstemc due to fire        
     real(r8), pointer :: m_deadcrootc_to_litter_fire_patch         (:)     ! (gC/m2/s) from deadcrootc to litter C due to fire                       
     real(r8), pointer :: m_deadcrootc_storage_to_litter_fire_patch (:)     ! (gC/m2/s) from deadcrootc_storage to litter C due to fire                       
     real(r8), pointer :: m_deadcrootc_xfer_to_litter_fire_patch    (:)     ! (gC/m2/s) from deadcrootc_xfer to litter C due to fire                       
     real(r8), pointer :: m_gresp_storage_to_litter_fire_patch      (:)     ! (gC/m2/s) from gresp_storage to litter C due to fire                       
     real(r8), pointer :: m_gresp_xfer_to_litter_fire_patch         (:)     ! (gC/m2/s) from gresp_xfer to litter C due to fire                       

     ! phenology fluxes from transfer pools                     
     real(r8), pointer :: reproductivec_xfer_to_reproductivec_patch(:,:)    ! reproductive (e.g., grain) C growth from storage for prognostic crop(gC/m2/s)
     real(r8), pointer :: leafc_xfer_to_leafc_patch                 (:)     ! leaf C growth from storage (gC/m2/s)
     real(r8), pointer :: frootc_xfer_to_frootc_patch               (:)     ! fine root C growth from storage (gC/m2/s)
     real(r8), pointer :: livestemc_xfer_to_livestemc_patch         (:)     ! live stem C growth from storage (gC/m2/s)
     real(r8), pointer :: deadstemc_xfer_to_deadstemc_patch         (:)     ! dead stem C growth from storage (gC/m2/s)
     real(r8), pointer :: livecrootc_xfer_to_livecrootc_patch       (:)     ! live coarse root C growth from storage (gC/m2/s)
     real(r8), pointer :: deadcrootc_xfer_to_deadcrootc_patch       (:)     ! dead coarse root C growth from storage (gC/m2/s)

     ! leaf and fine root litterfall fluxes                          
     real(r8), pointer :: leafc_to_litter_patch                     (:)     ! leaf C litterfall (gC/m2/s)
     real(r8), pointer :: leafc_to_litter_fun_patch                 (:)     ! leaf C litterfall used by FUN (gC/m2/s)
     real(r8), pointer :: frootc_to_litter_patch                    (:)     ! fine root C litterfall (gC/m2/s)
     real(r8), pointer :: livestemc_to_litter_patch                 (:)     ! live stem C litterfall (gC/m2/s)
     real(r8), pointer :: repr_grainc_to_food_patch               (:,:)     ! grain C to food for prognostic crop(gC/m2/s) [patch, repr_grain_min:repr_grain_max]
     real(r8), pointer :: repr_structurec_to_cropprod_patch       (:,:)     ! reproductive structure C to crop product pool for prognostic crop (gC/m2/s) [patch, repr_structure_min:repr_structure_max]
     real(r8), pointer :: repr_structurec_to_litter_patch         (:,:)     ! reproductive structure C to litter for prognostic crop (gC/m2/s) [patch, repr_structure_min:repr_structure_max]
     
     real(r8), pointer :: leafc_to_biofuelc_patch                   (:)     ! leaf C to biofuel C (gC/m2/s)
     real(r8), pointer :: livestemc_to_biofuelc_patch               (:)     ! livestem C to biofuel C (gC/m2/s)
     real(r8), pointer :: repr_grainc_to_seed_patch               (:,:)     ! grain C to seed for prognostic crop(gC/m2/s) [patch, repr_grain_min:repr_grain_max]

     ! maintenance respiration fluxes     
     real(r8), pointer :: cpool_to_resp_patch                       (:)     ! CNflex excess C maintenance respiration (gC/m2/s)
     real(r8), pointer :: cpool_to_leafc_resp_patch                 (:)     ! CNflex excess C maintenance respiration (gC/m2/s)
     real(r8), pointer :: cpool_to_leafc_storage_resp_patch         (:)     ! CNflex excess C maintenance respiration (gC/m2/s)
     real(r8), pointer :: cpool_to_frootc_resp_patch                (:)     ! CNflex excess C maintenance respiration (gC/m2/s)
     real(r8), pointer :: cpool_to_frootc_storage_resp_patch        (:)     ! CNflex excess C maintenance respiration (gC/m2/s)
     real(r8), pointer :: cpool_to_livecrootc_resp_patch            (:)     ! CNflex excess C maintenance respiration (gC/m2/s)
     real(r8), pointer :: cpool_to_livecrootc_storage_resp_patch    (:)     ! CNflex excess C maintenance respiration (gC/m2/s)
     real(r8), pointer :: cpool_to_livestemc_resp_patch             (:)     ! CNflex excess C maintenance respiration (gC/m2/s)
     real(r8), pointer :: cpool_to_livestemc_storage_resp_patch     (:)     ! CNflex excess C maintenance respiration (gC/m2/s)
     real(r8), pointer :: leaf_mr_patch                             (:)     ! leaf maintenance respiration (gC/m2/s)
     real(r8), pointer :: froot_mr_patch                            (:)     ! fine root maintenance respiration (gC/m2/s)
     real(r8), pointer :: livestem_mr_patch                         (:)     ! live stem maintenance respiration (gC/m2/s)
     real(r8), pointer :: livecroot_mr_patch                        (:)     ! live coarse root maintenance respiration (gC/m2/s)
     real(r8), pointer :: reproductive_mr_patch                     (:,:)   ! crop reproductive (e.g., grain) or organs maint. respiration (gC/m2/s)
     real(r8), pointer :: leaf_curmr_patch                          (:)     ! leaf maintenance respiration from current GPP (gC/m2/s)
     real(r8), pointer :: froot_curmr_patch                         (:)     ! fine root maintenance respiration from current GPP (gC/m2/s)
     real(r8), pointer :: livestem_curmr_patch                      (:)     ! live stem maintenance respiration from current GPP (gC/m2/s)
     real(r8), pointer :: livecroot_curmr_patch                     (:)     ! live coarse root maintenance respiration from current GPP (gC/m2/s)
     real(r8), pointer :: reproductive_curmr_patch                  (:,:)   ! crop reproductive (e.g., grain) or organs maint. respiration from current GPP (gC/m2/s)
     real(r8), pointer :: leaf_xsmr_patch                           (:)     ! leaf maintenance respiration from storage (gC/m2/s)
     real(r8), pointer :: froot_xsmr_patch                          (:)     ! fine root maintenance respiration from storage (gC/m2/s)
     real(r8), pointer :: livestem_xsmr_patch                       (:)     ! live stem maintenance respiration from storage (gC/m2/s)
     real(r8), pointer :: livecroot_xsmr_patch                      (:)     ! live coarse root maintenance respiration from storage (gC/m2/s)
     real(r8), pointer :: reproductive_xsmr_patch                   (:,:)   ! crop reproductive (e.g., grain) or organs maint. respiration from storage (gC/m2/s)

     ! photosynthesis fluxes                                   
     real(r8), pointer :: psnsun_to_cpool_patch                     (:)     ! C fixation from sunlit canopy (gC/m2/s)
     real(r8), pointer :: psnshade_to_cpool_patch                   (:)     ! C fixation from shaded canopy (gC/m2/s)

     ! allocation fluxes, from current GPP                     
     real(r8), pointer :: cpool_to_xsmrpool_patch                   (:)     ! allocation to maintenance respiration storage pool (gC/m2/s)
     real(r8), pointer :: cpool_to_reproductivec_patch              (:,:)   ! allocation to reproductive (e.g., grain) C for prognostic crop(gC/m2/s)
     real(r8), pointer :: cpool_to_reproductivec_storage_patch      (:,:)   ! allocation to reproductive (e.g., grain) C storage for prognostic crop(gC/m2/s)
     real(r8), pointer :: cpool_to_leafc_patch                      (:)     ! allocation to leaf C (gC/m2/s)
     real(r8), pointer :: cpool_to_leafc_storage_patch              (:)     ! allocation to leaf C storage (gC/m2/s)
     real(r8), pointer :: cpool_to_frootc_patch                     (:)     ! allocation to fine root C (gC/m2/s)
     real(r8), pointer :: cpool_to_frootc_storage_patch             (:)     ! allocation to fine root C storage (gC/m2/s)
     real(r8), pointer :: cpool_to_livestemc_patch                  (:)     ! allocation to live stem C (gC/m2/s)
     real(r8), pointer :: cpool_to_livestemc_storage_patch          (:)     ! allocation to live stem C storage (gC/m2/s)
     real(r8), pointer :: cpool_to_deadstemc_patch                  (:)     ! allocation to dead stem C (gC/m2/s)
     real(r8), pointer :: cpool_to_deadstemc_storage_patch          (:)     ! allocation to dead stem C storage (gC/m2/s)
     real(r8), pointer :: cpool_to_livecrootc_patch                 (:)     ! allocation to live coarse root C (gC/m2/s)
     real(r8), pointer :: cpool_to_livecrootc_storage_patch         (:)     ! allocation to live coarse root C storage (gC/m2/s)
     real(r8), pointer :: cpool_to_deadcrootc_patch                 (:)     ! allocation to dead coarse root C (gC/m2/s)
     real(r8), pointer :: cpool_to_deadcrootc_storage_patch         (:)     ! allocation to dead coarse root C storage (gC/m2/s)
     real(r8), pointer :: cpool_to_gresp_storage_patch              (:)     ! allocation to growth respiration storage (gC/m2/s)

     ! growth respiration fluxes                               
     real(r8), pointer :: xsmrpool_to_atm_patch                     (:)     ! excess MR pool harvest mortality (gC/m2/s)
     real(r8), pointer :: xsmrpool_to_atm_col                       (:)     ! excess MR pool harvest mortality (gC/m2/s) (p2c)
     real(r8), pointer :: xsmrpool_to_atm_grc                       (:)     ! excess MR pool harvest mortality (gC/m2/s) (p2g)
     real(r8), pointer :: cpool_leaf_gr_patch                       (:)     ! leaf growth respiration (gC/m2/s)
     real(r8), pointer :: cpool_leaf_storage_gr_patch               (:)     ! leaf growth respiration to storage (gC/m2/s)
     real(r8), pointer :: transfer_leaf_gr_patch                    (:)     ! leaf growth respiration from storage (gC/m2/s)
     real(r8), pointer :: cpool_froot_gr_patch                      (:)     ! fine root growth respiration (gC/m2/s)
     real(r8), pointer :: cpool_froot_storage_gr_patch              (:)     ! fine root  growth respiration to storage (gC/m2/s)
     real(r8), pointer :: transfer_froot_gr_patch                   (:)     ! fine root  growth respiration from storage (gC/m2/s)
     real(r8), pointer :: cpool_livestem_gr_patch                   (:)     ! live stem growth respiration (gC/m2/s)
     real(r8), pointer :: cpool_livestem_storage_gr_patch           (:)     ! live stem growth respiration to storage (gC/m2/s)
     real(r8), pointer :: transfer_livestem_gr_patch                (:)     ! live stem growth respiration from storage (gC/m2/s)
     real(r8), pointer :: cpool_deadstem_gr_patch                   (:)     ! dead stem growth respiration (gC/m2/s)
     real(r8), pointer :: cpool_deadstem_storage_gr_patch           (:)     ! dead stem growth respiration to storage (gC/m2/s)
     real(r8), pointer :: transfer_deadstem_gr_patch                (:)     ! dead stem growth respiration from storage (gC/m2/s)
     real(r8), pointer :: cpool_livecroot_gr_patch                  (:)     ! live coarse root growth respiration (gC/m2/s)
     real(r8), pointer :: cpool_livecroot_storage_gr_patch          (:)     ! live coarse root growth respiration to storage (gC/m2/s)
     real(r8), pointer :: transfer_livecroot_gr_patch               (:)     ! live coarse root growth respiration from storage (gC/m2/s)
     real(r8), pointer :: cpool_deadcroot_gr_patch                  (:)     ! dead coarse root growth respiration (gC/m2/s)
     real(r8), pointer :: cpool_deadcroot_storage_gr_patch          (:)     ! dead coarse root growth respiration to storage (gC/m2/s)
     real(r8), pointer :: transfer_deadcroot_gr_patch               (:)     ! dead coarse root growth respiration from storage (gC/m2/s)

     ! growth respiration for prognostic crop model
     real(r8), pointer :: cpool_reproductive_gr_patch               (:,:)   ! reproductive (e.g., grain) growth respiration (gC/m2/s)
     real(r8), pointer :: cpool_reproductive_storage_gr_patch       (:,:)   ! reproductive (e.g., grain) growth respiration to storage (gC/m2/s)
     real(r8), pointer :: transfer_reproductive_gr_patch            (:,:)   ! reproductive (e.g., grain) growth respiration from storage (gC/m2/s)

     ! annual turnover of storage to transfer pools            
     real(r8), pointer :: reproductivec_storage_to_xfer_patch       (:,:)   ! reproductive (e.g., grain) C shift storage to transfer for prognostic crop model (gC/m2/s)
     real(r8), pointer :: leafc_storage_to_xfer_patch               (:)     ! leaf C shift storage to transfer (gC/m2/s)
     real(r8), pointer :: frootc_storage_to_xfer_patch              (:)     ! fine root C shift storage to transfer (gC/m2/s)
     real(r8), pointer :: livestemc_storage_to_xfer_patch           (:)     ! live stem C shift storage to transfer (gC/m2/s)
     real(r8), pointer :: deadstemc_storage_to_xfer_patch           (:)     ! dead stem C shift storage to transfer (gC/m2/s)
     real(r8), pointer :: livecrootc_storage_to_xfer_patch          (:)     ! live coarse root C shift storage to transfer (gC/m2/s)
     real(r8), pointer :: deadcrootc_storage_to_xfer_patch          (:)     ! dead coarse root C shift storage to transfer (gC/m2/s)
     real(r8), pointer :: gresp_storage_to_xfer_patch               (:)     ! growth respiration shift storage to transfer (gC/m2/s)

     ! turnover of livewood to deadwood
     real(r8), pointer :: livestemc_to_deadstemc_patch              (:)     ! live stem C turnover (gC/m2/s)
     real(r8), pointer :: livecrootc_to_deadcrootc_patch            (:)     ! live coarse root C turnover (gC/m2/s)

     ! phenology: litterfall and crop fluxes
     real(r8), pointer :: phenology_c_to_litr_c_col                 (:,:,:)  ! C fluxes associated with phenology (litterfall and crop) to litter pools (gC/m3/s)

     ! gap mortality
     real(r8), pointer :: gap_mortality_c_to_litr_c_col             (:,:,:) ! C fluxes associated with gap mortality to litter pools (gC/m3/s)
     real(r8), pointer :: gap_mortality_c_to_cwdc_col               (:,:)   ! C fluxes associated with gap mortality to CWD pool (gC/m3/s)

     ! fire
     real(r8), pointer :: fire_mortality_c_to_cwdc_col              (:,:)   ! C fluxes associated with fire mortality to CWD pool (gC/m3/s)

     ! harvest
     real(r8), pointer :: harvest_c_to_litr_c_col                   (:,:,:) ! C fluxes associated with harvest to litter pools (gC/m3/s)
     real(r8), pointer :: harvest_c_to_cwdc_col                     (:,:)   ! C fluxes associated with harvest to CWD pool (gC/m3/s)
     real(r8), pointer :: crop_harvestc_to_cropprodc_patch          (:)     ! crop harvest C to crop product pool (gC/m2/s)
     real(r8), pointer :: crop_harvestc_to_cropprodc_col            (:)     ! crop harvest C to crop product pool (gC/m2/s)

     ! fire fluxes
     real(r8), pointer :: m_decomp_cpools_to_fire_vr_col            (:,:,:) ! vertically-resolved decomposing C fire loss (gC/m3/s)
     real(r8), pointer :: m_decomp_cpools_to_fire_col               (:,:)   ! vertically-integrated (diagnostic) decomposing C fire loss (gC/m2/s)
     real(r8), pointer :: m_c_to_litr_fire_col                      (:,:,:) ! C from leaf, froot, xfer and storage C to litter C by fire (gC/m3/s) 

     ! dynamic landcover fluxes
     real(r8), pointer :: dwt_seedc_to_leaf_patch                   (:)     ! (gC/m2/s) seed source to patch-level; although this is a patch-level flux, it is expressed per unit GRIDCELL area
     real(r8), pointer :: dwt_seedc_to_leaf_grc                     (:)     ! (gC/m2/s) dwt_seedc_to_leaf_patch summed to the gridcell-level
     real(r8), pointer :: dwt_seedc_to_deadstem_patch               (:)     ! (gC/m2/s) seed source to patch-level; although this is a patch-level flux, it is expressed per unit GRIDCELL area
     real(r8), pointer :: dwt_seedc_to_deadstem_grc                 (:)     ! (gC/m2/s) dwt_seedc_to_leaf_patch summed to the gridcell-level
     real(r8), pointer :: dwt_conv_cflux_patch                      (:)     ! (gC/m2/s) conversion C flux (immediate loss to atm); although this is a patch-level flux, it is expressed per unit GRIDCELL area
     real(r8), pointer :: dwt_conv_cflux_grc                        (:)     ! (gC/m2/s) dwt_conv_cflux_patch summed to the gridcell-level
     real(r8), pointer :: dwt_conv_cflux_dribbled_grc               (:)     ! (gC/m2/s) dwt_conv_cflux_grc dribbled evenly throughout the year
     real(r8), pointer :: dwt_wood_productc_gain_patch              (:)     ! (gC/m2/s) addition to wood product pools from landcover change; although this is a patch-level flux, it is expressed per unit GRIDCELL area
     real(r8), pointer :: dwt_crop_productc_gain_patch              (:)     ! (gC/m2/s) addition to crop product pools from landcover change; although this is a patch-level flux, it is expressed per unit GRIDCELL area
     real(r8), pointer :: dwt_slash_cflux_patch                     (:)     ! (gC/m2/s) conversion slash flux due to landcover change
     real(r8), pointer :: dwt_slash_cflux_grc                       (:)     ! (gC/m2/s) dwt_slash_cflux_patch summed to the gridcell-level
     real(r8), pointer :: dwt_frootc_to_litr_c_col                  (:,:,:) ! (gC/m3/s) fine root to litter due to landcover change
     real(r8), pointer :: dwt_livecrootc_to_cwdc_col                (:,:)   ! (gC/m3/s) live coarse root to CWD due to landcover change
     real(r8), pointer :: dwt_deadcrootc_to_cwdc_col                (:,:)   ! (gC/m3/s) dead coarse root to CWD due to landcover change

     ! gross unrepresented landcover fluxes
     real(r8), pointer :: gru_leafc_to_litter_patch                 (:)     ! leaf C gross unrepresented landcover change mortality (gC/m2/s)
     real(r8), pointer :: gru_leafc_storage_to_atm_patch            (:)     ! leaf C storage gross unrepresented landcover change mortality (gC/m2/s)
     real(r8), pointer :: gru_leafc_xfer_to_atm_patch               (:)     ! leaf C transfer gross unrepresented landcover change mortality (gC/m2/s)
     real(r8), pointer :: gru_frootc_to_litter_patch                (:)     ! fine root C gross unrepresented landcover change mortality (gC/m2/s)
     real(r8), pointer :: gru_frootc_storage_to_atm_patch           (:)     ! fine root C storage gross unrepresented landcover change mortality (gC/m2/s)
     real(r8), pointer :: gru_frootc_xfer_to_atm_patch              (:)     ! fine root C transfer gross unrepresented landcover change mortality (gC/m2/s)
     real(r8), pointer :: gru_livestemc_to_atm_patch                (:)     ! live stem C gross unrepresented landcover change mortality (gC/m2/s)
     real(r8), pointer :: gru_livestemc_storage_to_atm_patch        (:)     ! live stem C storage gross unrepresented landcover change mortality (gC/m2/s)
     real(r8), pointer :: gru_livestemc_xfer_to_atm_patch           (:)     ! live stem C transfer gross unrepresented landcover change mortality (gC/m2/s)
     real(r8), pointer :: gru_deadstemc_to_atm_patch                (:)     ! dead stem C gross unrepresented landcover change mortality to the atmosphere (gC/m2/s)
     real(r8), pointer :: gru_deadstemc_storage_to_atm_patch        (:)     ! dead stem C storage gross unrepresented landcover change mortality (gC/m2/s)
     real(r8), pointer :: gru_deadstemc_xfer_to_atm_patch           (:)     ! dead stem C transfer gross unrepresented landcover change mortality (gC/m2/s)
     real(r8), pointer :: gru_livecrootc_to_litter_patch            (:)     ! live coarse root C gross unrepresented landcover change mortality (gC/m2/s)
     real(r8), pointer :: gru_livecrootc_storage_to_atm_patch       (:)     ! live coarse root C storage gross unrepresented landcover change mortality (gC/m2/s)
     real(r8), pointer :: gru_livecrootc_xfer_to_atm_patch          (:)     ! live coarse root C transfer gross unrepresented landcover change mortality (gC/m2/s)
     real(r8), pointer :: gru_deadcrootc_to_litter_patch            (:)     ! dead coarse root C gross unrepresented landcover change mortality (gC/m2/s)
     real(r8), pointer :: gru_deadcrootc_storage_to_atm_patch       (:)     ! dead coarse root C storage gross unrepresented landcover change mortality (gC/m2/s)
     real(r8), pointer :: gru_deadcrootc_xfer_to_atm_patch          (:)     ! dead coarse root C transfer gross unrepresented landcover change mortality (gC/m2/s)
     real(r8), pointer :: gru_gresp_storage_to_atm_patch            (:)     ! growth respiration storage gross unrepresented landcover change mortality (gC/m2/s)
     real(r8), pointer :: gru_gresp_xfer_to_atm_patch               (:)     ! growth respiration transfer gross unrepresented landcover change mortality (gC/m2/s)
     real(r8), pointer :: gru_xsmrpool_to_atm_patch                 (:)     ! excess MR pool gross unrepresented landcover change mortality (gC/m2/s)

     real(r8), pointer :: gru_conv_cflux_patch                      (:)     ! (gC/m2/s) conversion C flux (immediate loss to atm)
     real(r8), pointer :: gru_conv_cflux_col                        (:)     ! (gC/m2/s) gru_conv_cflux_patch summed to the column-level
     real(r8), pointer :: gru_conv_cflux_grc                        (:)     ! (gC/m2/s) gru_conv_cflux_patch summed to the gridcell-level
     real(r8), pointer :: gru_conv_cflux_dribbled_grc               (:)     ! (gC/m2/s) gru_conv_cflux_grc dribbled evenly throughout the year
     real(r8), pointer :: gru_wood_productc_gain_patch              (:)     ! (gC/m2/s) addition to wood product pools from gross unrepresented landcover change
     real(r8), pointer :: gru_wood_productc_gain_col                (:)     ! (gC/m2/s) gru_wood_productc_gain_patch summed to the column-level
     real(r8), pointer :: gru_slash_cflux_patch                     (:)     ! (gC/m2/s) conversion slash flux due to gross unrepresented landcover change
     real(r8), pointer :: gru_c_to_litr_c_col                      (:,:,:)  ! C fluxes due to gross unrepresented landcover change to litter pools (gC/m3/s)
     real(r8), pointer :: gru_c_to_cwdc_col                         (:,:)   ! (gC/m3/s) C to CWD due to gross unrepresented landcover change

     ! crop fluxes
     real(r8), pointer :: crop_seedc_to_leaf_patch                  (:)     ! (gC/m2/s) seed source to leaf, for crops

     ! summary (diagnostic) flux variables, not involved in mass balance
     real(r8), pointer :: gpp_before_downreg_patch                  (:)     ! (gC/m2/s) gross primary production before down regulation
     real(r8), pointer :: current_gr_patch                          (:)     ! (gC/m2/s) growth resp for new growth displayed in this timestep
     real(r8), pointer :: transfer_gr_patch                         (:)     ! (gC/m2/s) growth resp for transfer growth displayed in this timestep
     real(r8), pointer :: storage_gr_patch                          (:)     ! (gC/m2/s) growth resp for growth sent to storage for later display
     real(r8), pointer :: plant_calloc_patch                        (:)     ! (gC/m2/s) total allocated C flux 
     real(r8), pointer :: excess_cflux_patch                        (:)     ! (gC/m2/s) C flux not allocated due to downregulation 
     real(r8), pointer :: prev_leafc_to_litter_patch                (:)     ! (gC/m2/s) previous timestep leaf C litterfall flux 
     real(r8), pointer :: prev_frootc_to_litter_patch               (:)     ! (gC/m2/s) previous timestep froot C litterfall flux 
     real(r8), pointer :: availc_patch                              (:)     ! (gC/m2/s) C flux available for allocation 
     real(r8), pointer :: xsmrpool_recover_patch                    (:)     ! (gC/m2/s) C flux assigned to recovery of negative cpool
     real(r8), pointer :: xsmrpool_c13ratio_patch                   (:)     ! C13/C(12+13) ratio for xsmrpool (proportion)

     real(r8), pointer :: cwdc_loss_col                             (:)     ! (gC/m2/s) col-level coarse woody debris C loss
     real(r8), pointer :: litterc_loss_col                          (:)     ! (gC/m2/s) col-level litter C loss
     real(r8), pointer :: frootc_alloc_patch                        (:)     ! (gC/m2/s) patch-level fine root C alloc
     real(r8), pointer :: frootc_loss_patch                         (:)     ! (gC/m2/s) patch-level fine root C loss
     real(r8), pointer :: leafc_alloc_patch                         (:)     ! (gC/m2/s) patch-level leaf C alloc
     real(r8), pointer :: leafc_loss_patch                          (:)     ! (gC/m2/s) patch-level leaf C loss
     real(r8), pointer :: woodc_alloc_patch                         (:)     ! (gC/m2/s) patch-level wood C alloc
     real(r8), pointer :: woodc_loss_patch                          (:)     ! (gC/m2/s) patch-level wood C loss

     real(r8), pointer :: gpp_patch                                 (:)     ! (gC/m2/s) patch gross primary production 
     real(r8), pointer :: gpp_col                                   (:)     ! (gC/m2/s) column GPP flux before downregulation  (p2c)         
     real(r8), pointer :: rr_patch                                  (:)     ! (gC/m2/s) root respiration (fine root MR + total root GR)
     real(r8), pointer :: rr_col                                    (:)     ! (gC/m2/s) root respiration (fine root MR + total root GR) (p2c)
     real(r8), pointer :: mr_patch                                  (:)     ! (gC/m2/s) maintenance respiration
     real(r8), pointer :: gr_patch                                  (:)     ! (gC/m2/s) total growth respiration
     real(r8), pointer :: ar_patch                                  (:)     ! (gC/m2/s) patch autotrophic respiration (MR + GR)
     real(r8), pointer :: ar_col                                    (:)     ! (gC/m2/s) column autotrophic respiration (MR + GR) (p2c)      
     real(r8), pointer :: npp_patch                                 (:)     ! (gC/m2/s) patch net primary production
     real(r8), pointer :: npp_col                                   (:)     ! (gC/m2/s) column net primary production (p2c)                  
     real(r8), pointer :: agnpp_patch                               (:)     ! (gC/m2/s) aboveground NPP
     real(r8), pointer :: bgnpp_patch                               (:)     ! (gC/m2/s) belowground NPP
     real(r8), pointer :: litfall_patch                             (:)     ! (gC/m2/s) patch litterfall (leaves and fine roots)
     real(r8), pointer :: wood_harvestc_patch                       (:)     ! (gC/m2/s) patch-level wood harvest (to product pools)
     real(r8), pointer :: wood_harvestc_col                         (:)     ! (gC/m2/s) column-level wood harvest (to product pools) (p2c)
     real(r8), pointer :: slash_harvestc_patch                      (:)     ! (gC/m2/s) patch-level slash from harvest (to litter)
     real(r8), pointer :: cinputs_patch                             (:)     ! (gC/m2/s) patch-level carbon inputs (for balance checking)
     real(r8), pointer :: coutputs_patch                            (:)     ! (gC/m2/s) patch-level carbon outputs (for balance checking)
     real(r8), pointer :: sr_col                                    (:)     ! (gC/m2/s) total soil respiration (HR + root resp)
     real(r8), pointer :: er_col                                    (:)     ! (gC/m2/s) total ecosystem respiration, autotrophic + heterotrophic
     real(r8), pointer :: litfire_col                               (:)     ! (gC/m2/s) litter fire losses
     real(r8), pointer :: somfire_col                               (:)     ! (gC/m2/s) soil organic matter fire losses
     real(r8), pointer :: totfire_col                               (:)     ! (gC/m2/s) total ecosystem fire losses
     real(r8), pointer :: hrv_xsmrpool_to_atm_col                   (:)     ! (gC/m2/s) excess MR pool harvest mortality (p2c)

     ! fire code
     real(r8), pointer :: fire_closs_patch                          (:)     ! (gC/m2/s) total fire C loss 
     real(r8), pointer :: fire_closs_p2c_col                        (:)     ! (gC/m2/s) patch2col averaged column-level fire C loss (p2c)
     real(r8), pointer :: fire_closs_col                            (:)     ! (gC/m2/s) total patch-level fire C loss 

     ! temporary and annual sums
     real(r8), pointer :: tempsum_litfall_patch                     (:)     ! (gC/m2/yr) temporary annual sum of litfall (CNDV only for now)
     real(r8), pointer :: annsum_litfall_patch                      (:)     ! (gC/m2/yr) annual sum of litfall (CNDV only for now)
     real(r8), pointer :: tempsum_npp_patch                         (:)     ! (gC/m2/yr) temporary annual sum of NPP 
     real(r8), pointer :: annsum_npp_patch                          (:)     ! (gC/m2/yr) annual sum of NPP 
     real(r8), pointer :: annsum_npp_col                            (:)     ! (gC/m2/yr) annual sum of NPP, averaged from patch-level
     real(r8), pointer :: lag_npp_col                               (:)     ! (gC/m2/yr) lagged net primary production

     ! Summary C fluxes. 
     real(r8), pointer :: nep_col        (:) ! (gC/m2/s) net ecosystem production, excludes fire, landuse, and harvest flux, positive for sink
     real(r8), pointer :: nbp_grc        (:) ! (gC/m2/s) net biome production, includes fire, landuse, harvest and hrv_xsmrpool flux, positive for sink (same as net carbon exchange between land and atmosphere)
     real(r8), pointer :: nee_grc        (:) ! (gC/m2/s) net ecosystem exchange of carbon, includes fire and hrv_xsmrpool, excludes landuse and harvest flux, positive for source 

     ! Plant C to N ratios
     real(r8), pointer :: ligninNratioAvg_col(:)  ! Average of leaf, fine root, and CWD lignin to N ratio

     ! Dynamic landcover fluxnes
     real(r8), pointer :: landuseflux_grc(:) ! (gC/m2/s) dwt_conv_cflux+gru_conv_cflux+product_closs
     real(r8), pointer :: npp_Nactive_patch                         (:)     ! C used by mycorrhizal uptake    (gC/m2/s)
     real(r8), pointer :: npp_burnedoff_patch                       (:)     ! C that cannot be used for N uptake   (gC/m2/s)
     real(r8), pointer :: npp_Nnonmyc_patch                         (:)     ! C used by non-myc uptake        (gC/m2/s)
     real(r8), pointer :: npp_Nam_patch                             (:)     ! C used by AM plant              (gC/m2/s)
     real(r8), pointer :: npp_Necm_patch                            (:)     ! C used by ECM plant             (gC/m2/s)
     real(r8), pointer :: npp_Nactive_no3_patch                     (:)     ! C used by mycorrhizal uptake    (gC/m2/s)
     real(r8), pointer :: npp_Nactive_nh4_patch                     (:)     ! C used by mycorrhizal uptake    (gC/m2/s)
     real(r8), pointer :: npp_Nnonmyc_no3_patch                     (:)     ! C used by non-myc               (gC/m2/s)
     real(r8), pointer :: npp_Nnonmyc_nh4_patch                     (:)     ! C used by non-myc               (gC/m2/s)
     real(r8), pointer :: npp_Nam_no3_patch                         (:)     ! C used by AM plant              (gC/m2/s)
     real(r8), pointer :: npp_Nam_nh4_patch                         (:)     ! C used by AM plant              (gC/m2/s)
     real(r8), pointer :: npp_Necm_no3_patch                        (:)     ! C used by ECM plant             (gC/m2/s)
     real(r8), pointer :: npp_Necm_nh4_patch                        (:)     ! C used by ECM plant             (gC/m2/s)
     real(r8), pointer :: npp_Nfix_patch                            (:)     ! C used by Symbiotic BNF         (gC/m2/s)
     real(r8), pointer :: npp_Nretrans_patch                        (:)     ! C used by retranslocation       (gC/m2/s)
     real(r8), pointer :: npp_Nuptake_patch                         (:)     ! Total C used by N uptake in FUN (gC/m2/s)
     real(r8), pointer :: npp_growth_patch                         (:)     ! Total C u for growth in FUN      (gC/m2/s)   
     real(r8), pointer :: leafc_change_patch                        (:)     ! Total used C from leaves        (gC/m2/s)
     real(r8), pointer :: soilc_change_patch                        (:)     ! Total used C from soil          (gC/m2/s)
 
!     real(r8), pointer :: soilc_change_col                          (:)     ! Total used C from soil          (gC/m2/s)

     ! Objects that help convert once-per-year dynamic land cover changes into fluxes
     ! that are dribbled throughout the year
     type(annual_flux_dribbler_type) :: dwt_conv_cflux_dribbler
     type(annual_flux_dribbler_type) :: gru_conv_cflux_dribbler
     type(annual_flux_dribbler_type) :: hrv_xsmrpool_to_atm_dribbler
     logical, private  :: dribble_crophrv_xsmrpool_2atm
   contains

     procedure , public  :: Init   
     procedure , private :: InitAllocate 
     procedure , private :: InitHistory
     procedure , private :: InitCold
     procedure , public  :: Restart
     procedure , private :: RestartBulkOnly    ! Handle restart fields only present for bulk C
     procedure , private :: RestartAllIsotopes ! Handle restart fields present for both bulk C and isotopes
     procedure , public  :: SetValues
     procedure , public  :: ZeroDWT
     procedure , public  :: ZeroGRU
     procedure , public  :: Summary => Summary_carbonflux 

  end type cnveg_carbonflux_type

  character(len=*), parameter, private :: sourcefile = &
       __FILE__
  !------------------------------------------------------------------------

contains
   
  !------------------------------------------------------------------------
  subroutine Init(this, bounds, carbon_type, dribble_crophrv_xsmrpool_2atm)

    class(cnveg_carbonflux_type) :: this
    type(bounds_type), intent(in) :: bounds  
    character(len=3) , intent(in) :: carbon_type ! one of ['c12', c13','c14']
    logical          , intent(in) :: dribble_crophrv_xsmrpool_2atm

    this%dribble_crophrv_xsmrpool_2atm = dribble_crophrv_xsmrpool_2atm
    call this%InitAllocate ( bounds, carbon_type)
    call this%InitHistory ( bounds, carbon_type )
    call this%InitCold (bounds )

  end subroutine Init

  !------------------------------------------------------------------------
  subroutine InitAllocate(this, bounds, carbon_type)
    !
    ! !ARGUMENTS:
    class (cnveg_carbonflux_type) :: this 
    type(bounds_type), intent(in) :: bounds 
    character(len=*) , intent(in) :: carbon_type ! one of ['c12', c13','c14']
    !
    ! !LOCAL VARIABLES:
    integer           :: begp,endp
    integer           :: begc,endc
    integer           :: begg,endg
    logical           :: allows_non_annual_delta
    character(len=:), allocatable :: carbon_type_suffix
    !------------------------------------------------------------------------

    begp = bounds%begp; endp = bounds%endp
    begc = bounds%begc; endc = bounds%endc
    begg = bounds%begg; endg = bounds%endg

    allocate(this%m_leafc_to_litter_patch                   (begp:endp)) ; this%m_leafc_to_litter_patch                   (:) = nan
    allocate(this%m_frootc_to_litter_patch                  (begp:endp)) ; this%m_frootc_to_litter_patch                  (:) = nan
    allocate(this%m_leafc_storage_to_litter_patch           (begp:endp)) ; this%m_leafc_storage_to_litter_patch           (:) = nan
    allocate(this%m_frootc_storage_to_litter_patch          (begp:endp)) ; this%m_frootc_storage_to_litter_patch          (:) = nan
    allocate(this%m_livestemc_storage_to_litter_patch       (begp:endp)) ; this%m_livestemc_storage_to_litter_patch       (:) = nan
    allocate(this%m_deadstemc_storage_to_litter_patch       (begp:endp)) ; this%m_deadstemc_storage_to_litter_patch       (:) = nan
    allocate(this%m_livecrootc_storage_to_litter_patch      (begp:endp)) ; this%m_livecrootc_storage_to_litter_patch      (:) = nan
    allocate(this%m_deadcrootc_storage_to_litter_patch      (begp:endp)) ; this%m_deadcrootc_storage_to_litter_patch      (:) = nan
    allocate(this%m_leafc_xfer_to_litter_patch              (begp:endp)) ; this%m_leafc_xfer_to_litter_patch              (:) = nan
    allocate(this%m_frootc_xfer_to_litter_patch             (begp:endp)) ; this%m_frootc_xfer_to_litter_patch             (:) = nan
    allocate(this%m_livestemc_xfer_to_litter_patch          (begp:endp)) ; this%m_livestemc_xfer_to_litter_patch          (:) = nan
    allocate(this%m_deadstemc_xfer_to_litter_patch          (begp:endp)) ; this%m_deadstemc_xfer_to_litter_patch          (:) = nan
    allocate(this%m_livecrootc_xfer_to_litter_patch         (begp:endp)) ; this%m_livecrootc_xfer_to_litter_patch         (:) = nan
    allocate(this%m_deadcrootc_xfer_to_litter_patch         (begp:endp)) ; this%m_deadcrootc_xfer_to_litter_patch         (:) = nan
    allocate(this%m_livestemc_to_litter_patch               (begp:endp)) ; this%m_livestemc_to_litter_patch               (:) = nan
    allocate(this%m_deadstemc_to_litter_patch               (begp:endp)) ; this%m_deadstemc_to_litter_patch               (:) = nan
    allocate(this%m_livecrootc_to_litter_patch              (begp:endp)) ; this%m_livecrootc_to_litter_patch              (:) = nan
    allocate(this%m_deadcrootc_to_litter_patch              (begp:endp)) ; this%m_deadcrootc_to_litter_patch              (:) = nan
    allocate(this%m_gresp_storage_to_litter_patch           (begp:endp)) ; this%m_gresp_storage_to_litter_patch           (:) = nan
    allocate(this%m_gresp_xfer_to_litter_patch              (begp:endp)) ; this%m_gresp_xfer_to_litter_patch              (:) = nan
    allocate(this%hrv_leafc_to_litter_patch                 (begp:endp)) ; this%hrv_leafc_to_litter_patch                 (:) = nan
    allocate(this%hrv_leafc_storage_to_litter_patch         (begp:endp)) ; this%hrv_leafc_storage_to_litter_patch         (:) = nan
    allocate(this%hrv_leafc_xfer_to_litter_patch            (begp:endp)) ; this%hrv_leafc_xfer_to_litter_patch            (:) = nan
    allocate(this%hrv_frootc_to_litter_patch                (begp:endp)) ; this%hrv_frootc_to_litter_patch                (:) = nan
    allocate(this%hrv_frootc_storage_to_litter_patch        (begp:endp)) ; this%hrv_frootc_storage_to_litter_patch        (:) = nan
    allocate(this%hrv_frootc_xfer_to_litter_patch           (begp:endp)) ; this%hrv_frootc_xfer_to_litter_patch           (:) = nan
    allocate(this%hrv_livestemc_to_litter_patch             (begp:endp)) ; this%hrv_livestemc_to_litter_patch             (:) = nan
    allocate(this%hrv_livestemc_storage_to_litter_patch     (begp:endp)) ; this%hrv_livestemc_storage_to_litter_patch     (:) = nan
    allocate(this%hrv_livestemc_xfer_to_litter_patch        (begp:endp)) ; this%hrv_livestemc_xfer_to_litter_patch        (:) = nan
    allocate(this%hrv_deadstemc_storage_to_litter_patch     (begp:endp)) ; this%hrv_deadstemc_storage_to_litter_patch     (:) = nan
    allocate(this%hrv_deadstemc_xfer_to_litter_patch        (begp:endp)) ; this%hrv_deadstemc_xfer_to_litter_patch        (:) = nan
    allocate(this%hrv_livecrootc_to_litter_patch            (begp:endp)) ; this%hrv_livecrootc_to_litter_patch            (:) = nan
    allocate(this%hrv_livecrootc_storage_to_litter_patch    (begp:endp)) ; this%hrv_livecrootc_storage_to_litter_patch    (:) = nan
    allocate(this%hrv_livecrootc_xfer_to_litter_patch       (begp:endp)) ; this%hrv_livecrootc_xfer_to_litter_patch       (:) = nan
    allocate(this%hrv_deadcrootc_to_litter_patch            (begp:endp)) ; this%hrv_deadcrootc_to_litter_patch            (:) = nan
    allocate(this%hrv_deadcrootc_storage_to_litter_patch    (begp:endp)) ; this%hrv_deadcrootc_storage_to_litter_patch    (:) = nan
    allocate(this%hrv_deadcrootc_xfer_to_litter_patch       (begp:endp)) ; this%hrv_deadcrootc_xfer_to_litter_patch       (:) = nan
    allocate(this%hrv_gresp_storage_to_litter_patch         (begp:endp)) ; this%hrv_gresp_storage_to_litter_patch         (:) = nan
    allocate(this%hrv_gresp_xfer_to_litter_patch            (begp:endp)) ; this%hrv_gresp_xfer_to_litter_patch            (:) = nan
    allocate(this%hrv_xsmrpool_to_atm_patch                 (begp:endp)) ; this%hrv_xsmrpool_to_atm_patch                 (:) = 0.0_r8
    allocate(this%m_leafc_to_fire_patch                     (begp:endp)) ; this%m_leafc_to_fire_patch                     (:) = nan
    allocate(this%m_leafc_storage_to_fire_patch             (begp:endp)) ; this%m_leafc_storage_to_fire_patch             (:) = nan
    allocate(this%m_leafc_xfer_to_fire_patch                (begp:endp)) ; this%m_leafc_xfer_to_fire_patch                (:) = nan
    allocate(this%m_livestemc_to_fire_patch                 (begp:endp)) ; this%m_livestemc_to_fire_patch                 (:) = nan
    allocate(this%m_livestemc_storage_to_fire_patch         (begp:endp)) ; this%m_livestemc_storage_to_fire_patch         (:) = nan
    allocate(this%m_livestemc_xfer_to_fire_patch            (begp:endp)) ; this%m_livestemc_xfer_to_fire_patch            (:) = nan
    allocate(this%m_deadstemc_to_fire_patch                 (begp:endp)) ; this%m_deadstemc_to_fire_patch                 (:) = nan
    allocate(this%m_deadstemc_storage_to_fire_patch         (begp:endp)) ; this%m_deadstemc_storage_to_fire_patch         (:) = nan
    allocate(this%m_deadstemc_xfer_to_fire_patch            (begp:endp)) ; this%m_deadstemc_xfer_to_fire_patch            (:) = nan
    allocate(this%m_frootc_to_fire_patch                    (begp:endp)) ; this%m_frootc_to_fire_patch                    (:) = nan
    allocate(this%m_frootc_storage_to_fire_patch            (begp:endp)) ; this%m_frootc_storage_to_fire_patch            (:) = nan
    allocate(this%m_frootc_xfer_to_fire_patch               (begp:endp)) ; this%m_frootc_xfer_to_fire_patch               (:) = nan
    allocate(this%m_livecrootc_to_fire_patch                (begp:endp)) ; this%m_livecrootc_to_fire_patch                (:) = nan
    allocate(this%m_livecrootc_storage_to_fire_patch        (begp:endp)) ; this%m_livecrootc_storage_to_fire_patch        (:) = nan
    allocate(this%m_livecrootc_xfer_to_fire_patch           (begp:endp)) ; this%m_livecrootc_xfer_to_fire_patch           (:) = nan
    allocate(this%m_deadcrootc_to_fire_patch                (begp:endp)) ; this%m_deadcrootc_to_fire_patch                (:) = nan
    allocate(this%m_deadcrootc_storage_to_fire_patch        (begp:endp)) ; this%m_deadcrootc_storage_to_fire_patch        (:) = nan
    allocate(this%m_deadcrootc_xfer_to_fire_patch           (begp:endp)) ; this%m_deadcrootc_xfer_to_fire_patch           (:) = nan
    allocate(this%m_gresp_storage_to_fire_patch             (begp:endp)) ; this%m_gresp_storage_to_fire_patch             (:) = nan
    allocate(this%m_gresp_xfer_to_fire_patch                (begp:endp)) ; this%m_gresp_xfer_to_fire_patch                (:) = nan
    allocate(this%m_leafc_to_litter_fire_patch              (begp:endp)) ; this%m_leafc_to_litter_fire_patch              (:) = nan
    allocate(this%m_leafc_storage_to_litter_fire_patch      (begp:endp)) ; this%m_leafc_storage_to_litter_fire_patch      (:) = nan
    allocate(this%m_leafc_xfer_to_litter_fire_patch         (begp:endp)) ; this%m_leafc_xfer_to_litter_fire_patch         (:) = nan
    allocate(this%m_livestemc_to_litter_fire_patch          (begp:endp)) ; this%m_livestemc_to_litter_fire_patch          (:) = nan
    allocate(this%m_livestemc_storage_to_litter_fire_patch  (begp:endp)) ; this%m_livestemc_storage_to_litter_fire_patch  (:) = nan
    allocate(this%m_livestemc_xfer_to_litter_fire_patch     (begp:endp)) ; this%m_livestemc_xfer_to_litter_fire_patch     (:) = nan
    allocate(this%m_livestemc_to_deadstemc_fire_patch       (begp:endp)) ; this%m_livestemc_to_deadstemc_fire_patch       (:) = nan
    allocate(this%m_deadstemc_to_litter_fire_patch          (begp:endp)) ; this%m_deadstemc_to_litter_fire_patch          (:) = nan
    allocate(this%m_deadstemc_storage_to_litter_fire_patch  (begp:endp)) ; this%m_deadstemc_storage_to_litter_fire_patch  (:) = nan
    allocate(this%m_deadstemc_xfer_to_litter_fire_patch     (begp:endp)) ; this%m_deadstemc_xfer_to_litter_fire_patch     (:) = nan
    allocate(this%m_frootc_to_litter_fire_patch             (begp:endp)) ; this%m_frootc_to_litter_fire_patch             (:) = nan
    allocate(this%m_frootc_storage_to_litter_fire_patch     (begp:endp)) ; this%m_frootc_storage_to_litter_fire_patch     (:) = nan
    allocate(this%m_frootc_xfer_to_litter_fire_patch        (begp:endp)) ; this%m_frootc_xfer_to_litter_fire_patch        (:) = nan
    allocate(this%m_livecrootc_to_litter_fire_patch         (begp:endp)) ; this%m_livecrootc_to_litter_fire_patch         (:) = nan
    allocate(this%m_livecrootc_storage_to_litter_fire_patch (begp:endp)) ; this%m_livecrootc_storage_to_litter_fire_patch (:) = nan
    allocate(this%m_livecrootc_xfer_to_litter_fire_patch    (begp:endp)) ; this%m_livecrootc_xfer_to_litter_fire_patch    (:) = nan
    allocate(this%m_livecrootc_to_deadcrootc_fire_patch     (begp:endp)) ; this%m_livecrootc_to_deadcrootc_fire_patch     (:) = nan
    allocate(this%m_deadcrootc_to_litter_fire_patch         (begp:endp)) ; this%m_deadcrootc_to_litter_fire_patch         (:) = nan
    allocate(this%m_deadcrootc_storage_to_litter_fire_patch (begp:endp)) ; this%m_deadcrootc_storage_to_litter_fire_patch (:) = nan
    allocate(this%m_deadcrootc_xfer_to_litter_fire_patch    (begp:endp)) ; this%m_deadcrootc_xfer_to_litter_fire_patch    (:) = nan
    allocate(this%m_gresp_storage_to_litter_fire_patch      (begp:endp)) ; this%m_gresp_storage_to_litter_fire_patch      (:) = nan
    allocate(this%m_gresp_xfer_to_litter_fire_patch         (begp:endp)) ; this%m_gresp_xfer_to_litter_fire_patch         (:) = nan
    allocate(this%leafc_xfer_to_leafc_patch                 (begp:endp)) ; this%leafc_xfer_to_leafc_patch                 (:) = nan
    allocate(this%frootc_xfer_to_frootc_patch               (begp:endp)) ; this%frootc_xfer_to_frootc_patch               (:) = nan
    allocate(this%livestemc_xfer_to_livestemc_patch         (begp:endp)) ; this%livestemc_xfer_to_livestemc_patch         (:) = nan
    allocate(this%deadstemc_xfer_to_deadstemc_patch         (begp:endp)) ; this%deadstemc_xfer_to_deadstemc_patch         (:) = nan
    allocate(this%livecrootc_xfer_to_livecrootc_patch       (begp:endp)) ; this%livecrootc_xfer_to_livecrootc_patch       (:) = nan
    allocate(this%deadcrootc_xfer_to_deadcrootc_patch       (begp:endp)) ; this%deadcrootc_xfer_to_deadcrootc_patch       (:) = nan
    allocate(this%leafc_to_litter_patch                     (begp:endp)) ; this%leafc_to_litter_patch                     (:) = nan
    allocate(this%leafc_to_litter_fun_patch                 (begp:endp)) ; this%leafc_to_litter_fun_patch                 (:) = nan
    allocate(this%frootc_to_litter_patch                    (begp:endp)) ; this%frootc_to_litter_patch                    (:) = nan
    allocate(this%cpool_to_resp_patch                       (begp:endp)) ; this%cpool_to_resp_patch                       (:) = nan
    allocate(this%cpool_to_leafc_resp_patch                 (begp:endp)) ; this%cpool_to_leafc_resp_patch                 (:) = nan
    allocate(this%cpool_to_leafc_storage_resp_patch         (begp:endp)) ; this%cpool_to_leafc_storage_resp_patch         (:) = nan
    allocate(this%cpool_to_frootc_resp_patch                (begp:endp)) ; this%cpool_to_frootc_resp_patch                (:) = nan
    allocate(this%cpool_to_frootc_storage_resp_patch        (begp:endp)) ; this%cpool_to_frootc_storage_resp_patch        (:) = nan
    allocate(this%cpool_to_livecrootc_resp_patch            (begp:endp)) ; this%cpool_to_livecrootc_resp_patch            (:) = nan
    allocate(this%cpool_to_livecrootc_storage_resp_patch    (begp:endp)) ; this%cpool_to_livecrootc_storage_resp_patch    (:) = nan
    allocate(this%cpool_to_livestemc_resp_patch             (begp:endp)) ; this%cpool_to_livestemc_resp_patch             (:) = nan
    allocate(this%cpool_to_livestemc_storage_resp_patch     (begp:endp)) ; this%cpool_to_livestemc_storage_resp_patch     (:) = nan
    allocate(this%leaf_mr_patch                             (begp:endp)) ; this%leaf_mr_patch                             (:) = nan
    allocate(this%froot_mr_patch                            (begp:endp)) ; this%froot_mr_patch                            (:) = nan
    allocate(this%livestem_mr_patch                         (begp:endp)) ; this%livestem_mr_patch                         (:) = nan
    allocate(this%livecroot_mr_patch                        (begp:endp)) ; this%livecroot_mr_patch                        (:) = nan
    allocate(this%reproductive_mr_patch              (begp:endp, nrepr)) ; this%reproductive_mr_patch                   (:,:) = nan
    allocate(this%leaf_curmr_patch                          (begp:endp)) ; this%leaf_curmr_patch                          (:) = nan
    allocate(this%froot_curmr_patch                         (begp:endp)) ; this%froot_curmr_patch                         (:) = nan
    allocate(this%livestem_curmr_patch                      (begp:endp)) ; this%livestem_curmr_patch                      (:) = nan
    allocate(this%livecroot_curmr_patch                     (begp:endp)) ; this%livecroot_curmr_patch                     (:) = nan
    allocate(this%reproductive_curmr_patch           (begp:endp, nrepr)) ; this%reproductive_curmr_patch                (:,:) = nan
    allocate(this%leaf_xsmr_patch                           (begp:endp)) ; this%leaf_xsmr_patch                           (:) = nan
    allocate(this%froot_xsmr_patch                          (begp:endp)) ; this%froot_xsmr_patch                          (:) = nan
    allocate(this%livestem_xsmr_patch                       (begp:endp)) ; this%livestem_xsmr_patch                       (:) = nan
    allocate(this%livecroot_xsmr_patch                      (begp:endp)) ; this%livecroot_xsmr_patch                      (:) = nan
    allocate(this%reproductive_xsmr_patch            (begp:endp, nrepr)) ; this%reproductive_xsmr_patch                 (:,:) = nan
    allocate(this%psnsun_to_cpool_patch                     (begp:endp)) ; this%psnsun_to_cpool_patch                     (:) = nan
    allocate(this%psnshade_to_cpool_patch                   (begp:endp)) ; this%psnshade_to_cpool_patch                   (:) = nan
    allocate(this%cpool_to_xsmrpool_patch                   (begp:endp)) ; this%cpool_to_xsmrpool_patch                   (:) = nan
    allocate(this%cpool_to_leafc_patch                      (begp:endp)) ; this%cpool_to_leafc_patch                      (:) = nan
    allocate(this%cpool_to_leafc_storage_patch              (begp:endp)) ; this%cpool_to_leafc_storage_patch              (:) = nan
    allocate(this%cpool_to_frootc_patch                     (begp:endp)) ; this%cpool_to_frootc_patch                     (:) = nan
    allocate(this%cpool_to_frootc_storage_patch             (begp:endp)) ; this%cpool_to_frootc_storage_patch             (:) = nan
    allocate(this%cpool_to_livestemc_patch                  (begp:endp)) ; this%cpool_to_livestemc_patch                  (:) = nan
    allocate(this%cpool_to_livestemc_storage_patch          (begp:endp)) ; this%cpool_to_livestemc_storage_patch          (:) = nan
    allocate(this%cpool_to_deadstemc_patch                  (begp:endp)) ; this%cpool_to_deadstemc_patch                  (:) = nan
    allocate(this%cpool_to_deadstemc_storage_patch          (begp:endp)) ; this%cpool_to_deadstemc_storage_patch          (:) = nan
    allocate(this%cpool_to_livecrootc_patch                 (begp:endp)) ; this%cpool_to_livecrootc_patch                 (:) = nan
    allocate(this%cpool_to_livecrootc_storage_patch         (begp:endp)) ; this%cpool_to_livecrootc_storage_patch         (:) = nan
    allocate(this%cpool_to_deadcrootc_patch                 (begp:endp)) ; this%cpool_to_deadcrootc_patch                 (:) = nan
    allocate(this%cpool_to_deadcrootc_storage_patch         (begp:endp)) ; this%cpool_to_deadcrootc_storage_patch         (:) = nan
    allocate(this%cpool_to_gresp_storage_patch              (begp:endp)) ; this%cpool_to_gresp_storage_patch              (:) = nan
    allocate(this%cpool_leaf_gr_patch                       (begp:endp)) ; this%cpool_leaf_gr_patch                       (:) = nan
    allocate(this%cpool_leaf_storage_gr_patch               (begp:endp)) ; this%cpool_leaf_storage_gr_patch               (:) = nan
    allocate(this%transfer_leaf_gr_patch                    (begp:endp)) ; this%transfer_leaf_gr_patch                    (:) = nan
    allocate(this%cpool_froot_gr_patch                      (begp:endp)) ; this%cpool_froot_gr_patch                      (:) = nan
    allocate(this%cpool_froot_storage_gr_patch              (begp:endp)) ; this%cpool_froot_storage_gr_patch              (:) = nan
    allocate(this%transfer_froot_gr_patch                   (begp:endp)) ; this%transfer_froot_gr_patch                   (:) = nan
    allocate(this%cpool_livestem_gr_patch                   (begp:endp)) ; this%cpool_livestem_gr_patch                   (:) = nan
    allocate(this%cpool_livestem_storage_gr_patch           (begp:endp)) ; this%cpool_livestem_storage_gr_patch           (:) = nan
    allocate(this%transfer_livestem_gr_patch                (begp:endp)) ; this%transfer_livestem_gr_patch                (:) = nan
    allocate(this%cpool_deadstem_gr_patch                   (begp:endp)) ; this%cpool_deadstem_gr_patch                   (:) = nan
    allocate(this%cpool_deadstem_storage_gr_patch           (begp:endp)) ; this%cpool_deadstem_storage_gr_patch           (:) = nan
    allocate(this%transfer_deadstem_gr_patch                (begp:endp)) ; this%transfer_deadstem_gr_patch                (:) = nan
    allocate(this%cpool_livecroot_gr_patch                  (begp:endp)) ; this%cpool_livecroot_gr_patch                  (:) = nan
    allocate(this%cpool_livecroot_storage_gr_patch          (begp:endp)) ; this%cpool_livecroot_storage_gr_patch          (:) = nan
    allocate(this%transfer_livecroot_gr_patch               (begp:endp)) ; this%transfer_livecroot_gr_patch               (:) = nan
    allocate(this%cpool_deadcroot_gr_patch                  (begp:endp)) ; this%cpool_deadcroot_gr_patch                  (:) = nan
    allocate(this%cpool_deadcroot_storage_gr_patch          (begp:endp)) ; this%cpool_deadcroot_storage_gr_patch          (:) = nan
    allocate(this%transfer_deadcroot_gr_patch               (begp:endp)) ; this%transfer_deadcroot_gr_patch               (:) = nan
    allocate(this%leafc_storage_to_xfer_patch               (begp:endp)) ; this%leafc_storage_to_xfer_patch               (:) = nan
    allocate(this%frootc_storage_to_xfer_patch              (begp:endp)) ; this%frootc_storage_to_xfer_patch              (:) = nan
    allocate(this%livestemc_storage_to_xfer_patch           (begp:endp)) ; this%livestemc_storage_to_xfer_patch           (:) = nan
    allocate(this%deadstemc_storage_to_xfer_patch           (begp:endp)) ; this%deadstemc_storage_to_xfer_patch           (:) = nan
    allocate(this%livecrootc_storage_to_xfer_patch          (begp:endp)) ; this%livecrootc_storage_to_xfer_patch          (:) = nan
    allocate(this%deadcrootc_storage_to_xfer_patch          (begp:endp)) ; this%deadcrootc_storage_to_xfer_patch          (:) = nan
    allocate(this%gresp_storage_to_xfer_patch               (begp:endp)) ; this%gresp_storage_to_xfer_patch               (:) = nan
    allocate(this%livestemc_to_deadstemc_patch              (begp:endp)) ; this%livestemc_to_deadstemc_patch              (:) = nan
    allocate(this%livecrootc_to_deadcrootc_patch            (begp:endp)) ; this%livecrootc_to_deadcrootc_patch            (:) = nan
    allocate(this%current_gr_patch                          (begp:endp)) ; this%current_gr_patch                          (:) = nan
    allocate(this%transfer_gr_patch                         (begp:endp)) ; this%transfer_gr_patch                         (:) = nan
    allocate(this%storage_gr_patch                          (begp:endp)) ; this%storage_gr_patch                          (:) = nan
    allocate(this%plant_calloc_patch                        (begp:endp)) ; this%plant_calloc_patch                        (:) = nan
    allocate(this%excess_cflux_patch                        (begp:endp)) ; this%excess_cflux_patch                        (:) = nan
    allocate(this%prev_leafc_to_litter_patch                (begp:endp)) ; this%prev_leafc_to_litter_patch                (:) = nan
    allocate(this%prev_frootc_to_litter_patch               (begp:endp)) ; this%prev_frootc_to_litter_patch               (:) = nan
    allocate(this%gpp_before_downreg_patch                  (begp:endp)) ; this%gpp_before_downreg_patch                  (:) = nan
    allocate(this%availc_patch                              (begp:endp)) ; this%availc_patch                              (:) = nan
    allocate(this%xsmrpool_recover_patch                    (begp:endp)) ; this%xsmrpool_recover_patch                    (:) = nan
    allocate(this%xsmrpool_c13ratio_patch                   (begp:endp)) ; this%xsmrpool_c13ratio_patch                   (:) = nan

    allocate(this%cpool_to_reproductivec_patch       (begp:endp, nrepr)) ; this%cpool_to_reproductivec_patch            (:,:) = nan
    allocate(this%cpool_to_reproductivec_storage_patch(begp:endp, nrepr)); this%cpool_to_reproductivec_storage_patch    (:,:) = nan
    allocate(this%livestemc_to_litter_patch                 (begp:endp)) ; this%livestemc_to_litter_patch                 (:) = nan
    allocate(this%repr_grainc_to_food_patch(begp:endp, repr_grain_min:repr_grain_max)) ; this%repr_grainc_to_food_patch (:,:) = nan
    allocate(this%repr_structurec_to_cropprod_patch(begp:endp, repr_structure_min:repr_structure_max))
    this%repr_structurec_to_cropprod_patch(:,:) = nan
    allocate(this%repr_structurec_to_litter_patch(begp:endp, repr_structure_min:repr_structure_max))
    this%repr_structurec_to_litter_patch(:,:) = nan
    allocate(this%leafc_to_biofuelc_patch                   (begp:endp)) ; this%leafc_to_biofuelc_patch                   (:) = nan
    allocate(this%livestemc_to_biofuelc_patch               (begp:endp)) ; this%livestemc_to_biofuelc_patch               (:) = nan
    allocate(this%repr_grainc_to_seed_patch(begp:endp, repr_grain_min:repr_grain_max)) ; this%repr_grainc_to_seed_patch (:,:) = nan
    allocate(this%reproductivec_xfer_to_reproductivec_patch(begp:endp, nrepr))
    this%reproductivec_xfer_to_reproductivec_patch(:,:) = nan
    allocate(this%cpool_reproductive_gr_patch        (begp:endp, nrepr)) ; this%cpool_reproductive_gr_patch             (:,:) = nan
    allocate(this%cpool_reproductive_storage_gr_patch(begp:endp, nrepr)) ; this%cpool_reproductive_storage_gr_patch     (:,:) = nan
    allocate(this%transfer_reproductive_gr_patch     (begp:endp, nrepr)) ; this%transfer_reproductive_gr_patch          (:,:) = nan
    allocate(this%xsmrpool_to_atm_patch                     (begp:endp)) ; this%xsmrpool_to_atm_patch                     (:) = 0.0_r8
    allocate(this%xsmrpool_to_atm_col                       (begc:endc)) ; this%xsmrpool_to_atm_col                       (:) = 0.0_r8
    allocate(this%xsmrpool_to_atm_grc                       (begg:endg)) ; this%xsmrpool_to_atm_grc                       (:) = 0.0_r8
    allocate(this%reproductivec_storage_to_xfer_patch(begp:endp, nrepr)) ; this%reproductivec_storage_to_xfer_patch     (:,:) = nan
    allocate(this%frootc_alloc_patch                        (begp:endp)) ; this%frootc_alloc_patch                        (:) = nan
    allocate(this%frootc_loss_patch                         (begp:endp)) ; this%frootc_loss_patch                         (:) = nan
    allocate(this%leafc_alloc_patch                         (begp:endp)) ; this%leafc_alloc_patch                         (:) = nan
    allocate(this%leafc_loss_patch                          (begp:endp)) ; this%leafc_loss_patch                          (:) = nan
    allocate(this%woodc_alloc_patch                         (begp:endp)) ; this%woodc_alloc_patch                         (:) = nan
    allocate(this%woodc_loss_patch                          (begp:endp)) ; this%woodc_loss_patch                          (:) = nan

    ! Third dimension not i_litr_max because that parameter may obtain its
    ! value after we've been through here
    allocate(this%phenology_c_to_litr_c_col         (begc:endc,1:nlevdecomp_full,1:ndecomp_pools)); this%phenology_c_to_litr_c_col (:,:,:)=nan
    allocate(this%gap_mortality_c_to_litr_c_col     (begc:endc,1:nlevdecomp_full,1:ndecomp_pools)); this%gap_mortality_c_to_litr_c_col(:,:,:)=nan

    allocate(this%gap_mortality_c_to_cwdc_col       (begc:endc,1:nlevdecomp_full)); this%gap_mortality_c_to_cwdc_col  (:,:)=nan
    allocate(this%fire_mortality_c_to_cwdc_col      (begc:endc,1:nlevdecomp_full)); this%fire_mortality_c_to_cwdc_col (:,:)=nan
    allocate(this%m_c_to_litr_fire_col              (begc:endc,1:nlevdecomp_full,1:ndecomp_pools)); this%m_c_to_litr_fire_col    (:,:,:)=nan
    allocate(this%harvest_c_to_litr_c_col           (begc:endc,1:nlevdecomp_full,1:ndecomp_pools)); this%harvest_c_to_litr_c_col (:,:,:)=nan
    allocate(this%harvest_c_to_cwdc_col             (begc:endc,1:nlevdecomp_full)); this%harvest_c_to_cwdc_col        (:,:)=nan

    allocate(this%dwt_slash_cflux_patch             (begp:endp))                  ; this%dwt_slash_cflux_patch        (:) =nan
    allocate(this%dwt_slash_cflux_grc               (begg:endg))                  ; this%dwt_slash_cflux_grc          (:) =nan
    ! Third dimension not i_litr_max because that parameter may obtain its
    ! value after we've been through here
    allocate(this%dwt_frootc_to_litr_c_col          (begc:endc,1:nlevdecomp_full,1:ndecomp_pools)); this%dwt_frootc_to_litr_c_col (:,:,:)=nan
    allocate(this%dwt_livecrootc_to_cwdc_col        (begc:endc,1:nlevdecomp_full)); this%dwt_livecrootc_to_cwdc_col   (:,:)=nan
    allocate(this%dwt_deadcrootc_to_cwdc_col        (begc:endc,1:nlevdecomp_full)); this%dwt_deadcrootc_to_cwdc_col   (:,:)=nan

    allocate(this%dwt_seedc_to_leaf_patch           (begp:endp))                  ; this%dwt_seedc_to_leaf_patch   (:)  =nan
    allocate(this%dwt_seedc_to_leaf_grc             (begg:endg))                  ; this%dwt_seedc_to_leaf_grc     (:)  =nan
    allocate(this%dwt_seedc_to_deadstem_patch       (begp:endp))                  ; this%dwt_seedc_to_deadstem_patch(:)  =nan
    allocate(this%dwt_seedc_to_deadstem_grc         (begg:endg))                  ; this%dwt_seedc_to_deadstem_grc (:)  =nan
    allocate(this%dwt_conv_cflux_patch              (begp:endp))                  ; this%dwt_conv_cflux_patch      (:)  =nan
    allocate(this%dwt_conv_cflux_grc                (begg:endg))                  ; this%dwt_conv_cflux_grc        (:)  =nan
    allocate(this%dwt_conv_cflux_dribbled_grc       (begg:endg))                  ; this%dwt_conv_cflux_dribbled_grc(:)  =nan
    allocate(this%dwt_wood_productc_gain_patch      (begp:endp))                  ; this%dwt_wood_productc_gain_patch(:)  =nan
    allocate(this%dwt_crop_productc_gain_patch      (begp:endp))                  ; this%dwt_crop_productc_gain_patch(:) =nan

    allocate(this%gru_leafc_to_litter_patch                 (begp:endp)) ; this%gru_leafc_to_litter_patch                 (:) = nan
    allocate(this%gru_leafc_storage_to_atm_patch            (begp:endp)) ; this%gru_leafc_storage_to_atm_patch            (:) = nan
    allocate(this%gru_leafc_xfer_to_atm_patch               (begp:endp)) ; this%gru_leafc_xfer_to_atm_patch               (:) = nan
    allocate(this%gru_frootc_to_litter_patch                (begp:endp)) ; this%gru_frootc_to_litter_patch                (:) = nan
    allocate(this%gru_frootc_storage_to_atm_patch           (begp:endp)) ; this%gru_frootc_storage_to_atm_patch           (:) = nan
    allocate(this%gru_frootc_xfer_to_atm_patch              (begp:endp)) ; this%gru_frootc_xfer_to_atm_patch              (:) = nan
    allocate(this%gru_livestemc_to_atm_patch                (begp:endp)) ; this%gru_livestemc_to_atm_patch                (:) = nan
    allocate(this%gru_livestemc_storage_to_atm_patch        (begp:endp)) ; this%gru_livestemc_storage_to_atm_patch        (:) = nan
    allocate(this%gru_livestemc_xfer_to_atm_patch           (begp:endp)) ; this%gru_livestemc_xfer_to_atm_patch           (:) = nan
    allocate(this%gru_deadstemc_to_atm_patch                (begp:endp)) ; this%gru_deadstemc_to_atm_patch                (:) = nan
    allocate(this%gru_deadstemc_storage_to_atm_patch        (begp:endp)) ; this%gru_deadstemc_storage_to_atm_patch        (:) = nan
    allocate(this%gru_deadstemc_xfer_to_atm_patch           (begp:endp)) ; this%gru_deadstemc_xfer_to_atm_patch           (:) = nan
    allocate(this%gru_livecrootc_to_litter_patch            (begp:endp)) ; this%gru_livecrootc_to_litter_patch            (:) = nan
    allocate(this%gru_livecrootc_storage_to_atm_patch       (begp:endp)) ; this%gru_livecrootc_storage_to_atm_patch       (:) = nan
    allocate(this%gru_livecrootc_xfer_to_atm_patch          (begp:endp)) ; this%gru_livecrootc_xfer_to_atm_patch          (:) = nan
    allocate(this%gru_deadcrootc_to_litter_patch            (begp:endp)) ; this%gru_deadcrootc_to_litter_patch            (:) = nan
    allocate(this%gru_deadcrootc_storage_to_atm_patch       (begp:endp)) ; this%gru_deadcrootc_storage_to_atm_patch       (:) = nan
    allocate(this%gru_deadcrootc_xfer_to_atm_patch          (begp:endp)) ; this%gru_deadcrootc_xfer_to_atm_patch          (:) = nan
    allocate(this%gru_gresp_storage_to_atm_patch            (begp:endp)) ; this%gru_gresp_storage_to_atm_patch            (:) = nan
    allocate(this%gru_gresp_xfer_to_atm_patch               (begp:endp)) ; this%gru_gresp_xfer_to_atm_patch               (:) = nan
    allocate(this%gru_xsmrpool_to_atm_patch                 (begp:endp)) ; this%gru_xsmrpool_to_atm_patch                 (:) = nan

    allocate(this%gru_conv_cflux_patch                      (begp:endp))                  ; this%gru_conv_cflux_patch         (:)  =nan
    allocate(this%gru_conv_cflux_col                        (begc:endc))                  ; this%gru_conv_cflux_col           (:)  =nan
    allocate(this%gru_conv_cflux_grc                        (begg:endg))                  ; this%gru_conv_cflux_grc           (:)  =nan
    allocate(this%gru_conv_cflux_dribbled_grc               (begg:endg))                  ; this%gru_conv_cflux_dribbled_grc  (:)  =nan
    allocate(this%gru_wood_productc_gain_patch              (begp:endp))                  ; this%gru_wood_productc_gain_patch (:)  =nan
    allocate(this%gru_wood_productc_gain_col                (begc:endc))                  ; this%gru_wood_productc_gain_col   (:)  =nan
    allocate(this%gru_slash_cflux_patch                     (begp:endp))                  ; this%gru_slash_cflux_patch        (:) =nan
    allocate(this%gru_c_to_litr_c_col                       (begc:endc,1:nlevdecomp_full,1:ndecomp_pools)); this%gru_c_to_litr_c_col (:,:,:)=nan
    allocate(this%gru_c_to_cwdc_col                         (begc:endc,1:nlevdecomp_full)); this%gru_c_to_cwdc_col            (:,:)=nan

    allocate(this%crop_seedc_to_leaf_patch          (begp:endp))                  ; this%crop_seedc_to_leaf_patch  (:)  =nan

    allocate(this%cwdc_loss_col                     (begc:endc))                  ; this%cwdc_loss_col             (:)  =nan
    allocate(this%litterc_loss_col                  (begc:endc))                  ; this%litterc_loss_col          (:)  =nan

    allocate(this%crop_harvestc_to_cropprodc_patch(begp:endp))
    this%crop_harvestc_to_cropprodc_patch(:) = nan

    allocate(this%crop_harvestc_to_cropprodc_col(begc:endc))
    this%crop_harvestc_to_cropprodc_col(:) = nan

    allocate(this%m_decomp_cpools_to_fire_vr_col(begc:endc,1:nlevdecomp_full,1:ndecomp_pools))                
    this%m_decomp_cpools_to_fire_vr_col(:,:,:)= nan

    allocate(this%m_decomp_cpools_to_fire_col(begc:endc,1:ndecomp_pools))                                     
    this%m_decomp_cpools_to_fire_col(:,:)= nan

    allocate(this%m_decomp_cpools_to_fire_vr_col(begc:endc,1:nlevdecomp_full,1:ndecomp_pools))                
    this%m_decomp_cpools_to_fire_vr_col(:,:,:)= nan

    allocate(this%m_decomp_cpools_to_fire_col(begc:endc,1:ndecomp_pools))                                     
    this%m_decomp_cpools_to_fire_col(:,:)= nan

    allocate(this%rr_patch                (begp:endp)) ; this%rr_patch                (:) = nan
    allocate(this%mr_patch                (begp:endp)) ; this%mr_patch                (:) = nan
    allocate(this%gr_patch                (begp:endp)) ; this%gr_patch                (:) = nan
    allocate(this%ar_patch                (begp:endp)) ; this%ar_patch                (:) = nan
    allocate(this%npp_patch               (begp:endp)) ; this%npp_patch               (:) = nan
    allocate(this%agnpp_patch             (begp:endp)) ; this%agnpp_patch             (:) = nan
    allocate(this%bgnpp_patch             (begp:endp)) ; this%bgnpp_patch             (:) = nan
    allocate(this%litfall_patch           (begp:endp)) ; this%litfall_patch           (:) = nan
    allocate(this%wood_harvestc_patch     (begp:endp)) ; this%wood_harvestc_patch     (:) = nan
    allocate(this%slash_harvestc_patch    (begp:endp)) ; this%slash_harvestc_patch    (:) = nan
    allocate(this%cinputs_patch           (begp:endp)) ; this%cinputs_patch           (:) = nan
    allocate(this%coutputs_patch          (begp:endp)) ; this%coutputs_patch          (:) = nan
    allocate(this%gpp_patch               (begp:endp)) ; this%gpp_patch               (:) = nan
    allocate(this%fire_closs_patch        (begp:endp)) ; this%fire_closs_patch        (:) = nan
    allocate(this%sr_col                  (begc:endc)) ; this%sr_col                  (:) = nan
    allocate(this%er_col                  (begc:endc)) ; this%er_col                  (:) = nan
    allocate(this%litfire_col             (begc:endc)) ; this%litfire_col             (:) = nan
    allocate(this%somfire_col             (begc:endc)) ; this%somfire_col             (:) = nan
    allocate(this%totfire_col             (begc:endc)) ; this%totfire_col             (:) = nan
    allocate(this%rr_col                  (begc:endc)) ; this%rr_col                  (:) = nan
    allocate(this%ar_col                  (begc:endc)) ; this%ar_col                  (:) = nan
    allocate(this%gpp_col                 (begc:endc)) ; this%gpp_col                 (:) = nan
    allocate(this%npp_col                 (begc:endc)) ; this%npp_col                 (:) = nan
    allocate(this%fire_closs_p2c_col      (begc:endc)) ; this%fire_closs_p2c_col      (:) = nan
    allocate(this%fire_closs_col          (begc:endc)) ; this%fire_closs_col          (:) = nan
    allocate(this%wood_harvestc_col       (begc:endc)) ; this%wood_harvestc_col       (:) = nan
    allocate(this%hrv_xsmrpool_to_atm_col (begc:endc)) ; this%hrv_xsmrpool_to_atm_col (:) = 0.0_r8
    allocate(this%tempsum_npp_patch       (begp:endp)) ; this%tempsum_npp_patch       (:) = nan
    allocate(this%annsum_npp_patch        (begp:endp)) ; this%annsum_npp_patch        (:) = nan
    allocate(this%tempsum_litfall_patch   (begp:endp)) ; this%tempsum_litfall_patch   (:) = nan
    allocate(this%annsum_litfall_patch    (begp:endp)) ; this%annsum_litfall_patch    (:) = nan
    allocate(this%annsum_npp_col          (begc:endc)) ; this%annsum_npp_col          (:) = nan
    allocate(this%lag_npp_col             (begc:endc)) ; this%lag_npp_col             (:) = spval

    allocate(this%ligninNratioAvg_col     (begc:endc)) ; this%ligninNratioAvg_col     (:) = nan

    allocate(this%nep_col                 (begc:endc)) ; this%nep_col                 (:) = nan
    allocate(this%nbp_grc                 (begg:endg)) ; this%nbp_grc                 (:) = nan
    allocate(this%nee_grc                 (begg:endg)) ; this%nee_grc                 (:) = nan
    allocate(this%landuseflux_grc         (begg:endg)) ; this%landuseflux_grc         (:) = nan
    allocate(this%npp_Nactive_patch       (begp:endp)) ; this%npp_Nactive_patch       (:) = nan
    allocate(this%npp_burnedoff_patch     (begp:endp)) ; this%npp_burnedoff_patch     (:) = nan
    allocate(this%npp_Nnonmyc_patch       (begp:endp)) ; this%npp_Nnonmyc_patch       (:) = nan
    allocate(this%npp_Nam_patch           (begp:endp)) ; this%npp_Nam_patch           (:) = nan
    allocate(this%npp_Necm_patch          (begp:endp)) ; this%npp_Necm_patch          (:) = nan
    allocate(this%npp_Nactive_no3_patch   (begp:endp)) ; this%npp_Nactive_no3_patch   (:) = nan
    allocate(this%npp_Nactive_nh4_patch   (begp:endp)) ; this%npp_Nactive_nh4_patch   (:) = nan
    allocate(this%npp_Nnonmyc_no3_patch   (begp:endp)) ; this%npp_Nnonmyc_no3_patch   (:) = nan
    allocate(this%npp_Nnonmyc_nh4_patch   (begp:endp)) ; this%npp_Nnonmyc_nh4_patch   (:) = nan
    allocate(this%npp_Nam_no3_patch       (begp:endp)) ; this%npp_Nam_no3_patch       (:) = nan
    allocate(this%npp_Nam_nh4_patch       (begp:endp)) ; this%npp_Nam_nh4_patch       (:) = nan
    allocate(this%npp_Necm_no3_patch      (begp:endp)) ; this%npp_Necm_no3_patch      (:) = nan
    allocate(this%npp_Necm_nh4_patch      (begp:endp)) ; this%npp_Necm_nh4_patch      (:) = nan
    allocate(this%npp_Nfix_patch          (begp:endp)) ; this%npp_Nfix_patch          (:) = nan
    allocate(this%npp_Nretrans_patch      (begp:endp)) ; this%npp_Nretrans_patch      (:) = nan
    allocate(this%npp_Nuptake_patch       (begp:endp)) ; this%npp_Nuptake_patch       (:) = nan
    allocate(this%npp_growth_patch       (begp:endp)) ; this%npp_growth_patch       (:) = nan
    allocate(this%leafc_change_patch      (begp:endp)) ; this%leafc_change_patch      (:) = nan
    allocate(this%soilc_change_patch      (begp:endp)) ; this%soilc_change_patch      (:) = nan

    ! Construct restart field names consistently to what is done in SpeciesNonIsotope &
    ! SpeciesIsotope, to aid future migration to that infrastructure
    if (carbon_type == 'c12') then
       carbon_type_suffix = 'c'
    else if (carbon_type == 'c13') then
       carbon_type_suffix = 'c_13'
    else if (carbon_type == 'c14') then
       carbon_type_suffix = 'c_14'
    else
       write(iulog,*) 'CNVegCarbonFluxType InitAllocate: Unknown carbon_type: ', trim(carbon_type)
       call endrun(msg='CNVegCarbonFluxType InitAllocate: Unknown carbon_type: ' // &
            errMsg(sourcefile, __LINE__))
    end if

    ! Note that, for both of these dribblers, we set allows_non_annual_delta to false
    ! because we expect both land cover change and harvest to be applied entirely at the
    ! start of the year, and want to be notified if this changes. If this behavior is
    ! changed intentionally, then this setting of allows_non_annual_delta to .false. can
    ! safely be removed.
    !
    ! However, we do keep allows_non_annual_delta = .true. for the dwt_conv_cflux_dribbler if
    ! running with CNDV, because (in contrast with other land cover change) CNDV currently
    ! still interpolates land cover change throughout the year.
    if (get_for_testing_allow_non_annual_changes()) then
       allows_non_annual_delta = .true.
    else if (use_cndv) then
       allows_non_annual_delta = .true.
    else
       allows_non_annual_delta = .false.
    end if
    this%dwt_conv_cflux_dribbler = annual_flux_dribbler_gridcell( &
         bounds = bounds, &
         name = 'dwt_conv_flux_' // carbon_type_suffix, &
         units = 'gC/m^2', &
         allows_non_annual_delta = allows_non_annual_delta)
    this%gru_conv_cflux_dribbler = annual_flux_dribbler_gridcell( &
         bounds = bounds, &
         name = 'gru_conv_flux_' // carbon_type_suffix, &
         units = 'gC/m^2', &
         allows_non_annual_delta = allows_non_annual_delta)
    this%hrv_xsmrpool_to_atm_dribbler = annual_flux_dribbler_gridcell( &
         bounds = bounds, &
         name = 'hrv_xsmrpool_to_atm_' // carbon_type_suffix, &
         units = 'gC/m^2', &
         allows_non_annual_delta = .false.)

  end subroutine InitAllocate

  !------------------------------------------------------------------------
  subroutine InitHistory(this, bounds, carbon_type)
    !
    ! !DESCRIPTION:
    ! add history fields for all CN variables, always set as default='inactive'
    !
    ! !USES:
    use clm_varctl , only : hist_wrtch4diag
    use CNSharedParamsMod, only: use_fun
    use histFileMod, only : hist_addfld1d, hist_addfld2d, hist_addfld_decomp 
    !
    ! !ARGUMENTS:
    class(cnveg_carbonflux_type) :: this    
    type(bounds_type)         , intent(in) :: bounds 
    character(len=3)          , intent(in) :: carbon_type ! one of ['c12', c13','c14']
    !
    ! !LOCAL VARIABLES:
    integer           :: k,l,ii,jj
    character(8)      :: vr_suffix
    character(10)     :: active
    integer           :: begp,endp
    integer           :: begc,endc
    integer           :: begg,endg
    character(24)     :: fieldname
    character(100)    :: longname
    real(r8), pointer :: data1dptr(:)   ! temp. pointer for slicing larger arrays
    real(r8), pointer :: data2dptr(:,:) ! temp. pointer for slicing larger arrays
    !---------------------------------------------------------------------

    begp = bounds%begp; endp = bounds%endp
    begc = bounds%begc; endc = bounds%endc
    begg = bounds%begg; endg = bounds%endg

    if (nlevdecomp > 1) then
       vr_suffix = "_vr"
    else 
       vr_suffix = ""
    endif

    !-------------------------------
    ! C flux variables - patch
    !-------------------------------

    if (carbon_type == 'c12') then

       if (use_crop) then
          this%repr_grainc_to_food_patch(begp:endp,:) = spval
          do k = repr_grain_min, repr_grain_max
             data1dptr => this%repr_grainc_to_food_patch(:,k)
             call hist_addfld1d ( &
                  ! e.g., GRAINC_TO_FOOD
                  fname=get_repr_hist_fname(k)//'C_TO_FOOD', &
                  units='gC/m^2/s', &
                  avgflag='A', &
                  long_name=get_repr_longname(k)//' C to food', &
                  ptr_patch=data1dptr)
          end do

          this%leafc_to_biofuelc_patch(begp:endp) = spval
          call hist_addfld1d (fname='LEAFC_TO_BIOFUELC', units='gC/m^2/s', &
               avgflag='A', long_name='leaf C to biofuel C', &
               ptr_patch=this%leafc_to_biofuelc_patch)

          this%livestemc_to_biofuelc_patch(begp:endp) = spval
          call hist_addfld1d (fname='LIVESTEMC_TO_BIOFUELC', units='gC/m^2/s', &
               avgflag='A', long_name='livestem C to biofuel C', &
               ptr_patch=this%livestemc_to_biofuelc_patch)

          this%repr_grainc_to_seed_patch(begp:endp,:) = spval
          do k = repr_grain_min, repr_grain_max
             data1dptr => this%repr_grainc_to_seed_patch(:,k)
             call hist_addfld1d ( &
                  ! e.g., GRAINC_TO_SEED
                  fname=get_repr_hist_fname(k)//'C_TO_SEED', &
                  units='gC/m^2/s', &
                  avgflag='A', &
                  long_name=get_repr_longname(k)//' C to seed', &
                  ptr_patch=data1dptr)
          end do
       end if

       this%litterc_loss_col(begc:endc) = spval
       call hist_addfld1d (fname='LITTERC_LOSS', units='gC/m^2/s', &
            avgflag='A', long_name='litter C loss', &
            ptr_col=this%litterc_loss_col)

       this%woodc_alloc_patch(begp:endp) = spval
       call hist_addfld1d (fname='WOODC_ALLOC', units='gC/m^2/s', &
            avgflag='A', long_name='wood C eallocation', &
            ptr_patch=this%woodc_alloc_patch)

       this%woodc_loss_patch(begp:endp) = spval
       call hist_addfld1d (fname='WOODC_LOSS', units='gC/m^2/s', &
            avgflag='A', long_name='wood C loss', &
            ptr_patch=this%woodc_loss_patch)

       this%leafc_loss_patch(begp:endp) = spval
       call hist_addfld1d (fname='LEAFC_LOSS', units='gC/m^2/s', &
            avgflag='A', long_name='leaf C loss', &
            ptr_patch=this%leafc_loss_patch)

       this%leafc_alloc_patch(begp:endp) = spval
       call hist_addfld1d (fname='LEAFC_ALLOC', units='gC/m^2/s', &
            avgflag='A', long_name='leaf C allocation', &
            ptr_patch=this%leafc_alloc_patch)

       this%frootc_loss_patch(begp:endp) = spval
       call hist_addfld1d (fname='FROOTC_LOSS', units='gC/m^2/s', &
            avgflag='A', long_name='fine root C loss', &
            ptr_patch=this%frootc_loss_patch)

       this%frootc_alloc_patch(begp:endp) = spval
       call hist_addfld1d (fname='FROOTC_ALLOC', units='gC/m^2/s', &
            avgflag='A', long_name='fine root C allocation', &
            ptr_patch=this%frootc_alloc_patch)

       this%m_leafc_to_litter_patch(begp:endp) = spval
       call hist_addfld1d (fname='M_LEAFC_TO_LITTER', units='gC/m^2/s', &
            avgflag='A', long_name='leaf C mortality', &
            ptr_patch=this%m_leafc_to_litter_patch, default='inactive')

       this%m_frootc_to_litter_patch(begp:endp) = spval
       call hist_addfld1d (fname='M_FROOTC_TO_LITTER', units='gC/m^2/s', &
            avgflag='A', long_name='fine root C mortality', &
            ptr_patch=this%m_frootc_to_litter_patch, default='inactive')

       this%m_leafc_storage_to_litter_patch(begp:endp) = spval
       call hist_addfld1d (fname='M_LEAFC_STORAGE_TO_LITTER', units='gC/m^2/s', &
            avgflag='A', long_name='leaf C storage mortality', &
            ptr_patch=this%m_leafc_storage_to_litter_patch, default='inactive')

       this%m_frootc_storage_to_litter_patch(begp:endp) = spval
       call hist_addfld1d (fname='M_FROOTC_STORAGE_TO_LITTER', units='gC/m^2/s', &
            avgflag='A', long_name='fine root C storage mortality', &
            ptr_patch=this%m_frootc_storage_to_litter_patch, default='inactive')

       this%m_livestemc_storage_to_litter_patch(begp:endp) = spval
       call hist_addfld1d (fname='M_LIVESTEMC_STORAGE_TO_LITTER', units='gC/m^2/s', &
            avgflag='A', long_name='live stem C storage mortality', &
            ptr_patch=this%m_livestemc_storage_to_litter_patch, default='inactive')

       this%m_deadstemc_storage_to_litter_patch(begp:endp) = spval
       call hist_addfld1d (fname='M_DEADSTEMC_STORAGE_TO_LITTER', units='gC/m^2/s', &
            avgflag='A', long_name='dead stem C storage mortality', &
            ptr_patch=this%m_deadstemc_storage_to_litter_patch, default='inactive')

       this%m_livecrootc_storage_to_litter_patch(begp:endp) = spval
       call hist_addfld1d (fname='M_LIVECROOTC_STORAGE_TO_LITTER', units='gC/m^2/s', &
            avgflag='A', long_name='live coarse root C storage mortality', &
            ptr_patch=this%m_livecrootc_storage_to_litter_patch, default='inactive')

       this%m_deadcrootc_storage_to_litter_patch(begp:endp) = spval
       call hist_addfld1d (fname='M_DEADCROOTC_STORAGE_TO_LITTER', units='gC/m^2/s', &
            avgflag='A', long_name='dead coarse root C storage mortality', &
            ptr_patch=this%m_deadcrootc_storage_to_litter_patch, default='inactive')

       this%m_leafc_xfer_to_litter_patch(begp:endp) = spval
       call hist_addfld1d (fname='M_LEAFC_XFER_TO_LITTER', units='gC/m^2/s', &
            avgflag='A', long_name='leaf C transfer mortality', &
            ptr_patch=this%m_leafc_xfer_to_litter_patch, default='inactive')

       this%m_frootc_xfer_to_litter_patch(begp:endp) = spval
       call hist_addfld1d (fname='M_FROOTC_XFER_TO_LITTER', units='gC/m^2/s', &
            avgflag='A', long_name='fine root C transfer mortality', &
            ptr_patch=this%m_frootc_xfer_to_litter_patch, default='inactive')

       this%m_livestemc_xfer_to_litter_patch(begp:endp) = spval
       call hist_addfld1d (fname='M_LIVESTEMC_XFER_TO_LITTER', units='gC/m^2/s', &
            avgflag='A', long_name='live stem C transfer mortality', &
            ptr_patch=this%m_livestemc_xfer_to_litter_patch, default='inactive')

       this%m_deadstemc_xfer_to_litter_patch(begp:endp) = spval
       call hist_addfld1d (fname='M_DEADSTEMC_XFER_TO_LITTER', units='gC/m^2/s', &
            avgflag='A', long_name='dead stem C transfer mortality', &
            ptr_patch=this%m_deadstemc_xfer_to_litter_patch, default='inactive')

       this%m_livecrootc_xfer_to_litter_patch(begp:endp) = spval
       call hist_addfld1d (fname='M_LIVECROOTC_XFER_TO_LITTER', units='gC/m^2/s', &
            avgflag='A', long_name='live coarse root C transfer mortality', &
            ptr_patch=this%m_livecrootc_xfer_to_litter_patch, default='inactive')

       this%m_deadcrootc_xfer_to_litter_patch(begp:endp) = spval
       call hist_addfld1d (fname='M_DEADCROOTC_XFER_TO_LITTER', units='gC/m^2/s', &
            avgflag='A', long_name='dead coarse root C transfer mortality', &
            ptr_patch=this%m_deadcrootc_xfer_to_litter_patch, default='inactive')

       this%m_livestemc_to_litter_patch(begp:endp) = spval
       call hist_addfld1d (fname='M_LIVESTEMC_TO_LITTER', units='gC/m^2/s', &
            avgflag='A', long_name='live stem C mortality', &
            ptr_patch=this%m_livestemc_to_litter_patch, default='inactive')

       this%m_deadstemc_to_litter_patch(begp:endp) = spval
       call hist_addfld1d (fname='M_DEADSTEMC_TO_LITTER', units='gC/m^2/s', &
            avgflag='A', long_name='dead stem C mortality', &
            ptr_patch=this%m_deadstemc_to_litter_patch, default='inactive')

       this%m_livecrootc_to_litter_patch(begp:endp) = spval
       call hist_addfld1d (fname='M_LIVECROOTC_TO_LITTER', units='gC/m^2/s', &
            avgflag='A', long_name='live coarse root C mortality', &
            ptr_patch=this%m_livecrootc_to_litter_patch, default='inactive')

       this%m_deadcrootc_to_litter_patch(begp:endp) = spval
       call hist_addfld1d (fname='M_DEADCROOTC_TO_LITTER', units='gC/m^2/s', &
            avgflag='A', long_name='dead coarse root C mortality', &
            ptr_patch=this%m_deadcrootc_to_litter_patch, default='inactive')

       this%m_gresp_storage_to_litter_patch(begp:endp) = spval
       call hist_addfld1d (fname='M_GRESP_STORAGE_TO_LITTER', units='gC/m^2/s', &
            avgflag='A', long_name='growth respiration storage mortality', &
            ptr_patch=this%m_gresp_storage_to_litter_patch, default='inactive')

       this%m_gresp_xfer_to_litter_patch(begp:endp) = spval
       call hist_addfld1d (fname='M_GRESP_XFER_TO_LITTER', units='gC/m^2/s', &
            avgflag='A', long_name='growth respiration transfer mortality', &
            ptr_patch=this%m_gresp_xfer_to_litter_patch, default='inactive')

       this%m_leafc_to_fire_patch(begp:endp) = spval
       call hist_addfld1d (fname='M_LEAFC_TO_FIRE', units='gC/m^2/s', &
            avgflag='A', long_name='leaf C fire loss', &
            ptr_patch=this%m_leafc_to_fire_patch, default='inactive')

       this%m_leafc_storage_to_fire_patch(begp:endp) = spval
       call hist_addfld1d (fname='M_LEAFC_STORAGE_TO_FIRE', units='gC/m^2/s', &
            avgflag='A', long_name='leaf C storage fire loss', &
            ptr_patch=this%m_leafc_storage_to_fire_patch, default='inactive')

       this%m_leafc_xfer_to_fire_patch(begp:endp) = spval
       call hist_addfld1d (fname='M_LEAFC_XFER_TO_FIRE', units='gC/m^2/s', &
            avgflag='A', long_name='leaf C transfer fire loss', &
            ptr_patch=this%m_leafc_xfer_to_fire_patch, default='inactive')

       this%m_livestemc_to_fire_patch(begp:endp) = spval
       call hist_addfld1d (fname='M_LIVESTEMC_TO_FIRE', units='gC/m^2/s', &
            avgflag='A', long_name='live stem C fire loss', &
            ptr_patch=this%m_livestemc_to_fire_patch, default='inactive')

       this%m_livestemc_storage_to_fire_patch(begp:endp) = spval
       call hist_addfld1d (fname='M_LIVESTEMC_STORAGE_TO_FIRE', units='gC/m^2/s', &
            avgflag='A', long_name='live stem C storage fire loss', &
            ptr_patch=this%m_livestemc_storage_to_fire_patch, default='inactive')

       this%m_livestemc_xfer_to_fire_patch(begp:endp) = spval
       call hist_addfld1d (fname='M_LIVESTEMC_XFER_TO_FIRE', units='gC/m^2/s', &
            avgflag='A', long_name='live stem C transfer fire loss', &
            ptr_patch=this%m_livestemc_xfer_to_fire_patch, default='inactive')

       this%m_deadstemc_to_fire_patch(begp:endp) = spval
       call hist_addfld1d (fname='M_DEADSTEMC_TO_FIRE', units='gC/m^2/s', &
            avgflag='A', long_name='dead stem C fire loss', &
            ptr_patch=this%m_deadstemc_to_fire_patch, default='inactive')

       this%m_deadstemc_storage_to_fire_patch(begp:endp) = spval
       call hist_addfld1d (fname='M_DEADSTEMC_STORAGE_TO_FIRE', units='gC/m^2/s', &
            avgflag='A', long_name='dead stem C storage fire loss', &
            ptr_patch=this%m_deadstemc_storage_to_fire_patch, default='inactive')

       this%m_deadstemc_xfer_to_fire_patch(begp:endp) = spval
       call hist_addfld1d (fname='M_DEADSTEMC_XFER_TO_FIRE', units='gC/m^2/s', &
            avgflag='A', long_name='dead stem C transfer fire loss', &
            ptr_patch=this%m_deadstemc_xfer_to_fire_patch, default='inactive')

       this%m_frootc_to_fire_patch(begp:endp) = spval
       call hist_addfld1d (fname='M_FROOTC_TO_FIRE', units='gC/m^2/s', &
            avgflag='A', long_name='fine root C fire loss', &
            ptr_patch=this%m_frootc_to_fire_patch, default='inactive')

       this%m_frootc_storage_to_fire_patch(begp:endp) = spval
       call hist_addfld1d (fname='M_FROOTC_STORAGE_TO_FIRE', units='gC/m^2/s', &
            avgflag='A', long_name='fine root C storage fire loss', &
            ptr_patch=this%m_frootc_storage_to_fire_patch, default='inactive')

       this%m_frootc_xfer_to_fire_patch(begp:endp) = spval
       call hist_addfld1d (fname='M_FROOTC_XFER_TO_FIRE', units='gC/m^2/s', &
            avgflag='A', long_name='fine root C transfer fire loss', &
            ptr_patch=this%m_frootc_xfer_to_fire_patch, default='inactive')

       this%m_livecrootc_to_fire_patch(begp:endp) = spval
       call hist_addfld1d (fname='M_LIVEROOTC_TO_FIRE', units='gC/m^2/s', &
            avgflag='A', long_name='live root C fire loss', &
            ptr_patch=this%m_livecrootc_to_fire_patch, default='inactive')

       this%m_livecrootc_storage_to_fire_patch(begp:endp) = spval
       call hist_addfld1d (fname='M_LIVEROOTC_STORAGE_TO_FIRE', units='gC/m^2/s', &
            avgflag='A', long_name='live root C storage fire loss', &
            ptr_patch=this%m_livecrootc_storage_to_fire_patch, default='inactive')

       this%m_livecrootc_xfer_to_fire_patch(begp:endp) = spval
       call hist_addfld1d (fname='M_LIVEROOTC_XFER_TO_FIRE', units='gC/m^2/s', &
            avgflag='A', long_name='live root C transfer fire loss', &
            ptr_patch=this%m_livecrootc_xfer_to_fire_patch, default='inactive')

       this%m_deadcrootc_to_fire_patch(begp:endp) = spval
       call hist_addfld1d (fname='M_DEADROOTC_TO_FIRE', units='gC/m^2/s', &
            avgflag='A', long_name='dead root C fire loss', &
            ptr_patch=this%m_deadcrootc_to_fire_patch, default='inactive')

       this%m_deadcrootc_storage_to_fire_patch(begp:endp) = spval
       call hist_addfld1d (fname='M_DEADROOTC_STORAGE_TO_FIRE', units='gC/m^2/s', &
            avgflag='A', long_name='dead root C storage fire loss', &
            ptr_patch=this%m_deadcrootc_storage_to_fire_patch, default='inactive')

       this%m_deadcrootc_xfer_to_fire_patch(begp:endp) = spval
       call hist_addfld1d (fname='M_DEADROOTC_XFER_TO_FIRE', units='gC/m^2/s', &
            avgflag='A', long_name='dead root C transfer fire loss', &
            ptr_patch=this%m_deadcrootc_xfer_to_fire_patch, default='inactive')

       this%m_gresp_storage_to_fire_patch(begp:endp) = spval
       call hist_addfld1d (fname='M_GRESP_STORAGE_TO_FIRE', units='gC/m^2/s', &
            avgflag='A', long_name='growth respiration storage fire loss', &
            ptr_patch=this%m_gresp_storage_to_fire_patch, default='inactive')

       this%m_gresp_xfer_to_fire_patch(begp:endp) = spval
       call hist_addfld1d (fname='M_GRESP_XFER_TO_FIRE', units='gC/m^2/s', &
            avgflag='A', long_name='growth respiration transfer fire loss', &
            ptr_patch=this%m_gresp_xfer_to_fire_patch, default='inactive')

       this%m_leafc_to_litter_fire_patch(begp:endp) = spval
       call hist_addfld1d (fname='M_LEAFC_TO_LITTER_FIRE', units='gC/m^2/s', &
            avgflag='A', long_name='leaf C fire mortality to litter', &
            ptr_patch=this%m_leafc_to_litter_fire_patch, default='inactive')

       ! add by F. Li and S. Levis
       this%m_leafc_storage_to_litter_fire_patch(begp:endp) = spval
       call hist_addfld1d (fname='M_LEAFC_STORAGE_TO_LITTER_FIRE', units='gC/m^2/s', &
            avgflag='A', long_name='leaf C fire mortality to litter', &
            ptr_patch=this%m_leafc_storage_to_litter_fire_patch, default='inactive')

       this%m_leafc_xfer_to_litter_fire_patch(begp:endp) = spval
       call hist_addfld1d (fname='M_LEAFC_XFER_TO_LITTER_FIRE', units='gC/m^2/s', &
            avgflag='A', long_name='leaf C transfer fire mortality to litter', &
            ptr_patch=this%m_leafc_xfer_to_litter_fire_patch, default='inactive')

       this%m_livestemc_to_litter_fire_patch(begp:endp) = spval
       call hist_addfld1d (fname='M_LIVESTEMC_TO_LITTER_FIRE', units='gC/m^2/s', &
            avgflag='A', long_name='live stem C fire mortality to litter', &
            ptr_patch=this%m_livestemc_to_litter_fire_patch, default='inactive')

       this%m_livestemc_storage_to_litter_fire_patch(begp:endp) = spval
       call hist_addfld1d (fname='M_LIVESTEMC_STORAGE_TO_LITTER_FIRE', units='gC/m^2/s', &
            avgflag='A', long_name='live stem C storage fire mortality to litter', &
            ptr_patch=this%m_livestemc_storage_to_litter_fire_patch, default='inactive')

       this%m_livestemc_xfer_to_litter_fire_patch(begp:endp) = spval
       call hist_addfld1d (fname='M_LIVESTEMC_XFER_TO_LITTER_FIRE', units='gC/m^2/s', &
            avgflag='A', long_name='live stem C transfer fire mortality to litter', &
            ptr_patch=this%m_livestemc_xfer_to_litter_fire_patch, default='inactive')

       this%m_livestemc_to_deadstemc_fire_patch(begp:endp) = spval
       call hist_addfld1d (fname='M_LIVESTEMC_TO_DEADSTEMC_FIRE', units='gC/m^2/s', &
            avgflag='A', long_name='live stem C fire mortality to dead stem C', &
            ptr_patch=this%m_livestemc_to_deadstemc_fire_patch, default='inactive')

       this%m_deadstemc_to_litter_fire_patch(begp:endp) = spval
       call hist_addfld1d (fname='M_DEADSTEMC_TO_LITTER_FIRE', units='gC/m^2/s', &
            avgflag='A', long_name='dead stem C fire mortality to litter', &
            ptr_patch=this%m_deadstemc_to_litter_fire_patch, default='inactive')

       this%m_deadstemc_storage_to_litter_fire_patch(begp:endp) = spval
       call hist_addfld1d (fname='M_DEADSTEMC_STORAGE_TO_LITTER_FIRE', units='gC/m^2/s', &
            avgflag='A', long_name='dead stem C storage fire mortality to litter', &
            ptr_patch=this%m_deadstemc_storage_to_litter_fire_patch, default='inactive')

       this%m_deadstemc_xfer_to_litter_fire_patch(begp:endp) = spval
       call hist_addfld1d (fname='M_DEADSTEMC_XFER_TO_LITTER_FIRE', units='gC/m^2/s', &
            avgflag='A', long_name='dead stem C transfer fire mortality to litter', &
            ptr_patch=this%m_deadstemc_xfer_to_litter_fire_patch, default='inactive')

       this%m_frootc_to_litter_fire_patch(begp:endp) = spval
       call hist_addfld1d (fname='M_FROOTC_TO_LITTER_FIRE', units='gC/m^2/s', &
            avgflag='A', long_name='fine root C fire mortality to litter', &
            ptr_patch=this%m_frootc_to_litter_fire_patch, default='inactive')

       this%m_frootc_storage_to_litter_fire_patch(begp:endp) = spval
       call hist_addfld1d (fname='M_FROOTC_STORAGE_TO_LITTER_FIRE', units='gC/m^2/s', &
            avgflag='A', long_name='fine root C storage fire mortality to litter', &
            ptr_patch=this%m_frootc_storage_to_litter_fire_patch, default='inactive')

       this%m_frootc_xfer_to_litter_fire_patch(begp:endp) = spval
       call hist_addfld1d (fname='M_FROOTC_XFER_TO_LITTER_FIRE', units='gC/m^2/s', &
            avgflag='A', long_name='fine root C transfer fire mortality to litter', &
            ptr_patch=this%m_frootc_xfer_to_litter_fire_patch, default='inactive')

       this%m_livecrootc_to_litter_fire_patch(begp:endp) = spval
       call hist_addfld1d (fname='M_LIVEROOTC_TO_LITTER_FIRE', units='gC/m^2/s', &
            avgflag='A', long_name='live root C fire mortality to litter', &
            ptr_patch=this%m_livecrootc_to_litter_fire_patch, default='inactive')

       this%m_livecrootc_storage_to_litter_fire_patch(begp:endp) = spval
       call hist_addfld1d (fname='M_LIVEROOTC_STORAGE_TO_LITTER_FIRE', units='gC/m^2/s', &
            avgflag='A', long_name='live root C storage fire mortality to litter', &
            ptr_patch=this%m_livecrootc_storage_to_litter_fire_patch, default='inactive')

       this%m_livecrootc_xfer_to_litter_fire_patch(begp:endp) = spval
       call hist_addfld1d (fname='M_LIVEROOTC_XFER_TO_LITTER_FIRE', units='gC/m^2/s', &
            avgflag='A', long_name='live root C transfer fire mortality to litter', &
            ptr_patch=this%m_livecrootc_xfer_to_litter_fire_patch, default='inactive')

       this%m_livecrootc_to_deadcrootc_fire_patch(begp:endp) = spval
       call hist_addfld1d (fname='M_LIVEROOTC_TO_DEADROOTC_FIRE', units='gC/m^2/s', &
            avgflag='A', long_name='live root C fire mortality to dead root C', &
            ptr_patch=this%m_livecrootc_to_deadcrootc_fire_patch, default='inactive')


       this%m_deadcrootc_to_litter_fire_patch(begp:endp) = spval
       call hist_addfld1d (fname='M_DEADROOTC_TO_LITTER_FIRE', units='gC/m^2/s', &
            avgflag='A', long_name='dead root C fire mortality to litter', &
            ptr_patch=this%m_deadcrootc_to_litter_fire_patch, default='inactive')

       this%m_deadcrootc_storage_to_litter_fire_patch(begp:endp) = spval
       call hist_addfld1d (fname='M_DEADROOTC_STORAGE_TO_LITTER_FIRE', units='gC/m^2/s', &
            avgflag='A', long_name='dead root C storage fire mortality to litter', &
            ptr_patch=this%m_deadcrootc_storage_to_litter_fire_patch, default='inactive')

       this%m_deadcrootc_xfer_to_litter_fire_patch(begp:endp) = spval
       call hist_addfld1d (fname='M_DEADROOTC_XFER_TO_LITTER_FIRE', units='gC/m^2/s', &
            avgflag='A', long_name='dead root C transfer fire mortality to litter', &
            ptr_patch=this%m_deadcrootc_xfer_to_litter_fire_patch, default='inactive')

       this%m_livecrootc_storage_to_litter_fire_patch(begp:endp) = spval
       call hist_addfld1d (fname='M_LIVECROOTC_STORAGE_TO_LITTER_FIRE', units='gC/m^2/s', &
            avgflag='A', long_name='live coarse root C fire mortality to litter', &
            ptr_patch=this%m_livecrootc_storage_to_litter_fire_patch, default='inactive')

       this%m_deadcrootc_storage_to_litter_fire_patch(begp:endp) = spval
       call hist_addfld1d (fname='M_DEADCROOTC_STORAGE_TO_LITTER_FIRE', units='gC/m^2/s', &
            avgflag='A', long_name='dead coarse root C storage fire mortality to litter', &
            ptr_patch=this%m_deadcrootc_storage_to_litter_fire_patch,  default='inactive')

       this%m_gresp_storage_to_litter_fire_patch(begp:endp) = spval
       call hist_addfld1d (fname='M_GRESP_STORAGE_TO_LITTER_FIRE', units='gC/m^2/s', &
            avgflag='A', long_name='growth respiration storage fire mortality to litter', &
            ptr_patch=this%m_gresp_storage_to_litter_fire_patch, default='inactive')

       this%m_gresp_xfer_to_litter_fire_patch(begp:endp) = spval
       call hist_addfld1d (fname='M_GRESP_XFER_TO_LITTER_FIRE', units='gC/m^2/s', &
            avgflag='A', long_name='growth respiration transfer fire mortality to litter', &
            ptr_patch=this%m_gresp_xfer_to_litter_fire_patch, default='inactive')   

       this%leafc_xfer_to_leafc_patch(begp:endp) = spval
       call hist_addfld1d (fname='LEAFC_XFER_TO_LEAFC', units='gC/m^2/s', &
            avgflag='A', long_name='leaf C growth from storage', &
            ptr_patch=this%leafc_xfer_to_leafc_patch, default='inactive')

       this%frootc_xfer_to_frootc_patch(begp:endp) = spval
       call hist_addfld1d (fname='FROOTC_XFER_TO_FROOTC', units='gC/m^2/s', &
            avgflag='A', long_name='fine root C growth from storage', &
            ptr_patch=this%frootc_xfer_to_frootc_patch, default='inactive')

       this%livestemc_xfer_to_livestemc_patch(begp:endp) = spval
       call hist_addfld1d (fname='LIVESTEMC_XFER_TO_LIVESTEMC', units='gC/m^2/s', &
            avgflag='A', long_name='live stem C growth from storage', &
            ptr_patch=this%livestemc_xfer_to_livestemc_patch, default='inactive')

       this%deadstemc_xfer_to_deadstemc_patch(begp:endp) = spval
       call hist_addfld1d (fname='DEADSTEMC_XFER_TO_DEADSTEMC', units='gC/m^2/s', &
            avgflag='A', long_name='dead stem C growth from storage', &
            ptr_patch=this%deadstemc_xfer_to_deadstemc_patch, default='inactive')

       this%livecrootc_xfer_to_livecrootc_patch(begp:endp) = spval
       call hist_addfld1d (fname='LIVECROOTC_XFER_TO_LIVECROOTC', units='gC/m^2/s', &
            avgflag='A', long_name='live coarse root C growth from storage', &
            ptr_patch=this%livecrootc_xfer_to_livecrootc_patch, default='inactive')

       this%deadcrootc_xfer_to_deadcrootc_patch(begp:endp) = spval
       call hist_addfld1d (fname='DEADCROOTC_XFER_TO_DEADCROOTC', units='gC/m^2/s', &
            avgflag='A', long_name='dead coarse root C growth from storage', &
            ptr_patch=this%deadcrootc_xfer_to_deadcrootc_patch, default='inactive')

       this%leafc_to_litter_patch(begp:endp) = spval
       call hist_addfld1d (fname='LEAFC_TO_LITTER', units='gC/m^2/s', &
            avgflag='A', long_name='leaf C litterfall', &
            ptr_patch=this%leafc_to_litter_patch, default='inactive')

       if ( use_fun ) then
          this%leafc_to_litter_fun_patch(begp:endp) = spval
          call hist_addfld1d (fname='LEAFC_TO_LITTER_FUN', units='gC/m^2/s', &
               avgflag='A', long_name='leaf C litterfall used by FUN', &
               ptr_patch=this%leafc_to_litter_fun_patch)
       end if

       this%frootc_to_litter_patch(begp:endp) = spval
       call hist_addfld1d (fname='FROOTC_TO_LITTER', units='gC/m^2/s', &
            avgflag='A', long_name='fine root C litterfall', &
            ptr_patch=this%frootc_to_litter_patch, default='inactive')
            
       this%cpool_to_resp_patch(begp:endp) = spval
       call hist_addfld1d (fname='EXCESSC_MR', units='gC/m^2/s', &
            avgflag='A', long_name='excess C maintenance respiration', &
            ptr_patch=this%cpool_to_resp_patch, default='inactive')
       this%leaf_mr_patch(begp:endp) = spval
       call hist_addfld1d (fname='LEAF_MR', units='gC/m^2/s', &
            avgflag='A', long_name='leaf maintenance respiration', &
            ptr_patch=this%leaf_mr_patch)

       this%froot_mr_patch(begp:endp) = spval
       call hist_addfld1d (fname='FROOT_MR', units='gC/m^2/s', &
            avgflag='A', long_name='fine root maintenance respiration', &
            ptr_patch=this%froot_mr_patch, default='inactive')

       this%livestem_mr_patch(begp:endp) = spval
       call hist_addfld1d (fname='LIVESTEM_MR', units='gC/m^2/s', &
            avgflag='A', long_name='live stem maintenance respiration', &
            ptr_patch=this%livestem_mr_patch, default='inactive')

       this%livecroot_mr_patch(begp:endp) = spval
       call hist_addfld1d (fname='LIVECROOT_MR', units='gC/m^2/s', &
            avgflag='A', long_name='live coarse root maintenance respiration', &
            ptr_patch=this%livecroot_mr_patch, default='inactive')

       this%psnsun_to_cpool_patch(begp:endp) = spval
       call hist_addfld1d (fname='PSNSUN_TO_CPOOL', units='gC/m^2/s', &
            avgflag='A', long_name='C fixation from sunlit canopy', &
            ptr_patch=this%psnsun_to_cpool_patch)

       this%psnshade_to_cpool_patch(begp:endp) = spval
       call hist_addfld1d (fname='PSNSHADE_TO_CPOOL', units='gC/m^2/s', &
            avgflag='A', long_name='C fixation from shaded canopy', &
            ptr_patch=this%psnshade_to_cpool_patch)

       this%cpool_to_leafc_patch(begp:endp) = spval
       call hist_addfld1d (fname='CPOOL_TO_LEAFC', units='gC/m^2/s', &
            avgflag='A', long_name='allocation to leaf C', &
            ptr_patch=this%cpool_to_leafc_patch, default='inactive')

       this%cpool_to_leafc_storage_patch(begp:endp) = spval
       call hist_addfld1d (fname='CPOOL_TO_LEAFC_STORAGE', units='gC/m^2/s', &
            avgflag='A', long_name='allocation to leaf C storage', &
            ptr_patch=this%cpool_to_leafc_storage_patch, default='inactive')

       this%cpool_to_frootc_patch(begp:endp) = spval
       call hist_addfld1d (fname='CPOOL_TO_FROOTC', units='gC/m^2/s', &
            avgflag='A', long_name='allocation to fine root C', &
            ptr_patch=this%cpool_to_frootc_patch, default='inactive')

       this%cpool_to_frootc_storage_patch(begp:endp) = spval
       call hist_addfld1d (fname='CPOOL_TO_FROOTC_STORAGE', units='gC/m^2/s', &
            avgflag='A', long_name='allocation to fine root C storage', &
            ptr_patch=this%cpool_to_frootc_storage_patch, default='inactive')

       this%cpool_to_livestemc_patch(begp:endp) = spval
       call hist_addfld1d (fname='CPOOL_TO_LIVESTEMC', units='gC/m^2/s', &
            avgflag='A', long_name='allocation to live stem C', &
            ptr_patch=this%cpool_to_livestemc_patch, default='inactive')

       this%cpool_to_livestemc_storage_patch(begp:endp) = spval
       call hist_addfld1d (fname='CPOOL_TO_LIVESTEMC_STORAGE', units='gC/m^2/s', &
            avgflag='A', long_name='allocation to live stem C storage', &
            ptr_patch=this%cpool_to_livestemc_storage_patch, default='inactive')

       this%cpool_to_deadstemc_patch(begp:endp) = spval
       call hist_addfld1d (fname='CPOOL_TO_DEADSTEMC', units='gC/m^2/s', &
            avgflag='A', long_name='allocation to dead stem C', &
            ptr_patch=this%cpool_to_deadstemc_patch, default='inactive')

       this%cpool_to_deadstemc_storage_patch(begp:endp) = spval
       call hist_addfld1d (fname='CPOOL_TO_DEADSTEMC_STORAGE', units='gC/m^2/s', &
            avgflag='A', long_name='allocation to dead stem C storage', &
            ptr_patch=this%cpool_to_deadstemc_storage_patch, default='inactive')

       this%cpool_to_livecrootc_patch(begp:endp) = spval
       call hist_addfld1d (fname='CPOOL_TO_LIVECROOTC', units='gC/m^2/s', &
            avgflag='A', long_name='allocation to live coarse root C', &
            ptr_patch=this%cpool_to_livecrootc_patch, default='inactive')

       this%cpool_to_livecrootc_storage_patch(begp:endp) = spval
       call hist_addfld1d (fname='CPOOL_TO_LIVECROOTC_STORAGE', units='gC/m^2/s', &
            avgflag='A', long_name='allocation to live coarse root C storage', &
            ptr_patch=this%cpool_to_livecrootc_storage_patch, default='inactive')

       this%cpool_to_deadcrootc_patch(begp:endp) = spval
       call hist_addfld1d (fname='CPOOL_TO_DEADCROOTC', units='gC/m^2/s', &
            avgflag='A', long_name='allocation to dead coarse root C', &
            ptr_patch=this%cpool_to_deadcrootc_patch, default='inactive')

       this%cpool_to_deadcrootc_storage_patch(begp:endp) = spval
       call hist_addfld1d (fname='CPOOL_TO_DEADCROOTC_STORAGE', units='gC/m^2/s', &
            avgflag='A', long_name='allocation to dead coarse root C storage', &
            ptr_patch=this%cpool_to_deadcrootc_storage_patch, default='inactive')

       this%cpool_to_gresp_storage_patch(begp:endp) = spval
       call hist_addfld1d (fname='CPOOL_TO_GRESP_STORAGE', units='gC/m^2/s', &
            avgflag='A', long_name='allocation to growth respiration storage', &
            ptr_patch=this%cpool_to_gresp_storage_patch, default='inactive')

       this%cpool_leaf_gr_patch(begp:endp) = spval
       call hist_addfld1d (fname='CPOOL_LEAF_GR', units='gC/m^2/s', &
            avgflag='A', long_name='leaf growth respiration', &
            ptr_patch=this%cpool_leaf_gr_patch, default='inactive')

       this%cpool_leaf_storage_gr_patch(begp:endp) = spval
       call hist_addfld1d (fname='CPOOL_LEAF_STORAGE_GR', units='gC/m^2/s', &
            avgflag='A', long_name='leaf growth respiration to storage', &
            ptr_patch=this%cpool_leaf_storage_gr_patch, default='inactive')

       this%transfer_leaf_gr_patch(begp:endp) = spval
       call hist_addfld1d (fname='TRANSFER_LEAF_GR', units='gC/m^2/s', &
            avgflag='A', long_name='leaf growth respiration from storage', &
            ptr_patch=this%transfer_leaf_gr_patch, default='inactive')

       this%cpool_froot_gr_patch(begp:endp) = spval
       call hist_addfld1d (fname='CPOOL_FROOT_GR', units='gC/m^2/s', &
            avgflag='A', long_name='fine root growth respiration', &
            ptr_patch=this%cpool_froot_gr_patch, default='inactive')

       this%cpool_froot_storage_gr_patch(begp:endp) = spval
       call hist_addfld1d (fname='CPOOL_FROOT_STORAGE_GR', units='gC/m^2/s', &
            avgflag='A', long_name='fine root  growth respiration to storage', &
            ptr_patch=this%cpool_froot_storage_gr_patch, default='inactive')

       this%transfer_froot_gr_patch(begp:endp) = spval
       call hist_addfld1d (fname='TRANSFER_FROOT_GR', units='gC/m^2/s', &
            avgflag='A', long_name='fine root  growth respiration from storage', &
            ptr_patch=this%transfer_froot_gr_patch, default='inactive')

       this%cpool_livestem_gr_patch(begp:endp) = spval
       call hist_addfld1d (fname='CPOOL_LIVESTEM_GR', units='gC/m^2/s', &
            avgflag='A', long_name='live stem growth respiration', &
            ptr_patch=this%cpool_livestem_gr_patch, default='inactive')

       this%cpool_livestem_storage_gr_patch(begp:endp) = spval
       call hist_addfld1d (fname='CPOOL_LIVESTEM_STORAGE_GR', units='gC/m^2/s', &
            avgflag='A', long_name='live stem growth respiration to storage', &
            ptr_patch=this%cpool_livestem_storage_gr_patch, default='inactive')

       this%transfer_livestem_gr_patch(begp:endp) = spval
       call hist_addfld1d (fname='TRANSFER_LIVESTEM_GR', units='gC/m^2/s', &
            avgflag='A', long_name='live stem growth respiration from storage', &
            ptr_patch=this%transfer_livestem_gr_patch, default='inactive')

       this%cpool_deadstem_gr_patch(begp:endp) = spval
       call hist_addfld1d (fname='CPOOL_DEADSTEM_GR', units='gC/m^2/s', &
            avgflag='A', long_name='dead stem growth respiration', &
            ptr_patch=this%cpool_deadstem_gr_patch, default='inactive')

       this%cpool_deadstem_storage_gr_patch(begp:endp) = spval
       call hist_addfld1d (fname='CPOOL_DEADSTEM_STORAGE_GR', units='gC/m^2/s', &
            avgflag='A', long_name='dead stem growth respiration to storage', &
            ptr_patch=this%cpool_deadstem_storage_gr_patch, default='inactive')

       this%transfer_deadstem_gr_patch(begp:endp) = spval
       call hist_addfld1d (fname='TRANSFER_DEADSTEM_GR', units='gC/m^2/s', &
            avgflag='A', long_name='dead stem growth respiration from storage', &
            ptr_patch=this%transfer_deadstem_gr_patch, default='inactive')

       this%cpool_livecroot_gr_patch(begp:endp) = spval
       call hist_addfld1d (fname='CPOOL_LIVECROOT_GR', units='gC/m^2/s', &
            avgflag='A', long_name='live coarse root growth respiration', &
            ptr_patch=this%cpool_livecroot_gr_patch, default='inactive')

       this%cpool_livecroot_storage_gr_patch(begp:endp) = spval
       call hist_addfld1d (fname='CPOOL_LIVECROOT_STORAGE_GR', units='gC/m^2/s', &
            avgflag='A', long_name='live coarse root growth respiration to storage', &
            ptr_patch=this%cpool_livecroot_storage_gr_patch, default='inactive')

       this%transfer_livecroot_gr_patch(begp:endp) = spval
       call hist_addfld1d (fname='TRANSFER_LIVECROOT_GR', units='gC/m^2/s', &
            avgflag='A', long_name='live coarse root growth respiration from storage', &
            ptr_patch=this%transfer_livecroot_gr_patch, default='inactive')

       this%cpool_deadcroot_gr_patch(begp:endp) = spval
       call hist_addfld1d (fname='CPOOL_DEADCROOT_GR', units='gC/m^2/s', &
            avgflag='A', long_name='dead coarse root growth respiration', &
            ptr_patch=this%cpool_deadcroot_gr_patch, default='inactive')

       this%cpool_deadcroot_storage_gr_patch(begp:endp) = spval
       call hist_addfld1d (fname='CPOOL_DEADCROOT_STORAGE_GR', units='gC/m^2/s', &
            avgflag='A', long_name='dead coarse root growth respiration to storage', &
            ptr_patch=this%cpool_deadcroot_storage_gr_patch, default='inactive')

       this%transfer_deadcroot_gr_patch(begp:endp) = spval
       call hist_addfld1d (fname='TRANSFER_DEADCROOT_GR', units='gC/m^2/s', &
            avgflag='A', long_name='dead coarse root growth respiration from storage', &
            ptr_patch=this%transfer_deadcroot_gr_patch, default='inactive')

       this%leafc_storage_to_xfer_patch(begp:endp) = spval
       call hist_addfld1d (fname='LEAFC_STORAGE_TO_XFER', units='gC/m^2/s', &
            avgflag='A', long_name='leaf C shift storage to transfer', &
            ptr_patch=this%leafc_storage_to_xfer_patch, default='inactive')

       this%frootc_storage_to_xfer_patch(begp:endp) = spval
       call hist_addfld1d (fname='FROOTC_STORAGE_TO_XFER', units='gC/m^2/s', &
            avgflag='A', long_name='fine root C shift storage to transfer', &
            ptr_patch=this%frootc_storage_to_xfer_patch, default='inactive')

       this%livestemc_storage_to_xfer_patch(begp:endp) = spval
       call hist_addfld1d (fname='LIVESTEMC_STORAGE_TO_XFER', units='gC/m^2/s', &
            avgflag='A', long_name='live stem C shift storage to transfer', &
            ptr_patch=this%livestemc_storage_to_xfer_patch, default='inactive')

       this%deadstemc_storage_to_xfer_patch(begp:endp) = spval
       call hist_addfld1d (fname='DEADSTEMC_STORAGE_TO_XFER', units='gC/m^2/s', &
            avgflag='A', long_name='dead stem C shift storage to transfer', &
            ptr_patch=this%deadstemc_storage_to_xfer_patch, default='inactive')

       this%livecrootc_storage_to_xfer_patch(begp:endp) = spval
       call hist_addfld1d (fname='LIVECROOTC_STORAGE_TO_XFER', units='gC/m^2/s', &
            avgflag='A', long_name='live coarse root C shift storage to transfer', &
            ptr_patch=this%livecrootc_storage_to_xfer_patch, default='inactive')

       this%deadcrootc_storage_to_xfer_patch(begp:endp) = spval
       call hist_addfld1d (fname='DEADCROOTC_STORAGE_TO_XFER', units='gC/m^2/s', &
            avgflag='A', long_name='dead coarse root C shift storage to transfer', &
            ptr_patch=this%deadcrootc_storage_to_xfer_patch, default='inactive')

       this%gresp_storage_to_xfer_patch(begp:endp) = spval
       call hist_addfld1d (fname='GRESP_STORAGE_TO_XFER', units='gC/m^2/s', &
            avgflag='A', long_name='growth respiration shift storage to transfer', &
            ptr_patch=this%gresp_storage_to_xfer_patch, default='inactive')

       this%livestemc_to_deadstemc_patch(begp:endp) = spval
       call hist_addfld1d (fname='LIVESTEMC_TO_DEADSTEMC', units='gC/m^2/s', &
            avgflag='A', long_name='live stem C turnover', &
            ptr_patch=this%livestemc_to_deadstemc_patch, default='inactive')

       this%livecrootc_to_deadcrootc_patch(begp:endp) = spval
       call hist_addfld1d (fname='LIVECROOTC_TO_DEADCROOTC', units='gC/m^2/s', &
            avgflag='A', long_name='live coarse root C turnover', &
            ptr_patch=this%livecrootc_to_deadcrootc_patch, default='inactive')

       this%gpp_before_downreg_patch(begp:endp) = spval
       call hist_addfld1d (fname='INIT_GPP', units='gC/m^2/s', &
            avgflag='A', long_name='GPP flux before downregulation', &
            ptr_patch=this%gpp_before_downreg_patch, default='inactive')

       this%current_gr_patch(begp:endp) = spval
       call hist_addfld1d (fname='CURRENT_GR', units='gC/m^2/s', &
            avgflag='A', long_name='growth resp for new growth displayed in this timestep', &
            ptr_patch=this%current_gr_patch, default='inactive')

       this%transfer_gr_patch(begp:endp) = spval
       call hist_addfld1d (fname='TRANSFER_GR', units='gC/m^2/s', &
            avgflag='A', long_name='growth resp for transfer growth displayed in this timestep', &
            ptr_patch=this%transfer_gr_patch, default='inactive')

       this%storage_gr_patch(begp:endp) = spval
       call hist_addfld1d (fname='STORAGE_GR', units='gC/m^2/s', &
            avgflag='A', long_name='growth resp for growth sent to storage for later display', &
            ptr_patch=this%storage_gr_patch, default='inactive')

       this%availc_patch(begp:endp) = spval
       call hist_addfld1d (fname='AVAILC', units='gC/m^2/s', &
            avgflag='A', long_name='C flux available for allocation', &
            ptr_patch=this%availc_patch, default='inactive')

       this%plant_calloc_patch(begp:endp) = spval
       call hist_addfld1d (fname='PLANT_CALLOC', units='gC/m^2/s', &
            avgflag='A', long_name='total allocated C flux', &
            ptr_patch=this%plant_calloc_patch, default='inactive')

       this%excess_cflux_patch(begp:endp) = spval
       call hist_addfld1d (fname='EXCESS_CFLUX', units='gC/m^2/s', &
            avgflag='A', long_name='C flux not allocated due to downregulation', &
            ptr_patch=this%excess_cflux_patch, default='inactive')

       this%prev_leafc_to_litter_patch(begp:endp) = spval
       call hist_addfld1d (fname='PREV_LEAFC_TO_LITTER', units='gC/m^2/s', &
            avgflag='A', long_name='previous timestep leaf C litterfall flux', &
            ptr_patch=this%prev_leafc_to_litter_patch, default='inactive')

       this%prev_frootc_to_litter_patch(begp:endp) = spval
       call hist_addfld1d (fname='PREV_FROOTC_TO_LITTER', units='gC/m^2/s', &
            avgflag='A', long_name='previous timestep froot C litterfall flux', &
            ptr_patch=this%prev_frootc_to_litter_patch, default='inactive')

       this%xsmrpool_recover_patch(begp:endp) = spval
       call hist_addfld1d (fname='XSMRPOOL_RECOVER', units='gC/m^2/s', &
            avgflag='A', long_name='C flux assigned to recovery of negative xsmrpool', &
            ptr_patch=this%xsmrpool_recover_patch)

        this%gpp_patch(begp:endp) = spval
        call hist_addfld1d (fname='GPP', units='gC/m^2/s', &
             avgflag='A', long_name='gross primary production', &
             ptr_patch=this%gpp_patch)

        this%rr_patch(begp:endp) = spval
        call hist_addfld1d (fname='RR', units='gC/m^2/s', &
             avgflag='A', long_name='root respiration (fine root MR + total root GR)', &
             ptr_patch=this%rr_patch)

        this%mr_patch(begp:endp) = spval
        call hist_addfld1d (fname='MR', units='gC/m^2/s', &
             avgflag='A', long_name='maintenance respiration', &
             ptr_patch=this%mr_patch)

        this%gr_patch(begp:endp) = spval
        call hist_addfld1d (fname='GR', units='gC/m^2/s', &
             avgflag='A', long_name='total growth respiration', &
             ptr_patch=this%gr_patch)

        this%ar_patch(begp:endp) = spval
        call hist_addfld1d (fname='AR', units='gC/m^2/s', &
             avgflag='A', long_name='autotrophic respiration (MR + GR)', &
             ptr_patch=this%ar_patch)

        this%npp_patch(begp:endp) = spval
        call hist_addfld1d (fname='NPP', units='gC/m^2/s', &
             avgflag='A', long_name='net primary production', &
             ptr_patch=this%npp_patch)

        this%agnpp_patch(begp:endp) = spval
        call hist_addfld1d (fname='AGNPP', units='gC/m^2/s', &
             avgflag='A', long_name='aboveground NPP', &
             ptr_patch=this%agnpp_patch)

        this%bgnpp_patch(begp:endp) = spval
        call hist_addfld1d (fname='BGNPP', units='gC/m^2/s', &
             avgflag='A', long_name='belowground NPP', &
             ptr_patch=this%bgnpp_patch)

        this%litfall_patch(begp:endp) = spval
        call hist_addfld1d (fname='LITFALL', units='gC/m^2/s', &
             avgflag='A', long_name='litterfall (leaves and fine roots)', &
             ptr_patch=this%litfall_patch)

        this%wood_harvestc_patch(begp:endp) = spval
        call hist_addfld1d (fname='WOOD_HARVESTC', units='gC/m^2/s', &
             avgflag='A', long_name='wood harvest carbon (to product pools)', &
             ptr_patch=this%wood_harvestc_patch)

        this%slash_harvestc_patch(begp:endp) = spval
        call hist_addfld1d (fname='SLASH_HARVESTC', units='gC/m^2/s', &
             avgflag='A', long_name='slash harvest carbon (to litter)', &
             ptr_patch=this%slash_harvestc_patch)

        this%fire_closs_patch(begp:endp) = spval
        call hist_addfld1d (fname='PFT_FIRE_CLOSS', units='gC/m^2/s', &
             avgflag='A', long_name='total patch-level fire C loss for non-peat fires outside land-type converted region', &
             ptr_patch=this%fire_closs_patch)

        if ( use_fun ) then
          this%npp_Nactive_patch(begp:endp)  = spval
          call hist_addfld1d (fname='NPP_NACTIVE', units='gC/m^2/s',     &
               avgflag='A', long_name='Mycorrhizal N uptake used C',     &
               ptr_patch=this%npp_Nactive_patch)

          ! BUG(wjs, 2016-04-13, bugz 2292) This field has a threading bug. Making it
          ! inactive for now.
          this%npp_burnedoff_patch(begp:endp)  = spval
          call hist_addfld1d (fname='NPP_BURNEDOFF', units='gC/m^2/s',     &
               avgflag='A', long_name='C that cannot be used for N uptake',     &
               ptr_patch=this%npp_burnedoff_patch, default='inactive')
  
          this%npp_Nnonmyc_patch(begp:endp)  = spval
          call hist_addfld1d (fname='NPP_NNONMYC', units='gC/m^2/s',     &
               avgflag='A', long_name='Non-mycorrhizal N uptake used C', &
               ptr_patch=this%npp_Nnonmyc_patch)

          this%npp_Nam_patch(begp:endp)      = spval
          call hist_addfld1d (fname='NPP_NAM', units='gC/m^2/s',         &
               avgflag='A', long_name='AM-associated N uptake used C',   &
               ptr_patch=this%npp_Nam_patch)

          this%npp_Necm_patch(begp:endp)     = spval
          call hist_addfld1d (fname='NPP_NECM', units='gC/m^2/s',        &
               avgflag='A', long_name='ECM-associated N uptake used C',  &
               ptr_patch=this%npp_Necm_patch)

          if (use_nitrif_denitrif) then
             this%npp_Nactive_no3_patch(begp:endp)  = spval
             call hist_addfld1d (fname='NPP_NACTIVE_NO3', units='gC/m^2/s', &
                  avgflag='A', long_name='Mycorrhizal N uptake used C',     &
                  ptr_patch=this%npp_Nactive_no3_patch)

             this%npp_Nactive_nh4_patch(begp:endp)  = spval
             call hist_addfld1d (fname='NPP_NACTIVE_NH4', units='gC/m^2/s', &
                  avgflag='A', long_name='Mycorrhizal N uptake use C',      &
                  ptr_patch=this%npp_Nactive_nh4_patch)

             this%npp_Nnonmyc_no3_patch(begp:endp)  = spval
             call hist_addfld1d (fname='NPP_NNONMYC_NO3', units='gC/m^2/s', &
                  avgflag='A', long_name='Non-mycorrhizal N uptake use C',  &
                  ptr_patch=this%npp_Nnonmyc_no3_patch)

             this%npp_Nnonmyc_nh4_patch(begp:endp)  = spval
             call hist_addfld1d (fname='NPP_NNONMYC_NH4', units='gC/m^2/s', &
                  avgflag='A', long_name='Non-mycorrhizal N uptake use C',  &
                  ptr_patch=this%npp_Nnonmyc_nh4_patch)

             this%npp_Nam_no3_patch(begp:endp)      = spval
             call hist_addfld1d (fname='NPP_NAM_NO3', units='gC/m^2/s',     &
                  avgflag='A', long_name='AM-associated N uptake use C',    &
                  ptr_patch=this%npp_Nam_no3_patch)

             this%npp_Nam_nh4_patch(begp:endp)      = spval
             call hist_addfld1d (fname='NPP_NAM_NH4', units='gC/m^2/s',     &
                  avgflag='A', long_name='AM-associated N uptake use C',    &
                  ptr_patch=this%npp_Nam_nh4_patch)

             this%npp_Necm_no3_patch(begp:endp)     = spval
             call hist_addfld1d (fname='NPP_NECM_NO3', units='gC/m^2/s',    &
                  avgflag='A', long_name='ECM-associated N uptake used C',  &
                  ptr_patch=this%npp_Necm_no3_patch)

             this%npp_Necm_nh4_patch(begp:endp)     = spval
             call hist_addfld1d (fname='NPP_NECM_NH4', units='gC/m^2/s',     &
                  avgflag='A', long_name='ECM-associated N uptake use C',    &
                  ptr_patch=this%npp_Necm_nh4_patch)
          end if

          this%npp_Nfix_patch(begp:endp)     = spval
          call hist_addfld1d (fname='NPP_NFIX', units='gC/m^2/s',         &
               avgflag='A', long_name='Symbiotic BNF uptake used C',      &
               ptr_patch=this%npp_Nfix_patch)

          this%npp_Nretrans_patch(begp:endp) = spval
          call hist_addfld1d (fname='NPP_NRETRANS', units='gC/m^2/s',     &
              avgflag='A', long_name='Retranslocated N uptake flux',      &
              ptr_patch=this%npp_Nretrans_patch)

          this%npp_Nuptake_patch(begp:endp) = spval
          call hist_addfld1d (fname='NPP_NUPTAKE', units='gC/m^2/s',      &
               avgflag='A', long_name='Total C used by N uptake in FUN',  &
               ptr_patch=this%npp_Nuptake_patch)

          this%npp_growth_patch(begp:endp) = spval
          call hist_addfld1d (fname='NPP_GROWTH', units='gC/m^2/s',      &
               avgflag='A', long_name='Total C used for growth in FUN',  &
               ptr_patch=this%npp_growth_patch)

          this%leafc_change_patch(begp:endp) = spval
          call hist_addfld1d (fname='LEAFC_CHANGE', units='gC/m^2/s',     &
               avgflag='A', long_name='C change in leaf',                 &
               ptr_patch=this%leafc_change_patch)

          this%soilc_change_patch(begp:endp) = spval
          call hist_addfld1d (fname='SOILC_CHANGE', units='gC/m^2/s',     &
               avgflag='A', long_name='C change in soil',                 &
               ptr_patch=this%soilc_change_patch)
      end if
! FUN Ends 

    end if  ! end of if-c12

    !-------------------------------
    ! C13 flux variables - patch
    !-------------------------------

    if ( carbon_type == 'c13') then

        this%gpp_patch(begp:endp) = spval
        call hist_addfld1d (fname='C13_GPP', units='gC13/m^2/s', &
             avgflag='A', long_name='C13 gross primary production', &
             ptr_patch=this%gpp_patch)

        this%rr_patch(begp:endp) = spval
        call hist_addfld1d (fname='C13_RR', units='gC13/m^2/s', &
             avgflag='A', long_name='C13 root respiration (fine root MR + total root GR)', &
             ptr_patch=this%rr_patch, default='inactive')

        this%mr_patch(begp:endp) = spval
        call hist_addfld1d (fname='C13_MR', units='gC13/m^2/s', &
             avgflag='A', long_name='C13 maintenance respiration', &
             ptr_patch=this%mr_patch, default='inactive')

        this%gr_patch(begp:endp) = spval
        call hist_addfld1d (fname='C13_GR', units='gC13/m^2/s', &
             avgflag='A', long_name='C13 total growth respiration', &
             ptr_patch=this%gr_patch, default='inactive')

        this%ar_patch(begp:endp) = spval
        call hist_addfld1d (fname='C13_AR', units='gC13/m^2/s', &
             avgflag='A', long_name='C13 autotrophic respiration (MR + GR)', &
             ptr_patch=this%ar_patch)

        this%npp_patch(begp:endp) = spval
        call hist_addfld1d (fname='C13_NPP', units='gC13/m^2/s', &
             avgflag='A', long_name='C13 net primary production', &
             ptr_patch=this%npp_patch, default='inactive')

        this%agnpp_patch(begp:endp) = spval
        call hist_addfld1d (fname='C13_AGNPP', units='gC13/m^2/s', &
             avgflag='A', long_name='C13 aboveground NPP', &
             ptr_patch=this%agnpp_patch, default='inactive')

        this%bgnpp_patch(begp:endp) = spval
        call hist_addfld1d (fname='C13_BGNPP', units='gC13/m^2/s', &
             avgflag='A', long_name='C13 belowground NPP', &
             ptr_patch=this%bgnpp_patch, default='inactive')

        this%litfall_patch(begp:endp) = spval
        call hist_addfld1d (fname='C13_LITFALL', units='gC13/m^2/s', &
             avgflag='A', long_name='C13 litterfall (leaves and fine roots)', &
             ptr_patch=this%litfall_patch, default='inactive')

        this%fire_closs_patch(begp:endp) = spval
        call hist_addfld1d (fname='C13_PFT_FIRE_CLOSS', units='gC13/m^2/s', &
             avgflag='A', long_name='C13 total patch-level fire C loss', &
             ptr_patch=this%fire_closs_patch, default='inactive')

       this%m_leafc_to_litter_patch(begp:endp) = spval
       call hist_addfld1d (fname='C13_M_LEAFC_TO_LITTER', units='gC13/m^2/s', &
            avgflag='A', long_name='C13 leaf C mortality', &
            ptr_patch=this%m_leafc_to_litter_patch, default='inactive')

       this%m_frootc_to_litter_patch(begp:endp) = spval
       call hist_addfld1d (fname='C13_M_FROOTC_TO_LITTER', units='gC13/m^2/s', &
            avgflag='A', long_name='C13 fine root C mortality', &
            ptr_patch=this%m_frootc_to_litter_patch, default='inactive')

       this%m_leafc_storage_to_litter_patch(begp:endp) = spval
       call hist_addfld1d (fname='C13_M_LEAFC_STORAGE_TO_LITTER', units='gC13/m^2/s', &
            avgflag='A', long_name='C13 leaf C storage mortality', &
            ptr_patch=this%m_leafc_storage_to_litter_patch, default='inactive')

       this%m_frootc_storage_to_litter_patch(begp:endp) = spval
       call hist_addfld1d (fname='C13_M_FROOTC_STORAGE_TO_LITTER', units='gC13/m^2/s', &
            avgflag='A', long_name='C13 fine root C storage mortality', &
            ptr_patch=this%m_frootc_storage_to_litter_patch, default='inactive')

       this%m_livestemc_storage_to_litter_patch(begp:endp) = spval
       call hist_addfld1d (fname='C13_M_LIVESTEMC_STORAGE_TO_LITTER', units='gC13/m^2/s', &
            avgflag='A', long_name='C13 live stem C storage mortality', &
            ptr_patch=this%m_livestemc_storage_to_litter_patch, default='inactive')

       this%m_deadstemc_storage_to_litter_patch(begp:endp) = spval
       call hist_addfld1d (fname='C13_M_DEADSTEMC_STORAGE_TO_LITTER', units='gC13/m^2/s', &
            avgflag='A', long_name='C13 dead stem C storage mortality', &
            ptr_patch=this%m_deadstemc_storage_to_litter_patch, default='inactive')

       this%m_livecrootc_storage_to_litter_patch(begp:endp) = spval
       call hist_addfld1d (fname='C13_M_LIVECROOTC_STORAGE_TO_LITTER', units='gC13/m^2/s', &
            avgflag='A', long_name='C13 live coarse root C storage mortality', &
            ptr_patch=this%m_livecrootc_storage_to_litter_patch, default='inactive')

       this%m_deadcrootc_storage_to_litter_patch(begp:endp) = spval
       call hist_addfld1d (fname='C13_M_DEADCROOTC_STORAGE_TO_LITTER', units='gC13/m^2/s', &
            avgflag='A', long_name='C13 dead coarse root C storage mortality', &
            ptr_patch=this%m_deadcrootc_storage_to_litter_patch, default='inactive')

       this%m_leafc_xfer_to_litter_patch(begp:endp) = spval
       call hist_addfld1d (fname='C13_M_LEAFC_XFER_TO_LITTER', units='gC13/m^2/s', &
            avgflag='A', long_name='C13 leaf C transfer mortality', &
            ptr_patch=this%m_leafc_xfer_to_litter_patch, default='inactive')

       this%m_frootc_xfer_to_litter_patch(begp:endp) = spval
       call hist_addfld1d (fname='C13_M_FROOTC_XFER_TO_LITTER', units='gC13/m^2/s', &
            avgflag='A', long_name='C13 fine root C transfer mortality', &
            ptr_patch=this%m_frootc_xfer_to_litter_patch, default='inactive')

       this%m_livestemc_xfer_to_litter_patch(begp:endp) = spval
       call hist_addfld1d (fname='C13_M_LIVESTEMC_XFER_TO_LITTER', units='gC13/m^2/s', &
            avgflag='A', long_name='C13 live stem C transfer mortality', &
            ptr_patch=this%m_livestemc_xfer_to_litter_patch, default='inactive')

       this%m_deadstemc_xfer_to_litter_patch(begp:endp) = spval
       call hist_addfld1d (fname='C13_M_DEADSTEMC_XFER_TO_LITTER', units='gC13/m^2/s', &
            avgflag='A', long_name='C13 dead stem C transfer mortality', &
            ptr_patch=this%m_deadstemc_xfer_to_litter_patch, default='inactive')

       this%m_livecrootc_xfer_to_litter_patch(begp:endp) = spval
       call hist_addfld1d (fname='C13_M_LIVECROOTC_XFER_TO_LITTER', units='gC13/m^2/s', &
            avgflag='A', long_name='C13 live coarse root C transfer mortality', &
            ptr_patch=this%m_livecrootc_xfer_to_litter_patch, default='inactive')

       this%m_deadcrootc_xfer_to_litter_patch(begp:endp) = spval
       call hist_addfld1d (fname='C13_M_DEADCROOTC_XFER_TO_LITTER', units='gC13/m^2/s', &
            avgflag='A', long_name='C13 dead coarse root C transfer mortality', &
            ptr_patch=this%m_deadcrootc_xfer_to_litter_patch, default='inactive')

       this%m_livestemc_to_litter_patch(begp:endp) = spval
       call hist_addfld1d (fname='C13_M_LIVESTEMC_TO_LITTER', units='gC13/m^2/s', &
            avgflag='A', long_name='C13 live stem C mortality', &
            ptr_patch=this%m_livestemc_to_litter_patch, default='inactive')

       this%m_deadstemc_to_litter_patch(begp:endp) = spval
       call hist_addfld1d (fname='C13_M_DEADSTEMC_TO_LITTER', units='gC13/m^2/s', &
            avgflag='A', long_name='C13 dead stem C mortality', &
            ptr_patch=this%m_deadstemc_to_litter_patch, default='inactive')

       this%m_livecrootc_to_litter_patch(begp:endp) = spval
       call hist_addfld1d (fname='C13_M_LIVECROOTC_TO_LITTER', units='gC13/m^2/s', &
            avgflag='A', long_name='C13 live coarse root C mortality', &
            ptr_patch=this%m_livecrootc_to_litter_patch, default='inactive')

       this%m_deadcrootc_to_litter_patch(begp:endp) = spval
       call hist_addfld1d (fname='C13_M_DEADCROOTC_TO_LITTER', units='gC13/m^2/s', &
            avgflag='A', long_name='C13 dead coarse root C mortality', &
            ptr_patch=this%m_deadcrootc_to_litter_patch, default='inactive')

       this%m_gresp_storage_to_litter_patch(begp:endp) = spval
       call hist_addfld1d (fname='C13_M_GRESP_STORAGE_TO_LITTER', units='gC13/m^2/s', &
            avgflag='A', long_name='C13 growth respiration storage mortality', &
            ptr_patch=this%m_gresp_storage_to_litter_patch, default='inactive')

       this%m_gresp_xfer_to_litter_patch(begp:endp) = spval
       call hist_addfld1d (fname='C13_M_GRESP_XFER_TO_LITTER', units='gC13/m^2/s', &
            avgflag='A', long_name='C13 growth respiration transfer mortality', &
            ptr_patch=this%m_gresp_xfer_to_litter_patch, default='inactive')

       this%m_leafc_to_fire_patch(begp:endp) = spval
       call hist_addfld1d (fname='C13_M_LEAFC_TO_FIRE', units='gC13/m^2/s', &
            avgflag='A', long_name='C13 leaf C fire loss', &
            ptr_patch=this%m_leafc_to_fire_patch, default='inactive')

       this%m_frootc_to_fire_patch(begp:endp) = spval
       call hist_addfld1d (fname='C13_M_FROOTC_TO_FIRE', units='gC13/m^2/s', &
            avgflag='A', long_name='C13 fine root C fire loss', &
            ptr_patch=this%m_frootc_to_fire_patch, default='inactive')

       this%m_leafc_storage_to_fire_patch(begp:endp) = spval
       call hist_addfld1d (fname='C13_M_LEAFC_STORAGE_TO_FIRE', units='gC13/m^2/s', &
            avgflag='A', long_name='C13 leaf C storage fire loss', &
            ptr_patch=this%m_leafc_storage_to_fire_patch, default='inactive')

       this%m_frootc_storage_to_fire_patch(begp:endp) = spval
       call hist_addfld1d (fname='C13_M_FROOTC_STORAGE_TO_FIRE', units='gC13/m^2/s', &
            avgflag='A', long_name='C13 fine root C storage fire loss', &
            ptr_patch=this%m_frootc_storage_to_fire_patch, default='inactive')

       this%m_livestemc_storage_to_fire_patch(begp:endp) = spval
       call hist_addfld1d (fname='C13_M_LIVESTEMC_STORAGE_TO_FIRE', units='gC13/m^2/s', &
            avgflag='A', long_name='C13 live stem C storage fire loss', &
            ptr_patch=this%m_livestemc_storage_to_fire_patch, default='inactive')

       this%m_deadstemc_storage_to_fire_patch(begp:endp) = spval
       call hist_addfld1d (fname='C13_M_DEADSTEMC_STORAGE_TO_FIRE', units='gC13/m^2/s', &
            avgflag='A', long_name='C13 dead stem C storage fire loss', &
            ptr_patch=this%m_deadstemc_storage_to_fire_patch, default='inactive')

       this%m_livecrootc_storage_to_fire_patch(begp:endp) = spval
       call hist_addfld1d (fname='C13_M_LIVECROOTC_STORAGE_TO_FIRE', units='gC13/m^2/s', &
            avgflag='A', long_name='C13 live coarse root C storage fire loss', &
            ptr_patch=this%m_livecrootc_storage_to_fire_patch, default='inactive')

       this%m_deadcrootc_storage_to_fire_patch(begp:endp) = spval
       call hist_addfld1d (fname='C13_M_DEADCROOTC_STORAGE_TO_FIRE', units='gC13/m^2/s', &
            avgflag='A', long_name='C13 dead coarse root C storage fire loss', &
            ptr_patch=this%m_deadcrootc_storage_to_fire_patch,  default='inactive')

       this%m_leafc_xfer_to_fire_patch(begp:endp) = spval
       call hist_addfld1d (fname='C13_M_LEAFC_XFER_TO_FIRE', units='gC13/m^2/s', &
            avgflag='A', long_name='C13 leaf C transfer fire loss', &
            ptr_patch=this%m_leafc_xfer_to_fire_patch, default='inactive')

       this%m_frootc_xfer_to_fire_patch(begp:endp) = spval
       call hist_addfld1d (fname='C13_M_FROOTC_XFER_TO_FIRE', units='gC13/m^2/s', &
            avgflag='A', long_name='C13 fine root C transfer fire loss', &
            ptr_patch=this%m_frootc_xfer_to_fire_patch, default='inactive')

       this%m_livestemc_xfer_to_fire_patch(begp:endp) = spval
       call hist_addfld1d (fname='C13_M_LIVESTEMC_XFER_TO_FIRE', units='gC13/m^2/s', &
            avgflag='A', long_name='C13 live stem C transfer fire loss', &
            ptr_patch=this%m_livestemc_xfer_to_fire_patch, default='inactive')

       this%m_deadstemc_xfer_to_fire_patch(begp:endp) = spval
       call hist_addfld1d (fname='C13_M_DEADSTEMC_XFER_TO_FIRE', units='gC13/m^2/s', &
            avgflag='A', long_name='C13 dead stem C transfer fire loss', &
            ptr_patch=this%m_deadstemc_xfer_to_fire_patch, default='inactive')

       this%m_livecrootc_xfer_to_fire_patch(begp:endp) = spval
       call hist_addfld1d (fname='C13_M_LIVECROOTC_XFER_TO_FIRE', units='gC13/m^2/s', &
            avgflag='A', long_name='C13 live coarse root C transfer fire loss', &
            ptr_patch=this%m_livecrootc_xfer_to_fire_patch, default='inactive')

       this%m_deadcrootc_xfer_to_fire_patch(begp:endp) = spval
       call hist_addfld1d (fname='C13_M_DEADCROOTC_XFER_TO_FIRE', units='gC13/m^2/s', &
            avgflag='A', long_name='C13 dead coarse root C transfer fire loss', &
            ptr_patch=this%m_deadcrootc_xfer_to_fire_patch, default='inactive')

       this%m_livestemc_to_fire_patch(begp:endp) = spval
       call hist_addfld1d (fname='C13_M_LIVESTEMC_TO_FIRE', units='gC13/m^2/s', &
            avgflag='A', long_name='C13 live stem C fire loss', &
            ptr_patch=this%m_livestemc_to_fire_patch, default='inactive')

       this%m_deadstemc_to_fire_patch(begp:endp) = spval
       call hist_addfld1d (fname='C13_M_DEADSTEMC_TO_FIRE', units='gC13/m^2/s', &
            avgflag='A', long_name='C13 dead stem C fire loss', &
            ptr_patch=this%m_deadstemc_to_fire_patch, default='inactive')

       this%m_deadstemc_to_litter_fire_patch(begp:endp) = spval
       call hist_addfld1d (fname='C13_M_DEADSTEMC_TO_LITTER_FIRE', units='gC13/m^2/s', &
            avgflag='A', long_name='C13 dead stem C fire mortality to litter', &
            ptr_patch=this%m_deadstemc_to_litter_fire_patch, default='inactive')

       this%m_livecrootc_to_fire_patch(begp:endp) = spval
       call hist_addfld1d (fname='C13_M_LIVECROOTC_TO_FIRE', units='gC13/m^2/s', &
            avgflag='A', long_name='C13 live coarse root C fire loss', &
            ptr_patch=this%m_livecrootc_to_fire_patch, default='inactive')

       this%m_deadcrootc_to_fire_patch(begp:endp) = spval
       call hist_addfld1d (fname='C13_M_DEADCROOTC_TO_FIRE', units='gC13/m^2/s', &
            avgflag='A', long_name='C13 dead coarse root C fire loss', &
            ptr_patch=this%m_deadcrootc_to_fire_patch, default='inactive')

       this%m_deadcrootc_to_litter_fire_patch(begp:endp) = spval
       call hist_addfld1d (fname='C13_M_DEADCROOTC_TO_LITTER_FIRE', units='gC13/m^2/s', &
            avgflag='A', long_name='C13 dead coarse root C fire mortality to litter', &
            ptr_patch=this%m_deadcrootc_to_litter_fire_patch, default='inactive')

       this%m_gresp_storage_to_fire_patch(begp:endp) = spval
       call hist_addfld1d (fname='C13_M_GRESP_STORAGE_TO_FIRE', units='gC13/m^2/s', &
            avgflag='A', long_name='C13 growth respiration storage fire loss', &
            ptr_patch=this%m_gresp_storage_to_fire_patch, default='inactive')

       this%m_gresp_xfer_to_fire_patch(begp:endp) = spval
       call hist_addfld1d (fname='C13_M_GRESP_XFER_TO_FIRE', units='gC13/m^2/s', &
            avgflag='A', long_name='C13 growth respiration transfer fire loss', &
            ptr_patch=this%m_gresp_xfer_to_fire_patch, default='inactive')

       this%leafc_xfer_to_leafc_patch(begp:endp) = spval
       call hist_addfld1d (fname='C13_LEAFC_XFER_TO_LEAFC', units='gC13/m^2/s', &
            avgflag='A', long_name='C13 leaf C growth from storage', &
            ptr_patch=this%leafc_xfer_to_leafc_patch, default='inactive')

       this%frootc_xfer_to_frootc_patch(begp:endp) = spval
       call hist_addfld1d (fname='C13_FROOTC_XFER_TO_FROOTC', units='gC13/m^2/s', &
            avgflag='A', long_name='C13 fine root C growth from storage', &
            ptr_patch=this%frootc_xfer_to_frootc_patch, default='inactive')

       this%livestemc_xfer_to_livestemc_patch(begp:endp) = spval
       call hist_addfld1d (fname='C13_LIVESTEMC_XFER_TO_LIVESTEMC', units='gC13/m^2/s', &
            avgflag='A', long_name='C13 live stem C growth from storage', &
            ptr_patch=this%livestemc_xfer_to_livestemc_patch, default='inactive')

       this%deadstemc_xfer_to_deadstemc_patch(begp:endp) = spval
       call hist_addfld1d (fname='C13_DEADSTEMC_XFER_TO_DEADSTEMC', units='gC13/m^2/s', &
            avgflag='A', long_name='C13 dead stem C growth from storage', &
            ptr_patch=this%deadstemc_xfer_to_deadstemc_patch, default='inactive')

       this%livecrootc_xfer_to_livecrootc_patch(begp:endp) = spval
       call hist_addfld1d (fname='C13_LIVECROOTC_XFER_TO_LIVECROOTC', units='gC13/m^2/s', &
            avgflag='A', long_name='C13 live coarse root C growth from storage', &
            ptr_patch=this%livecrootc_xfer_to_livecrootc_patch, default='inactive')

       this%deadcrootc_xfer_to_deadcrootc_patch(begp:endp) = spval
       call hist_addfld1d (fname='C13_DEADCROOTC_XFER_TO_DEADCROOTC', units='gC13/m^2/s', &
            avgflag='A', long_name='C13 dead coarse root C growth from storage', &
            ptr_patch=this%deadcrootc_xfer_to_deadcrootc_patch, default='inactive')

       this%leafc_to_litter_patch(begp:endp) = spval
       call hist_addfld1d (fname='C13_LEAFC_TO_LITTER', units='gC13/m^2/s', &
            avgflag='A', long_name='C13 leaf C litterfall', &
            ptr_patch=this%leafc_to_litter_patch, default='inactive')

       this%frootc_to_litter_patch(begp:endp) = spval
       call hist_addfld1d (fname='C13_FROOTC_TO_LITTER', units='gC13/m^2/s', &
            avgflag='A', long_name='C13 fine root C litterfall', &
            ptr_patch=this%frootc_to_litter_patch, default='inactive')

       this%leaf_mr_patch(begp:endp) = spval
       call hist_addfld1d (fname='C13_LEAF_MR', units='gC13/m^2/s', &
            avgflag='A', long_name='C13 leaf maintenance respiration', &
            ptr_patch=this%leaf_mr_patch, default='inactive')

       this%froot_mr_patch(begp:endp) = spval
       call hist_addfld1d (fname='C13_FROOT_MR', units='gC13/m^2/s', &
            avgflag='A', long_name='C13 fine root maintenance respiration', &
            ptr_patch=this%froot_mr_patch, default='inactive')

       this%livestem_mr_patch(begp:endp) = spval
       call hist_addfld1d (fname='C13_LIVESTEM_MR', units='gC13/m^2/s', &
            avgflag='A', long_name='C13 live stem maintenance respiration', &
            ptr_patch=this%livestem_mr_patch, default='inactive')

       this%livecroot_mr_patch(begp:endp) = spval
       call hist_addfld1d (fname='C13_LIVECROOT_MR', units='gC13/m^2/s', &
            avgflag='A', long_name='C13 live coarse root maintenance respiration', &
            ptr_patch=this%livecroot_mr_patch, default='inactive')

       this%psnsun_to_cpool_patch(begp:endp) = spval
       call hist_addfld1d (fname='C13_PSNSUN_TO_CPOOL', units='gC13/m^2/s', &
            avgflag='A', long_name='C13 C fixation from sunlit canopy', &
            ptr_patch=this%psnsun_to_cpool_patch, default='inactive')

       this%psnshade_to_cpool_patch(begp:endp) = spval
       call hist_addfld1d (fname='C13_PSNSHADE_TO_CPOOL', units='gC13/m^2/s', &
            avgflag='A', long_name='C13 C fixation from shaded canopy', &
            ptr_patch=this%psnshade_to_cpool_patch, default='inactive')

       this%cpool_to_leafc_patch(begp:endp) = spval
       call hist_addfld1d (fname='C13_CPOOL_TO_LEAFC', units='gC13/m^2/s', &
            avgflag='A', long_name='C13 allocation to leaf C', &
            ptr_patch=this%cpool_to_leafc_patch, default='inactive')

       this%cpool_to_leafc_storage_patch(begp:endp) = spval
       call hist_addfld1d (fname='C13_CPOOL_TO_LEAFC_STORAGE', units='gC13/m^2/s', &
            avgflag='A', long_name='C13 allocation to leaf C storage', &
            ptr_patch=this%cpool_to_leafc_storage_patch, default='inactive')

       this%cpool_to_frootc_patch(begp:endp) = spval
       call hist_addfld1d (fname='C13_CPOOL_TO_FROOTC', units='gC13/m^2/s', &
            avgflag='A', long_name='C13 allocation to fine root C', &
            ptr_patch=this%cpool_to_frootc_patch, default='inactive')

       this%cpool_to_frootc_storage_patch(begp:endp) = spval
       call hist_addfld1d (fname='C13_CPOOL_TO_FROOTC_STORAGE', units='gC13/m^2/s', &
            avgflag='A', long_name='C13 allocation to fine root C storage', &
            ptr_patch=this%cpool_to_frootc_storage_patch, default='inactive')

       this%cpool_to_livestemc_patch(begp:endp) = spval
       call hist_addfld1d (fname='C13_CPOOL_TO_LIVESTEMC', units='gC13/m^2/s', &
            avgflag='A', long_name='C13 allocation to live stem C', &
            ptr_patch=this%cpool_to_livestemc_patch, default='inactive')

       this%cpool_to_livestemc_storage_patch(begp:endp) = spval
       call hist_addfld1d (fname='C13_CPOOL_TO_LIVESTEMC_STORAGE', units='gC13/m^2/s', &
            avgflag='A', long_name='C13 allocation to live stem C storage', &
            ptr_patch=this%cpool_to_livestemc_storage_patch, default='inactive')

       this%cpool_to_deadstemc_patch(begp:endp) = spval
       call hist_addfld1d (fname='C13_CPOOL_TO_DEADSTEMC', units='gC13/m^2/s', &
            avgflag='A', long_name='C13 allocation to dead stem C', &
            ptr_patch=this%cpool_to_deadstemc_patch, default='inactive')

       this%cpool_to_deadstemc_storage_patch(begp:endp) = spval
       call hist_addfld1d (fname='C13_CPOOL_TO_DEADSTEMC_STORAGE', units='gC13/m^2/s', &
            avgflag='A', long_name='C13 allocation to dead stem C storage', &
            ptr_patch=this%cpool_to_deadstemc_storage_patch, default='inactive')

       this%cpool_to_livecrootc_patch(begp:endp) = spval
       call hist_addfld1d (fname='C13_CPOOL_TO_LIVECROOTC', units='gC13/m^2/s', &
            avgflag='A', long_name='C13 allocation to live coarse root C', &
            ptr_patch=this%cpool_to_livecrootc_patch, default='inactive')

       this%cpool_to_livecrootc_storage_patch(begp:endp) = spval
       call hist_addfld1d (fname='C13_CPOOL_TO_LIVECROOTC_STORAGE', units='gC13/m^2/s', &
            avgflag='A', long_name='C13 allocation to live coarse root C storage', &
            ptr_patch=this%cpool_to_livecrootc_storage_patch, default='inactive')

       this%cpool_to_deadcrootc_patch(begp:endp) = spval
       call hist_addfld1d (fname='C13_CPOOL_TO_DEADCROOTC', units='gC13/m^2/s', &
            avgflag='A', long_name='C13 allocation to dead coarse root C', &
            ptr_patch=this%cpool_to_deadcrootc_patch, default='inactive')

       this%cpool_to_deadcrootc_storage_patch(begp:endp) = spval
       call hist_addfld1d (fname='C13_CPOOL_TO_DEADCROOTC_STORAGE', units='gC13/m^2/s', &
            avgflag='A', long_name='C13 allocation to dead coarse root C storage', &
            ptr_patch=this%cpool_to_deadcrootc_storage_patch, default='inactive')

       this%cpool_to_gresp_storage_patch(begp:endp) = spval
       call hist_addfld1d (fname='C13_CPOOL_TO_GRESP_STORAGE', units='gC13/m^2/s', &
            avgflag='A', long_name='C13 allocation to growth respiration storage', &
            ptr_patch=this%cpool_to_gresp_storage_patch, default='inactive')

       this%cpool_leaf_gr_patch(begp:endp) = spval
       call hist_addfld1d (fname='C13_CPOOL_LEAF_GR', units='gC13/m^2/s', &
            avgflag='A', long_name='C13 leaf growth respiration', &
            ptr_patch=this%cpool_leaf_gr_patch, default='inactive')

       this%cpool_leaf_storage_gr_patch(begp:endp) = spval
       call hist_addfld1d (fname='C13_CPOOL_LEAF_STORAGE_GR', units='gC13/m^2/s', &
            avgflag='A', long_name='C13 leaf growth respiration to storage', &
            ptr_patch=this%cpool_leaf_storage_gr_patch, default='inactive')

       this%transfer_leaf_gr_patch(begp:endp) = spval
       call hist_addfld1d (fname='C13_TRANSFER_LEAF_GR', units='gC13/m^2/s', &
            avgflag='A', long_name='C13 leaf growth respiration from storage', &
            ptr_patch=this%transfer_leaf_gr_patch, default='inactive')

       this%cpool_froot_gr_patch(begp:endp) = spval
       call hist_addfld1d (fname='C13_CPOOL_FROOT_GR', units='gC13/m^2/s', &
            avgflag='A', long_name='C13 fine root growth respiration', &
            ptr_patch=this%cpool_froot_gr_patch, default='inactive')

       this%cpool_froot_storage_gr_patch(begp:endp) = spval
       call hist_addfld1d (fname='C13_CPOOL_FROOT_STORAGE_GR', units='gC13/m^2/s', &
            avgflag='A', long_name='C13 fine root  growth respiration to storage', &
            ptr_patch=this%cpool_froot_storage_gr_patch, default='inactive')

       this%transfer_froot_gr_patch(begp:endp) = spval
       call hist_addfld1d (fname='C13_TRANSFER_FROOT_GR', units='gC13/m^2/s', &
            avgflag='A', long_name='C13 fine root  growth respiration from storage', &
            ptr_patch=this%transfer_froot_gr_patch, default='inactive')

       this%cpool_livestem_gr_patch(begp:endp) = spval
       call hist_addfld1d (fname='C13_CPOOL_LIVESTEM_GR', units='gC13/m^2/s', &
            avgflag='A', long_name='C13 live stem growth respiration', &
            ptr_patch=this%cpool_livestem_gr_patch, default='inactive')

       this%cpool_livestem_storage_gr_patch(begp:endp) = spval
       call hist_addfld1d (fname='C13_CPOOL_LIVESTEM_STORAGE_GR', units='gC13/m^2/s', &
            avgflag='A', long_name='C13 live stem growth respiration to storage', &
            ptr_patch=this%cpool_livestem_storage_gr_patch, default='inactive')

       this%transfer_livestem_gr_patch(begp:endp) = spval
       call hist_addfld1d (fname='C13_TRANSFER_LIVESTEM_GR', units='gC13/m^2/s', &
            avgflag='A', long_name='C13 live stem growth respiration from storage', &
            ptr_patch=this%transfer_livestem_gr_patch, default='inactive')

       this%cpool_deadstem_gr_patch(begp:endp) = spval
       call hist_addfld1d (fname='C13_CPOOL_DEADSTEM_GR', units='gC13/m^2/s', &
            avgflag='A', long_name='C13 dead stem growth respiration', &
            ptr_patch=this%cpool_deadstem_gr_patch, default='inactive')

       this%cpool_deadstem_storage_gr_patch(begp:endp) = spval
       call hist_addfld1d (fname='C13_CPOOL_DEADSTEM_STORAGE_GR', units='gC13/m^2/s', &
            avgflag='A', long_name='C13 dead stem growth respiration to storage', &
            ptr_patch=this%cpool_deadstem_storage_gr_patch, default='inactive')

       this%transfer_deadstem_gr_patch(begp:endp) = spval
       call hist_addfld1d (fname='C13_TRANSFER_DEADSTEM_GR', units='gC13/m^2/s', &
            avgflag='A', long_name='C13 dead stem growth respiration from storage', &
            ptr_patch=this%transfer_deadstem_gr_patch, default='inactive')

       this%cpool_livecroot_gr_patch(begp:endp) = spval
       call hist_addfld1d (fname='C13_CPOOL_LIVECROOT_GR', units='gC13/m^2/s', &
            avgflag='A', long_name='C13 live coarse root growth respiration', &
            ptr_patch=this%cpool_livecroot_gr_patch, default='inactive')

       this%cpool_livecroot_storage_gr_patch(begp:endp) = spval
       call hist_addfld1d (fname='C13_CPOOL_LIVECROOT_STORAGE_GR', units='gC13/m^2/s', &
            avgflag='A', long_name='C13 live coarse root growth respiration to storage', &
            ptr_patch=this%cpool_livecroot_storage_gr_patch, default='inactive')

       this%transfer_livecroot_gr_patch(begp:endp) = spval
       call hist_addfld1d (fname='C13_TRANSFER_LIVECROOT_GR', units='gC13/m^2/s', &
            avgflag='A', long_name='C13 live coarse root growth respiration from storage', &
            ptr_patch=this%transfer_livecroot_gr_patch, default='inactive')

       this%cpool_deadcroot_gr_patch(begp:endp) = spval
       call hist_addfld1d (fname='C13_CPOOL_DEADCROOT_GR', units='gC13/m^2/s', &
            avgflag='A', long_name='C13 dead coarse root growth respiration', &
            ptr_patch=this%cpool_deadcroot_gr_patch, default='inactive')

       this%cpool_deadcroot_storage_gr_patch(begp:endp) = spval
       call hist_addfld1d (fname='C13_CPOOL_DEADCROOT_STORAGE_GR', units='gC13/m^2/s', &
            avgflag='A', long_name='C13 dead coarse root growth respiration to storage', &
            ptr_patch=this%cpool_deadcroot_storage_gr_patch, default='inactive')

       this%transfer_deadcroot_gr_patch(begp:endp) = spval
       call hist_addfld1d (fname='C13_TRANSFER_DEADCROOT_GR', units='gC13/m^2/s', &
            avgflag='A', long_name='C13 dead coarse root growth respiration from storage', &
            ptr_patch=this%transfer_deadcroot_gr_patch, default='inactive')

       this%leafc_storage_to_xfer_patch(begp:endp) = spval
       call hist_addfld1d (fname='C13_LEAFC_STORAGE_TO_XFER', units='gC13/m^2/s', &
            avgflag='A', long_name='C13 leaf C shift storage to transfer', &
            ptr_patch=this%leafc_storage_to_xfer_patch, default='inactive')

       this%frootc_storage_to_xfer_patch(begp:endp) = spval
       call hist_addfld1d (fname='C13_FROOTC_STORAGE_TO_XFER', units='gC13/m^2/s', &
            avgflag='A', long_name='C13 fine root C shift storage to transfer', &
            ptr_patch=this%frootc_storage_to_xfer_patch, default='inactive')

       this%livestemc_storage_to_xfer_patch(begp:endp) = spval
       call hist_addfld1d (fname='C13_LIVESTEMC_STORAGE_TO_XFER', units='gC13/m^2/s', &
            avgflag='A', long_name='C13 live stem C shift storage to transfer', &
            ptr_patch=this%livestemc_storage_to_xfer_patch, default='inactive')

       this%deadstemc_storage_to_xfer_patch(begp:endp) = spval
       call hist_addfld1d (fname='C13_DEADSTEMC_STORAGE_TO_XFER', units='gC13/m^2/s', &
            avgflag='A', long_name='C13 dead stem C shift storage to transfer', &
            ptr_patch=this%deadstemc_storage_to_xfer_patch, default='inactive')

       this%livecrootc_storage_to_xfer_patch(begp:endp) = spval
       call hist_addfld1d (fname='C13_LIVECROOTC_STORAGE_TO_XFER', units='gC13/m^2/s', &
            avgflag='A', long_name='C13 live coarse root C shift storage to transfer', &
            ptr_patch=this%livecrootc_storage_to_xfer_patch, default='inactive')

       this%deadcrootc_storage_to_xfer_patch(begp:endp) = spval
       call hist_addfld1d (fname='C13_DEADCROOTC_STORAGE_TO_XFER', units='gC13/m^2/s', &
            avgflag='A', long_name='C13 dead coarse root C shift storage to transfer', &
            ptr_patch=this%deadcrootc_storage_to_xfer_patch, default='inactive')

       this%gresp_storage_to_xfer_patch(begp:endp) = spval
       call hist_addfld1d (fname='C13_GRESP_STORAGE_TO_XFER', units='gC13/m^2/s', &
            avgflag='A', long_name='C13 growth respiration shift storage to transfer', &
            ptr_patch=this%gresp_storage_to_xfer_patch, default='inactive')

       this%livestemc_to_deadstemc_patch(begp:endp) = spval
       call hist_addfld1d (fname='C13_LIVESTEMC_TO_DEADSTEMC', units='gC13/m^2/s', &
            avgflag='A', long_name='C13 live stem C turnover', &
            ptr_patch=this%livestemc_to_deadstemc_patch, default='inactive')

       this%livecrootc_to_deadcrootc_patch(begp:endp) = spval
       call hist_addfld1d (fname='C13_LIVECROOTC_TO_DEADCROOTC', units='gC13/m^2/s', &
            avgflag='A', long_name='C13 live coarse root C turnover', &
            ptr_patch=this%livecrootc_to_deadcrootc_patch, default='inactive')

       this%current_gr_patch(begp:endp) = spval
       call hist_addfld1d (fname='C13_CURRENT_GR', units='gC13/m^2/s', &
            avgflag='A', long_name='C13 growth resp for new growth displayed in this timestep', &
            ptr_patch=this%current_gr_patch, default='inactive')

       this%transfer_gr_patch(begp:endp) = spval
       call hist_addfld1d (fname='C13_TRANSFER_GR', units='gC13/m^2/s', &
            avgflag='A', long_name='C13 growth resp for transfer growth displayed in this timestep', &
            ptr_patch=this%transfer_gr_patch, default='inactive')

       this%storage_gr_patch(begp:endp) = spval
       call hist_addfld1d (fname='C13_STORAGE_GR', units='gC13/m^2/s', &
            avgflag='A', long_name='C13 growth resp for growth sent to storage for later display', &
            ptr_patch=this%storage_gr_patch, default='inactive')

       this%xsmrpool_c13ratio_patch(begp:endp) = spval
       call hist_addfld1d (fname='XSMRPOOL_C13RATIO', units='proportion', &
            avgflag='A', long_name='C13/C(12+13) ratio for xsmrpool', &
            ptr_patch=this%xsmrpool_c13ratio_patch, default='inactive')

    endif

    !-------------------------------
    ! C14 flux variables - patch
    !-------------------------------

    if ( carbon_type == 'c14' ) then

       this%m_leafc_to_litter_patch(begp:endp) = spval
       call hist_addfld1d (fname='C14_M_LEAFC_TO_LITTER', units='gC14/m^2/s', &
            avgflag='A', long_name='C14 leaf C mortality', &
            ptr_patch=this%m_leafc_to_litter_patch, default='inactive')

       this%m_frootc_to_litter_patch(begp:endp) = spval
       call hist_addfld1d (fname='C14_M_FROOTC_TO_LITTER', units='gC14/m^2/s', &
            avgflag='A', long_name='C14 fine root C mortality', &
            ptr_patch=this%m_frootc_to_litter_patch, default='inactive')

       this%m_leafc_storage_to_litter_patch(begp:endp) = spval
       call hist_addfld1d (fname='C14_M_LEAFC_STORAGE_TO_LITTER', units='gC14/m^2/s', &
            avgflag='A', long_name='C14 leaf C storage mortality', &
            ptr_patch=this%m_leafc_storage_to_litter_patch, default='inactive')

       this%m_frootc_storage_to_litter_patch(begp:endp) = spval
       call hist_addfld1d (fname='C14_M_FROOTC_STORAGE_TO_LITTER', units='gC14/m^2/s', &
            avgflag='A', long_name='C14 fine root C storage mortality', &
            ptr_patch=this%m_frootc_storage_to_litter_patch, default='inactive')

       this%m_livestemc_storage_to_litter_patch(begp:endp) = spval
       call hist_addfld1d (fname='C14_M_LIVESTEMC_STORAGE_TO_LITTER', units='gC14/m^2/s', &
            avgflag='A', long_name='C14 live stem C storage mortality', &
            ptr_patch=this%m_livestemc_storage_to_litter_patch, default='inactive')

       this%m_deadstemc_storage_to_litter_patch(begp:endp) = spval
       call hist_addfld1d (fname='C14_M_DEADSTEMC_STORAGE_TO_LITTER', units='gC14/m^2/s', &
            avgflag='A', long_name='C14 dead stem C storage mortality', &
            ptr_patch=this%m_deadstemc_storage_to_litter_patch, default='inactive')

       this%m_livecrootc_storage_to_litter_patch(begp:endp) = spval
       call hist_addfld1d (fname='C14_M_LIVECROOTC_STORAGE_TO_LITTER', units='gC14/m^2/s', &
            avgflag='A', long_name='C14 live coarse root C storage mortality', &
            ptr_patch=this%m_livecrootc_storage_to_litter_patch, default='inactive')

       this%m_deadcrootc_storage_to_litter_patch(begp:endp) = spval
       call hist_addfld1d (fname='C14_M_DEADCROOTC_STORAGE_TO_LITTER', units='gC14/m^2/s', &
            avgflag='A', long_name='C14 dead coarse root C storage mortality', &
            ptr_patch=this%m_deadcrootc_storage_to_litter_patch, default='inactive')

       this%m_leafc_xfer_to_litter_patch(begp:endp) = spval
       call hist_addfld1d (fname='C14_M_LEAFC_XFER_TO_LITTER', units='gC14/m^2/s', &
            avgflag='A', long_name='C14 leaf C transfer mortality', &
            ptr_patch=this%m_leafc_xfer_to_litter_patch, default='inactive')

       this%m_frootc_xfer_to_litter_patch(begp:endp) = spval
       call hist_addfld1d (fname='C14_M_FROOTC_XFER_TO_LITTER', units='gC14/m^2/s', &
            avgflag='A', long_name='C14 fine root C transfer mortality', &
            ptr_patch=this%m_frootc_xfer_to_litter_patch, default='inactive')

       this%m_livestemc_xfer_to_litter_patch(begp:endp) = spval
       call hist_addfld1d (fname='C14_M_LIVESTEMC_XFER_TO_LITTER', units='gC14/m^2/s', &
            avgflag='A', long_name='C14 live stem C transfer mortality', &
            ptr_patch=this%m_livestemc_xfer_to_litter_patch, default='inactive')

       this%m_deadstemc_xfer_to_litter_patch(begp:endp) = spval
       call hist_addfld1d (fname='C14_M_DEADSTEMC_XFER_TO_LITTER', units='gC14/m^2/s', &
            avgflag='A', long_name='C14 dead stem C transfer mortality', &
            ptr_patch=this%m_deadstemc_xfer_to_litter_patch, default='inactive')

       this%m_livecrootc_xfer_to_litter_patch(begp:endp) = spval
       call hist_addfld1d (fname='C14_M_LIVECROOTC_XFER_TO_LITTER', units='gC14/m^2/s', &
            avgflag='A', long_name='C14 live coarse root C transfer mortality', &
            ptr_patch=this%m_livecrootc_xfer_to_litter_patch, default='inactive')

       this%m_deadcrootc_xfer_to_litter_patch(begp:endp) = spval
       call hist_addfld1d (fname='C14_M_DEADCROOTC_XFER_TO_LITTER', units='gC14/m^2/s', &
            avgflag='A', long_name='C14 dead coarse root C transfer mortality', &
            ptr_patch=this%m_deadcrootc_xfer_to_litter_patch, default='inactive')

       this%m_livestemc_to_litter_patch(begp:endp) = spval
       call hist_addfld1d (fname='C14_M_LIVESTEMC_TO_LITTER', units='gC14/m^2/s', &
            avgflag='A', long_name='C14 live stem C mortality', &
            ptr_patch=this%m_livestemc_to_litter_patch, default='inactive')

       this%m_deadstemc_to_litter_patch(begp:endp) = spval
       call hist_addfld1d (fname='C14_M_DEADSTEMC_TO_LITTER', units='gC14/m^2/s', &
            avgflag='A', long_name='C14 dead stem C mortality', &
            ptr_patch=this%m_deadstemc_to_litter_patch, default='inactive')

       this%m_livecrootc_to_litter_patch(begp:endp) = spval
       call hist_addfld1d (fname='C14_M_LIVECROOTC_TO_LITTER', units='gC14/m^2/s', &
            avgflag='A', long_name='C14 live coarse root C mortality', &
            ptr_patch=this%m_livecrootc_to_litter_patch, default='inactive')

       this%m_deadcrootc_to_litter_patch(begp:endp) = spval
       call hist_addfld1d (fname='C14_M_DEADCROOTC_TO_LITTER', units='gC14/m^2/s', &
            avgflag='A', long_name='C14 dead coarse root C mortality', &
            ptr_patch=this%m_deadcrootc_to_litter_patch, default='inactive')

       this%m_gresp_storage_to_litter_patch(begp:endp) = spval
       call hist_addfld1d (fname='C14_M_GRESP_STORAGE_TO_LITTER', units='gC14/m^2/s', &
            avgflag='A', long_name='C14 growth respiration storage mortality', &
            ptr_patch=this%m_gresp_storage_to_litter_patch, default='inactive')

       this%m_gresp_xfer_to_litter_patch(begp:endp) = spval
       call hist_addfld1d (fname='C14_M_GRESP_XFER_TO_LITTER', units='gC14/m^2/s', &
            avgflag='A', long_name='C14 growth respiration transfer mortality', &
            ptr_patch=this%m_gresp_xfer_to_litter_patch, default='inactive')

       this%m_leafc_to_fire_patch(begp:endp) = spval
       call hist_addfld1d (fname='C14_M_LEAFC_TO_FIRE', units='gC14/m^2/s', &
            avgflag='A', long_name='C14 leaf C fire loss', &
            ptr_patch=this%m_leafc_to_fire_patch, default='inactive')

       this%m_frootc_to_fire_patch(begp:endp) = spval
       call hist_addfld1d (fname='C14_M_FROOTC_TO_FIRE', units='gC14/m^2/s', &
            avgflag='A', long_name='C14 fine root C fire loss', &
            ptr_patch=this%m_frootc_to_fire_patch, default='inactive')

       this%m_leafc_storage_to_fire_patch(begp:endp) = spval
       call hist_addfld1d (fname='C14_M_LEAFC_STORAGE_TO_FIRE', units='gC14/m^2/s', &
            avgflag='A', long_name='C14 leaf C storage fire loss', &
            ptr_patch=this%m_leafc_storage_to_fire_patch, default='inactive')

       this%m_frootc_storage_to_fire_patch(begp:endp) = spval
       call hist_addfld1d (fname='C14_M_FROOTC_STORAGE_TO_FIRE', units='gC14/m^2/s', &
            avgflag='A', long_name='C14 fine root C storage fire loss', &
            ptr_patch=this%m_frootc_storage_to_fire_patch, default='inactive')

       this%m_livestemc_storage_to_fire_patch(begp:endp) = spval
       call hist_addfld1d (fname='C14_M_LIVESTEMC_STORAGE_TO_FIRE', units='gC14/m^2/s', &
            avgflag='A', long_name='C14 live stem C storage fire loss', &
            ptr_patch=this%m_livestemc_storage_to_fire_patch, default='inactive')

       this%m_deadstemc_storage_to_fire_patch(begp:endp) = spval
       call hist_addfld1d (fname='C14_M_DEADSTEMC_STORAGE_TO_FIRE', units='gC14/m^2/s', &
            avgflag='A', long_name='C14 dead stem C storage fire loss', &
            ptr_patch=this%m_deadstemc_storage_to_fire_patch, default='inactive')

       this%m_livecrootc_storage_to_fire_patch(begp:endp) = spval
       call hist_addfld1d (fname='C14_M_LIVECROOTC_STORAGE_TO_FIRE', units='gC14/m^2/s', &
            avgflag='A', long_name='C14 live coarse root C storage fire loss', &
            ptr_patch=this%m_livecrootc_storage_to_fire_patch, default='inactive')

       this%m_deadcrootc_storage_to_fire_patch(begp:endp) = spval
       call hist_addfld1d (fname='C14_M_DEADCROOTC_STORAGE_TO_FIRE', units='gC14/m^2/s', &
            avgflag='A', long_name='C14 dead coarse root C storage fire loss', &
            ptr_patch=this%m_deadcrootc_storage_to_fire_patch,  default='inactive')

       this%m_leafc_xfer_to_fire_patch(begp:endp) = spval
       call hist_addfld1d (fname='C14_M_LEAFC_XFER_TO_FIRE', units='gC14/m^2/s', &
            avgflag='A', long_name='C14 leaf C transfer fire loss', &
            ptr_patch=this%m_leafc_xfer_to_fire_patch, default='inactive')

       this%m_frootc_xfer_to_fire_patch(begp:endp) = spval
       call hist_addfld1d (fname='C14_M_FROOTC_XFER_TO_FIRE', units='gC14/m^2/s', &
            avgflag='A', long_name='C14 fine root C transfer fire loss', &
            ptr_patch=this%m_frootc_xfer_to_fire_patch, default='inactive')

       this%m_livestemc_xfer_to_fire_patch(begp:endp) = spval
       call hist_addfld1d (fname='C14_M_LIVESTEMC_XFER_TO_FIRE', units='gC14/m^2/s', &
            avgflag='A', long_name='C14 live stem C transfer fire loss', &
            ptr_patch=this%m_livestemc_xfer_to_fire_patch, default='inactive')

       this%m_deadstemc_xfer_to_fire_patch(begp:endp) = spval
       call hist_addfld1d (fname='C14_M_DEADSTEMC_XFER_TO_FIRE', units='gC14/m^2/s', &
            avgflag='A', long_name='C14 dead stem C transfer fire loss', &
            ptr_patch=this%m_deadstemc_xfer_to_fire_patch, default='inactive')

       this%m_livecrootc_xfer_to_fire_patch(begp:endp) = spval
       call hist_addfld1d (fname='C14_M_LIVECROOTC_XFER_TO_FIRE', units='gC14/m^2/s', &
            avgflag='A', long_name='C14 live coarse root C transfer fire loss', &
            ptr_patch=this%m_livecrootc_xfer_to_fire_patch, default='inactive')

       this%m_deadcrootc_xfer_to_fire_patch(begp:endp) = spval
       call hist_addfld1d (fname='C14_M_DEADCROOTC_XFER_TO_FIRE', units='gC14/m^2/s', &
            avgflag='A', long_name='C14 dead coarse root C transfer fire loss', &
            ptr_patch=this%m_deadcrootc_xfer_to_fire_patch, default='inactive')

       this%m_livestemc_to_fire_patch(begp:endp) = spval
       call hist_addfld1d (fname='C14_M_LIVESTEMC_TO_FIRE', units='gC14/m^2/s', &
            avgflag='A', long_name='C14 live stem C fire loss', &
            ptr_patch=this%m_livestemc_to_fire_patch, default='inactive')

       this%m_deadstemc_to_fire_patch(begp:endp) = spval
       call hist_addfld1d (fname='C14_M_DEADSTEMC_TO_FIRE', units='gC14/m^2/s', &
            avgflag='A', long_name='C14 dead stem C fire loss', &
            ptr_patch=this%m_deadstemc_to_fire_patch, default='inactive')

       this%m_deadstemc_to_litter_fire_patch(begp:endp) = spval
       call hist_addfld1d (fname='C14_M_DEADSTEMC_TO_LITTER_FIRE', units='gC14/m^2/s', &
            avgflag='A', long_name='C14 dead stem C fire mortality to litter', &
            ptr_patch=this%m_deadstemc_to_litter_fire_patch, default='inactive')

       this%m_livecrootc_to_fire_patch(begp:endp) = spval
       call hist_addfld1d (fname='C14_M_LIVECROOTC_TO_FIRE', units='gC14/m^2/s', &
            avgflag='A', long_name='C14 live coarse root C fire loss', &
            ptr_patch=this%m_livecrootc_to_fire_patch, default='inactive')

       this%m_deadcrootc_to_fire_patch(begp:endp) = spval
       call hist_addfld1d (fname='C14_M_DEADCROOTC_TO_FIRE', units='gC14/m^2/s', &
            avgflag='A', long_name='C14 dead coarse root C fire loss', &
            ptr_patch=this%m_deadcrootc_to_fire_patch, default='inactive')

       this%m_deadcrootc_to_litter_fire_patch(begp:endp) = spval
       call hist_addfld1d (fname='C14_M_DEADCROOTC_TO_LITTER_FIRE', units='gC14/m^2/s', &
            avgflag='A', long_name='C14 dead coarse root C fire mortality to litter', &
            ptr_patch=this%m_deadcrootc_to_litter_fire_patch, default='inactive')

       this%m_gresp_storage_to_fire_patch(begp:endp) = spval
       call hist_addfld1d (fname='C14_M_GRESP_STORAGE_TO_FIRE', units='gC14/m^2/s', &
            avgflag='A', long_name='C14 growth respiration storage fire loss', &
            ptr_patch=this%m_gresp_storage_to_fire_patch, default='inactive')

       this%m_gresp_xfer_to_fire_patch(begp:endp) = spval
       call hist_addfld1d (fname='C14_M_GRESP_XFER_TO_FIRE', units='gC14/m^2/s', &
            avgflag='A', long_name='C14 growth respiration transfer fire loss', &
            ptr_patch=this%m_gresp_xfer_to_fire_patch, default='inactive')

       this%leafc_xfer_to_leafc_patch(begp:endp) = spval
       call hist_addfld1d (fname='C14_LEAFC_XFER_TO_LEAFC', units='gC14/m^2/s', &
            avgflag='A', long_name='C14 leaf C growth from storage', &
            ptr_patch=this%leafc_xfer_to_leafc_patch, default='inactive')

       this%frootc_xfer_to_frootc_patch(begp:endp) = spval
       call hist_addfld1d (fname='C14_FROOTC_XFER_TO_FROOTC', units='gC14/m^2/s', &
            avgflag='A', long_name='C14 fine root C growth from storage', &
            ptr_patch=this%frootc_xfer_to_frootc_patch, default='inactive')

       this%livestemc_xfer_to_livestemc_patch(begp:endp) = spval
       call hist_addfld1d (fname='C14_LIVESTEMC_XFER_TO_LIVESTEMC', units='gC14/m^2/s', &
            avgflag='A', long_name='C14 live stem C growth from storage', &
            ptr_patch=this%livestemc_xfer_to_livestemc_patch, default='inactive')

       this%deadstemc_xfer_to_deadstemc_patch(begp:endp) = spval
       call hist_addfld1d (fname='C14_DEADSTEMC_XFER_TO_DEADSTEMC', units='gC14/m^2/s', &
            avgflag='A', long_name='C14 dead stem C growth from storage', &
            ptr_patch=this%deadstemc_xfer_to_deadstemc_patch, default='inactive')

       this%livecrootc_xfer_to_livecrootc_patch(begp:endp) = spval
       call hist_addfld1d (fname='C14_LIVECROOTC_XFER_TO_LIVECROOTC', units='gC14/m^2/s', &
            avgflag='A', long_name='C14 live coarse root C growth from storage', &
            ptr_patch=this%livecrootc_xfer_to_livecrootc_patch, default='inactive')

       this%deadcrootc_xfer_to_deadcrootc_patch(begp:endp) = spval
       call hist_addfld1d (fname='C14_DEADCROOTC_XFER_TO_DEADCROOTC', units='gC14/m^2/s', &
            avgflag='A', long_name='C14 dead coarse root C growth from storage', &
            ptr_patch=this%deadcrootc_xfer_to_deadcrootc_patch, default='inactive')

       this%leafc_to_litter_patch(begp:endp) = spval
       call hist_addfld1d (fname='C14_LEAFC_TO_LITTER', units='gC14/m^2/s', &
            avgflag='A', long_name='C14 leaf C litterfall', &
            ptr_patch=this%leafc_to_litter_patch, default='inactive')

       this%frootc_to_litter_patch(begp:endp) = spval
       call hist_addfld1d (fname='C14_FROOTC_TO_LITTER', units='gC14/m^2/s', &
            avgflag='A', long_name='C14 fine root C litterfall', &
            ptr_patch=this%frootc_to_litter_patch, default='inactive')

       this%leaf_mr_patch(begp:endp) = spval
       call hist_addfld1d (fname='C14_LEAF_MR', units='gC14/m^2/s', &
            avgflag='A', long_name='C14 leaf maintenance respiration', &
            ptr_patch=this%leaf_mr_patch, default='inactive')

       this%froot_mr_patch(begp:endp) = spval
       call hist_addfld1d (fname='C14_FROOT_MR', units='gC14/m^2/s', &
            avgflag='A', long_name='C14 fine root maintenance respiration', &
            ptr_patch=this%froot_mr_patch, default='inactive')

       this%livestem_mr_patch(begp:endp) = spval
       call hist_addfld1d (fname='C14_LIVESTEM_MR', units='gC14/m^2/s', &
            avgflag='A', long_name='C14 live stem maintenance respiration', &
            ptr_patch=this%livestem_mr_patch, default='inactive')

       this%livecroot_mr_patch(begp:endp) = spval
       call hist_addfld1d (fname='C14_LIVECROOT_MR', units='gC14/m^2/s', &
            avgflag='A', long_name='C14 live coarse root maintenance respiration', &
            ptr_patch=this%livecroot_mr_patch, default='inactive')

       this%psnsun_to_cpool_patch(begp:endp) = spval
       call hist_addfld1d (fname='C14_PSNSUN_TO_CPOOL', units='gC14/m^2/s', &
            avgflag='A', long_name='C14 C fixation from sunlit canopy', &
            ptr_patch=this%psnsun_to_cpool_patch, default='inactive')

       this%psnshade_to_cpool_patch(begp:endp) = spval
       call hist_addfld1d (fname='C14_PSNSHADE_TO_CPOOL', units='gC14/m^2/s', &
            avgflag='A', long_name='C14 C fixation from shaded canopy', &
            ptr_patch=this%psnshade_to_cpool_patch, default='inactive')

       this%cpool_to_leafc_patch(begp:endp) = spval
       call hist_addfld1d (fname='C14_CPOOL_TO_LEAFC', units='gC14/m^2/s', &
            avgflag='A', long_name='C14 allocation to leaf C', &
            ptr_patch=this%cpool_to_leafc_patch, default='inactive')

       this%cpool_to_leafc_storage_patch(begp:endp) = spval
       call hist_addfld1d (fname='C14_CPOOL_TO_LEAFC_STORAGE', units='gC14/m^2/s', &
            avgflag='A', long_name='C14 allocation to leaf C storage', &
            ptr_patch=this%cpool_to_leafc_storage_patch, default='inactive')

       this%cpool_to_frootc_patch(begp:endp) = spval
       call hist_addfld1d (fname='C14_CPOOL_TO_FROOTC', units='gC14/m^2/s', &
            avgflag='A', long_name='C14 allocation to fine root C', &
            ptr_patch=this%cpool_to_frootc_patch, default='inactive')

       this%cpool_to_frootc_storage_patch(begp:endp) = spval
       call hist_addfld1d (fname='C14_CPOOL_TO_FROOTC_STORAGE', units='gC14/m^2/s', &
            avgflag='A', long_name='C14 allocation to fine root C storage', &
            ptr_patch=this%cpool_to_frootc_storage_patch, default='inactive')

       this%cpool_to_livestemc_patch(begp:endp) = spval
       call hist_addfld1d (fname='C14_CPOOL_TO_LIVESTEMC', units='gC14/m^2/s', &
            avgflag='A', long_name='C14 allocation to live stem C', &
            ptr_patch=this%cpool_to_livestemc_patch, default='inactive')

       this%cpool_to_livestemc_storage_patch(begp:endp) = spval
       call hist_addfld1d (fname='C14_CPOOL_TO_LIVESTEMC_STORAGE', units='gC14/m^2/s', &
            avgflag='A', long_name='C14 allocation to live stem C storage', &
            ptr_patch=this%cpool_to_livestemc_storage_patch, default='inactive')

       this%cpool_to_deadstemc_patch(begp:endp) = spval
       call hist_addfld1d (fname='C14_CPOOL_TO_DEADSTEMC', units='gC14/m^2/s', &
            avgflag='A', long_name='C14 allocation to dead stem C', &
            ptr_patch=this%cpool_to_deadstemc_patch, default='inactive')

       this%cpool_to_deadstemc_storage_patch(begp:endp) = spval
       call hist_addfld1d (fname='C14_CPOOL_TO_DEADSTEMC_STORAGE', units='gC14/m^2/s', &
            avgflag='A', long_name='C14 allocation to dead stem C storage', &
            ptr_patch=this%cpool_to_deadstemc_storage_patch, default='inactive')

       this%cpool_to_livecrootc_patch(begp:endp) = spval
       call hist_addfld1d (fname='C14_CPOOL_TO_LIVECROOTC', units='gC14/m^2/s', &
            avgflag='A', long_name='C14 allocation to live coarse root C', &
            ptr_patch=this%cpool_to_livecrootc_patch, default='inactive')

       this%cpool_to_livecrootc_storage_patch(begp:endp) = spval
       call hist_addfld1d (fname='C14_CPOOL_TO_LIVECROOTC_STORAGE', units='gC14/m^2/s', &
            avgflag='A', long_name='C14 allocation to live coarse root C storage', &
            ptr_patch=this%cpool_to_livecrootc_storage_patch, default='inactive')

       this%cpool_to_deadcrootc_patch(begp:endp) = spval
       call hist_addfld1d (fname='C14_CPOOL_TO_DEADCROOTC', units='gC14/m^2/s', &
            avgflag='A', long_name='C14 allocation to dead coarse root C', &
            ptr_patch=this%cpool_to_deadcrootc_patch, default='inactive')

       this%cpool_to_deadcrootc_storage_patch(begp:endp) = spval
       call hist_addfld1d (fname='C14_CPOOL_TO_DEADCROOTC_STORAGE', units='gC14/m^2/s', &
            avgflag='A', long_name='C14 allocation to dead coarse root C storage', &
            ptr_patch=this%cpool_to_deadcrootc_storage_patch, default='inactive')

       this%cpool_to_gresp_storage_patch(begp:endp) = spval
       call hist_addfld1d (fname='C14_CPOOL_TO_GRESP_STORAGE', units='gC14/m^2/s', &
            avgflag='A', long_name='C14 allocation to growth respiration storage', &
            ptr_patch=this%cpool_to_gresp_storage_patch, default='inactive')

       this%cpool_leaf_gr_patch(begp:endp) = spval
       call hist_addfld1d (fname='C14_CPOOL_LEAF_GR', units='gC14/m^2/s', &
            avgflag='A', long_name='C14 leaf growth respiration', &
            ptr_patch=this%cpool_leaf_gr_patch, default='inactive')

       this%cpool_leaf_storage_gr_patch(begp:endp) = spval
       call hist_addfld1d (fname='C14_CPOOL_LEAF_STORAGE_GR', units='gC14/m^2/s', &
            avgflag='A', long_name='C14 leaf growth respiration to storage', &
            ptr_patch=this%cpool_leaf_storage_gr_patch, default='inactive')

       this%transfer_leaf_gr_patch(begp:endp) = spval
       call hist_addfld1d (fname='C14_TRANSFER_LEAF_GR', units='gC14/m^2/s', &
            avgflag='A', long_name='C14 leaf growth respiration from storage', &
            ptr_patch=this%transfer_leaf_gr_patch, default='inactive')

       this%cpool_froot_gr_patch(begp:endp) = spval
       call hist_addfld1d (fname='C14_CPOOL_FROOT_GR', units='gC14/m^2/s', &
            avgflag='A', long_name='C14 fine root growth respiration', &
            ptr_patch=this%cpool_froot_gr_patch, default='inactive')

       this%cpool_froot_storage_gr_patch(begp:endp) = spval
       call hist_addfld1d (fname='C14_CPOOL_FROOT_STORAGE_GR', units='gC14/m^2/s', &
            avgflag='A', long_name='C14 fine root  growth respiration to storage', &
            ptr_patch=this%cpool_froot_storage_gr_patch, default='inactive')

       this%transfer_froot_gr_patch(begp:endp) = spval
       call hist_addfld1d (fname='C14_TRANSFER_FROOT_GR', units='gC14/m^2/s', &
            avgflag='A', long_name='C14 fine root  growth respiration from storage', &
            ptr_patch=this%transfer_froot_gr_patch, default='inactive')

       this%cpool_livestem_gr_patch(begp:endp) = spval
       call hist_addfld1d (fname='C14_CPOOL_LIVESTEM_GR', units='gC14/m^2/s', &
            avgflag='A', long_name='C14 live stem growth respiration', &
            ptr_patch=this%cpool_livestem_gr_patch, default='inactive')

       this%cpool_livestem_storage_gr_patch(begp:endp) = spval
       call hist_addfld1d (fname='C14_CPOOL_LIVESTEM_STORAGE_GR', units='gC14/m^2/s', &
            avgflag='A', long_name='C14 live stem growth respiration to storage', &
            ptr_patch=this%cpool_livestem_storage_gr_patch, default='inactive')

       this%transfer_livestem_gr_patch(begp:endp) = spval
       call hist_addfld1d (fname='C14_TRANSFER_LIVESTEM_GR', units='gC14/m^2/s', &
            avgflag='A', long_name='C14 live stem growth respiration from storage', &
            ptr_patch=this%transfer_livestem_gr_patch, default='inactive')

       this%cpool_deadstem_gr_patch(begp:endp) = spval
       call hist_addfld1d (fname='C14_CPOOL_DEADSTEM_GR', units='gC14/m^2/s', &
            avgflag='A', long_name='C14 dead stem growth respiration', &
            ptr_patch=this%cpool_deadstem_gr_patch, default='inactive')

       this%cpool_deadstem_storage_gr_patch(begp:endp) = spval
       call hist_addfld1d (fname='C14_CPOOL_DEADSTEM_STORAGE_GR', units='gC14/m^2/s', &
            avgflag='A', long_name='C14 dead stem growth respiration to storage', &
            ptr_patch=this%cpool_deadstem_storage_gr_patch, default='inactive')

       this%transfer_deadstem_gr_patch(begp:endp) = spval
       call hist_addfld1d (fname='C14_TRANSFER_DEADSTEM_GR', units='gC14/m^2/s', &
            avgflag='A', long_name='C14 dead stem growth respiration from storage', &
            ptr_patch=this%transfer_deadstem_gr_patch, default='inactive')

       this%cpool_livecroot_gr_patch(begp:endp) = spval
       call hist_addfld1d (fname='C14_CPOOL_LIVECROOT_GR', units='gC14/m^2/s', &
            avgflag='A', long_name='C14 live coarse root growth respiration', &
            ptr_patch=this%cpool_livecroot_gr_patch, default='inactive')

       this%cpool_livecroot_storage_gr_patch(begp:endp) = spval
       call hist_addfld1d (fname='C14_CPOOL_LIVECROOT_STORAGE_GR', units='gC14/m^2/s', &
            avgflag='A', long_name='C14 live coarse root growth respiration to storage', &
            ptr_patch=this%cpool_livecroot_storage_gr_patch, default='inactive')

       this%transfer_livecroot_gr_patch(begp:endp) = spval
       call hist_addfld1d (fname='C14_TRANSFER_LIVECROOT_GR', units='gC14/m^2/s', &
            avgflag='A', long_name='C14 live coarse root growth respiration from storage', &
            ptr_patch=this%transfer_livecroot_gr_patch, default='inactive')

       this%cpool_deadcroot_gr_patch(begp:endp) = spval
       call hist_addfld1d (fname='C14_CPOOL_DEADCROOT_GR', units='gC14/m^2/s', &
            avgflag='A', long_name='C14 dead coarse root growth respiration', &
            ptr_patch=this%cpool_deadcroot_gr_patch, default='inactive')

       this%cpool_deadcroot_storage_gr_patch(begp:endp) = spval
       call hist_addfld1d (fname='C14_CPOOL_DEADCROOT_STORAGE_GR', units='gC14/m^2/s', &
            avgflag='A', long_name='C14 dead coarse root growth respiration to storage', &
            ptr_patch=this%cpool_deadcroot_storage_gr_patch, default='inactive')

       this%transfer_deadcroot_gr_patch(begp:endp) = spval
       call hist_addfld1d (fname='C14_TRANSFER_DEADCROOT_GR', units='gC14/m^2/s', &
            avgflag='A', long_name='C14 dead coarse root growth respiration from storage', &
            ptr_patch=this%transfer_deadcroot_gr_patch, default='inactive')

       this%leafc_storage_to_xfer_patch(begp:endp) = spval
       call hist_addfld1d (fname='C14_LEAFC_STORAGE_TO_XFER', units='gC14/m^2/s', &
            avgflag='A', long_name='C14 leaf C shift storage to transfer', &
            ptr_patch=this%leafc_storage_to_xfer_patch, default='inactive')

       this%frootc_storage_to_xfer_patch(begp:endp) = spval
       call hist_addfld1d (fname='C14_FROOTC_STORAGE_TO_XFER', units='gC14/m^2/s', &
            avgflag='A', long_name='C14 fine root C shift storage to transfer', &
            ptr_patch=this%frootc_storage_to_xfer_patch, default='inactive')

       this%livestemc_storage_to_xfer_patch(begp:endp) = spval
       call hist_addfld1d (fname='C14_LIVESTEMC_STORAGE_TO_XFER', units='gC14/m^2/s', &
            avgflag='A', long_name='C14 live stem C shift storage to transfer', &
            ptr_patch=this%livestemc_storage_to_xfer_patch, default='inactive')

       this%deadstemc_storage_to_xfer_patch(begp:endp) = spval
       call hist_addfld1d (fname='C14_DEADSTEMC_STORAGE_TO_XFER', units='gC14/m^2/s', &
            avgflag='A', long_name='C14 dead stem C shift storage to transfer', &
            ptr_patch=this%deadstemc_storage_to_xfer_patch, default='inactive')

       this%livecrootc_storage_to_xfer_patch(begp:endp) = spval
       call hist_addfld1d (fname='C14_LIVECROOTC_STORAGE_TO_XFER', units='gC14/m^2/s', &
            avgflag='A', long_name='C14 live coarse root C shift storage to transfer', &
            ptr_patch=this%livecrootc_storage_to_xfer_patch, default='inactive')

       this%deadcrootc_storage_to_xfer_patch(begp:endp) = spval
       call hist_addfld1d (fname='C14_DEADCROOTC_STORAGE_TO_XFER', units='gC14/m^2/s', &
            avgflag='A', long_name='C14 dead coarse root C shift storage to transfer', &
            ptr_patch=this%deadcrootc_storage_to_xfer_patch, default='inactive')

       this%gresp_storage_to_xfer_patch(begp:endp) = spval
       call hist_addfld1d (fname='C14_GRESP_STORAGE_TO_XFER', units='gC14/m^2/s', &
            avgflag='A', long_name='C14 growth respiration shift storage to transfer', &
            ptr_patch=this%gresp_storage_to_xfer_patch, default='inactive')

       this%livestemc_to_deadstemc_patch(begp:endp) = spval
       call hist_addfld1d (fname='C14_LIVESTEMC_TO_DEADSTEMC', units='gC14/m^2/s', &
            avgflag='A', long_name='C14 live stem C turnover', &
            ptr_patch=this%livestemc_to_deadstemc_patch, default='inactive')

       this%livecrootc_to_deadcrootc_patch(begp:endp) = spval
       call hist_addfld1d (fname='C14_LIVECROOTC_TO_DEADCROOTC', units='gC14/m^2/s', &
            avgflag='A', long_name='C14 live coarse root C turnover', &
            ptr_patch=this%livecrootc_to_deadcrootc_patch, default='inactive')

       this%current_gr_patch(begp:endp) = spval
       call hist_addfld1d (fname='C14_CURRENT_GR', units='gC14/m^2/s', &
            avgflag='A', long_name='C14 growth resp for new growth displayed in this timestep', &
            ptr_patch=this%current_gr_patch, default='inactive')

       this%transfer_gr_patch(begp:endp) = spval
       call hist_addfld1d (fname='C14_TRANSFER_GR', units='gC14/m^2/s', &
            avgflag='A', long_name='C14 growth resp for transfer growth displayed in this timestep', &
            ptr_patch=this%transfer_gr_patch, default='inactive')

       this%storage_gr_patch(begp:endp) = spval
       call hist_addfld1d (fname='C14_STORAGE_GR', units='gC14/m^2/s', &
            avgflag='A', long_name='C14 growth resp for growth sent to storage for later display', &
            ptr_patch=this%storage_gr_patch, default='inactive')

       this%gpp_patch(begp:endp) = spval
       call hist_addfld1d (fname='C14_GPP', units='gC14/m^2/s', &
            avgflag='A', long_name='C14 gross primary production', &
            ptr_patch=this%gpp_patch)

       this%rr_patch(begp:endp) = spval
       call hist_addfld1d (fname='C14_RR', units='gC14/m^2/s', &
            avgflag='A', long_name='C14 root respiration (fine root MR + total root GR)', &
            ptr_patch=this%rr_patch, default='inactive')

       this%mr_patch(begp:endp) = spval
       call hist_addfld1d (fname='C14_MR', units='gC14/m^2/s', &
            avgflag='A', long_name='C14 maintenance respiration', &
            ptr_patch=this%mr_patch, default='inactive')

       this%gr_patch(begp:endp) = spval
       call hist_addfld1d (fname='C14_GR', units='gC14/m^2/s', &
            avgflag='A', long_name='C14 total growth respiration', &
            ptr_patch=this%gr_patch, default='inactive')

       this%ar_patch(begp:endp) = spval
       call hist_addfld1d (fname='C14_AR', units='gC14/m^2/s', &
            avgflag='A', long_name='C14 autotrophic respiration (MR + GR)', &
            ptr_patch=this%ar_patch)

       this%npp_patch(begp:endp) = spval
       call hist_addfld1d (fname='C14_NPP', units='gC14/m^2/s', &
            avgflag='A', long_name='C14 net primary production', &
            ptr_patch=this%npp_patch, default='inactive')

       this%agnpp_patch(begp:endp) = spval
       call hist_addfld1d (fname='C14_AGNPP', units='gC14/m^2/s', &
            avgflag='A', long_name='C14 aboveground NPP', &
            ptr_patch=this%agnpp_patch, default='inactive')

       this%bgnpp_patch(begp:endp) = spval
       call hist_addfld1d (fname='C14_BGNPP', units='gC14/m^2/s', &
            avgflag='A', long_name='C14 belowground NPP', &
            ptr_patch=this%bgnpp_patch, default='inactive')

       this%litfall_patch(begp:endp) = spval
       call hist_addfld1d (fname='C14_LITFALL', units='gC14/m^2/s', &
            avgflag='A', long_name='C14 litterfall (leaves and fine roots)', &
            ptr_patch=this%litfall_patch, default='inactive')

       this%fire_closs_patch(begp:endp) = spval
       call hist_addfld1d (fname='C14_PFT_FIRE_CLOSS', units='gC14/m^2/s', &
            avgflag='A', long_name='C14 total patch-level fire C loss', &
            ptr_patch=this%fire_closs_patch, default='inactive')
    endif

    !-------------------------------
    ! C flux variables - column 
    !-------------------------------

    if (carbon_type == 'c12') then

       this%cwdc_loss_col(begc:endc) = spval
       call hist_addfld1d (fname='CWDC_LOSS', units='gC/m^2/s', &
            avgflag='A', long_name='coarse woody debris C loss', &
            ptr_col=this%cwdc_loss_col)

       this%m_decomp_cpools_to_fire_col(begc:endc,:)      = spval
       this%m_decomp_cpools_to_fire_vr_col(begc:endc,:,:) = spval
       do k = 1, ndecomp_pools
          if ( decomp_cascade_con%is_litter(k) .or. decomp_cascade_con%is_cwd(k) ) then
             data1dptr => this%m_decomp_cpools_to_fire_col(:,k)
             fieldname = 'M_'//trim(decomp_cascade_con%decomp_pool_name_history(k))//'C_TO_FIRE'
             longname =  trim(decomp_cascade_con%decomp_pool_name_long(k))//' C fire loss'
             call hist_addfld1d (fname=fieldname, units='gC/m^2/s',  &
                  avgflag='A', long_name=longname, &
                  ptr_col=data1dptr, default='inactive')

             if ( nlevdecomp_full > 1 ) then
                data2dptr => this%m_decomp_cpools_to_fire_vr_col(:,:,k)
                fieldname = 'M_'//trim(decomp_cascade_con%decomp_pool_name_history(k))//'C_TO_FIRE'//trim(vr_suffix)
                longname =  trim(decomp_cascade_con%decomp_pool_name_long(k))//' C fire loss'
                call hist_addfld_decomp (fname=fieldname, units='gC/m^3/s', type2d='levdcmp', &
                     avgflag='A', long_name=longname, &
                     ptr_col=data2dptr, default='inactive')
             endif
          endif
       end do

       this%dwt_seedc_to_leaf_grc(begg:endg) = spval
       call hist_addfld1d (fname='DWT_SEEDC_TO_LEAF', units='gC/m^2/s', &
            avgflag='A', long_name='seed source to patch-level leaf', &
            ptr_gcell=this%dwt_seedc_to_leaf_grc, default='inactive')

       this%dwt_seedc_to_leaf_patch(begp:endp) = spval
       call hist_addfld1d (fname='DWT_SEEDC_TO_LEAF_PATCH', units='gC/m^2/s', &
            avgflag='A', &
            long_name='patch-level seed source to patch-level leaf ' // &
            '(per-area-gridcell; only makes sense with dov2xy=.false.)', &
            ptr_patch=this%dwt_seedc_to_leaf_patch, default='inactive')

       this%dwt_seedc_to_deadstem_grc(begg:endg) = spval
       call hist_addfld1d (fname='DWT_SEEDC_TO_DEADSTEM', units='gC/m^2/s', &
            avgflag='A', long_name='seed source to patch-level deadstem', &
            ptr_gcell=this%dwt_seedc_to_deadstem_grc, default='inactive')

       this%dwt_seedc_to_deadstem_patch(begp:endp) = spval
       call hist_addfld1d (fname='DWT_SEEDC_TO_DEADSTEM_PATCH', units='gC/m^2/s', &
            avgflag='A', &
            long_name='patch-level seed source to patch-level deadstem ' // &
            '(per-area-gridcell; only makes sense with dov2xy=.false.)', &
            ptr_patch=this%dwt_seedc_to_deadstem_patch, default='inactive')

       this%dwt_conv_cflux_grc(begg:endg) = spval
       call hist_addfld1d (fname='DWT_CONV_CFLUX', units='gC/m^2/s', &
            avgflag='A', &
            long_name='conversion C flux (immediate loss to atm) (0 at all times except first timestep of year)', &
            ptr_gcell=this%dwt_conv_cflux_grc)

       this%dwt_conv_cflux_patch(begp:endp) = spval
       call hist_addfld1d (fname='DWT_CONV_CFLUX_PATCH', units='gC/m^2/s', &
            avgflag='A', &
            long_name='patch-level conversion C flux (immediate loss to atm) ' // &
            '(0 at all times except first timestep of year) ' // &
            '(per-area-gridcell; only makes sense with dov2xy=.false.)', &
            ptr_patch=this%dwt_conv_cflux_patch, default='inactive')

       this%dwt_conv_cflux_dribbled_grc(begg:endg) = spval
       call hist_addfld1d (fname='DWT_CONV_CFLUX_DRIBBLED', units='gC/m^2/s', &
            avgflag='A', &
            long_name='conversion C flux (immediate loss to atm), dribbled throughout the year', &
            ptr_gcell=this%dwt_conv_cflux_dribbled_grc)

       this%dwt_wood_productc_gain_patch(begp:endp) = spval
       call hist_addfld1d (fname='DWT_WOOD_PRODUCTC_GAIN_PATCH', units='gC/m^2/s', &
            avgflag='A', &
            long_name='patch-level landcover change-driven addition to wood product pools' // &
            '(0 at all times except first timestep of year) ' // &
            '(per-area-gridcell; only makes sense with dov2xy=.false.)', &
            ptr_patch=this%dwt_wood_productc_gain_patch, default='inactive')

       this%dwt_slash_cflux_grc(begg:endg) = spval
       call hist_addfld1d (fname='DWT_SLASH_CFLUX', units='gC/m^2/s', &
            avgflag='A', &
            long_name='slash C flux (to litter diagnostic only) (0 at all times except first timestep of year)', &
            ptr_gcell=this%dwt_slash_cflux_grc)

       this%dwt_slash_cflux_patch(begp:endp) = spval
       call hist_addfld1d (fname='DWT_SLASH_CFLUX_PATCH', units='gC/m^2/s', &
            avgflag='A', &
            long_name='patch-level slash C flux (to litter diagnostic only) ' // &
            '(0 at all times except first timestep of year) ' // &
            '(per-area-gridcell; only makes sense with dov2xy=.false.)', &
            ptr_patch=this%dwt_slash_cflux_patch, default='inactive')

       do k = i_litr_min, i_litr_max
          this%dwt_frootc_to_litr_c_col(begc:endc,:,k) = spval
          data2dptr => this%dwt_frootc_to_litr_c_col(begc:endc,:,k)
          fieldname = 'DWT_FROOTC_TO_'//trim(decomp_cascade_con%decomp_pool_name_history(k))//'_C'
          longname =  'fine root to '//trim(decomp_cascade_con%decomp_pool_name_long(k))//' due to landcover change'
          call hist_addfld_decomp (fname=fieldname, units='gC/m^2/s',  type2d='levdcmp', &
               avgflag='A', long_name=longname, &
               ptr_col=data2dptr, default='inactive')
       end do

       this%dwt_livecrootc_to_cwdc_col(begc:endc,:) = spval
       call hist_addfld_decomp (fname='DWT_LIVECROOTC_TO_CWDC', units='gC/m^2/s',  type2d='levdcmp', &
            avgflag='A', long_name='live coarse root to CWD due to landcover change', &
            ptr_col=this%dwt_livecrootc_to_cwdc_col, default='inactive')

       this%dwt_deadcrootc_to_cwdc_col(begc:endc,:) = spval
       call hist_addfld_decomp (fname='DWT_DEADCROOTC_TO_CWDC', units='gC/m^2/s',  type2d='levdcmp', &
            avgflag='A', long_name='dead coarse root to CWD due to landcover change', &
            ptr_col=this%dwt_deadcrootc_to_cwdc_col, default='inactive')

        if ( get_do_grossunrep() )then
            this%gru_conv_cflux_patch(begp:endp) = spval
            call hist_addfld1d (fname='GRU_CONV_CFLUX', units='gC/m^2/s', &
                 avgflag='A', long_name='gross unrepresented conversion C flux (immediate loss to atm) (0 at all times except first timestep of year)', &
                 ptr_patch=this%gru_conv_cflux_patch)

           this%gru_conv_cflux_dribbled_grc(begg:endg) = spval
           call hist_addfld1d (fname='GRU_CONV_CFLUX_DRIBBLED', units='gC/m^2/s', &
                avgflag='A', &
                long_name='gross unrepresented conversion C flux (immediate loss to atm), dribbled throughout the year', &
                ptr_gcell=this%gru_conv_cflux_dribbled_grc)

            this%gru_wood_productc_gain_patch(begp:endp) = spval
            call hist_addfld1d (fname='GRU_WOODPRODC_GAIN', units='gC/m^2/s', &
                 avgflag='A', long_name='gross unrepresented landcover change driven addition to wood product carbon pools (0 at all times except first timestep of year)', &
                 ptr_patch=this%gru_wood_productc_gain_patch)

            this%gru_slash_cflux_patch(begp:endp) = spval
            call hist_addfld1d (fname='GRU_SLASH_CFLUX', units='gC/m^2/s', &
                 avgflag='A', long_name='slash gross unrepresented landcover change carbon (to litter)', &
                 ptr_patch=this%gru_slash_cflux_patch)
       end if

       this%crop_seedc_to_leaf_patch(begp:endp) = spval
       call hist_addfld1d (fname='CROP_SEEDC_TO_LEAF', units='gC/m^2/s', &
            avgflag='A', long_name='crop seed source to leaf', &
            ptr_patch=this%crop_seedc_to_leaf_patch, default='inactive')

        this%sr_col(begc:endc) = spval
        call hist_addfld1d (fname='SR', units='gC/m^2/s', &
             avgflag='A', long_name='total soil respiration (HR + root resp)', &
             ptr_col=this%sr_col)

        this%er_col(begc:endc) = spval
        call hist_addfld1d (fname='ER', units='gC/m^2/s', &
             avgflag='A', long_name='total ecosystem respiration, autotrophic + heterotrophic', &
             ptr_col=this%er_col)

        this%litfire_col(begc:endc) = spval
        call hist_addfld1d (fname='LITFIRE', units='gC/m^2/s', &
             avgflag='A', long_name='litter fire losses', &
             ptr_col=this%litfire_col, default='inactive')

        this%somfire_col(begc:endc) = spval
        call hist_addfld1d (fname='SOMFIRE', units='gC/m^2/s', &
             avgflag='A', long_name='soil organic matter fire losses', &
             ptr_col=this%somfire_col, default='inactive')

        this%totfire_col(begc:endc) = spval
        call hist_addfld1d (fname='TOTFIRE', units='gC/m^2/s', &
             avgflag='A', long_name='total ecosystem fire losses', &
             ptr_col=this%totfire_col, default='inactive')

        this%fire_closs_col(begc:endc) = spval
        call hist_addfld1d (fname='COL_FIRE_CLOSS', units='gC/m^2/s', &
             avgflag='A', long_name='total column-level fire C loss for non-peat fires outside land-type converted region', &
             ptr_col=this%fire_closs_col)

        this%annsum_npp_patch(begp:endp) = spval
        call hist_addfld1d (fname='ANNSUM_NPP', units='gC/m^2/yr', &
             avgflag='A', long_name='annual sum of NPP', &
             ptr_patch=this%annsum_npp_patch, default='inactive')

        this%annsum_npp_col(begc:endc) = spval
        call hist_addfld1d (fname='CANNSUM_NPP', units='gC/m^2/s', &
             avgflag='A', long_name='annual sum of column-level NPP', &
             ptr_col=this%annsum_npp_col, default='inactive')

       this%nep_col(begc:endc) = spval
       call hist_addfld1d (fname='NEP', units='gC/m^2/s', &
            avgflag='A', long_name='net ecosystem production, excludes fire, landuse, and harvest flux, positive for sink', &
            ptr_col=this%nep_col)

       this%nbp_grc(begg:endg) = spval
       call hist_addfld1d (fname='NBP', units='gC/m^2/s', &
            avgflag='A', long_name='net biome production, includes fire, landuse,'&
            //' harvest and hrv_xsmrpool flux (latter smoothed over the year), positive for sink'&
            //' (same as net carbon exchange between land and atmosphere)', &
            ptr_gcell=this%nbp_grc)

       this%nee_grc(begg:endg) = spval
       call hist_addfld1d (fname='NEE', units='gC/m^2/s', &
            avgflag='A', long_name='net ecosystem exchange of carbon,'&
            //' includes fire and hrv_xsmrpool (latter smoothed over the year),'&
            //' excludes landuse and harvest flux, positive for source', &
            ptr_gcell=this%nee_grc)

       this%landuseflux_grc(begg:endg) = spval
       call hist_addfld1d (fname='LAND_USE_FLUX', units='gC/m^2/s', &
            avgflag='A', &
            long_name='total C emitted from land cover conversion (smoothed over the year)'&
            //' and wood and grain product pools (NOTE: not a net value)', &
            ptr_gcell=this%landuseflux_grc)

   end if
    !-------------------------------
    ! C13 flux variables - column 
    !-------------------------------

    if ( carbon_type == 'c13' ) then

       this%m_decomp_cpools_to_fire_col(begc:endc,:) = spval
       this%m_decomp_cpools_to_fire_vr_col(begc:endc,:,:) = spval
       do k = 1, ndecomp_pools
          if ( decomp_cascade_con%is_litter(k) .or. decomp_cascade_con%is_cwd(k) ) then
             data1dptr => this%m_decomp_cpools_to_fire_col(:,k)
             fieldname = 'C13_M_'//trim(decomp_cascade_con%decomp_pool_name_history(k))//'C_TO_FIRE'
             longname =  'C13 '//trim(decomp_cascade_con%decomp_pool_name_long(k))//' C fire loss'
             call hist_addfld1d (fname=fieldname, units='gC13/m^2',  &
                  avgflag='A', long_name=longname, &
                  ptr_col=data1dptr, default='inactive')

             if ( nlevdecomp_full > 1 ) then
                data2dptr => this%m_decomp_cpools_to_fire_vr_col(:,:,k)
                fieldname = 'C13_M_'//trim(decomp_cascade_con%decomp_pool_name_history(k))//'C_TO_FIRE'//trim(vr_suffix)
                longname =  'C13 '//trim(decomp_cascade_con%decomp_pool_name_long(k))//' C fire loss'
                call hist_addfld_decomp (fname=fieldname, units='gC13/m^3',  type2d='levdcmp', &
                     avgflag='A', long_name=longname, &
                     ptr_col=data2dptr, default='inactive')
             end if
          endif
       end do

       this%dwt_seedc_to_leaf_grc(begg:endg) = spval
       call hist_addfld1d (fname='C13_DWT_SEEDC_TO_LEAF', units='gC13/m^2/s', &
            avgflag='A', long_name='C13 seed source to patch-level leaf', &
            ptr_gcell=this%dwt_seedc_to_leaf_grc, default='inactive')

       this%dwt_seedc_to_leaf_patch(begp:endp) = spval
       call hist_addfld1d (fname='C13_DWT_SEEDC_TO_LEAF_PATCH', units='gC13/m^2/s', &
            avgflag='A', &
            long_name='patch-level C13 seed source to patch-level leaf ' // &
            '(per-area-gridcell; only makes sense with dov2xy=.false.)', &
            ptr_patch=this%dwt_seedc_to_leaf_patch, default='inactive')

       this%dwt_seedc_to_deadstem_grc(begg:endg) = spval
       call hist_addfld1d (fname='C13_DWT_SEEDC_TO_DEADSTEM', units='gC13/m^2/s', &
            avgflag='A', long_name='C13 seed source to patch-level deadstem', &
            ptr_gcell=this%dwt_seedc_to_deadstem_grc, default='inactive')

       this%dwt_seedc_to_deadstem_patch(begp:endp) = spval
       call hist_addfld1d (fname='C13_DWT_SEEDC_TO_DEADSTEM_PATCH', units='gC13/m^2/s', &
            avgflag='A', &
            long_name='patch-level C13 seed source to patch-level deadstem ' // &
            '(per-area-gridcell; only makes sense with dov2xy=.false.)', &
            ptr_patch=this%dwt_seedc_to_deadstem_patch, default='inactive')

       this%dwt_conv_cflux_grc(begg:endg) = spval
       call hist_addfld1d (fname='C13_DWT_CONV_CFLUX', units='gC13/m^2/s', &
            avgflag='A', long_name='C13 conversion C flux (immediate loss to atm) ' // &
            '(0 at all times except first timestep of year)', &
            ptr_gcell=this%dwt_conv_cflux_grc, default='inactive')

       this%dwt_conv_cflux_patch(begp:endp) = spval
       call hist_addfld1d (fname='C13_DWT_CONV_CFLUX_PATCH', units='gC13/m^2/s', &
            avgflag='A', &
            long_name='patch-level C13 conversion C flux (immediate loss to atm) ' // &
            '(0 at all times except first timestep of year) ' // &
            '(per-area-gridcell; only makes sense with dov2xy=.false.)', &
            ptr_patch=this%dwt_conv_cflux_patch, default='inactive')

       this%dwt_conv_cflux_dribbled_grc(begg:endg) = spval
       call hist_addfld1d (fname='C13_DWT_CONV_CFLUX_DRIBBLED', units='gC13/m^2/s', &
            avgflag='A', &
            long_name='C13 conversion C flux (immediate loss to atm), dribbled throughout the year', &
            ptr_gcell=this%dwt_conv_cflux_dribbled_grc, default='inactive')

       this%dwt_slash_cflux_grc(begg:endg) = spval
       call hist_addfld1d (fname='C13_DWT_SLASH_CFLUX', units='gC13/m^2/s', &
            avgflag='A', long_name='C13 slash C flux (to litter diagnostic only)' // &
            '(0 at all times except first timestep of year)', &
            ptr_gcell=this%dwt_slash_cflux_grc, default='inactive')

       this%dwt_slash_cflux_patch(begp:endp) = spval
       call hist_addfld1d (fname='C13_DWT_SLASH_CFLUX_PATCH', units='gC13/m^2/s', &
            avgflag='A', &
            long_name='patch-level C13 slash C flux (to litter diagnostic only) ' // &
            '(0 at all times except first timestep of year) ' // &
            '(per-area-gridcell; only makes sense with dov2xy=.false.)', &
            ptr_patch=this%dwt_slash_cflux_patch, default='inactive')

       do k = i_litr_min, i_litr_max
          this%dwt_frootc_to_litr_c_col(begc:endc,:,k) = spval
          data2dptr => this%dwt_frootc_to_litr_c_col(begc:endc,:,k)
          fieldname = 'C13_DWT_FROOTC_TO_'//trim(decomp_cascade_con%decomp_pool_name_history(k))//'_C'
          longname =  'C13 fine root to '//trim(decomp_cascade_con%decomp_pool_name_long(k))//' due to landcover change'
          call hist_addfld_decomp (fname=fieldname, units='gC/m^2/s',  type2d='levdcmp', &
               avgflag='A', long_name=longname, &
               ptr_col=data2dptr, default='inactive')
       end do

       this%dwt_livecrootc_to_cwdc_col(begc:endc,:) = spval
       call hist_addfld_decomp (fname='C13_DWT_LIVECROOTC_TO_CWDC', units='gC13/m^2/s',  type2d='levdcmp', &
            avgflag='A', long_name='C13 live coarse root to CWD due to landcover change', &
            ptr_col=this%dwt_livecrootc_to_cwdc_col, default='inactive')

       this%dwt_deadcrootc_to_cwdc_col(begc:endc,:) = spval
       call hist_addfld_decomp (fname='C13_DWT_DEADCROOTC_TO_CWDC', units='gC13/m^2/s',  type2d='levdcmp', &
            avgflag='A', long_name='C13 dead coarse root to CWD due to landcover change', &
            ptr_col=this%dwt_deadcrootc_to_cwdc_col, default='inactive')

       this%crop_seedc_to_leaf_patch(begp:endp) = spval
       call hist_addfld1d (fname='C13_CROP_SEEDC_TO_LEAF', units='gC13/m^2/s', &
            avgflag='A', long_name='C13 crop seed source to leaf', &
            ptr_patch=this%crop_seedc_to_leaf_patch, default='inactive')

        this%sr_col(begc:endc) = spval
        call hist_addfld1d (fname='C13_SR', units='gC13/m^2/s', &
             avgflag='A', long_name='C13 total soil respiration (HR + root resp)', &
             ptr_col=this%sr_col, default='inactive')

        this%er_col(begc:endc) = spval
        call hist_addfld1d (fname='C13_ER', units='gC13/m^2/s', &
             avgflag='A', long_name='C13 total ecosystem respiration, autotrophic + heterotrophic', &
             ptr_col=this%er_col, default='inactive')

        this%litfire_col(begc:endc) = spval
        call hist_addfld1d (fname='C13_LITFIRE', units='gC13/m^2/s', &
             avgflag='A', long_name='C13 litter fire losses', &
             ptr_col=this%litfire_col, default='inactive')

        this%somfire_col(begc:endc) = spval
        call hist_addfld1d (fname='C13_SOMFIRE', units='gC13/m^2/s', &
             avgflag='A', long_name='C13 soil organic matter fire losses', &
             ptr_col=this%somfire_col, default='inactive')

        this%totfire_col(begc:endc) = spval
        call hist_addfld1d (fname='C13_TOTFIRE', units='gC13/m^2/s', &
             avgflag='A', long_name='C13 total ecosystem fire losses', &
             ptr_col=this%totfire_col, default='inactive')

        this%fire_closs_col(begc:endc) = spval
        call hist_addfld1d (fname='C13_COL_FIRE_CLOSS', units='gC13/m^2/s', &
             avgflag='A', long_name='C13 total column-level fire C loss', &
             ptr_col=this%fire_closs_col, default='inactive')

        this%nep_col(begc:endc) = spval
        call hist_addfld1d (fname='C13_NEP', units='gC13/m^2/s', &
             avgflag='A', long_name='C13 net ecosystem production, excludes fire flux, positive for sink', &
             ptr_col=this%nep_col, default='inactive')

        this%nee_grc(begg:endg) = spval
        call hist_addfld1d (fname='C13_NEE', units='gC13/m^2/s', &
             avgflag='A', long_name='C13 net ecosystem exchange of carbon, includes fire flux, positive for source', &
             ptr_gcell=this%nee_grc, default='inactive')

        this%nbp_grc(begg:endg) = spval
        call hist_addfld1d (fname='C13_NBP', units='gC13/m^2/s', &
             avgflag='A', long_name='C13 net biome production, includes fire, landuse,'&
             //' harvest and hrv_xsmrpool flux (latter smoothed over the year), positive for sink'&
             //' (same as net carbon exchange between land and atmosphere)', &
             ptr_gcell=this%nbp_grc)

    endif

    !-------------------------------
    ! C14 flux variables - column 
    !-------------------------------

    if (carbon_type == 'c14') then

       this%m_decomp_cpools_to_fire_col(begc:endc,:)      = spval
       this%m_decomp_cpools_to_fire_vr_col(begc:endc,:,:) = spval
       do k = 1, ndecomp_pools
          if ( decomp_cascade_con%is_litter(k) .or. decomp_cascade_con%is_cwd(k) ) then
             data1dptr => this%m_decomp_cpools_to_fire_col(:,k)
             fieldname = 'C14_M_'//trim(decomp_cascade_con%decomp_pool_name_history(k))//'C_TO_FIRE'
             longname =  'C14 '//trim(decomp_cascade_con%decomp_pool_name_long(k))//' C fire loss'
             call hist_addfld1d (fname=fieldname, units='gC14/m^2',  &
                  avgflag='A', long_name=longname, &
                  ptr_col=data1dptr, default='inactive')

             if ( nlevdecomp_full > 1 ) then
                data2dptr => this%m_decomp_cpools_to_fire_vr_col(:,:,k)
                fieldname = 'C14_M_'//trim(decomp_cascade_con%decomp_pool_name_history(k))//'C_TO_FIRE'//trim(vr_suffix)
                longname =  'C14 '//trim(decomp_cascade_con%decomp_pool_name_long(k))//' C fire loss'
                call hist_addfld_decomp (fname=fieldname, units='gC14/m^3',  type2d='levdcmp', &
                     avgflag='A', long_name=longname, &
                     ptr_col=data2dptr, default='inactive')
             end if
          endif
       end do

       this%dwt_seedc_to_leaf_grc(begg:endg) = spval
       call hist_addfld1d (fname='C14_DWT_SEEDC_TO_LEAF', units='gC14/m^2/s', &
            avgflag='A', long_name='C14 seed source to patch-level leaf', &
            ptr_gcell=this%dwt_seedc_to_leaf_grc, default='inactive')

       this%dwt_seedc_to_leaf_patch(begp:endp) = spval
       call hist_addfld1d (fname='C14_DWT_SEEDC_TO_LEAF_PATCH', units='gC14/m^2/s', &
            avgflag='A', &
            long_name='patch-level C14 seed source to patch-level leaf ' // &
            '(per-area-gridcell; only makes sense with dov2xy=.false.)', &
            ptr_patch=this%dwt_seedc_to_leaf_patch, default='inactive')

       this%dwt_seedc_to_deadstem_grc(begg:endg) = spval
       call hist_addfld1d (fname='C14_DWT_SEEDC_TO_DEADSTEM', units='gC14/m^2/s', &
            avgflag='A', long_name='C14 seed source to patch-level deadstem', &
            ptr_gcell=this%dwt_seedc_to_deadstem_grc, default='inactive')

       this%dwt_seedc_to_deadstem_patch(begp:endp) = spval
       call hist_addfld1d (fname='C14_DWT_SEEDC_TO_DEADSTEM_PATCH', units='gC14/m^2/s', &
            avgflag='A', &
            long_name='patch-level C14 seed source to patch-level deadstem ' // &
            '(per-area-gridcell; only makes sense with dov2xy=.false.)', &
            ptr_patch=this%dwt_seedc_to_deadstem_patch, default='inactive')

       this%dwt_conv_cflux_grc(begg:endg) = spval
       call hist_addfld1d (fname='C14_DWT_CONV_CFLUX', units='gC14/m^2/s', &
            avgflag='A', long_name='C14 conversion C flux (immediate loss to atm) ' // &
            '(0 at all times except first timestep of year)', &
            ptr_gcell=this%dwt_conv_cflux_grc, default='inactive')

       this%dwt_conv_cflux_patch(begp:endp) = spval
       call hist_addfld1d (fname='C14_DWT_CONV_CFLUX_PATCH', units='gC14/m^2/s', &
            avgflag='A', &
            long_name='patch-level C14 conversion C flux (immediate loss to atm) ' // &
            '(0 at all times except first timestep of year) ' // &
            '(per-area-gridcell; only makes sense with dov2xy=.false.)', &
            ptr_patch=this%dwt_conv_cflux_patch, default='inactive')

       this%dwt_conv_cflux_dribbled_grc(begg:endg) = spval
       call hist_addfld1d (fname='C14_DWT_CONV_CFLUX_DRIBBLED', units='gC14/m^2/s', &
            avgflag='A', &
            long_name='C14 conversion C flux (immediate loss to atm), dribbled throughout the year', &
            ptr_gcell=this%dwt_conv_cflux_dribbled_grc, default='inactive')

       this%dwt_slash_cflux_grc(begg:endg) = spval
       call hist_addfld1d (fname='C14_DWT_SLASH_CFLUX', units='gC14/m^2/s', &
            avgflag='A', long_name='C14 slash C flux (to litter diagnostic only)' // &
            '(0 at all times except first timestep of year)', &
            ptr_gcell=this%dwt_slash_cflux_grc, default='inactive')

       this%dwt_slash_cflux_patch(begp:endp) = spval
       call hist_addfld1d (fname='C14_DWT_SLASH_CFLUX_PATCH', units='gC14/m^2/s', &
            avgflag='A', &
            long_name='patch-level C14 slash C flux (to litter diagnostic only)' // &
            '(0 at all times except first timestep of year) ' // &
            '(per-area-gridcell; only makes sense with dov2xy=.false.)', &
            ptr_patch=this%dwt_slash_cflux_patch, default='inactive')

       do k = i_litr_min, i_litr_max
          this%dwt_frootc_to_litr_c_col(begc:endc,:,k) = spval
          data2dptr => this%dwt_frootc_to_litr_c_col(begc:endc,:,k)
          fieldname = 'C14_DWT_FROOTC_TO_'//trim(decomp_cascade_con%decomp_pool_name_history(k))//'_C'
          longname =  'C14 fine root to '//trim(decomp_cascade_con%decomp_pool_name_long(k))//' due to landcover change'
          call hist_addfld_decomp (fname=fieldname, units='gC/m^2/s',  type2d='levdcmp', &
               avgflag='A', long_name=longname, &
               ptr_col=data2dptr, default='inactive')
       end do

       this%dwt_livecrootc_to_cwdc_col(begc:endc,:) = spval
       call hist_addfld_decomp (fname='C14_DWT_LIVECROOTC_TO_CWDC', units='gC14/m^2/s',  type2d='levdcmp', &
            avgflag='A', long_name='C14 live coarse root to CWD due to landcover change', &
            ptr_col=this%dwt_livecrootc_to_cwdc_col, default='inactive')

       this%dwt_deadcrootc_to_cwdc_col(begc:endc,:) = spval
       call hist_addfld_decomp (fname='C14_DWT_DEADCROOTC_TO_CWDC', units='gC14/m^2/s',  type2d='levdcmp', &
            avgflag='A', long_name='C14 dead coarse root to CWD due to landcover change', &
            ptr_col=this%dwt_deadcrootc_to_cwdc_col, default='inactive')

       this%crop_seedc_to_leaf_patch(begp:endp) = spval
       call hist_addfld1d (fname='C14_CROP_SEEDC_TO_LEAF', units='gC14/m^2/s', &
            avgflag='A', long_name='C14 crop seed source to leaf', &
            ptr_patch=this%crop_seedc_to_leaf_patch, default='inactive')

        this%sr_col(begc:endc) = spval
        call hist_addfld1d (fname='C14_SR', units='gC14/m^2/s', &
             avgflag='A', long_name='C14 total soil respiration (HR + root resp)', &
             ptr_col=this%sr_col, default='inactive')

        this%er_col(begc:endc) = spval
        call hist_addfld1d (fname='C14_ER', units='gC14/m^2/s', &
             avgflag='A', long_name='C14 total ecosystem respiration, autotrophic + heterotrophic', &
             ptr_col=this%er_col, default='inactive')

        this%litfire_col(begc:endc) = spval
        call hist_addfld1d (fname='C14_LITFIRE', units='gC14/m^2/s', &
             avgflag='A', long_name='C14 litter fire losses', &
             ptr_col=this%litfire_col, default='inactive')

        this%somfire_col(begc:endc) = spval
        call hist_addfld1d (fname='C14_SOMFIRE', units='gC14/m^2/s', &
             avgflag='A', long_name='C14 soil organic matter fire losses', &
             ptr_col=this%somfire_col, default='inactive')

        this%totfire_col(begc:endc) = spval
        call hist_addfld1d (fname='C14_TOTFIRE', units='gC14/m^2/s', &
             avgflag='A', long_name='C14 total ecosystem fire losses', &
             ptr_col=this%totfire_col, default='inactive')

        this%fire_closs_col(begc:endc) = spval
        call hist_addfld1d (fname='C14_COL_FIRE_CLOSS', units='gC14/m^2/s', &
             avgflag='A', long_name='C14 total column-level fire C loss', &
             ptr_col=this%fire_closs_col, default='inactive')

        this%nep_col(begc:endc) = spval
        call hist_addfld1d (fname='C14_NEP', units='gC14/m^2/s', &
             avgflag='A', long_name='C14 net ecosystem production, excludes fire flux, positive for sink', &
             ptr_col=this%nep_col, default='inactive')

        this%nee_grc(begg:endg) = spval
        call hist_addfld1d (fname='C14_NEE', units='gC14/m^2/s', &
             avgflag='A', long_name='C14 net ecosystem exchange of carbon, includes fire flux, positive for source', &
             ptr_gcell=this%nee_grc, default='inactive')

        this%nbp_grc(begg:endg) = spval
        call hist_addfld1d (fname='C14_NBP', units='gC13/m^2/s', &
             avgflag='A', long_name='C14 net biome production, includes fire, landuse,'&
             //' harvest and hrv_xsmrpool flux (latter smoothed over the year), positive for sink'&
             //' (same as net carbon exchange between land and atmosphere)', &
             ptr_gcell=this%nbp_grc)

    endif

  end subroutine InitHistory

  !-----------------------------------------------------------------------
  subroutine InitCold(this, bounds)
    !
    ! !ARGUMENTS:
    class(cnveg_carbonflux_type) :: this
    type(bounds_type), intent(in) :: bounds  
    !
    ! !LOCAL VARIABLES:
    integer :: p, c, l, j, i
    integer :: fc                                        ! filter index
    integer :: num_special_col                           ! number of good values in special_col filter
    integer :: num_special_patch                         ! number of good values in special_patch filter
    integer :: special_col(bounds%endc-bounds%begc+1)    ! special landunit filter - columns
    integer :: special_patch(bounds%endp-bounds%begp+1)  ! special landunit filter - patches
    !-----------------------------------------------------------------------

    ! Set column filters

    num_special_col = 0
    do c = bounds%begc, bounds%endc
       l = col%landunit(c)
       if (lun%ifspecial(l)) then
          num_special_col = num_special_col + 1
          special_col(num_special_col) = c
       end if
    end do

    ! Set patch filters

    num_special_patch = 0
    do p = bounds%begp,bounds%endp
       l = patch%landunit(p)

       if (lun%ifspecial(l)) then
          num_special_patch = num_special_patch + 1
          special_patch(num_special_patch) = p
       end if
    end do

    do p = bounds%begp,bounds%endp
       l = patch%landunit(p)
       this%gpp_before_downreg_patch(p)       = 0._r8
       ! WW should these be considered spval or 0?
       if (lun%ifspecial(l)) then
          this%availc_patch(p)                = spval
          this%xsmrpool_recover_patch(p)      = spval
          this%excess_cflux_patch(p)          = spval
          this%plant_calloc_patch(p)          = spval
          this%prev_leafc_to_litter_patch(p)  = spval
          this%prev_frootc_to_litter_patch(p) = spval
          this%leafc_to_litter_fun_patch(p)   = spval
          if ( use_c13 ) then
             this%xsmrpool_c13ratio_patch(p)  = spval
          endif
       end if
       if (lun%itype(l) == istsoil .or. lun%itype(l) == istcrop) then
          this%availc_patch(p)                = 0._r8
          this%xsmrpool_recover_patch(p)      = 0._r8
          this%excess_cflux_patch(p)          = 0._r8
          this%prev_leafc_to_litter_patch(p)  = 0._r8
          this%leafc_to_litter_fun_patch(p)   = 0._r8 
          this%prev_frootc_to_litter_patch(p) = 0._r8
          this%plant_calloc_patch(p)          = 0._r8
       end if
    end do

    do c = bounds%begc, bounds%endc
       l = col%landunit(c)

       ! also initialize dynamic landcover fluxes
       ! and gross unrepresented landcover fluxes so that they have
       ! real values on first timestep, prior to calling pftdyn_cnbal
       if (lun%itype(l) == istsoil .or. lun%itype(l) == istcrop) then
          do j = 1, nlevdecomp_full
             do i = i_litr_min, i_litr_max
                this%dwt_frootc_to_litr_c_col(c,j,i) = 0._r8
                this%gru_c_to_litr_c_col(c,j,i)      = 0._r8
             end do
             this%dwt_livecrootc_to_cwdc_col(c,j)   = 0._r8
             this%dwt_deadcrootc_to_cwdc_col(c,j)   = 0._r8
             this%gru_c_to_cwdc_col(c,j)            = 0._r8
          end do
       end if
    end do

    do p = bounds%begp,bounds%endp
       l = patch%landunit(p)

       this%gpp_patch(p)                 = 0._r8
       if (lun%ifspecial(l)) then
          this%tempsum_npp_patch(p)      = spval
          this%annsum_npp_patch(p)       = spval
          this%tempsum_litfall_patch(p)  = spval
          this%annsum_litfall_patch(p)   = spval
       end if
       if (lun%itype(l) == istsoil .or. lun%itype(l) == istcrop) then
          this%tempsum_npp_patch(p)      = 0._r8
          this%annsum_npp_patch(p)       = 0._r8
          this%tempsum_litfall_patch(p)  = 0._r8
          this%annsum_litfall_patch(p)   = 0._r8
       end if
    end do

    do c = bounds%begc, bounds%endc
       l = col%landunit(c)

       if (lun%ifspecial(l)) then
          this%annsum_npp_col(c) = spval
          this%ligninNratioAvg_col(c) = spval
       end if

       if (lun%itype(l) == istsoil .or. lun%itype(l) == istcrop) then
          this%annsum_npp_col(c) = 0._r8   
          this%ligninNratioAvg_col(c) = 0._r8
       end if
    end do

    ! initialize fields for special filters

    call this%SetValues (&
         num_patch=num_special_patch, filter_patch=special_patch, value_patch=0._r8, &
         num_column=num_special_col, filter_column=special_col, value_column=0._r8)

  end subroutine InitCold

  !-----------------------------------------------------------------------
  subroutine Restart ( this, bounds, ncid, flag, carbon_type )
    !
    ! !DESCRIPTION: 
    ! Read/write CN restart data for carbon fluxes
    !
    ! !USES:
    use ncdio_pio, only : file_desc_t
    !
    ! !ARGUMENTS:
    class (cnveg_carbonflux_type) :: this
    type(bounds_type) , intent(in)    :: bounds 
    type(file_desc_t) , intent(inout) :: ncid   ! netcdf id
    character(len=*)  , intent(in)    :: flag   !'read' or 'write'
    character(len=*)  , intent(in)    :: carbon_type ! 'c12' or 'c13' or 'c14'
    !------------------------------------------------------------------------

    if (carbon_type == 'c12') then
       call this%RestartBulkOnly(bounds, ncid, flag)
    end if

    call this%RestartAllIsotopes(bounds, ncid, flag)

  end subroutine Restart


  !-----------------------------------------------------------------------
  subroutine RestartBulkOnly ( this, bounds, ncid, flag )
    !
    ! !DESCRIPTION: 
    ! Read/write CN restart data for carbon fluxes - fields only present for bulk C
    !
    ! !USES:
    use shr_infnan_mod   , only : isnan => shr_infnan_isnan, nan => shr_infnan_nan, assignment(=)
    use clm_time_manager , only : is_restart
    use clm_varcon       , only : c13ratio, c14ratio
    use clm_varctl       , only : use_lch4
    use CNSharedParamsMod, only : use_fun
    use restUtilMod
    use ncdio_pio
    !
    ! !ARGUMENTS:
    class (cnveg_carbonflux_type) :: this
    type(bounds_type) , intent(in)    :: bounds 
    type(file_desc_t) , intent(inout) :: ncid   ! netcdf id
    character(len=*)  , intent(in)    :: flag   !'read' or 'write'
    !
    ! !LOCAL VARIABLES:
    integer :: j,k,c ! indices
    logical :: readvar      ! determine if variable is on initial file
    character(len=256) :: varname
    real(r8), pointer :: data1dptr(:)  ! temp. pointer for slicing larger arrays
    !------------------------------------------------------------------------

    if (use_crop) then

       do k = 1, nrepr
          data1dptr => this%reproductivec_xfer_to_reproductivec_patch(:,k)
          ! e.g., grainc_xfer_to_grainc
          varname = get_repr_rest_fname(k)//'c_xfer_to_'//get_repr_rest_fname(k)//'c'
          call restartvar(ncid=ncid, flag=flag,  varname=varname, &
               xtype=ncd_double,  &
               dim1name='pft', &
               long_name=get_repr_longname(k)//' C growth from storage', &
               units='gC/m2/s', &
               interpinic_flag='interp', readvar=readvar, data=data1dptr)
       end do

       call restartvar(ncid=ncid, flag=flag,  varname='livestemc_to_litter', xtype=ncd_double,  &
            dim1name='pft', &
            long_name='live stem C litterfall', units='gC/m2/s', &
            interpinic_flag='interp', readvar=readvar, data=this%livestemc_to_litter_patch)

       do k = repr_grain_min, repr_grain_max
          data1dptr => this%repr_grainc_to_food_patch(:,k)
          ! e.g., grainc_to_food
          varname = get_repr_rest_fname(k)//'c_to_food'
          call restartvar(ncid=ncid, flag=flag,  varname=varname, &
               xtype=ncd_double,  &
               dim1name='pft', &
               long_name=get_repr_longname(k)//' C to food', &
               units='gC/m2/s', &
               interpinic_flag='interp', readvar=readvar, data=data1dptr)
       end do
            
       do k = 1, nrepr
          data1dptr => this%cpool_to_reproductivec_patch(:,k)
          ! e.g., cpool_to_grainc
          varname = 'cpool_to_'//get_repr_rest_fname(k)//'c'
          call restartvar(ncid=ncid, flag=flag,  varname=varname, &
               xtype=ncd_double,  &
               dim1name='pft', &
               long_name='allocation to '//get_repr_longname(k)//' C', &
               units='gC/m2/s', &
               interpinic_flag='interp', readvar=readvar, data=data1dptr)
       end do

       do k = 1, nrepr
          data1dptr => this%cpool_to_reproductivec_storage_patch(:,k)
          ! e.g., cpool_to_grainc_storage
          varname = 'cpool_to_'//get_repr_rest_fname(k)//'c_storage'
          call restartvar(ncid=ncid, flag=flag,  varname=varname, &
               xtype=ncd_double,  &
               dim1name='pft', &
               long_name='allocation to '//get_repr_longname(k)//' C storage', &
               units='gC/m2/s', &
               interpinic_flag='interp', readvar=readvar, data=data1dptr)
       end do

       do k = 1, nrepr
          data1dptr => this%cpool_reproductive_gr_patch(:,k)
          ! e.g., cpool_grain_gr
          varname = 'cpool_'//get_repr_rest_fname(k)//'_gr'
          call restartvar(ncid=ncid, flag=flag, varname=varname, &
               xtype=ncd_double,  &
               dim1name='pft', &
               long_name=get_repr_longname(k)//' growth respiration', &
               units='gC/m2/s', &
               interpinic_flag='interp', readvar=readvar, data=data1dptr)
       end do

       do k = 1, nrepr
          data1dptr => this%cpool_reproductive_storage_gr_patch(:,k)
          ! e.g., cpool_grain_storage_gr
          varname = 'cpool_'//get_repr_rest_fname(k)//'_storage_gr'
          call restartvar(ncid=ncid, flag=flag,  varname=varname, &
               xtype=ncd_double,  &
               dim1name='pft', &
               long_name=get_repr_longname(k)//' growth respiration to storage', &
               units='gC/m2/s', &
               interpinic_flag='interp', readvar=readvar, data=data1dptr)
       end do

       do k = 1, nrepr
          data1dptr => this%transfer_reproductive_gr_patch(:,k)
          ! e.g., transfer_grain_gr
          varname = 'transfer_'//get_repr_rest_fname(k)//'_gr'
          call restartvar(ncid=ncid, flag=flag,  varname=varname, &
               xtype=ncd_double,  &
               dim1name='pft', &
               long_name=get_repr_longname(k)//' growth respiration from storage', &
               units='gC/m2/s', &
               interpinic_flag='interp', readvar=readvar, data=data1dptr)
       end do

       do k = 1, nrepr
          data1dptr => this%reproductivec_storage_to_xfer_patch(:,k)
          ! e.g., grainc_storage_to_xfer
          varname = get_repr_rest_fname(k)//'c_storage_to_xfer'
          call restartvar(ncid=ncid, flag=flag,  varname=varname, &
               xtype=ncd_double,  &
               dim1name='pft', &
               long_name=get_repr_longname(k)//' C shift storage to transfer', &
               units='gC/m2/s', &
               interpinic_flag='interp', readvar=readvar, data=data1dptr)
       end do

    end if

    call restartvar(ncid=ncid, flag=flag, varname='gpp_pepv', xtype=ncd_double,  &
         dim1name='pft', &
         long_name='', units='', &
         interpinic_flag='interp', readvar=readvar, data=this%gpp_before_downreg_patch) 

    call restartvar(ncid=ncid, flag=flag, varname='availc', xtype=ncd_double,  &
         dim1name='pft', &
         long_name='', units='', &
         interpinic_flag='interp', readvar=readvar, data=this%availc_patch) 

    call restartvar(ncid=ncid, flag=flag, varname='xsmrpool_recover', xtype=ncd_double,  &
         dim1name='pft', &
         long_name='', units='', &
         interpinic_flag='interp', readvar=readvar, data=this%xsmrpool_recover_patch) 

    call restartvar(ncid=ncid, flag=flag, varname='plant_calloc', xtype=ncd_double,  &
         dim1name='pft', &
         long_name='', units='', &
         interpinic_flag='interp', readvar=readvar, data=this%plant_calloc_patch) 

    call restartvar(ncid=ncid, flag=flag, varname='excess_cflux', xtype=ncd_double,  &
         dim1name='pft', &
         long_name='', units='', &
         interpinic_flag='interp', readvar=readvar, data=this%excess_cflux_patch) 

    call restartvar(ncid=ncid, flag=flag, varname='prev_leafc_to_litter', xtype=ncd_double,  &
         dim1name='pft', &
         long_name='', units='', &
         interpinic_flag='interp', readvar=readvar, data=this%prev_leafc_to_litter_patch) 

    call restartvar(ncid=ncid, flag=flag, varname='prev_frootc_to_litter', xtype=ncd_double,  &
         dim1name='pft', &
         long_name='', units='', &
         interpinic_flag='interp', readvar=readvar, data=this%prev_frootc_to_litter_patch) 

    call restartvar(ncid=ncid, flag=flag, varname='tempsum_npp', xtype=ncd_double,  &
         dim1name='pft', &
         long_name='', units='', &
         interpinic_flag='interp', readvar=readvar, data=this%tempsum_npp_patch) 
 
    call restartvar(ncid=ncid, flag=flag, varname='annsum_npp', xtype=ncd_double,  &
         dim1name='pft', &
         long_name='', units='', &
         interpinic_flag='interp', readvar=readvar, data=this%annsum_npp_patch) 

    call restartvar(ncid=ncid, flag=flag, varname='col_lag_npp', xtype=ncd_double,  &
         dim1name='column', &
         long_name='', units='', &
         interpinic_flag='interp', readvar=readvar, data=this%lag_npp_col) 

    call restartvar(ncid=ncid, flag=flag, varname='cannsum_npp', xtype=ncd_double,  &
         dim1name='column', &
         long_name='', units='', &
         interpinic_flag='interp', readvar=readvar, data=this%annsum_npp_col) 

    call restartvar(ncid=ncid, flag=flag, varname='ligninNratioAvg', xtype=ncd_double,  &
         dim1name='column', &
         long_name='', units='', &
         interpinic_flag='interp', readvar=readvar, data=this%ligninNratioAvg_col)

    call restartvar(ncid=ncid, flag=flag, varname='tempsum_litfall', xtype=ncd_double,  &
         dim1name='pft', &
         long_name='', units='', &
         interpinic_flag='interp', readvar=readvar, data=this%tempsum_litfall_patch)

    call restartvar(ncid=ncid, flag=flag, varname='annsum_litfall', xtype=ncd_double,  &
         dim1name='pft', &
         long_name='', units='', &
         interpinic_flag='interp', readvar=readvar, data=this%annsum_litfall_patch)

    if ( use_fun ) then
       call restartvar(ncid=ncid, flag=flag, varname='leafc_to_litter_fun', xtype=ncd_double,  &
            dim1name='pft', &
            long_name='', units='', &
            interpinic_flag='interp', readvar=readvar, data=this%leafc_to_litter_fun_patch)
        ! BACKWARDS_COMPATIBILITY(wrw, 2018-06-28) re. issue #426
        call set_missing_vals_to_constant(this%leafc_to_litter_fun_patch, 0._r8)
    end if

  end subroutine RestartBulkOnly


  !-----------------------------------------------------------------------
  subroutine RestartAllIsotopes ( this, bounds, ncid, flag )
    !
    ! !DESCRIPTION: 
    ! Read/write CN restart data for carbon fluxes - fields present for both bulk C and isotopes
    !
    ! !USES:
    use ncdio_pio, only : file_desc_t
    !
    ! !ARGUMENTS:
    class (cnveg_carbonflux_type) :: this
    type(bounds_type) , intent(in)    :: bounds 
    type(file_desc_t) , intent(inout) :: ncid   ! netcdf id
    character(len=*)  , intent(in)    :: flag   !'read' or 'write'
    !-----------------------------------------------------------------------

    call this%dwt_conv_cflux_dribbler%Restart(bounds, ncid, flag)
    call this%gru_conv_cflux_dribbler%Restart(bounds, ncid, flag)
    call this%hrv_xsmrpool_to_atm_dribbler%Restart(bounds, ncid, flag)

  end subroutine RestartAllIsotopes

  !-----------------------------------------------------------------------
  subroutine SetValues ( this, &
       num_patch, filter_patch, value_patch, &
       num_column, filter_column, value_column)
    !
    ! !DESCRIPTION:
    ! Set carbon state fluxes
    !
    ! !ARGUMENTS:
    class (cnveg_carbonflux_type) :: this
    integer , intent(in) :: num_patch
    integer , intent(in) :: filter_patch(:)
    real(r8), intent(in) :: value_patch
    integer , intent(in) :: num_column
    integer , intent(in) :: filter_column(:)
    real(r8), intent(in) :: value_column
    !
    ! !LOCAL VARIABLES:
    integer :: fi,i     ! loop index
    integer :: j,k,l    ! indices
    !------------------------------------------------------------------------

    do fi = 1,num_patch
       i = filter_patch(fi)

       this%m_leafc_to_litter_patch(i)                   = value_patch
       this%m_frootc_to_litter_patch(i)                  = value_patch
       this%m_leafc_storage_to_litter_patch(i)           = value_patch
       this%m_frootc_storage_to_litter_patch(i)          = value_patch
       this%m_livestemc_storage_to_litter_patch(i)       = value_patch
       this%m_deadstemc_storage_to_litter_patch(i)       = value_patch
       this%m_livecrootc_storage_to_litter_patch(i)      = value_patch
       this%m_deadcrootc_storage_to_litter_patch(i)      = value_patch
       this%m_leafc_xfer_to_litter_patch(i)              = value_patch
       this%m_frootc_xfer_to_litter_patch(i)             = value_patch
       this%m_livestemc_xfer_to_litter_patch(i)          = value_patch
       this%m_deadstemc_xfer_to_litter_patch(i)          = value_patch
       this%m_livecrootc_xfer_to_litter_patch(i)         = value_patch
       this%m_deadcrootc_xfer_to_litter_patch(i)         = value_patch
       this%m_livestemc_to_litter_patch(i)               = value_patch
       this%m_deadstemc_to_litter_patch(i)               = value_patch
       this%m_livecrootc_to_litter_patch(i)              = value_patch
       this%m_deadcrootc_to_litter_patch(i)              = value_patch
       this%m_gresp_storage_to_litter_patch(i)           = value_patch
       this%m_gresp_xfer_to_litter_patch(i)              = value_patch
       this%hrv_leafc_to_litter_patch(i)                 = value_patch             
       this%hrv_leafc_storage_to_litter_patch(i)         = value_patch     
       this%hrv_leafc_xfer_to_litter_patch(i)            = value_patch        
       this%hrv_frootc_to_litter_patch(i)                = value_patch            
       this%hrv_frootc_storage_to_litter_patch(i)        = value_patch    
       this%hrv_frootc_xfer_to_litter_patch(i)           = value_patch       
       this%hrv_livestemc_to_litter_patch(i)             = value_patch         
       this%hrv_livestemc_storage_to_litter_patch(i)     = value_patch 
       this%hrv_livestemc_xfer_to_litter_patch(i)        = value_patch    
       this%hrv_deadstemc_storage_to_litter_patch(i)     = value_patch 
       this%hrv_deadstemc_xfer_to_litter_patch(i)        = value_patch    
       this%hrv_livecrootc_to_litter_patch(i)            = value_patch        
       this%hrv_livecrootc_storage_to_litter_patch(i)    = value_patch
       this%hrv_livecrootc_xfer_to_litter_patch(i)       = value_patch   
       this%hrv_deadcrootc_to_litter_patch(i)            = value_patch        
       this%hrv_deadcrootc_storage_to_litter_patch(i)    = value_patch
       this%hrv_deadcrootc_xfer_to_litter_patch(i)       = value_patch   
       this%hrv_gresp_storage_to_litter_patch(i)         = value_patch     
       this%hrv_gresp_xfer_to_litter_patch(i)            = value_patch        
       this%hrv_xsmrpool_to_atm_patch(i)                 = value_patch

       this%gru_leafc_to_litter_patch(i)                 = value_patch             
       this%gru_leafc_storage_to_atm_patch(i)            = value_patch     
       this%gru_leafc_xfer_to_atm_patch(i)               = value_patch        
       this%gru_frootc_to_litter_patch(i)                = value_patch            
       this%gru_frootc_storage_to_atm_patch(i)           = value_patch    
       this%gru_frootc_xfer_to_atm_patch(i)              = value_patch       
       this%gru_livestemc_to_atm_patch(i)                = value_patch         
       this%gru_livestemc_storage_to_atm_patch(i)        = value_patch 
       this%gru_livestemc_xfer_to_atm_patch(i)           = value_patch    
       this%gru_deadstemc_to_atm_patch(i)                = value_patch 
       this%gru_deadstemc_storage_to_atm_patch(i)        = value_patch 
       this%gru_deadstemc_xfer_to_atm_patch(i)           = value_patch    
       this%gru_livecrootc_to_litter_patch(i)            = value_patch        
       this%gru_livecrootc_storage_to_atm_patch(i)       = value_patch
       this%gru_livecrootc_xfer_to_atm_patch(i)          = value_patch   
       this%gru_deadcrootc_to_litter_patch(i)            = value_patch        
       this%gru_deadcrootc_storage_to_atm_patch(i)       = value_patch
       this%gru_deadcrootc_xfer_to_atm_patch(i)          = value_patch   
       this%gru_gresp_storage_to_atm_patch(i)            = value_patch     
       this%gru_gresp_xfer_to_atm_patch(i)               = value_patch        
       this%gru_xsmrpool_to_atm_patch(i)                 = value_patch

       this%gru_conv_cflux_patch(i)                      = value_patch
       this%gru_wood_productc_gain_patch(i)              = value_patch
       this%gru_slash_cflux_patch(i)                     = value_patch

       this%m_leafc_to_fire_patch(i)                     = value_patch
       this%m_leafc_storage_to_fire_patch(i)             = value_patch
       this%m_leafc_xfer_to_fire_patch(i)                = value_patch
       this%m_livestemc_to_fire_patch(i)                 = value_patch
       this%m_livestemc_storage_to_fire_patch(i)         = value_patch
       this%m_livestemc_xfer_to_fire_patch(i)            = value_patch
       this%m_deadstemc_to_fire_patch(i)                 = value_patch
       this%m_deadstemc_storage_to_fire_patch(i)         = value_patch
       this%m_deadstemc_xfer_to_fire_patch(i)            = value_patch
       this%m_frootc_to_fire_patch(i)                    = value_patch
       this%m_frootc_storage_to_fire_patch(i)            = value_patch
       this%m_frootc_xfer_to_fire_patch(i)               = value_patch
       this%m_livecrootc_to_fire_patch(i)                = value_patch
       this%m_livecrootc_storage_to_fire_patch(i)        = value_patch
       this%m_livecrootc_xfer_to_fire_patch(i)           = value_patch
       this%m_deadcrootc_to_fire_patch(i)                = value_patch
       this%m_deadcrootc_storage_to_fire_patch(i)        = value_patch
       this%m_deadcrootc_xfer_to_fire_patch(i)           = value_patch
       this%m_gresp_storage_to_fire_patch(i)             = value_patch
       this%m_gresp_xfer_to_fire_patch(i)                = value_patch

       this%m_leafc_to_litter_fire_patch(i)              = value_patch
       this%m_leafc_storage_to_litter_fire_patch(i)      = value_patch
       this%m_leafc_xfer_to_litter_fire_patch(i)         = value_patch
       this%m_livestemc_to_litter_fire_patch(i)          = value_patch
       this%m_livestemc_storage_to_litter_fire_patch(i)  = value_patch
       this%m_livestemc_xfer_to_litter_fire_patch(i)     = value_patch
       this%m_livestemc_to_deadstemc_fire_patch(i)       = value_patch
       this%m_deadstemc_to_litter_fire_patch(i)          = value_patch
       this%m_deadstemc_storage_to_litter_fire_patch(i)  = value_patch
       this%m_deadstemc_xfer_to_litter_fire_patch(i)     = value_patch
       this%m_frootc_to_litter_fire_patch(i)             = value_patch
       this%m_frootc_storage_to_litter_fire_patch(i)     = value_patch
       this%m_frootc_xfer_to_litter_fire_patch(i)        = value_patch
       this%m_livecrootc_to_litter_fire_patch(i)         = value_patch
       this%m_livecrootc_storage_to_litter_fire_patch(i) = value_patch
       this%m_livecrootc_xfer_to_litter_fire_patch(i)    = value_patch
       this%m_livecrootc_to_deadcrootc_fire_patch(i)     = value_patch
       this%m_deadcrootc_to_litter_fire_patch(i)         = value_patch
       this%m_deadcrootc_storage_to_litter_fire_patch(i) = value_patch
       this%m_deadcrootc_xfer_to_litter_fire_patch(i)    = value_patch
       this%m_gresp_storage_to_litter_fire_patch(i)      = value_patch
       this%m_gresp_xfer_to_litter_fire_patch(i)         = value_patch

       this%leafc_xfer_to_leafc_patch(i)                 = value_patch
       this%frootc_xfer_to_frootc_patch(i)               = value_patch
       this%livestemc_xfer_to_livestemc_patch(i)         = value_patch
       this%deadstemc_xfer_to_deadstemc_patch(i)         = value_patch
       this%livecrootc_xfer_to_livecrootc_patch(i)       = value_patch
       this%deadcrootc_xfer_to_deadcrootc_patch(i)       = value_patch
       this%leafc_to_litter_patch(i)                     = value_patch
       this%frootc_to_litter_patch(i)                    = value_patch
       this%cpool_to_resp_patch(i)                       = value_patch
       this%cpool_to_leafc_resp_patch(i)                 = value_patch
       this%cpool_to_leafc_storage_resp_patch(i)         = value_patch
       this%cpool_to_frootc_resp_patch(i)                = value_patch
       this%cpool_to_frootc_storage_resp_patch(i)        = value_patch
       this%cpool_to_livecrootc_resp_patch(i)            = value_patch
       this%cpool_to_livecrootc_storage_resp_patch(i)    = value_patch
       this%cpool_to_livestemc_resp_patch(i)             = value_patch
       this%cpool_to_livestemc_storage_resp_patch(i)     = value_patch
       this%leaf_mr_patch(i)                             = value_patch
       this%froot_mr_patch(i)                            = value_patch
       this%livestem_mr_patch(i)                         = value_patch
       this%livecroot_mr_patch(i)                        = value_patch
       this%leaf_curmr_patch(i)                          = value_patch
       this%froot_curmr_patch(i)                         = value_patch
       this%livestem_curmr_patch(i)                      = value_patch
       this%livecroot_curmr_patch(i)                     = value_patch
       this%leaf_xsmr_patch(i)                           = value_patch
       this%froot_xsmr_patch(i)                          = value_patch
       this%livestem_xsmr_patch(i)                       = value_patch
       this%livecroot_xsmr_patch(i)                      = value_patch
       this%psnsun_to_cpool_patch(i)                     = value_patch
       this%psnshade_to_cpool_patch(i)                   = value_patch
       this%cpool_to_xsmrpool_patch(i)                   = value_patch
       this%cpool_to_leafc_patch(i)                      = value_patch
       this%cpool_to_leafc_storage_patch(i)              = value_patch
       this%cpool_to_frootc_patch(i)                     = value_patch
       this%cpool_to_frootc_storage_patch(i)             = value_patch
       this%cpool_to_livestemc_patch(i)                  = value_patch
       this%cpool_to_livestemc_storage_patch(i)          = value_patch
       this%cpool_to_deadstemc_patch(i)                  = value_patch
       this%cpool_to_deadstemc_storage_patch(i)          = value_patch
       this%cpool_to_livecrootc_patch(i)                 = value_patch
       this%cpool_to_livecrootc_storage_patch(i)         = value_patch
       this%cpool_to_deadcrootc_patch(i)                 = value_patch
       this%cpool_to_deadcrootc_storage_patch(i)         = value_patch
       this%cpool_to_gresp_storage_patch(i)              = value_patch
       this%cpool_leaf_gr_patch(i)                       = value_patch
       this%cpool_leaf_storage_gr_patch(i)               = value_patch
       this%transfer_leaf_gr_patch(i)                    = value_patch
       this%cpool_froot_gr_patch(i)                      = value_patch
       this%cpool_froot_storage_gr_patch(i)              = value_patch
       this%transfer_froot_gr_patch(i)                   = value_patch
       this%cpool_livestem_gr_patch(i)                   = value_patch
       this%cpool_livestem_storage_gr_patch(i)           = value_patch
       this%transfer_livestem_gr_patch(i)                = value_patch
       this%cpool_deadstem_gr_patch(i)                   = value_patch
       this%cpool_deadstem_storage_gr_patch(i)           = value_patch
       this%transfer_deadstem_gr_patch(i)                = value_patch
       this%cpool_livecroot_gr_patch(i)                  = value_patch
       this%cpool_livecroot_storage_gr_patch(i)          = value_patch
       this%transfer_livecroot_gr_patch(i)               = value_patch
       this%cpool_deadcroot_gr_patch(i)                  = value_patch
       this%cpool_deadcroot_storage_gr_patch(i)          = value_patch
       this%transfer_deadcroot_gr_patch(i)               = value_patch
       this%leafc_storage_to_xfer_patch(i)               = value_patch
       this%frootc_storage_to_xfer_patch(i)              = value_patch
       this%livestemc_storage_to_xfer_patch(i)           = value_patch
       this%deadstemc_storage_to_xfer_patch(i)           = value_patch
       this%livecrootc_storage_to_xfer_patch(i)          = value_patch
       this%deadcrootc_storage_to_xfer_patch(i)          = value_patch
       this%gresp_storage_to_xfer_patch(i)               = value_patch
       this%livestemc_to_deadstemc_patch(i)              = value_patch
       this%livecrootc_to_deadcrootc_patch(i)            = value_patch

       this%current_gr_patch(i)                          = value_patch
       this%transfer_gr_patch(i)                         = value_patch
       this%storage_gr_patch(i)                          = value_patch
       this%frootc_alloc_patch(i)                        = value_patch
       this%frootc_loss_patch(i)                         = value_patch
       this%leafc_alloc_patch(i)                         = value_patch
       this%leafc_loss_patch(i)                          = value_patch
       this%woodc_alloc_patch(i)                         = value_patch
       this%woodc_loss_patch(i)                          = value_patch

       this%crop_seedc_to_leaf_patch(i)                  = value_patch
       this%crop_harvestc_to_cropprodc_patch(i)          = value_patch
    end do

    do k = 1, nrepr
       do fi = 1,num_patch
          i = filter_patch(fi)
          this%reproductive_mr_patch(i,k)    = value_patch
          this%reproductive_curmr_patch(i,k) = value_patch
          this%reproductive_xsmr_patch(i,k)  = value_patch
       end do
    end do

    if ( use_crop )then
       do fi = 1,num_patch
          i = filter_patch(fi)
          this%xsmrpool_to_atm_patch(i)         = value_patch
          this%livestemc_to_litter_patch(i)     = value_patch
          this%leafc_to_biofuelc_patch(i)       = value_patch
          this%livestemc_to_biofuelc_patch(i)   = value_patch
       end do

       do k = 1, nrepr
          do fi = 1,num_patch
             i = filter_patch(fi)
             this%reproductivec_xfer_to_reproductivec_patch(i,k) = value_patch
             this%cpool_to_reproductivec_patch(i,k)                    = value_patch
             this%cpool_to_reproductivec_storage_patch(i,k)            = value_patch
             this%cpool_reproductive_gr_patch(i,k)                     = value_patch
             this%cpool_reproductive_storage_gr_patch(i,k)             = value_patch
             this%transfer_reproductive_gr_patch(i,k)                  = value_patch
             this%reproductivec_storage_to_xfer_patch(i,k)             = value_patch
          end do
       end do

       do k = repr_grain_min, repr_grain_max
          do fi = 1,num_patch
             i = filter_patch(fi)
             this%repr_grainc_to_food_patch(i,k) = value_patch
             this%repr_grainc_to_seed_patch(i,k) = value_patch
          end do
       end do

       do k = repr_structure_min, repr_structure_max
          do fi = 1,num_patch
             i = filter_patch(fi)
             this%repr_structurec_to_cropprod_patch(i,k) = value_patch
             this%repr_structurec_to_litter_patch(i,k)   = value_patch
          end do
       end do
    end if

    do j = 1, nlevdecomp_full
       do fi = 1,num_column
          i = filter_column(fi)

          do k = i_litr_min, i_litr_max
             this%phenology_c_to_litr_c_col(i,j,k)     = value_column
             this%gap_mortality_c_to_litr_c_col(i,j,k) = value_column
             this%harvest_c_to_litr_c_col(i,j,k)       = value_column
             this%m_c_to_litr_fire_col(i,j,k)          = value_column
             this%gru_c_to_litr_c_col(i,j,k)           = value_column
          end do
          this%gap_mortality_c_to_cwdc_col(i,j)       = value_column
          this%fire_mortality_c_to_cwdc_col(i,j)      = value_column
          this%harvest_c_to_cwdc_col(i,j)             = value_column          
          this%gru_c_to_cwdc_col(i,j)                 = value_column          

       end do
    end do

    do k = 1, ndecomp_pools
       do j = 1, nlevdecomp_full
          do fi = 1,num_column
             i = filter_column(fi)
             this%m_decomp_cpools_to_fire_vr_col(i,j,k) = value_column
          end do
       end do
    end do

    do k = 1, ndecomp_pools
       do fi = 1,num_column
          i = filter_column(fi)
          this%m_decomp_cpools_to_fire_col(i,k) = value_column
       end do
    end do

    do fi = 1,num_column
       i = filter_column(fi)

       this%crop_harvestc_to_cropprodc_col(i)       = value_column
       this%cwdc_loss_col(i)                 = value_column
       this%litterc_loss_col(i)              = value_column

    end do

    do fi = 1,num_patch
       i = filter_patch(fi)

       this%gpp_patch(i)           = value_patch
       this%mr_patch(i)            = value_patch
       this%gr_patch(i)            = value_patch
       this%ar_patch(i)            = value_patch
       this%rr_patch(i)            = value_patch 
       this%npp_patch(i)           = value_patch 
       this%agnpp_patch(i)         = value_patch
       this%bgnpp_patch(i)         = value_patch
       this%litfall_patch(i)       = value_patch
       this%wood_harvestc_patch(i) = value_patch
       this%slash_harvestc_patch(i) = value_patch
       this%cinputs_patch(i)       = value_patch
       this%coutputs_patch(i)      = value_patch
       this%fire_closs_patch(i)    = value_patch
       this%npp_Nactive_patch(i)     = value_patch
       this%npp_burnedoff_patch(i)     = value_patch
       this%npp_Nnonmyc_patch(i)     = value_patch
       this%npp_Nam_patch(i)         = value_patch
       this%npp_Necm_patch(i)        = value_patch
       this%npp_Nactive_no3_patch(i) = value_patch
       this%npp_Nactive_nh4_patch(i) = value_patch
       this%npp_Nnonmyc_no3_patch(i) = value_patch
       this%npp_Nnonmyc_nh4_patch(i) = value_patch
       this%npp_Nam_no3_patch(i)     = value_patch
       this%npp_Nam_nh4_patch(i)     = value_patch
       this%npp_Necm_no3_patch(i)    = value_patch
       this%npp_Necm_nh4_patch(i)    = value_patch
       this%npp_Nfix_patch(i)        = value_patch
       this%npp_Nretrans_patch(i)    = value_patch
       this%npp_Nuptake_patch(i)     = value_patch
       this%npp_growth_patch(i)      = value_patch
       this%leafc_change_patch(i)    = value_patch
       this%soilc_change_patch(i)    = value_patch
    end do

    do fi = 1,num_column
       i  = filter_column(fi)

       this%sr_col(i)                  = value_column
       this%er_col(i)                  = value_column
       this%litfire_col(i)             = value_column
       this%somfire_col(i)             = value_column
       this%totfire_col(i)             = value_column

       ! Zero p2c column fluxes
       this%rr_col(i)                  = value_column  
       this%ar_col(i)                  = value_column  
       this%gpp_col(i)                 = value_column 
       this%npp_col(i)                 = value_column 
       this%fire_closs_col(i)          = value_column 
       this%wood_harvestc_col(i)       = value_column 
       this%hrv_xsmrpool_to_atm_col(i) = value_column
       this%gru_conv_cflux_col(i)      = value_column 
       this%gru_wood_productc_gain_col(i) = value_column

       this%nep_col(i)                 = value_column
       if ( use_crop )then
          this%xsmrpool_to_atm_col(i)  = value_column
       end if

    end do

  end subroutine SetValues

  !-----------------------------------------------------------------------
  subroutine ZeroDwt( this, bounds )
    !
    ! !DESCRIPTION
    ! Initialize flux variables needed for dynamic land use.
    !
    ! !ARGUMENTS:
    class(cnveg_carbonflux_type) :: this
    type(bounds_type), intent(in)  :: bounds 
    !
    ! !LOCAL VARIABLES:
    integer  :: c, g, j, i       ! indices
    !-----------------------------------------------------------------------

    ! set conversion and product pool fluxes to 0 at the beginning of every timestep

    do g = bounds%begg, bounds%endg
       this%dwt_seedc_to_leaf_grc(g)        = 0._r8
       this%dwt_seedc_to_deadstem_grc(g)    = 0._r8
       this%dwt_conv_cflux_grc(g)           = 0._r8
       this%dwt_slash_cflux_grc(g)           = 0._r8
    end do

    do j = 1, nlevdecomp_full
       do c = bounds%begc,bounds%endc
          do i = i_litr_min, i_litr_max
             this%dwt_frootc_to_litr_c_col(c,j,i) = 0._r8
          end do
          this%dwt_livecrootc_to_cwdc_col(c,j)      = 0._r8
          this%dwt_deadcrootc_to_cwdc_col(c,j)      = 0._r8
       end do
    end do

  end subroutine ZeroDwt

  !-----------------------------------------------------------------------
  subroutine ZeroGru( this, bounds )
    !
    ! !DESCRIPTION
    ! Initialize flux variables needed for dynamic land use.
    !
    ! !ARGUMENTS:
    class(cnveg_carbonflux_type) :: this
    type(bounds_type), intent(in)  :: bounds 
    !
    ! !LOCAL VARIABLES:
    integer  :: c, g, j          ! indices
    !-----------------------------------------------------------------------

    ! set conversion and product pool fluxes to 0 at the beginning of every timestep

    do g = bounds%begg, bounds%endg
       this%gru_conv_cflux_grc(g)           = 0._r8
    end do

  end subroutine ZeroGru

  !-----------------------------------------------------------------------
  subroutine Summary_carbonflux(this, &
       bounds, num_soilc, filter_soilc, num_soilp, filter_soilp, isotope, &
       soilbiogeochem_hr_col, soilbiogeochem_cwdhr_col, soilbiogeochem_lithr_col, &
       soilbiogeochem_decomp_cascade_ctransfer_col, &
       soilbiogeochem_cwdc_col, soilbiogeochem_cwdn_col, &
       product_closs_grc)
    !
    ! !DESCRIPTION:
    ! Perform patch and column-level carbon summary calculations
    !
    ! !USES:
    use clm_time_manager                   , only: get_step_size_real
    use clm_varcon                         , only: secspday
    use clm_varctl                         , only: nfix_timeconst, carbon_resp_opt
    use subgridAveMod                      , only: p2c, c2g
    use SoilBiogeochemDecompCascadeConType , only: decomp_cascade_con, mimics_decomp, decomp_method
    use CNSharedParamsMod                  , only: use_fun, CNParamsShareInst
    !
    ! !ARGUMENTS:
    class(cnveg_carbonflux_type)   :: this
    type(bounds_type) , intent(in) :: bounds          
    integer           , intent(in) :: num_soilc       ! number of soil columns in filter
    integer           , intent(in) :: filter_soilc(:) ! filter for soil columns
    integer           , intent(in) :: num_soilp       ! number of soil patches in filter
    integer           , intent(in) :: filter_soilp(:) ! filter for soil patches
    character(len=*)  , intent(in) :: isotope   
    real(r8)          , intent(in) :: soilbiogeochem_hr_col(bounds%begc:)
    real(r8)          , intent(in) :: soilbiogeochem_cwdhr_col(bounds%begc:)
    real(r8)          , intent(in) :: soilbiogeochem_lithr_col(bounds%begc:)
    real(r8)          , intent(in) :: soilbiogeochem_decomp_cascade_ctransfer_col(bounds%begc:,1:)
    real(r8)          , intent(in) :: soilbiogeochem_cwdc_col(bounds%begc:)
    real(r8)          , intent(in) :: soilbiogeochem_cwdn_col(bounds%begc:)
    real(r8)          , intent(in) :: product_closs_grc(bounds%begg:)
    !
    ! !LOCAL VARIABLES:
    integer  :: c,p,j,k,l,g     ! indices
    integer  :: fp,fc           ! lake filter indices
    real(r8) :: nfixlags, dtime ! temp variables for making lagged npp
    real(r8) :: maxdepth        ! depth to integrate soil variables
    real(r8) :: ligninNratio_cwd  ! lignin to N ratio of CWD
    real(r8) :: ligninNratio_leaf_patch(bounds%begp:bounds%endp)  ! lignin to N ratio of leaves, patch level
    real(r8) :: ligninNratio_froot_patch(bounds%begp:bounds%endp)  ! lignin to N ratio of fine roots, patch level
    real(r8) :: ligninNratio_leaf_col(bounds%begc:bounds%endc)  ! lignin to N ratio of leaves, column level
    real(r8) :: ligninNratio_froot_col(bounds%begc:bounds%endc)  ! lignin to N ratio of fine roots, column level
    real(r8) :: leafc_to_litter_col(bounds%begc:bounds%endc)  ! leaf C to litter C, column level
    real(r8) :: frootc_to_litter_col(bounds%begc:bounds%endc)  ! fine root C to litter C, column level
    real(r8) :: nep_grc(bounds%begg:bounds%endg)        ! nep_col averaged to gridcell
    real(r8) :: fire_closs_grc(bounds%begg:bounds%endg) ! fire_closs_col averaged to gridcell
    real(r8) :: hrv_xsmrpool_to_atm_grc(bounds%begg:bounds%endg) ! hrv_xsmrpool_to_atm_col averaged to gridcell (gC/m2/s)
    real(r8) :: hrv_xsmrpool_to_atm_delta_grc(bounds%begg:bounds%endg) ! hrv_xsmrpool_to_atm_col averaged to gridcell, expressed as a delta (not a flux) (gC/m2)
    real(r8) :: hrv_xsmrpool_to_atm_dribbled_grc(bounds%begg:bounds%endg) ! hrv_xsmrpool_to_atm, dribbled over the year (gC/m2/s)
    real(r8) :: dwt_conv_cflux_delta_grc(bounds%begg:bounds%endg)    ! dwt_conv_cflux_grc expressed as a total delta (not a flux) (gC/m2)
    real(r8) :: gru_conv_cflux_delta_grc(bounds%begg:bounds%endg)    ! gru_conv_cflux_grc expressed as a total delta (not a flux) (gC/m2)
    !-----------------------------------------------------------------------

    SHR_ASSERT_ALL_FL((ubound(product_closs_grc) == (/bounds%endg/)), sourcefile, __LINE__)

    ! calculate patch-level summary carbon fluxes and states

    dtime = get_step_size_real()

    do fp = 1,num_soilp
       p = filter_soilp(fp)

       ! maintenance respiration (MR)
       if ( trim(isotope) == 'c13' .or. trim(isotope) == 'c14') then
          this%leaf_mr_patch(p)      = this%leaf_curmr_patch(p)      + this%leaf_xsmr_patch(p)
          this%froot_mr_patch(p)     = this%froot_curmr_patch(p)     + this%froot_xsmr_patch(p)
          this%livestem_mr_patch(p)  = this%livestem_curmr_patch(p)  + this%livestem_xsmr_patch(p)
          this%livecroot_mr_patch(p) = this%livecroot_curmr_patch(p) + this%livecroot_xsmr_patch(p)
       endif

       this%mr_patch(p)  = &
            this%leaf_mr_patch(p)     + &
            this%froot_mr_patch(p)    + &
            this%livestem_mr_patch(p) + &
            this%livecroot_mr_patch(p)

       if (carbon_resp_opt == 1) then
          this%mr_patch(p)  = &
               this%cpool_to_resp_patch(p)     + &
               this%leaf_mr_patch(p)     + &
               this%froot_mr_patch(p)    + &
               this%livestem_mr_patch(p) + &
               this%livecroot_mr_patch(p)
       end if
       if ( use_crop .and. patch%itype(p) >= npcropmin )then
          do k = 1, nrepr
             this%mr_patch(p) = &
                  this%mr_patch(p) + &
                  this%reproductive_mr_patch(p,k)
          end do
       end if

       ! growth respiration (GR)

       ! current GR is respired this time step for new growth displayed in this timestep
       this%current_gr_patch(p) = &
            this%cpool_leaf_gr_patch(p)      + &
            this%cpool_froot_gr_patch(p)     + &
            this%cpool_livestem_gr_patch(p)  + &
            this%cpool_deadstem_gr_patch(p)  + &
            this%cpool_livecroot_gr_patch(p) + &
            this%cpool_deadcroot_gr_patch(p)
       if ( use_crop .and. patch%itype(p) >= npcropmin )then
          do k = 1, nrepr
             this%current_gr_patch(p) = this%current_gr_patch(p) + &
                  this%cpool_reproductive_gr_patch(p,k)
          end do
       end if


       ! transfer GR is respired this time step for transfer growth displayed in this timestep
       this%transfer_gr_patch(p) = &
            this%transfer_leaf_gr_patch(p)      + &
            this%transfer_froot_gr_patch(p)     + &
            this%transfer_livestem_gr_patch(p)  + &
            this%transfer_deadstem_gr_patch(p)  + &
            this%transfer_livecroot_gr_patch(p) + &
            this%transfer_deadcroot_gr_patch(p)
       if ( use_crop .and. patch%itype(p) >= npcropmin )then
          do k = 1, nrepr
             this%transfer_gr_patch(p) = this%transfer_gr_patch(p) + &
                  this%transfer_reproductive_gr_patch(p,k)
          end do
       end if

       ! storage GR is respired this time step for growth sent to storage for later display
       this%storage_gr_patch(p) = &
            this%cpool_leaf_storage_gr_patch(p)      + &
            this%cpool_froot_storage_gr_patch(p)     + &
            this%cpool_livestem_storage_gr_patch(p)  + &
            this%cpool_deadstem_storage_gr_patch(p)  + &
            this%cpool_livecroot_storage_gr_patch(p) + &
            this%cpool_deadcroot_storage_gr_patch(p)

       if ( use_crop .and. patch%itype(p) >= npcropmin )then
          do k = 1, nrepr
             this%storage_gr_patch(p) = this%storage_gr_patch(p) + &
                  this%cpool_reproductive_storage_gr_patch(p,k)
          end do
       end if

       ! GR is the sum of current + transfer + storage GR
       this%gr_patch(p) = &
            this%current_gr_patch(p)  + &
            this%transfer_gr_patch(p) + &
            this%storage_gr_patch(p)

       ! autotrophic respiration (AR) adn 
       if ( use_crop .and. patch%itype(p) >= npcropmin )then
          this%ar_patch(p) =           &
               this%mr_patch(p)      + &
               this%gr_patch(p)
          if ( .not. this%dribble_crophrv_xsmrpool_2atm ) this%ar_patch(p) = this%ar_patch(p) + &
                                             this%xsmrpool_to_atm_patch(p) ! xsmr... is -ve (slevis)
       else         
             this%ar_patch(p) =           &
                  this%mr_patch(p)      + &
                  this%gr_patch(p)         
       end if
       
       if (use_fun) then
          this%ar_patch(p) = this%ar_patch(p) + this%soilc_change_patch(p)
       end if
      
       ! gross primary production (GPP)
       this%gpp_patch(p) = &
            this%psnsun_to_cpool_patch(p) + &
            this%psnshade_to_cpool_patch(p)

       ! net primary production (NPP)      
       this%npp_patch(p) =      &
               this%gpp_patch(p) - &
               this%ar_patch(p)     

       ! root respiration (RR)
       this%rr_patch(p) =         &
            this%froot_mr_patch(p)                   + &
            this%cpool_froot_gr_patch(p)             + &
            this%cpool_livecroot_gr_patch(p)         + &
            this%cpool_deadcroot_gr_patch(p)         + &
            this%transfer_froot_gr_patch(p)          + &
            this%transfer_livecroot_gr_patch(p)      + &
            this%transfer_deadcroot_gr_patch(p)      + &
            this%cpool_froot_storage_gr_patch(p)     + &
            this%cpool_livecroot_storage_gr_patch(p) + &
            this%cpool_deadcroot_storage_gr_patch(p)

       ! update the annual NPP accumulator, for use in allocation code 
       if (trim(isotope) == 'bulk') then      
          this%tempsum_npp_patch(p) = &
               this%tempsum_npp_patch(p) + &
               this%npp_patch(p)
       end if

       ! aboveground NPP: leaf, live stem, dead stem (AGNPP)
       ! This is supposed to correspond as closely as possible to
       ! field measurements of AGNPP, so it ignores the storage pools
       ! and only treats the fluxes into displayed pools.

       this%agnpp_patch(p) = &
            this%cpool_to_leafc_patch(p)                  + &
            this%leafc_xfer_to_leafc_patch(p)             + &
            this%cpool_to_livestemc_patch(p)              + &
            this%livestemc_xfer_to_livestemc_patch(p)     + &
            this%cpool_to_deadstemc_patch(p)              + &
            this%deadstemc_xfer_to_deadstemc_patch(p)

       if ( use_crop .and. patch%itype(p) >= npcropmin )then
          do k = 1, nrepr
             this%agnpp_patch(p) =      &
                  this%agnpp_patch(p) + &
                  this%cpool_to_reproductivec_patch(p,k)            + &
                  this%reproductivec_xfer_to_reproductivec_patch(p,k)
          end do
       end if

       ! belowground NPP: fine root, live coarse root, dead coarse root (BGNPP)
       ! This is supposed to correspond as closely as possible to
       ! field measurements of BGNPP, so it ignores the storage pools
       ! and only treats the fluxes into displayed pools.

       this%bgnpp_patch(p) = &
            this%cpool_to_frootc_patch(p)                   + &
            this%frootc_xfer_to_frootc_patch(p)             + &
            this%cpool_to_livecrootc_patch(p)               + &
            this%livecrootc_xfer_to_livecrootc_patch(p)     + &
            this%cpool_to_deadcrootc_patch(p)               + &
            this%deadcrootc_xfer_to_deadcrootc_patch(p)

       ! litterfall (LITFALL)

       this%litfall_patch(p) = &
            this%leafc_to_litter_patch(p)                     + &
            this%frootc_to_litter_patch(p)                    + &
            this%m_leafc_to_litter_patch(p)                   + &
            this%m_leafc_storage_to_litter_patch(p)           + &
            this%m_leafc_xfer_to_litter_patch(p)              + &
            this%m_frootc_to_litter_patch(p)                  + &
            this%m_frootc_storage_to_litter_patch(p)          + &
            this%m_frootc_xfer_to_litter_patch(p)             + &
            this%m_livestemc_to_litter_patch(p)               + &
            this%m_livestemc_storage_to_litter_patch(p)       + &
            this%m_livestemc_xfer_to_litter_patch(p)          + &
            this%m_deadstemc_to_litter_patch(p)               + &
            this%m_deadstemc_storage_to_litter_patch(p)       + &
            this%m_deadstemc_xfer_to_litter_patch(p)          + &
            this%m_livecrootc_to_litter_patch(p)              + &
            this%m_livecrootc_storage_to_litter_patch(p)      + &
            this%m_livecrootc_xfer_to_litter_patch(p)         + &
            this%m_deadcrootc_to_litter_patch(p)              + &
            this%m_deadcrootc_storage_to_litter_patch(p)      + &
            this%m_deadcrootc_xfer_to_litter_patch(p)         + &
            this%m_gresp_storage_to_litter_patch(p)           + &
            this%m_gresp_xfer_to_litter_patch(p)              + &
            
            this%m_leafc_to_litter_fire_patch(p)              + &
            this%m_leafc_storage_to_litter_fire_patch(p)      + &
            this%m_leafc_xfer_to_litter_fire_patch(p)         + &
            this%m_livestemc_to_litter_fire_patch(p)          + &
            this%m_livestemc_storage_to_litter_fire_patch(p)  + &
            this%m_livestemc_xfer_to_litter_fire_patch(p)     + &
            this%m_deadstemc_to_litter_fire_patch(p)          + &
            this%m_deadstemc_storage_to_litter_fire_patch(p)  + &
            this%m_deadstemc_xfer_to_litter_fire_patch(p)     + &
            this%m_frootc_to_litter_fire_patch(p)             + &
            this%m_frootc_storage_to_litter_fire_patch(p)     + &
            this%m_frootc_xfer_to_litter_fire_patch(p)        + &
            this%m_livecrootc_to_litter_fire_patch(p)         + &
            this%m_livecrootc_storage_to_litter_fire_patch(p) + &
            this%m_livecrootc_xfer_to_litter_fire_patch(p)    + &
            this%m_deadcrootc_to_litter_fire_patch(p)         + &
            this%m_deadcrootc_storage_to_litter_fire_patch(p) + &
            this%m_deadcrootc_xfer_to_litter_fire_patch(p)    + &
            this%m_gresp_storage_to_litter_fire_patch(p)      + &
            this%m_gresp_xfer_to_litter_fire_patch(p)         + &
            
            this%hrv_leafc_to_litter_patch(p)                 + &
            this%hrv_leafc_storage_to_litter_patch(p)         + &
            this%hrv_leafc_xfer_to_litter_patch(p)            + &
            this%hrv_frootc_to_litter_patch(p)                + &
            this%hrv_frootc_storage_to_litter_patch(p)        + &
            this%hrv_frootc_xfer_to_litter_patch(p)           + &
            this%hrv_livestemc_to_litter_patch(p)             + &
            this%hrv_livestemc_storage_to_litter_patch(p)     + &
            this%hrv_livestemc_xfer_to_litter_patch(p)        + &
            this%hrv_deadstemc_storage_to_litter_patch(p)     + &
            this%hrv_deadstemc_xfer_to_litter_patch(p)        + &
            this%hrv_livecrootc_to_litter_patch(p)            + &
            this%hrv_livecrootc_storage_to_litter_patch(p)    + &
            this%hrv_livecrootc_xfer_to_litter_patch(p)       + &
            this%hrv_deadcrootc_to_litter_patch(p)            + &
            this%hrv_deadcrootc_storage_to_litter_patch(p)    + &
            this%hrv_deadcrootc_xfer_to_litter_patch(p)       + &
            this%hrv_gresp_storage_to_litter_patch(p)         + &
            this%hrv_gresp_xfer_to_litter_patch(p)            + &
            
            this%gru_leafc_to_litter_patch(p)                 + &
            this%gru_frootc_to_litter_patch(p)                + &
            this%gru_livecrootc_to_litter_patch(p)            + &
            this%gru_deadcrootc_to_litter_patch(p)

       if ( use_crop .and. patch%itype(p) >= npcropmin )then
          this%litfall_patch(p) =      &
               this%litfall_patch(p) + &
               this%livestemc_to_litter_patch(p)

          if (.not. use_grainproduct) then
             do k = repr_grain_min, repr_grain_max
                this%litfall_patch(p) = &
                     this%litfall_patch(p) + &
                     this%repr_grainc_to_food_patch(p,k)
             end do
          end if

          do k = repr_structure_min, repr_structure_max
             this%litfall_patch(p) = &
                  this%litfall_patch(p) + &
                  this%repr_structurec_to_litter_patch(p,k)
          end do
       end if

       ! update the annual litfall accumulator, for use in mortality code

       if (use_cndv) then
          this%tempsum_litfall_patch(p) = &
               this%tempsum_litfall_patch(p) + &
               this%leafc_to_litter_patch(p) + &
               this%frootc_to_litter_patch(p)
       end if

       ! patch-level carbon losses to fire changed by F. Li and S. Levis

       this%fire_closs_patch(p) = &
            this%m_leafc_to_fire_patch(p)                + &
            this%m_leafc_storage_to_fire_patch(p)        + &
            this%m_leafc_xfer_to_fire_patch(p)           + &
            this%m_frootc_to_fire_patch(p)               + &
            this%m_frootc_storage_to_fire_patch(p)       + &
            this%m_frootc_xfer_to_fire_patch(p)          + &
            this%m_livestemc_to_fire_patch(p)            + &
            this%m_livestemc_storage_to_fire_patch(p)    + &
            this%m_livestemc_xfer_to_fire_patch(p)       + &
            this%m_deadstemc_to_fire_patch(p)            + &
            this%m_deadstemc_storage_to_fire_patch(p)    + &
            this%m_deadstemc_xfer_to_fire_patch(p)       + &
            this%m_livecrootc_to_fire_patch(p)           + &
            this%m_livecrootc_storage_to_fire_patch(p)   + &
            this%m_livecrootc_xfer_to_fire_patch(p)      + &
            this%m_deadcrootc_to_fire_patch(p)           + &
            this%m_deadcrootc_storage_to_fire_patch(p)   + &
            this%m_deadcrootc_xfer_to_fire_patch(p)      + &
            this%m_gresp_storage_to_fire_patch(p)        + &
            this%m_gresp_xfer_to_fire_patch(p)

       ! new summary variables for CLAMP

       ! (FROOTC_ALLOC) - fine root C allocation
       this%frootc_alloc_patch(p) = &
            this%frootc_xfer_to_frootc_patch(p)    + &
            this%cpool_to_frootc_patch(p)     

       ! (FROOTC_LOSS) - fine root C loss changed by F. Li and S. Levis
       this%frootc_loss_patch(p) = &
            this%m_frootc_to_litter_patch(p)       + &
            this%m_frootc_to_fire_patch(p)         + &
            this%m_frootc_to_litter_fire_patch(p)  + &
            this%hrv_frootc_to_litter_patch(p)     + &
            this%frootc_to_litter_patch(p)

       ! (LEAFC_ALLOC) - leaf C allocation
       this%leafc_alloc_patch(p) = &
            this%leafc_xfer_to_leafc_patch(p)    + &
            this%cpool_to_leafc_patch(p)     

       ! (LEAFC_LOSS) - leaf C loss changed by F. Li and S. Levis
       this%leafc_loss_patch(p) = &
            this%m_leafc_to_litter_patch(p)      + &
            this%m_leafc_to_fire_patch(p)        + &
            this%m_leafc_to_litter_fire_patch(p) + &
            this%hrv_leafc_to_litter_patch(p)    + &
            this%gru_leafc_to_litter_patch(p)    + &
            this%leafc_to_litter_patch(p)

       ! (WOODC_ALLOC) - wood C allocation
       this%woodc_alloc_patch(p) = &
            this%livestemc_xfer_to_livestemc_patch(p)   + &
            this%deadstemc_xfer_to_deadstemc_patch(p)   + &
            this%livecrootc_xfer_to_livecrootc_patch(p) + &
            this%deadcrootc_xfer_to_deadcrootc_patch(p) + &
            this%cpool_to_livestemc_patch(p)            + &
            this%cpool_to_deadstemc_patch(p)            + &
            this%cpool_to_livecrootc_patch(p)           + &
            this%cpool_to_deadcrootc_patch(p)

       ! (WOODC_LOSS) - wood C loss
       this%woodc_loss_patch(p) = &
            this%m_livestemc_to_litter_patch(p)            + &
            this%m_deadstemc_to_litter_patch(p)            + &
            this%m_livecrootc_to_litter_patch(p)           + &
            this%m_deadcrootc_to_litter_patch(p)           + &
            this%m_livestemc_to_fire_patch(p)              + &
            this%m_deadstemc_to_fire_patch(p)              + &
            this%m_livecrootc_to_fire_patch(p)             + &
            this%m_deadcrootc_to_fire_patch(p)             + &
            this%hrv_livestemc_to_litter_patch(p)          + &
            this%hrv_livestemc_storage_to_litter_patch(p)  + &
            this%hrv_livestemc_xfer_to_litter_patch(p)     + &
            this%wood_harvestc_patch(p)                    + &
            this%hrv_deadstemc_storage_to_litter_patch(p)  + &
            this%hrv_deadstemc_xfer_to_litter_patch(p)     + &
            this%hrv_livecrootc_to_litter_patch(p)         + &
            this%hrv_livecrootc_storage_to_litter_patch(p) + &
            this%hrv_livecrootc_xfer_to_litter_patch(p)    + &
            this%hrv_deadcrootc_to_litter_patch(p)         + &
            this%hrv_deadcrootc_storage_to_litter_patch(p) + &
            this%hrv_deadcrootc_xfer_to_litter_patch(p)    + &
            this%gru_livestemc_to_atm_patch(p)             + &
            this%gru_livestemc_storage_to_atm_patch(p)     + &
            this%gru_livestemc_xfer_to_atm_patch(p)        + &
            this%gru_deadstemc_to_atm_patch(p)             + &
            this%gru_wood_productc_gain_patch(p)           + &
            this%gru_deadstemc_storage_to_atm_patch(p)     + &
            this%gru_deadstemc_xfer_to_atm_patch(p)        + &
            this%gru_livecrootc_to_litter_patch(p)         + &
            this%gru_livecrootc_storage_to_atm_patch(p)    + &
            this%gru_livecrootc_xfer_to_atm_patch(p)       + &
            this%gru_deadcrootc_to_litter_patch(p)         + &
            this%gru_deadcrootc_storage_to_atm_patch(p)    + &
            this%gru_deadcrootc_xfer_to_atm_patch(p)   

       ! (Slash Harvest Flux) - Additional Wood Harvest Veg C Losses
       this%slash_harvestc_patch(p) = &
            this%hrv_leafc_to_litter_patch(p)              + &
            this%hrv_leafc_storage_to_litter_patch(p)      + &
            this%hrv_leafc_xfer_to_litter_patch(p)         + &
            this%hrv_frootc_to_litter_patch(p)             + &
            this%hrv_frootc_storage_to_litter_patch(p)     + &
            this%hrv_frootc_xfer_to_litter_patch(p)        + &
            this%hrv_livestemc_to_litter_patch(p)          + &
            this%hrv_livestemc_storage_to_litter_patch(p)  + &
            this%hrv_livestemc_xfer_to_litter_patch(p)     + &
            this%hrv_deadstemc_storage_to_litter_patch(p)  + &
            this%hrv_deadstemc_xfer_to_litter_patch(p)     + &
            this%hrv_livecrootc_to_litter_patch(p)         + &
            this%hrv_livecrootc_storage_to_litter_patch(p) + &
            this%hrv_livecrootc_xfer_to_litter_patch(p)    + &
            this%hrv_deadcrootc_to_litter_patch(p)         + &
            this%hrv_deadcrootc_storage_to_litter_patch(p) + &
            this%hrv_deadcrootc_xfer_to_litter_patch(p)    + &
            this%hrv_gresp_storage_to_litter_patch(p)      + &
            this%hrv_gresp_xfer_to_litter_patch(p)

<<<<<<< HEAD
       ! (Gross Unrepresented Landcover Change Conversion Flux) - Direct Veg C Loss to Atmosphere
       this%gru_conv_cflux_patch(p) = &
            this%gru_livestemc_to_atm_patch(p)          + &
            this%gru_deadstemc_to_atm_patch(p)          + &
            this%gru_xsmrpool_to_atm_patch(p)           + &
            this%gru_leafc_storage_to_atm_patch(p)      + &
            this%gru_frootc_storage_to_atm_patch(p)     + &
            this%gru_livestemc_storage_to_atm_patch(p)  + &
            this%gru_deadstemc_storage_to_atm_patch(p)  + &
            this%gru_livecrootc_storage_to_atm_patch(p) + &
            this%gru_deadcrootc_storage_to_atm_patch(p) + &
            this%gru_gresp_storage_to_atm_patch(p)      + &
            this%gru_leafc_xfer_to_atm_patch(p)         + &
            this%gru_frootc_xfer_to_atm_patch(p)        + &
            this%gru_livestemc_xfer_to_atm_patch(p)     + &
            this%gru_deadstemc_xfer_to_atm_patch(p)     + &
            this%gru_livecrootc_xfer_to_atm_patch(p)    + &
            this%gru_deadcrootc_xfer_to_atm_patch(p)    + &
            this%gru_gresp_xfer_to_atm_patch(p)
	    
       ! (Gross Unrepresented Landcover Change Slash Flux) - Direct Veg C Loss to Atmosphere
       this%gru_slash_cflux_patch(p) = &
            this%gru_leafc_to_litter_patch(p)      + &
            this%gru_frootc_to_litter_patch(p)     + &
            this%gru_livecrootc_to_litter_patch(p) + &
            this%gru_deadcrootc_to_litter_patch(p)

=======
       if (decomp_method == mimics_decomp) then
          ! Calculate ligninNratio for leaves and fine roots
          associate(ivt => patch%itype)  ! Input: [integer (:)] patch plant type
            ligninNratio_leaf_patch(p) = pftcon%lf_flig(ivt(p)) * &
                                         pftcon%lflitcn(ivt(p)) * &
                                         this%leafc_to_litter_patch(p)
            ligninNratio_froot_patch(p) = pftcon%fr_flig(ivt(p)) * &
                                          pftcon%frootcn(ivt(p)) * &
                                          this%frootc_to_litter_patch(p)
          end associate
       end if
>>>>>>> d301320c
    end do  ! end of patches loop

    !------------------------------------------------
    ! column variables
    !------------------------------------------------

    ! use p2c routine to get selected column-average patch-level fluxes and states

    call p2c(bounds, num_soilc, filter_soilc, &
         this%hrv_xsmrpool_to_atm_patch(bounds%begp:bounds%endp), &
         this%hrv_xsmrpool_to_atm_col(bounds%begc:bounds%endc))

    if (use_crop .and. this%dribble_crophrv_xsmrpool_2atm) then
       call p2c(bounds, num_soilc, filter_soilc, &
            this%xsmrpool_to_atm_patch(bounds%begp:bounds%endp), &
            this%xsmrpool_to_atm_col(bounds%begc:bounds%endc))

       call c2g( bounds = bounds, &
            carr = this%xsmrpool_to_atm_col(bounds%begc:bounds%endc), &
            garr = this%xsmrpool_to_atm_grc(bounds%begg:bounds%endg), &
            c2l_scale_type = 'unity', &
            l2g_scale_type = 'unity')
    end if

    call p2c(bounds, num_soilc, filter_soilc, &
         this%gru_conv_cflux_patch(bounds%begp:bounds%endp), &
         this%gru_conv_cflux_col(bounds%begc:bounds%endc))

    call p2c(bounds, num_soilc, filter_soilc, &
         this%fire_closs_patch(bounds%begp:bounds%endp), &
         this%fire_closs_p2c_col(bounds%begc:bounds%endc))

    call p2c(bounds, num_soilc, filter_soilc, &
         this%npp_patch(bounds%begp:bounds%endp), &
         this%npp_col(bounds%begc:bounds%endc))

    call p2c(bounds, num_soilc, filter_soilc, &
         this%rr_patch(bounds%begp:bounds%endp), &
         this%rr_col(bounds%begc:bounds%endc))

    call p2c(bounds, num_soilc, filter_soilc, &
         this%ar_patch(bounds%begp:bounds%endp), &
         this%ar_col(bounds%begc:bounds%endc))

    call p2c(bounds, num_soilc, filter_soilc, &
         this%gpp_patch(bounds%begp:bounds%endp), &
         this%gpp_col(bounds%begc:bounds%endc))

    if (decomp_method == mimics_decomp) then
       call p2c(bounds, num_soilc, filter_soilc, &
            ligninNratio_leaf_patch(bounds%begp:bounds%endp), &
            ligninNratio_leaf_col(bounds%begc:bounds%endc))
       call p2c(bounds, num_soilc, filter_soilc, &
            ligninNratio_froot_patch(bounds%begp:bounds%endp), &
            ligninNratio_froot_col(bounds%begc:bounds%endc))
       call p2c(bounds, num_soilc, filter_soilc, &
            this%leafc_to_litter_patch(bounds%begp:bounds%endp), &
            leafc_to_litter_col(bounds%begc:bounds%endc))
       call p2c(bounds, num_soilc, filter_soilc, &
            this%frootc_to_litter_patch(bounds%begp:bounds%endp), &
            frootc_to_litter_col(bounds%begc:bounds%endc))

       ! Calculate ligninNratioAve
       do fc = 1,num_soilc
          c = filter_soilc(fc)
          if (soilbiogeochem_cwdn_col(c) > 0._r8) then
             ligninNratio_cwd = CNParamsShareInst%cwd_flig * &
                (soilbiogeochem_cwdc_col(c) / soilbiogeochem_cwdn_col(c)) * &
                soilbiogeochem_decomp_cascade_ctransfer_col(c,i_cwdl2)
          else
             ligninNratio_cwd = 0._r8
          end if
          this%ligninNratioAvg_col(c) = &
             (ligninNratio_leaf_col(c) + ligninNratio_froot_col(c) + &
              ligninNratio_cwd) / &
              max(1.0e-3_r8, leafc_to_litter_col(c) + &
                             frootc_to_litter_col(c) + &
                             soilbiogeochem_decomp_cascade_ctransfer_col(c,i_cwdl2))
       end do
    end if

    ! this code is to calculate an exponentially-relaxed npp value for use in NDynamics code

    if ( trim(isotope) == 'bulk') then
       if (nfix_timeconst > 0._r8 .and. nfix_timeconst < 500._r8 ) then
          nfixlags = nfix_timeconst * secspday
          do fc = 1,num_soilc
             c = filter_soilc(fc)
             if ( this%lag_npp_col(c) /= spval ) then
                this%lag_npp_col(c) = &
                     this%lag_npp_col(c) * exp(-dtime/nfixlags) + &
                     this%npp_col(c) * (1._r8 - exp(-dtime/nfixlags))
             else
                ! first timestep
                this%lag_npp_col(c) = this%npp_col(c)
             endif
          end do
       endif
    endif


    ! vertically integrate column-level carbon fire losses
    do l = 1, ndecomp_pools
       do j = 1,nlevdecomp
          do fc = 1,num_soilc
             c = filter_soilc(fc)
             this%m_decomp_cpools_to_fire_col(c,l) = &
                  this%m_decomp_cpools_to_fire_col(c,l) + &
                  this%m_decomp_cpools_to_fire_vr_col(c,j,l)*dzsoi_decomp(j)
          end do
       end do
    end do

    do fc = 1,num_soilc
       c = filter_soilc(fc)

       g = col%gridcell(c)

       ! litter fire losses (LITFIRE)
       this%litfire_col(c) = 0._r8

       ! soil organic matter fire losses (SOMFIRE)
       this%somfire_col(c) = 0._r8

       ! total ecosystem fire losses (TOTFIRE)
       this%totfire_col(c) = &
            this%litfire_col(c) + &
            this%somfire_col(c) 

       ! carbon losses to fire, including patch losses
       this%fire_closs_col(c) = this%fire_closs_p2c_col(c) 
       do l = 1, ndecomp_pools
          this%fire_closs_col(c) = &
               this%fire_closs_col(c) + &
               this%m_decomp_cpools_to_fire_col(c,l)
       end do

       ! total soil respiration, heterotrophic + root respiration (SR)
       this%sr_col(c) = &
            this%rr_col(c) + &
            soilbiogeochem_hr_col(c)

       ! total ecosystem respiration, autotrophic + heterotrophic (ER)
       this%er_col(c) = &
            this%ar_col(c) + &
            soilbiogeochem_hr_col(c)
       
       ! net ecosystem production, excludes fire flux, landcover change, 
       ! and loss from wood products, positive for sink (NEP)
       this%nep_col(c) = &
            this%gpp_col(c) - &
            this%er_col(c)

    end do

    call c2g( bounds = bounds, &
         carr = this%nep_col(bounds%begc:bounds%endc), &
         garr = nep_grc(bounds%begg:bounds%endg), &
         c2l_scale_type = 'unity', &
         l2g_scale_type = 'unity')

    call c2g( bounds = bounds, &
         carr = this%fire_closs_col(bounds%begc:bounds%endc), &
         garr = fire_closs_grc(bounds%begg:bounds%endg), &
         c2l_scale_type = 'unity', &
         l2g_scale_type = 'unity')

    call c2g( bounds = bounds, &
         carr = this%hrv_xsmrpool_to_atm_col(bounds%begc:bounds%endc), &
         garr = hrv_xsmrpool_to_atm_grc(bounds%begg:bounds%endg), &
         c2l_scale_type = 'unity', &
         l2g_scale_type = 'unity')
    hrv_xsmrpool_to_atm_delta_grc(bounds%begg:bounds%endg) = &
         hrv_xsmrpool_to_atm_grc(bounds%begg:bounds%endg) * dtime
    call this%hrv_xsmrpool_to_atm_dribbler%set_curr_delta(bounds, &
         hrv_xsmrpool_to_atm_delta_grc(bounds%begg:bounds%endg))
    call this%hrv_xsmrpool_to_atm_dribbler%get_curr_flux(bounds, &
         hrv_xsmrpool_to_atm_dribbled_grc(bounds%begg:bounds%endg))

    dwt_conv_cflux_delta_grc(bounds%begg:bounds%endg) = &
         this%dwt_conv_cflux_grc(bounds%begg:bounds%endg) * dtime
    call this%dwt_conv_cflux_dribbler%set_curr_delta(bounds, &
         dwt_conv_cflux_delta_grc(bounds%begg:bounds%endg))
    call this%dwt_conv_cflux_dribbler%get_curr_flux(bounds, &
         this%dwt_conv_cflux_dribbled_grc(bounds%begg:bounds%endg))

    call c2g( bounds = bounds, &
         carr = this%gru_conv_cflux_col(bounds%begc:bounds%endc), &
         garr = this%gru_conv_cflux_grc(bounds%begg:bounds%endg), &
         c2l_scale_type = 'unity', &
         l2g_scale_type = 'unity')
    gru_conv_cflux_delta_grc(bounds%begg:bounds%endg) = &
         this%gru_conv_cflux_grc(bounds%begg:bounds%endg) * dtime
    call this%gru_conv_cflux_dribbler%set_curr_delta(bounds, &
         gru_conv_cflux_delta_grc(bounds%begg:bounds%endg))
    call this%gru_conv_cflux_dribbler%get_curr_flux(bounds, &
         this%gru_conv_cflux_dribbled_grc(bounds%begg:bounds%endg))

    do g = bounds%begg, bounds%endg
       ! net ecosystem exchange of carbon, includes fire flux and hrv_xsmrpool flux,
       ! positive for source (NEE)
       this%nee_grc(g) = &
            -nep_grc(g)       + &
            fire_closs_grc(g) + &
            hrv_xsmrpool_to_atm_dribbled_grc(g)

       this%landuseflux_grc(g) = &
            this%dwt_conv_cflux_dribbled_grc(g)   + &
            this%gru_conv_cflux_dribbled_grc(g)   + &
            product_closs_grc(g)

       ! net biome production of carbon, positive for sink
       this%nbp_grc(g) = &
            -this%nee_grc(g)        - &
            this%landuseflux_grc(g)
       if ( this%dribble_crophrv_xsmrpool_2atm ) this%nbp_grc(g) = this%nbp_grc(g) - this%xsmrpool_to_atm_grc(g)
    end do

    ! coarse woody debris C loss
    do fc = 1,num_soilc
       c  = filter_soilc(fc)
       this%cwdc_loss_col(c)  = soilbiogeochem_cwdhr_col(c)
    end do
    associate(is_cwd    => decomp_cascade_con%is_cwd) ! TRUE => pool is a cwd pool   
      do l = 1, ndecomp_pools
         if ( is_cwd(l) ) then
            do fc = 1,num_soilc
               c = filter_soilc(fc)
               this%cwdc_loss_col(c) = &
                    this%cwdc_loss_col(c) + &
                    this%m_decomp_cpools_to_fire_col(c,l)
            end do
         end if
      end do
      do k = 1, ndecomp_cascade_transitions
         if ( is_cwd(decomp_cascade_con%cascade_donor_pool(k)) ) then
            do fc = 1,num_soilc
               c = filter_soilc(fc)
               this%cwdc_loss_col(c) = &
                    this%cwdc_loss_col(c) + &
                    soilbiogeochem_decomp_cascade_ctransfer_col(c,k)
            end do
         end if
      end do
    end associate


    ! litter C loss      
    do fc = 1,num_soilc
       c = filter_soilc(fc)
       this%litterc_loss_col(c) = soilbiogeochem_lithr_col(c)  
    end do
    associate(is_litter => decomp_cascade_con%is_litter) ! TRUE => pool is a litter pool
      do l = 1, ndecomp_pools
         if ( is_litter(l) ) then
            do fc = 1,num_soilc
               c = filter_soilc(fc)
               this%litterc_loss_col(c) = &
                    this%litterc_loss_col(c) + &
                    this%m_decomp_cpools_to_fire_col(c,l)
            end do
         end if
      end do
      do k = 1, ndecomp_cascade_transitions
         if ( is_litter(decomp_cascade_con%cascade_donor_pool(k)) ) then
            do fc = 1,num_soilc
               c = filter_soilc(fc)
               this%litterc_loss_col(c) = &
                    this%litterc_loss_col(c) + &
                    soilbiogeochem_decomp_cascade_ctransfer_col(c,k)
            end do
         end if
      end do
    end associate

  end subroutine Summary_carbonflux

end module CNVegCarbonFluxType

<|MERGE_RESOLUTION|>--- conflicted
+++ resolved
@@ -4711,7 +4711,6 @@
             this%hrv_gresp_storage_to_litter_patch(p)      + &
             this%hrv_gresp_xfer_to_litter_patch(p)
 
-<<<<<<< HEAD
        ! (Gross Unrepresented Landcover Change Conversion Flux) - Direct Veg C Loss to Atmosphere
        this%gru_conv_cflux_patch(p) = &
             this%gru_livestemc_to_atm_patch(p)          + &
@@ -4739,7 +4738,6 @@
             this%gru_livecrootc_to_litter_patch(p) + &
             this%gru_deadcrootc_to_litter_patch(p)
 
-=======
        if (decomp_method == mimics_decomp) then
           ! Calculate ligninNratio for leaves and fine roots
           associate(ivt => patch%itype)  ! Input: [integer (:)] patch plant type
@@ -4751,7 +4749,6 @@
                                           this%frootc_to_litter_patch(p)
           end associate
        end if
->>>>>>> d301320c
     end do  ! end of patches loop
 
     !------------------------------------------------
