module CNVegCarbonFluxType

#include "shr_assert.h"

  !-----------------------------------------------------------------------
  !
  ! !USES:
  use shr_kind_mod                       , only : r8 => shr_kind_r8
  use shr_infnan_mod                     , only : nan => shr_infnan_nan, assignment(=)
  use shr_log_mod                        , only : errMsg => shr_log_errMsg
  use decompMod                          , only : bounds_type
  use SoilBiogeochemDecompCascadeConType , only : decomp_cascade_con, use_soil_matrixcn
  use clm_varpar                         , only : ndecomp_cascade_transitions, ndecomp_pools
  use clm_varpar                         , only : nvegcpool
  use clm_varpar                         , only : nlevdecomp_full, nlevdecomp, i_litr_min, i_litr_max
  use clm_varcon                         , only : spval, dzsoi_decomp
  use clm_varctl                         , only : use_cndv, use_c13, use_c14, use_nitrif_denitrif, use_crop
  use CNSharedParamsMod                  , only : use_matrixcn
  use clm_varctl                         , only : use_grainproduct
  use clm_varctl                         , only : iulog
  use landunit_varcon                    , only : istsoil, istcrop, istdlak 
  use pftconMod                          , only : npcropmin, pftcon
  use CropReprPoolsMod                   , only : nrepr, repr_grain_min, repr_grain_max, repr_structure_min, repr_structure_max
  use CropReprPoolsMod                   , only : get_repr_hist_fname, get_repr_rest_fname, get_repr_longname
  use LandunitType                       , only : lun                
  use ColumnType                         , only : col                
  use PatchType                          , only : patch                
  use AnnualFluxDribbler                 , only : annual_flux_dribbler_type, annual_flux_dribbler_gridcell
  use dynSubgridControlMod               , only : get_for_testing_allow_non_annual_changes, get_do_grossunrep
  use abortutils                         , only : endrun
  use SparseMatrixMultiplyMod            , only : sparse_matrix_type, diag_matrix_type, vector_type
  ! 
  ! !PUBLIC TYPES:
  implicit none
  private
  !
  type, public :: cnveg_carbonflux_type

     ! gap mortality fluxes
     real(r8), pointer :: m_leafc_to_litter_patch                   (:)     ! leaf C mortality (gC/m2/s)
     real(r8), pointer :: m_leafc_storage_to_litter_patch           (:)     ! leaf C storage mortality (gC/m2/s)
     real(r8), pointer :: m_leafc_xfer_to_litter_patch              (:)     ! leaf C transfer mortality (gC/m2/s)
     real(r8), pointer :: m_frootc_to_litter_patch                  (:)     ! fine root C mortality (gC/m2/s)
     real(r8), pointer :: m_frootc_storage_to_litter_patch          (:)     ! fine root C storage mortality (gC/m2/s)
     real(r8), pointer :: m_frootc_xfer_to_litter_patch             (:)     ! fine root C transfer mortality (gC/m2/s)
     real(r8), pointer :: m_livestemc_to_litter_patch               (:)     ! live stem C mortality (gC/m2/s)
     real(r8), pointer :: m_livestemc_storage_to_litter_patch       (:)     ! live stem C storage mortality (gC/m2/s)
     real(r8), pointer :: m_livestemc_xfer_to_litter_patch          (:)     ! live stem C transfer mortality (gC/m2/s)
     real(r8), pointer :: m_deadstemc_to_litter_patch               (:)     ! dead stem C mortality (gC/m2/s)
     real(r8), pointer :: m_deadstemc_storage_to_litter_patch       (:)     ! dead stem C storage mortality (gC/m2/s)
     real(r8), pointer :: m_deadstemc_xfer_to_litter_patch          (:)     ! dead stem C transfer mortality (gC/m2/s)
     real(r8), pointer :: m_livecrootc_to_litter_patch              (:)     ! live coarse root C mortality (gC/m2/s)
     real(r8), pointer :: m_livecrootc_storage_to_litter_patch      (:)     ! live coarse root C storage mortality (gC/m2/s)
     real(r8), pointer :: m_livecrootc_xfer_to_litter_patch         (:)     ! live coarse root C transfer mortality (gC/m2/s)
     real(r8), pointer :: m_deadcrootc_to_litter_patch              (:)     ! dead coarse root C mortality (gC/m2/s)
     real(r8), pointer :: m_deadcrootc_storage_to_litter_patch      (:)     ! dead coarse root C storage mortality (gC/m2/s)
     real(r8), pointer :: m_deadcrootc_xfer_to_litter_patch         (:)     ! dead coarse root C transfer mortality (gC/m2/s)
     real(r8), pointer :: m_gresp_storage_to_litter_patch           (:)     ! growth respiration storage mortality (gC/m2/s)
     real(r8), pointer :: m_gresp_xfer_to_litter_patch              (:)     ! growth respiration transfer mortality (gC/m2/s)

     ! harvest mortality fluxes
     real(r8), pointer :: hrv_leafc_to_litter_patch                 (:)     ! leaf C harvest mortality (gC/m2/s)
     real(r8), pointer :: hrv_leafc_storage_to_litter_patch         (:)     ! leaf C storage harvest mortality (gC/m2/s)
     real(r8), pointer :: hrv_leafc_xfer_to_litter_patch            (:)     ! leaf C transfer harvest mortality (gC/m2/s)
     real(r8), pointer :: hrv_frootc_to_litter_patch                (:)     ! fine root C harvest mortality (gC/m2/s)
     real(r8), pointer :: hrv_frootc_storage_to_litter_patch        (:)     ! fine root C storage harvest mortality (gC/m2/s)
     real(r8), pointer :: hrv_frootc_xfer_to_litter_patch           (:)     ! fine root C transfer harvest mortality (gC/m2/s)
     real(r8), pointer :: hrv_livestemc_to_litter_patch             (:)     ! live stem C harvest mortality (gC/m2/s)
     real(r8), pointer :: hrv_livestemc_storage_to_litter_patch     (:)     ! live stem C storage harvest mortality (gC/m2/s)
     real(r8), pointer :: hrv_livestemc_xfer_to_litter_patch        (:)     ! live stem C transfer harvest mortality (gC/m2/s)
     real(r8), pointer :: hrv_deadstemc_storage_to_litter_patch     (:)     ! dead stem C storage harvest mortality (gC/m2/s)
     real(r8), pointer :: hrv_deadstemc_xfer_to_litter_patch        (:)     ! dead stem C transfer harvest mortality (gC/m2/s)
     real(r8), pointer :: hrv_livecrootc_to_litter_patch            (:)     ! live coarse root C harvest mortality (gC/m2/s)
     real(r8), pointer :: hrv_livecrootc_storage_to_litter_patch    (:)     ! live coarse root C storage harvest mortality (gC/m2/s)
     real(r8), pointer :: hrv_livecrootc_xfer_to_litter_patch       (:)     ! live coarse root C transfer harvest mortality (gC/m2/s)
     real(r8), pointer :: hrv_deadcrootc_to_litter_patch            (:)     ! dead coarse root C harvest mortality (gC/m2/s)
     real(r8), pointer :: hrv_deadcrootc_storage_to_litter_patch    (:)     ! dead coarse root C storage harvest mortality (gC/m2/s)
     real(r8), pointer :: hrv_deadcrootc_xfer_to_litter_patch       (:)     ! dead coarse root C transfer harvest mortality (gC/m2/s)
     real(r8), pointer :: hrv_gresp_storage_to_litter_patch         (:)     ! growth respiration storage harvest mortality (gC/m2/s)
     real(r8), pointer :: hrv_gresp_xfer_to_litter_patch            (:)     ! growth respiration transfer harvest mortality (gC/m2/s)
     real(r8), pointer :: hrv_xsmrpool_to_atm_patch                 (:)     ! excess MR pool harvest mortality (gC/m2/s)

     ! fire fluxes 
     real(r8), pointer :: m_leafc_to_fire_patch                     (:)     ! (gC/m2/s) fire C emissions from leafc 
     real(r8), pointer :: m_leafc_storage_to_fire_patch             (:)     ! (gC/m2/s) fire C emissions from leafc_storage             
     real(r8), pointer :: m_leafc_xfer_to_fire_patch                (:)     ! (gC/m2/s) fire C emissions from leafc_xfer
     real(r8), pointer :: m_livestemc_to_fire_patch                 (:)     ! (gC/m2/s) fire C emissions from livestemc
     real(r8), pointer :: m_livestemc_storage_to_fire_patch         (:)     ! (gC/m2/s) fire C emissions from livestemc_storage       
     real(r8), pointer :: m_livestemc_xfer_to_fire_patch            (:)     ! (gC/m2/s) fire C emissions from livestemc_xfer
     real(r8), pointer :: m_deadstemc_to_fire_patch                 (:)     ! (gC/m2/s) fire C emissions from deadstemc_xfer
     real(r8), pointer :: m_deadstemc_storage_to_fire_patch         (:)     ! (gC/m2/s) fire C emissions from deadstemc_storage         
     real(r8), pointer :: m_deadstemc_xfer_to_fire_patch            (:)     ! (gC/m2/s) fire C emissions from deadstemc_xfer
     real(r8), pointer :: m_frootc_to_fire_patch                    (:)     ! (gC/m2/s) fire C emissions from frootc
     real(r8), pointer :: m_frootc_storage_to_fire_patch            (:)     ! (gC/m2/s) fire C emissions from frootc_storage
     real(r8), pointer :: m_frootc_xfer_to_fire_patch               (:)     ! (gC/m2/s) fire C emissions from frootc_xfer
     real(r8), pointer :: m_livecrootc_to_fire_patch                (:)     ! (gC/m2/s) fire C emissions from livecrootc
     real(r8), pointer :: m_livecrootc_storage_to_fire_patch        (:)     ! (gC/m2/s) fire C emissions from livecrootc_storage     
     real(r8), pointer :: m_livecrootc_xfer_to_fire_patch           (:)     ! (gC/m2/s) fire C emissions from livecrootc_xfer
     real(r8), pointer :: m_deadcrootc_to_fire_patch                (:)     ! (gC/m2/s) fire C emissions from deadcrootc
     real(r8), pointer :: m_deadcrootc_storage_to_fire_patch        (:)     ! (gC/m2/s) fire C emissions from deadcrootc_storage 
     real(r8), pointer :: m_deadcrootc_xfer_to_fire_patch           (:)     ! (gC/m2/s) fire C emissions from deadcrootc_xfer
     real(r8), pointer :: m_gresp_storage_to_fire_patch             (:)     ! (gC/m2/s) fire C emissions from gresp_storage 
     real(r8), pointer :: m_gresp_xfer_to_fire_patch                (:)     ! (gC/m2/s) fire C emissions from gresp_xfer
     real(r8), pointer :: m_leafc_to_litter_fire_patch              (:)     ! (gC/m2/s) from leafc to litter c due to fire
     real(r8), pointer :: m_leafc_storage_to_litter_fire_patch      (:)     ! (gC/m2/s) from leafc_storage to litter C  due to fire               
     real(r8), pointer :: m_leafc_xfer_to_litter_fire_patch         (:)     ! (gC/m2/s) from leafc_xfer to litter C  due to fire               
     real(r8), pointer :: m_livestemc_to_litter_fire_patch          (:)     ! (gC/m2/s) from livestemc to litter C  due to fire               
     real(r8), pointer :: m_livestemc_storage_to_litter_fire_patch  (:)     ! (gC/m2/s) from livestemc_storage to litter C due to fire      
     real(r8), pointer :: m_livestemc_xfer_to_litter_fire_patch     (:)     ! (gC/m2/s) from livestemc_xfer to litter C due to fire      
     real(r8), pointer :: m_livestemc_to_deadstemc_fire_patch       (:)     ! (gC/m2/s) from livestemc to deadstemc due to fire       
     real(r8), pointer :: m_deadstemc_to_litter_fire_patch          (:)     ! (gC/m2/s) from deadstemc to litter C due to fire      
     real(r8), pointer :: m_deadstemc_storage_to_litter_fire_patch  (:)     ! (gC/m2/s) from deadstemc_storage to litter C due to fire               
     real(r8), pointer :: m_deadstemc_xfer_to_litter_fire_patch     (:)     ! (gC/m2/s) from deadstemc_xfer to litter C due to fire               
     real(r8), pointer :: m_frootc_to_litter_fire_patch             (:)     ! (gC/m2/s) from frootc to litter C due to fire               
     real(r8), pointer :: m_frootc_storage_to_litter_fire_patch     (:)     ! (gC/m2/s) from frootc_storage to litter C due to fire               
     real(r8), pointer :: m_frootc_xfer_to_litter_fire_patch        (:)     ! (gC/m2/s) from frootc_xfer to litter C due to fire               
     real(r8), pointer :: m_livecrootc_to_litter_fire_patch         (:)     ! (gC/m2/s) from livecrootc to litter C due to fire                     
     real(r8), pointer :: m_livecrootc_storage_to_litter_fire_patch (:)     ! (gC/m2/s) from livecrootc_storage to litter C due to fire                     
     real(r8), pointer :: m_livecrootc_xfer_to_litter_fire_patch    (:)     ! (gC/m2/s) from livecrootc_xfer to litter C due to fire                     
     real(r8), pointer :: m_livecrootc_to_deadcrootc_fire_patch     (:)     ! (gC/m2/s) from livecrootc to deadstemc due to fire        
     real(r8), pointer :: m_deadcrootc_to_litter_fire_patch         (:)     ! (gC/m2/s) from deadcrootc to litter C due to fire                       
     real(r8), pointer :: m_deadcrootc_storage_to_litter_fire_patch (:)     ! (gC/m2/s) from deadcrootc_storage to litter C due to fire                       
     real(r8), pointer :: m_deadcrootc_xfer_to_litter_fire_patch    (:)     ! (gC/m2/s) from deadcrootc_xfer to litter C due to fire                       
     real(r8), pointer :: m_gresp_storage_to_litter_fire_patch      (:)     ! (gC/m2/s) from gresp_storage to litter C due to fire                       
     real(r8), pointer :: m_gresp_xfer_to_litter_fire_patch         (:)     ! (gC/m2/s) from gresp_xfer to litter C due to fire                       

     ! phenology fluxes from transfer pools                     
     real(r8), pointer :: reproductivec_xfer_to_reproductivec_patch(:,:)    ! reproductive (e.g., grain) C growth from storage for prognostic crop(gC/m2/s)
     real(r8), pointer :: leafc_xfer_to_leafc_patch                 (:)     ! leaf C growth from storage (gC/m2/s)
     real(r8), pointer :: frootc_xfer_to_frootc_patch               (:)     ! fine root C growth from storage (gC/m2/s)
     real(r8), pointer :: livestemc_xfer_to_livestemc_patch         (:)     ! live stem C growth from storage (gC/m2/s)
     real(r8), pointer :: deadstemc_xfer_to_deadstemc_patch         (:)     ! dead stem C growth from storage (gC/m2/s)
     real(r8), pointer :: livecrootc_xfer_to_livecrootc_patch       (:)     ! live coarse root C growth from storage (gC/m2/s)
     real(r8), pointer :: deadcrootc_xfer_to_deadcrootc_patch       (:)     ! dead coarse root C growth from storage (gC/m2/s)

     ! leaf and fine root litterfall fluxes                          
     real(r8), pointer :: leafc_to_litter_patch                     (:)     ! leaf C litterfall (gC/m2/s)
     real(r8), pointer :: leafc_to_litter_fun_patch                 (:)     ! leaf C litterfall used by FUN (gC/m2/s)
     real(r8), pointer :: frootc_to_litter_patch                    (:)     ! fine root C litterfall (gC/m2/s)
     real(r8), pointer :: livestemc_to_litter_patch                 (:)     ! live stem C litterfall (gC/m2/s)
     real(r8), pointer :: repr_grainc_to_food_patch               (:,:)     ! grain C to food for prognostic crop(gC/m2/s) [patch, repr_grain_min:repr_grain_max]
     real(r8), pointer :: repr_structurec_to_cropprod_patch       (:,:)     ! reproductive structure C to crop product pool for prognostic crop (gC/m2/s) [patch, repr_structure_min:repr_structure_max]
     real(r8), pointer :: repr_structurec_to_litter_patch         (:,:)     ! reproductive structure C to litter for prognostic crop (gC/m2/s) [patch, repr_structure_min:repr_structure_max]
     
     real(r8), pointer :: leafc_to_biofuelc_patch                   (:)     ! leaf C to biofuel C (gC/m2/s)
     real(r8), pointer :: livestemc_to_biofuelc_patch               (:)     ! livestem C to biofuel C (gC/m2/s)
     real(r8), pointer :: repr_grainc_to_seed_patch               (:,:)     ! grain C to seed for prognostic crop(gC/m2/s) [patch, repr_grain_min:repr_grain_max]

     ! maintenance respiration fluxes     
     real(r8), pointer :: cpool_to_resp_patch                       (:)     ! CNflex excess C maintenance respiration (gC/m2/s)
     real(r8), pointer :: cpool_to_leafc_resp_patch                 (:)     ! CNflex excess C maintenance respiration (gC/m2/s)
     real(r8), pointer :: cpool_to_leafc_storage_resp_patch         (:)     ! CNflex excess C maintenance respiration (gC/m2/s)
     real(r8), pointer :: cpool_to_frootc_resp_patch                (:)     ! CNflex excess C maintenance respiration (gC/m2/s)
     real(r8), pointer :: cpool_to_frootc_storage_resp_patch        (:)     ! CNflex excess C maintenance respiration (gC/m2/s)
     real(r8), pointer :: cpool_to_livecrootc_resp_patch            (:)     ! CNflex excess C maintenance respiration (gC/m2/s)
     real(r8), pointer :: cpool_to_livecrootc_storage_resp_patch    (:)     ! CNflex excess C maintenance respiration (gC/m2/s)
     real(r8), pointer :: cpool_to_livestemc_resp_patch             (:)     ! CNflex excess C maintenance respiration (gC/m2/s)
     real(r8), pointer :: cpool_to_livestemc_storage_resp_patch     (:)     ! CNflex excess C maintenance respiration (gC/m2/s)
     real(r8), pointer :: leaf_mr_patch                             (:)     ! leaf maintenance respiration (gC/m2/s)
     real(r8), pointer :: froot_mr_patch                            (:)     ! fine root maintenance respiration (gC/m2/s)
     real(r8), pointer :: livestem_mr_patch                         (:)     ! live stem maintenance respiration (gC/m2/s)
     real(r8), pointer :: livecroot_mr_patch                        (:)     ! live coarse root maintenance respiration (gC/m2/s)
     real(r8), pointer :: reproductive_mr_patch                     (:,:)   ! crop reproductive (e.g., grain) or organs maint. respiration (gC/m2/s)
     real(r8), pointer :: leaf_curmr_patch                          (:)     ! leaf maintenance respiration from current GPP (gC/m2/s)
     real(r8), pointer :: froot_curmr_patch                         (:)     ! fine root maintenance respiration from current GPP (gC/m2/s)
     real(r8), pointer :: livestem_curmr_patch                      (:)     ! live stem maintenance respiration from current GPP (gC/m2/s)
     real(r8), pointer :: livecroot_curmr_patch                     (:)     ! live coarse root maintenance respiration from current GPP (gC/m2/s)
     real(r8), pointer :: reproductive_curmr_patch                  (:,:)   ! crop reproductive (e.g., grain) or organs maint. respiration from current GPP (gC/m2/s)
     real(r8), pointer :: leaf_xsmr_patch                           (:)     ! leaf maintenance respiration from storage (gC/m2/s)
     real(r8), pointer :: froot_xsmr_patch                          (:)     ! fine root maintenance respiration from storage (gC/m2/s)
     real(r8), pointer :: livestem_xsmr_patch                       (:)     ! live stem maintenance respiration from storage (gC/m2/s)
     real(r8), pointer :: livecroot_xsmr_patch                      (:)     ! live coarse root maintenance respiration from storage (gC/m2/s)
     real(r8), pointer :: reproductive_xsmr_patch                   (:,:)   ! crop reproductive (e.g., grain) or organs maint. respiration from storage (gC/m2/s)

     ! photosynthesis fluxes                                   
     real(r8), pointer :: psnsun_to_cpool_patch                     (:)     ! C fixation from sunlit canopy (gC/m2/s)
     real(r8), pointer :: psnshade_to_cpool_patch                   (:)     ! C fixation from shaded canopy (gC/m2/s)

     ! allocation fluxes, from current GPP                     
     real(r8), pointer :: cpool_to_xsmrpool_patch                   (:)     ! allocation to maintenance respiration storage pool (gC/m2/s)
     real(r8), pointer :: cpool_to_reproductivec_patch              (:,:)   ! allocation to reproductive (e.g., grain) C for prognostic crop(gC/m2/s)
     real(r8), pointer :: cpool_to_reproductivec_storage_patch      (:,:)   ! allocation to reproductive (e.g., grain) C storage for prognostic crop(gC/m2/s)
     real(r8), pointer :: cpool_to_leafc_patch                      (:)     ! allocation to leaf C (gC/m2/s)
     real(r8), pointer :: cpool_to_leafc_storage_patch              (:)     ! allocation to leaf C storage (gC/m2/s)
     real(r8), pointer :: cpool_to_frootc_patch                     (:)     ! allocation to fine root C (gC/m2/s)
     real(r8), pointer :: cpool_to_frootc_storage_patch             (:)     ! allocation to fine root C storage (gC/m2/s)
     real(r8), pointer :: cpool_to_livestemc_patch                  (:)     ! allocation to live stem C (gC/m2/s)
     real(r8), pointer :: cpool_to_livestemc_storage_patch          (:)     ! allocation to live stem C storage (gC/m2/s)
     real(r8), pointer :: cpool_to_deadstemc_patch                  (:)     ! allocation to dead stem C (gC/m2/s)
     real(r8), pointer :: cpool_to_deadstemc_storage_patch          (:)     ! allocation to dead stem C storage (gC/m2/s)
     real(r8), pointer :: cpool_to_livecrootc_patch                 (:)     ! allocation to live coarse root C (gC/m2/s)
     real(r8), pointer :: cpool_to_livecrootc_storage_patch         (:)     ! allocation to live coarse root C storage (gC/m2/s)
     real(r8), pointer :: cpool_to_deadcrootc_patch                 (:)     ! allocation to dead coarse root C (gC/m2/s)
     real(r8), pointer :: cpool_to_deadcrootc_storage_patch         (:)     ! allocation to dead coarse root C storage (gC/m2/s)
     real(r8), pointer :: cpool_to_gresp_storage_patch              (:)     ! allocation to growth respiration storage (gC/m2/s)

     ! growth respiration fluxes                               
     real(r8), pointer :: xsmrpool_to_atm_patch                     (:)     ! excess MR pool harvest mortality (gC/m2/s)
     real(r8), pointer :: xsmrpool_to_atm_col                       (:)     ! excess MR pool harvest mortality (gC/m2/s) (p2c)
     real(r8), pointer :: xsmrpool_to_atm_grc                       (:)     ! excess MR pool harvest mortality (gC/m2/s) (p2g)
     real(r8), pointer :: cpool_leaf_gr_patch                       (:)     ! leaf growth respiration (gC/m2/s)
     real(r8), pointer :: cpool_leaf_storage_gr_patch               (:)     ! leaf growth respiration to storage (gC/m2/s)
     real(r8), pointer :: transfer_leaf_gr_patch                    (:)     ! leaf growth respiration from storage (gC/m2/s)
     real(r8), pointer :: cpool_froot_gr_patch                      (:)     ! fine root growth respiration (gC/m2/s)
     real(r8), pointer :: cpool_froot_storage_gr_patch              (:)     ! fine root  growth respiration to storage (gC/m2/s)
     real(r8), pointer :: transfer_froot_gr_patch                   (:)     ! fine root  growth respiration from storage (gC/m2/s)
     real(r8), pointer :: cpool_livestem_gr_patch                   (:)     ! live stem growth respiration (gC/m2/s)
     real(r8), pointer :: cpool_livestem_storage_gr_patch           (:)     ! live stem growth respiration to storage (gC/m2/s)
     real(r8), pointer :: transfer_livestem_gr_patch                (:)     ! live stem growth respiration from storage (gC/m2/s)
     real(r8), pointer :: cpool_deadstem_gr_patch                   (:)     ! dead stem growth respiration (gC/m2/s)
     real(r8), pointer :: cpool_deadstem_storage_gr_patch           (:)     ! dead stem growth respiration to storage (gC/m2/s)
     real(r8), pointer :: transfer_deadstem_gr_patch                (:)     ! dead stem growth respiration from storage (gC/m2/s)
     real(r8), pointer :: cpool_livecroot_gr_patch                  (:)     ! live coarse root growth respiration (gC/m2/s)
     real(r8), pointer :: cpool_livecroot_storage_gr_patch          (:)     ! live coarse root growth respiration to storage (gC/m2/s)
     real(r8), pointer :: transfer_livecroot_gr_patch               (:)     ! live coarse root growth respiration from storage (gC/m2/s)
     real(r8), pointer :: cpool_deadcroot_gr_patch                  (:)     ! dead coarse root growth respiration (gC/m2/s)
     real(r8), pointer :: cpool_deadcroot_storage_gr_patch          (:)     ! dead coarse root growth respiration to storage (gC/m2/s)
     real(r8), pointer :: transfer_deadcroot_gr_patch               (:)     ! dead coarse root growth respiration from storage (gC/m2/s)

     ! growth respiration for prognostic crop model
     real(r8), pointer :: cpool_reproductive_gr_patch               (:,:)   ! reproductive (e.g., grain) growth respiration (gC/m2/s)
     real(r8), pointer :: cpool_reproductive_storage_gr_patch       (:,:)   ! reproductive (e.g., grain) growth respiration to storage (gC/m2/s)
     real(r8), pointer :: transfer_reproductive_gr_patch            (:,:)   ! reproductive (e.g., grain) growth respiration from storage (gC/m2/s)

     ! annual turnover of storage to transfer pools            
     real(r8), pointer :: reproductivec_storage_to_xfer_patch       (:,:)   ! reproductive (e.g., grain) C shift storage to transfer for prognostic crop model (gC/m2/s)
     real(r8), pointer :: leafc_storage_to_xfer_patch               (:)     ! leaf C shift storage to transfer (gC/m2/s)
     real(r8), pointer :: frootc_storage_to_xfer_patch              (:)     ! fine root C shift storage to transfer (gC/m2/s)
     real(r8), pointer :: livestemc_storage_to_xfer_patch           (:)     ! live stem C shift storage to transfer (gC/m2/s)
     real(r8), pointer :: deadstemc_storage_to_xfer_patch           (:)     ! dead stem C shift storage to transfer (gC/m2/s)
     real(r8), pointer :: livecrootc_storage_to_xfer_patch          (:)     ! live coarse root C shift storage to transfer (gC/m2/s)
     real(r8), pointer :: deadcrootc_storage_to_xfer_patch          (:)     ! dead coarse root C shift storage to transfer (gC/m2/s)
     real(r8), pointer :: gresp_storage_to_xfer_patch               (:)     ! growth respiration shift storage to transfer (gC/m2/s)

     ! turnover of livewood to deadwood
     real(r8), pointer :: livestemc_to_deadstemc_patch              (:)     ! live stem C turnover (gC/m2/s)
     real(r8), pointer :: livecrootc_to_deadcrootc_patch            (:)     ! live coarse root C turnover (gC/m2/s)

     ! phenology: litterfall and crop fluxes
     real(r8), pointer :: phenology_c_to_litr_c_col                 (:,:,:)  ! C fluxes associated with phenology (litterfall and crop) to litter pools (gC/m3/s)

     ! gap mortality
     real(r8), pointer :: gap_mortality_c_to_litr_c_col             (:,:,:) ! C fluxes associated with gap mortality to litter pools (gC/m3/s)
     real(r8), pointer :: gap_mortality_c_to_cwdc_col               (:,:)   ! C fluxes associated with gap mortality to CWD pool (gC/m3/s)

     ! fire
     real(r8), pointer :: fire_mortality_c_to_cwdc_col              (:,:)   ! C fluxes associated with fire mortality to CWD pool (gC/m3/s)

     ! harvest
     real(r8), pointer :: harvest_c_to_litr_c_col                   (:,:,:) ! C fluxes associated with harvest to litter pools (gC/m3/s)
     real(r8), pointer :: harvest_c_to_cwdc_col                     (:,:)   ! C fluxes associated with harvest to CWD pool (gC/m3/s)
     real(r8), pointer :: crop_harvestc_to_cropprodc_patch          (:)     ! crop harvest C to crop product pool (gC/m2/s)
     real(r8), pointer :: crop_harvestc_to_cropprodc_col            (:)     ! crop harvest C to crop product pool (gC/m2/s)

     ! fire fluxes
     real(r8), pointer :: m_decomp_cpools_to_fire_vr_col            (:,:,:) ! vertically-resolved decomposing C fire loss (gC/m3/s)
     real(r8), pointer :: m_decomp_cpools_to_fire_col               (:,:)   ! vertically-integrated (diagnostic) decomposing C fire loss (gC/m2/s)
     real(r8), pointer :: m_c_to_litr_fire_col                      (:,:,:) ! C from leaf, froot, xfer and storage C to litter C by fire (gC/m3/s) 

     ! dynamic landcover fluxes
     real(r8), pointer :: dwt_seedc_to_leaf_patch                   (:)     ! (gC/m2/s) seed source to patch-level; although this is a patch-level flux, it is expressed per unit GRIDCELL area
     real(r8), pointer :: dwt_seedc_to_leaf_grc                     (:)     ! (gC/m2/s) dwt_seedc_to_leaf_patch summed to the gridcell-level
     real(r8), pointer :: dwt_seedc_to_deadstem_patch               (:)     ! (gC/m2/s) seed source to patch-level; although this is a patch-level flux, it is expressed per unit GRIDCELL area
     real(r8), pointer :: dwt_seedc_to_deadstem_grc                 (:)     ! (gC/m2/s) dwt_seedc_to_leaf_patch summed to the gridcell-level
     real(r8), pointer :: dwt_conv_cflux_patch                      (:)     ! (gC/m2/s) conversion C flux (immediate loss to atm); although this is a patch-level flux, it is expressed per unit GRIDCELL area
     real(r8), pointer :: dwt_conv_cflux_grc                        (:)     ! (gC/m2/s) dwt_conv_cflux_patch summed to the gridcell-level
     real(r8), pointer :: dwt_conv_cflux_dribbled_grc               (:)     ! (gC/m2/s) dwt_conv_cflux_grc dribbled evenly throughout the year
     real(r8), pointer :: dwt_wood_productc_gain_patch              (:)     ! (gC/m2/s) addition to wood product pools from landcover change; although this is a patch-level flux, it is expressed per unit GRIDCELL area
     real(r8), pointer :: dwt_crop_productc_gain_patch              (:)     ! (gC/m2/s) addition to crop product pools from landcover change; although this is a patch-level flux, it is expressed per unit GRIDCELL area
     real(r8), pointer :: dwt_slash_cflux_patch                     (:)     ! (gC/m2/s) conversion slash flux due to landcover change
     real(r8), pointer :: dwt_slash_cflux_grc                       (:)     ! (gC/m2/s) dwt_slash_cflux_patch summed to the gridcell-level
     real(r8), pointer :: dwt_frootc_to_litr_c_col                  (:,:,:) ! (gC/m3/s) fine root to litter due to landcover change
     real(r8), pointer :: dwt_livecrootc_to_cwdc_col                (:,:)   ! (gC/m3/s) live coarse root to CWD due to landcover change
     real(r8), pointer :: dwt_deadcrootc_to_cwdc_col                (:,:)   ! (gC/m3/s) dead coarse root to CWD due to landcover change

     ! gross unrepresented landcover fluxes
     real(r8), pointer :: gru_leafc_to_litter_patch                 (:)     ! leaf C gross unrepresented landcover change mortality (gC/m2/s)
     real(r8), pointer :: gru_leafc_storage_to_atm_patch            (:)     ! leaf C storage gross unrepresented landcover change mortality (gC/m2/s)
     real(r8), pointer :: gru_leafc_xfer_to_atm_patch               (:)     ! leaf C transfer gross unrepresented landcover change mortality (gC/m2/s)
     real(r8), pointer :: gru_frootc_to_litter_patch                (:)     ! fine root C gross unrepresented landcover change mortality (gC/m2/s)
     real(r8), pointer :: gru_frootc_storage_to_atm_patch           (:)     ! fine root C storage gross unrepresented landcover change mortality (gC/m2/s)
     real(r8), pointer :: gru_frootc_xfer_to_atm_patch              (:)     ! fine root C transfer gross unrepresented landcover change mortality (gC/m2/s)
     real(r8), pointer :: gru_livestemc_to_atm_patch                (:)     ! live stem C gross unrepresented landcover change mortality (gC/m2/s)
     real(r8), pointer :: gru_livestemc_storage_to_atm_patch        (:)     ! live stem C storage gross unrepresented landcover change mortality (gC/m2/s)
     real(r8), pointer :: gru_livestemc_xfer_to_atm_patch           (:)     ! live stem C transfer gross unrepresented landcover change mortality (gC/m2/s)
     real(r8), pointer :: gru_deadstemc_to_atm_patch                (:)     ! dead stem C gross unrepresented landcover change mortality to the atmosphere (gC/m2/s)
     real(r8), pointer :: gru_deadstemc_storage_to_atm_patch        (:)     ! dead stem C storage gross unrepresented landcover change mortality (gC/m2/s)
     real(r8), pointer :: gru_deadstemc_xfer_to_atm_patch           (:)     ! dead stem C transfer gross unrepresented landcover change mortality (gC/m2/s)
     real(r8), pointer :: gru_livecrootc_to_litter_patch            (:)     ! live coarse root C gross unrepresented landcover change mortality (gC/m2/s)
     real(r8), pointer :: gru_livecrootc_storage_to_atm_patch       (:)     ! live coarse root C storage gross unrepresented landcover change mortality (gC/m2/s)
     real(r8), pointer :: gru_livecrootc_xfer_to_atm_patch          (:)     ! live coarse root C transfer gross unrepresented landcover change mortality (gC/m2/s)
     real(r8), pointer :: gru_deadcrootc_to_litter_patch            (:)     ! dead coarse root C gross unrepresented landcover change mortality (gC/m2/s)
     real(r8), pointer :: gru_deadcrootc_storage_to_atm_patch       (:)     ! dead coarse root C storage gross unrepresented landcover change mortality (gC/m2/s)
     real(r8), pointer :: gru_deadcrootc_xfer_to_atm_patch          (:)     ! dead coarse root C transfer gross unrepresented landcover change mortality (gC/m2/s)
     real(r8), pointer :: gru_gresp_storage_to_atm_patch            (:)     ! growth respiration storage gross unrepresented landcover change mortality (gC/m2/s)
     real(r8), pointer :: gru_gresp_xfer_to_atm_patch               (:)     ! growth respiration transfer gross unrepresented landcover change mortality (gC/m2/s)
     real(r8), pointer :: gru_xsmrpool_to_atm_patch                 (:)     ! excess MR pool gross unrepresented landcover change mortality (gC/m2/s)

     real(r8), pointer :: gru_conv_cflux_patch                      (:)     ! (gC/m2/s) conversion C flux (immediate loss to atm)
     real(r8), pointer :: gru_conv_cflux_col                        (:)     ! (gC/m2/s) gru_conv_cflux_patch summed to the column-level
     real(r8), pointer :: gru_conv_cflux_grc                        (:)     ! (gC/m2/s) gru_conv_cflux_patch summed to the gridcell-level
     real(r8), pointer :: gru_conv_cflux_dribbled_grc               (:)     ! (gC/m2/s) gru_conv_cflux_grc dribbled evenly throughout the year
     real(r8), pointer :: gru_wood_productc_gain_patch              (:)     ! (gC/m2/s) addition to wood product pools from gross unrepresented landcover change
     real(r8), pointer :: gru_wood_productc_gain_col                (:)     ! (gC/m2/s) gru_wood_productc_gain_patch summed to the column-level
     real(r8), pointer :: gru_slash_cflux_patch                     (:)     ! (gC/m2/s) conversion slash flux due to gross unrepresented landcover change
     real(r8), pointer :: gru_c_to_litr_c_col                      (:,:,:)  ! C fluxes due to gross unrepresented landcover change to litter pools (gC/m3/s)
     real(r8), pointer :: gru_c_to_cwdc_col                         (:,:)   ! (gC/m3/s) C to CWD due to gross unrepresented landcover change

     ! crop fluxes
     real(r8), pointer :: crop_seedc_to_leaf_patch                  (:)     ! (gC/m2/s) seed source to leaf, for crops

     ! summary (diagnostic) flux variables, not involved in mass balance
     real(r8), pointer :: gpp_before_downreg_patch                  (:)     ! (gC/m2/s) gross primary production before down regulation
     real(r8), pointer :: current_gr_patch                          (:)     ! (gC/m2/s) growth resp for new growth displayed in this timestep
     real(r8), pointer :: transfer_gr_patch                         (:)     ! (gC/m2/s) growth resp for transfer growth displayed in this timestep
     real(r8), pointer :: storage_gr_patch                          (:)     ! (gC/m2/s) growth resp for growth sent to storage for later display
     real(r8), pointer :: plant_calloc_patch                        (:)     ! (gC/m2/s) total allocated C flux 
     real(r8), pointer :: excess_cflux_patch                        (:)     ! (gC/m2/s) C flux not allocated due to downregulation 
     real(r8), pointer :: prev_leafc_to_litter_patch                (:)     ! (gC/m2/s) previous timestep leaf C litterfall flux 
     real(r8), pointer :: prev_frootc_to_litter_patch               (:)     ! (gC/m2/s) previous timestep froot C litterfall flux 
     real(r8), pointer :: availc_patch                              (:)     ! (gC/m2/s) C flux available for allocation 
     real(r8), pointer :: xsmrpool_recover_patch                    (:)     ! (gC/m2/s) C flux assigned to recovery of negative cpool
     real(r8), pointer :: xsmrpool_c13ratio_patch                   (:)     ! C13/C(12+13) ratio for xsmrpool (proportion)

     real(r8), pointer :: cwdc_loss_col                             (:)     ! (gC/m2/s) col-level coarse woody debris C loss
     real(r8), pointer :: litterc_loss_col                          (:)     ! (gC/m2/s) col-level litter C loss
     real(r8), pointer :: frootc_alloc_patch                        (:)     ! (gC/m2/s) patch-level fine root C alloc
     real(r8), pointer :: frootc_loss_patch                         (:)     ! (gC/m2/s) patch-level fine root C loss
     real(r8), pointer :: leafc_alloc_patch                         (:)     ! (gC/m2/s) patch-level leaf C alloc
     real(r8), pointer :: leafc_loss_patch                          (:)     ! (gC/m2/s) patch-level leaf C loss
     real(r8), pointer :: woodc_alloc_patch                         (:)     ! (gC/m2/s) patch-level wood C alloc
     real(r8), pointer :: woodc_loss_patch                          (:)     ! (gC/m2/s) patch-level wood C loss

     real(r8), pointer :: gpp_patch                                 (:)     ! (gC/m2/s) patch gross primary production 
     real(r8), pointer :: gpp_col                                   (:)     ! (gC/m2/s) column GPP flux before downregulation  (p2c)         
     real(r8), pointer :: rr_patch                                  (:)     ! (gC/m2/s) root respiration (fine root MR + total root GR)
     real(r8), pointer :: rr_col                                    (:)     ! (gC/m2/s) root respiration (fine root MR + total root GR) (p2c)
     real(r8), pointer :: mr_patch                                  (:)     ! (gC/m2/s) maintenance respiration
     real(r8), pointer :: gr_patch                                  (:)     ! (gC/m2/s) total growth respiration
     real(r8), pointer :: ar_patch                                  (:)     ! (gC/m2/s) patch autotrophic respiration (MR + GR)
     real(r8), pointer :: ar_col                                    (:)     ! (gC/m2/s) column autotrophic respiration (MR + GR) (p2c)      
     real(r8), pointer :: npp_patch                                 (:)     ! (gC/m2/s) patch net primary production
     real(r8), pointer :: npp_col                                   (:)     ! (gC/m2/s) column net primary production (p2c)                  
     real(r8), pointer :: agnpp_patch                               (:)     ! (gC/m2/s) aboveground NPP
     real(r8), pointer :: bgnpp_patch                               (:)     ! (gC/m2/s) belowground NPP
     real(r8), pointer :: litfall_patch                             (:)     ! (gC/m2/s) patch litterfall (leaves and fine roots)
     real(r8), pointer :: wood_harvestc_patch                       (:)     ! (gC/m2/s) patch-level wood harvest (to product pools)
     real(r8), pointer :: wood_harvestc_col                         (:)     ! (gC/m2/s) column-level wood harvest (to product pools) (p2c)
     real(r8), pointer :: slash_harvestc_patch                      (:)     ! (gC/m2/s) patch-level slash from harvest (to litter)
     real(r8), pointer :: cinputs_patch                             (:)     ! (gC/m2/s) patch-level carbon inputs (for balance checking)
     real(r8), pointer :: coutputs_patch                            (:)     ! (gC/m2/s) patch-level carbon outputs (for balance checking)
     real(r8), pointer :: sr_col                                    (:)     ! (gC/m2/s) total soil respiration (HR + root resp)
     real(r8), pointer :: er_col                                    (:)     ! (gC/m2/s) total ecosystem respiration, autotrophic + heterotrophic
     real(r8), pointer :: litfire_col                               (:)     ! (gC/m2/s) litter fire losses
     real(r8), pointer :: somfire_col                               (:)     ! (gC/m2/s) soil organic matter fire losses
     real(r8), pointer :: totfire_col                               (:)     ! (gC/m2/s) total ecosystem fire losses
     real(r8), pointer :: hrv_xsmrpool_to_atm_col                   (:)     ! (gC/m2/s) excess MR pool harvest mortality (p2c)

     ! fire code
     real(r8), pointer :: fire_closs_patch                          (:)     ! (gC/m2/s) total fire C loss 
     real(r8), pointer :: fire_closs_p2c_col                        (:)     ! (gC/m2/s) patch2col averaged column-level fire C loss (p2c)
     real(r8), pointer :: fire_closs_col                            (:)     ! (gC/m2/s) total patch-level fire C loss 

     ! temporary and annual sums
     real(r8), pointer :: tempsum_litfall_patch                     (:)     ! (gC/m2/yr) temporary annual sum of litfall (CNDV only for now)
     real(r8), pointer :: annsum_litfall_patch                      (:)     ! (gC/m2/yr) annual sum of litfall (CNDV only for now)
     real(r8), pointer :: tempsum_npp_patch                         (:)     ! (gC/m2/yr) temporary annual sum of NPP 
     real(r8), pointer :: annsum_npp_patch                          (:)     ! (gC/m2/yr) annual sum of NPP 
     real(r8), pointer :: annsum_npp_col                            (:)     ! (gC/m2/yr) annual sum of NPP, averaged from patch-level
     real(r8), pointer :: lag_npp_col                               (:)     ! (gC/m2/yr) lagged net primary production

     ! Summary C fluxes. 
     real(r8), pointer :: nep_col        (:) ! (gC/m2/s) net ecosystem production, excludes fire, landuse, and harvest flux, positive for sink
     real(r8), pointer :: nbp_grc        (:) ! (gC/m2/s) net biome production, includes fire, landuse, harvest and hrv_xsmrpool flux, positive for sink (same as net carbon exchange between land and atmosphere)
     real(r8), pointer :: nee_grc        (:) ! (gC/m2/s) net ecosystem exchange of carbon, includes fire and hrv_xsmrpool, excludes landuse and harvest flux, positive for source 

     ! Dynamic landcover fluxnes
     real(r8), pointer :: landuseflux_grc(:) ! (gC/m2/s) dwt_conv_cflux+gru_conv_cflux+product_closs
     real(r8), pointer :: npp_Nactive_patch                         (:)     ! C used by mycorrhizal uptake    (gC/m2/s)
     real(r8), pointer :: npp_burnedoff_patch                       (:)     ! C that cannot be used for N uptake   (gC/m2/s)
     real(r8), pointer :: npp_Nnonmyc_patch                         (:)     ! C used by non-myc uptake        (gC/m2/s)
     real(r8), pointer :: npp_Nam_patch                             (:)     ! C used by AM plant              (gC/m2/s)
     real(r8), pointer :: npp_Necm_patch                            (:)     ! C used by ECM plant             (gC/m2/s)
     real(r8), pointer :: npp_Nactive_no3_patch                     (:)     ! C used by mycorrhizal uptake    (gC/m2/s)
     real(r8), pointer :: npp_Nactive_nh4_patch                     (:)     ! C used by mycorrhizal uptake    (gC/m2/s)
     real(r8), pointer :: npp_Nnonmyc_no3_patch                     (:)     ! C used by non-myc               (gC/m2/s)
     real(r8), pointer :: npp_Nnonmyc_nh4_patch                     (:)     ! C used by non-myc               (gC/m2/s)
     real(r8), pointer :: npp_Nam_no3_patch                         (:)     ! C used by AM plant              (gC/m2/s)
     real(r8), pointer :: npp_Nam_nh4_patch                         (:)     ! C used by AM plant              (gC/m2/s)
     real(r8), pointer :: npp_Necm_no3_patch                        (:)     ! C used by ECM plant             (gC/m2/s)
     real(r8), pointer :: npp_Necm_nh4_patch                        (:)     ! C used by ECM plant             (gC/m2/s)
     real(r8), pointer :: npp_Nfix_patch                            (:)     ! C used by Symbiotic BNF         (gC/m2/s)
     real(r8), pointer :: npp_Nretrans_patch                        (:)     ! C used by retranslocation       (gC/m2/s)
     real(r8), pointer :: npp_Nuptake_patch                         (:)     ! Total C used by N uptake in FUN (gC/m2/s)
     real(r8), pointer :: npp_growth_patch                          (:)     ! Total C u for growth in FUN      (gC/m2/s)   
     real(r8), pointer :: leafc_change_patch                        (:)     ! Total used C from leaves        (gC/m2/s)
     real(r8), pointer :: soilc_change_patch                        (:)     ! Total used C from soil          (gC/m2/s)
     integer,  pointer :: actpatch_fire                             (:)      ! Patch indices with fire in current time step
     integer           :: num_actpatch_fire                                  ! Number of patches with fire in current time step

     ! Matrix solution arrays for C flux index
     ! Matrix variables

     ! Objects that help convert once-per-year dynamic land cover changes into fluxes
     ! that are dribbled throughout the year
     type(annual_flux_dribbler_type) :: dwt_conv_cflux_dribbler
     type(annual_flux_dribbler_type) :: gru_conv_cflux_dribbler
     type(annual_flux_dribbler_type) :: hrv_xsmrpool_to_atm_dribbler
     logical, private  :: dribble_crophrv_xsmrpool_2atm
   contains

     procedure , public  :: Init   
     procedure , private :: InitTransfer
     procedure , private :: InitAllocate 
     procedure , private :: InitHistory
     procedure , private :: InitCold
     procedure , public  :: Restart
     procedure , private :: RestartBulkOnly    ! Handle restart fields only present for bulk C
     procedure , private :: RestartAllIsotopes ! Handle restart fields present for both bulk C and isotopes
     procedure , public  :: SetValues
     procedure , public  :: ZeroDWT
     procedure , public  :: ZeroGRU
     procedure , public  :: Summary => Summary_carbonflux 

  end type cnveg_carbonflux_type

  character(len=*), parameter, private :: sourcefile = &
       __FILE__
  !------------------------------------------------------------------------

contains
   
  !------------------------------------------------------------------------
  subroutine Init(this, bounds, carbon_type, dribble_crophrv_xsmrpool_2atm)

    class(cnveg_carbonflux_type) :: this
    type(bounds_type), intent(in) :: bounds  
    character(len=3) , intent(in) :: carbon_type ! one of ['c12', c13','c14']
    logical          , intent(in) :: dribble_crophrv_xsmrpool_2atm

    this%dribble_crophrv_xsmrpool_2atm = dribble_crophrv_xsmrpool_2atm
    call this%InitAllocate ( bounds, carbon_type)
    if(use_matrixcn)then
       call this%InitTransfer ()
    end if
    call this%InitHistory ( bounds, carbon_type )
    call this%InitCold (bounds )

  end subroutine Init

  subroutine InitTransfer (this)
    !
    ! Set up the transfer indices for the matrix solution
    !
    ! !AGRUMENTS:
    class (cnveg_carbonflux_type) :: this
    
  end subroutine InitTransfer 
    
  !------------------------------------------------------------------------
  subroutine InitAllocate(this, bounds, carbon_type)
    !
    ! !ARGUMENTS:
    class (cnveg_carbonflux_type) :: this 
    type(bounds_type), intent(in) :: bounds 
    character(len=*) , intent(in) :: carbon_type ! one of ['c12', c13','c14']
    !
    ! !LOCAL VARIABLES:
    integer           :: begp,endp
    integer           :: begc,endc
    integer           :: begg,endg
    logical           :: allows_non_annual_delta
    character(len=:), allocatable :: carbon_type_suffix
    !------------------------------------------------------------------------

    begp = bounds%begp; endp = bounds%endp
    begc = bounds%begc; endc = bounds%endc
    begg = bounds%begg; endg = bounds%endg

    allocate(this%m_leafc_to_litter_patch                   (begp:endp)) ; this%m_leafc_to_litter_patch                   (:) = nan
    allocate(this%m_frootc_to_litter_patch                  (begp:endp)) ; this%m_frootc_to_litter_patch                  (:) = nan
    allocate(this%m_leafc_storage_to_litter_patch           (begp:endp)) ; this%m_leafc_storage_to_litter_patch           (:) = nan
    allocate(this%m_frootc_storage_to_litter_patch          (begp:endp)) ; this%m_frootc_storage_to_litter_patch          (:) = nan
    allocate(this%m_livestemc_storage_to_litter_patch       (begp:endp)) ; this%m_livestemc_storage_to_litter_patch       (:) = nan
    allocate(this%m_deadstemc_storage_to_litter_patch       (begp:endp)) ; this%m_deadstemc_storage_to_litter_patch       (:) = nan
    allocate(this%m_livecrootc_storage_to_litter_patch      (begp:endp)) ; this%m_livecrootc_storage_to_litter_patch      (:) = nan
    allocate(this%m_deadcrootc_storage_to_litter_patch      (begp:endp)) ; this%m_deadcrootc_storage_to_litter_patch      (:) = nan
    allocate(this%m_leafc_xfer_to_litter_patch              (begp:endp)) ; this%m_leafc_xfer_to_litter_patch              (:) = nan
    allocate(this%m_frootc_xfer_to_litter_patch             (begp:endp)) ; this%m_frootc_xfer_to_litter_patch             (:) = nan
    allocate(this%m_livestemc_xfer_to_litter_patch          (begp:endp)) ; this%m_livestemc_xfer_to_litter_patch          (:) = nan
    allocate(this%m_deadstemc_xfer_to_litter_patch          (begp:endp)) ; this%m_deadstemc_xfer_to_litter_patch          (:) = nan
    allocate(this%m_livecrootc_xfer_to_litter_patch         (begp:endp)) ; this%m_livecrootc_xfer_to_litter_patch         (:) = nan
    allocate(this%m_deadcrootc_xfer_to_litter_patch         (begp:endp)) ; this%m_deadcrootc_xfer_to_litter_patch         (:) = nan
    allocate(this%m_livestemc_to_litter_patch               (begp:endp)) ; this%m_livestemc_to_litter_patch               (:) = nan
    allocate(this%m_deadstemc_to_litter_patch               (begp:endp)) ; this%m_deadstemc_to_litter_patch               (:) = nan
    allocate(this%m_livecrootc_to_litter_patch              (begp:endp)) ; this%m_livecrootc_to_litter_patch              (:) = nan
    allocate(this%m_deadcrootc_to_litter_patch              (begp:endp)) ; this%m_deadcrootc_to_litter_patch              (:) = nan
    allocate(this%m_gresp_storage_to_litter_patch           (begp:endp)) ; this%m_gresp_storage_to_litter_patch           (:) = nan
    allocate(this%m_gresp_xfer_to_litter_patch              (begp:endp)) ; this%m_gresp_xfer_to_litter_patch              (:) = nan
    allocate(this%hrv_leafc_to_litter_patch                 (begp:endp)) ; this%hrv_leafc_to_litter_patch                 (:) = nan
    allocate(this%hrv_leafc_storage_to_litter_patch         (begp:endp)) ; this%hrv_leafc_storage_to_litter_patch         (:) = nan
    allocate(this%hrv_leafc_xfer_to_litter_patch            (begp:endp)) ; this%hrv_leafc_xfer_to_litter_patch            (:) = nan
    allocate(this%hrv_frootc_to_litter_patch                (begp:endp)) ; this%hrv_frootc_to_litter_patch                (:) = nan
    allocate(this%hrv_frootc_storage_to_litter_patch        (begp:endp)) ; this%hrv_frootc_storage_to_litter_patch        (:) = nan
    allocate(this%hrv_frootc_xfer_to_litter_patch           (begp:endp)) ; this%hrv_frootc_xfer_to_litter_patch           (:) = nan
    allocate(this%hrv_livestemc_to_litter_patch             (begp:endp)) ; this%hrv_livestemc_to_litter_patch             (:) = nan
    allocate(this%hrv_livestemc_storage_to_litter_patch     (begp:endp)) ; this%hrv_livestemc_storage_to_litter_patch     (:) = nan
    allocate(this%hrv_livestemc_xfer_to_litter_patch        (begp:endp)) ; this%hrv_livestemc_xfer_to_litter_patch        (:) = nan
    allocate(this%hrv_deadstemc_storage_to_litter_patch     (begp:endp)) ; this%hrv_deadstemc_storage_to_litter_patch     (:) = nan
    allocate(this%hrv_deadstemc_xfer_to_litter_patch        (begp:endp)) ; this%hrv_deadstemc_xfer_to_litter_patch        (:) = nan
    allocate(this%hrv_livecrootc_to_litter_patch            (begp:endp)) ; this%hrv_livecrootc_to_litter_patch            (:) = nan
    allocate(this%hrv_livecrootc_storage_to_litter_patch    (begp:endp)) ; this%hrv_livecrootc_storage_to_litter_patch    (:) = nan
    allocate(this%hrv_livecrootc_xfer_to_litter_patch       (begp:endp)) ; this%hrv_livecrootc_xfer_to_litter_patch       (:) = nan
    allocate(this%hrv_deadcrootc_to_litter_patch            (begp:endp)) ; this%hrv_deadcrootc_to_litter_patch            (:) = nan
    allocate(this%hrv_deadcrootc_storage_to_litter_patch    (begp:endp)) ; this%hrv_deadcrootc_storage_to_litter_patch    (:) = nan
    allocate(this%hrv_deadcrootc_xfer_to_litter_patch       (begp:endp)) ; this%hrv_deadcrootc_xfer_to_litter_patch       (:) = nan
    allocate(this%hrv_gresp_storage_to_litter_patch         (begp:endp)) ; this%hrv_gresp_storage_to_litter_patch         (:) = nan
    allocate(this%hrv_gresp_xfer_to_litter_patch            (begp:endp)) ; this%hrv_gresp_xfer_to_litter_patch            (:) = nan
    allocate(this%hrv_xsmrpool_to_atm_patch                 (begp:endp)) ; this%hrv_xsmrpool_to_atm_patch                 (:) = 0.0_r8
    allocate(this%m_leafc_to_fire_patch                     (begp:endp)) ; this%m_leafc_to_fire_patch                     (:) = nan
    allocate(this%m_leafc_storage_to_fire_patch             (begp:endp)) ; this%m_leafc_storage_to_fire_patch             (:) = nan
    allocate(this%m_leafc_xfer_to_fire_patch                (begp:endp)) ; this%m_leafc_xfer_to_fire_patch                (:) = nan
    allocate(this%m_livestemc_to_fire_patch                 (begp:endp)) ; this%m_livestemc_to_fire_patch                 (:) = nan
    allocate(this%m_livestemc_storage_to_fire_patch         (begp:endp)) ; this%m_livestemc_storage_to_fire_patch         (:) = nan
    allocate(this%m_livestemc_xfer_to_fire_patch            (begp:endp)) ; this%m_livestemc_xfer_to_fire_patch            (:) = nan
    allocate(this%m_deadstemc_to_fire_patch                 (begp:endp)) ; this%m_deadstemc_to_fire_patch                 (:) = nan
    allocate(this%m_deadstemc_storage_to_fire_patch         (begp:endp)) ; this%m_deadstemc_storage_to_fire_patch         (:) = nan
    allocate(this%m_deadstemc_xfer_to_fire_patch            (begp:endp)) ; this%m_deadstemc_xfer_to_fire_patch            (:) = nan
    allocate(this%m_frootc_to_fire_patch                    (begp:endp)) ; this%m_frootc_to_fire_patch                    (:) = nan
    allocate(this%m_frootc_storage_to_fire_patch            (begp:endp)) ; this%m_frootc_storage_to_fire_patch            (:) = nan
    allocate(this%m_frootc_xfer_to_fire_patch               (begp:endp)) ; this%m_frootc_xfer_to_fire_patch               (:) = nan
    allocate(this%m_livecrootc_to_fire_patch                (begp:endp)) ; this%m_livecrootc_to_fire_patch                (:) = nan
    allocate(this%m_livecrootc_storage_to_fire_patch        (begp:endp)) ; this%m_livecrootc_storage_to_fire_patch        (:) = nan
    allocate(this%m_livecrootc_xfer_to_fire_patch           (begp:endp)) ; this%m_livecrootc_xfer_to_fire_patch           (:) = nan
    allocate(this%m_deadcrootc_to_fire_patch                (begp:endp)) ; this%m_deadcrootc_to_fire_patch                (:) = nan
    allocate(this%m_deadcrootc_storage_to_fire_patch        (begp:endp)) ; this%m_deadcrootc_storage_to_fire_patch        (:) = nan
    allocate(this%m_deadcrootc_xfer_to_fire_patch           (begp:endp)) ; this%m_deadcrootc_xfer_to_fire_patch           (:) = nan
    allocate(this%m_gresp_storage_to_fire_patch             (begp:endp)) ; this%m_gresp_storage_to_fire_patch             (:) = nan
    allocate(this%m_gresp_xfer_to_fire_patch                (begp:endp)) ; this%m_gresp_xfer_to_fire_patch                (:) = nan
    allocate(this%m_leafc_to_litter_fire_patch              (begp:endp)) ; this%m_leafc_to_litter_fire_patch              (:) = nan
    allocate(this%m_leafc_storage_to_litter_fire_patch      (begp:endp)) ; this%m_leafc_storage_to_litter_fire_patch      (:) = nan
    allocate(this%m_leafc_xfer_to_litter_fire_patch         (begp:endp)) ; this%m_leafc_xfer_to_litter_fire_patch         (:) = nan
    allocate(this%m_livestemc_to_litter_fire_patch          (begp:endp)) ; this%m_livestemc_to_litter_fire_patch          (:) = nan
    allocate(this%m_livestemc_storage_to_litter_fire_patch  (begp:endp)) ; this%m_livestemc_storage_to_litter_fire_patch  (:) = nan
    allocate(this%m_livestemc_xfer_to_litter_fire_patch     (begp:endp)) ; this%m_livestemc_xfer_to_litter_fire_patch     (:) = nan
    allocate(this%m_livestemc_to_deadstemc_fire_patch       (begp:endp)) ; this%m_livestemc_to_deadstemc_fire_patch       (:) = nan
    allocate(this%m_deadstemc_to_litter_fire_patch          (begp:endp)) ; this%m_deadstemc_to_litter_fire_patch          (:) = nan
    allocate(this%m_deadstemc_storage_to_litter_fire_patch  (begp:endp)) ; this%m_deadstemc_storage_to_litter_fire_patch  (:) = nan
    allocate(this%m_deadstemc_xfer_to_litter_fire_patch     (begp:endp)) ; this%m_deadstemc_xfer_to_litter_fire_patch     (:) = nan
    allocate(this%m_frootc_to_litter_fire_patch             (begp:endp)) ; this%m_frootc_to_litter_fire_patch             (:) = nan
    allocate(this%m_frootc_storage_to_litter_fire_patch     (begp:endp)) ; this%m_frootc_storage_to_litter_fire_patch     (:) = nan
    allocate(this%m_frootc_xfer_to_litter_fire_patch        (begp:endp)) ; this%m_frootc_xfer_to_litter_fire_patch        (:) = nan
    allocate(this%m_livecrootc_to_litter_fire_patch         (begp:endp)) ; this%m_livecrootc_to_litter_fire_patch         (:) = nan
    allocate(this%m_livecrootc_storage_to_litter_fire_patch (begp:endp)) ; this%m_livecrootc_storage_to_litter_fire_patch (:) = nan
    allocate(this%m_livecrootc_xfer_to_litter_fire_patch    (begp:endp)) ; this%m_livecrootc_xfer_to_litter_fire_patch    (:) = nan
    allocate(this%m_livecrootc_to_deadcrootc_fire_patch     (begp:endp)) ; this%m_livecrootc_to_deadcrootc_fire_patch     (:) = nan
    allocate(this%m_deadcrootc_to_litter_fire_patch         (begp:endp)) ; this%m_deadcrootc_to_litter_fire_patch         (:) = nan
    allocate(this%m_deadcrootc_storage_to_litter_fire_patch (begp:endp)) ; this%m_deadcrootc_storage_to_litter_fire_patch (:) = nan
    allocate(this%m_deadcrootc_xfer_to_litter_fire_patch    (begp:endp)) ; this%m_deadcrootc_xfer_to_litter_fire_patch    (:) = nan
    allocate(this%m_gresp_storage_to_litter_fire_patch      (begp:endp)) ; this%m_gresp_storage_to_litter_fire_patch      (:) = nan
    allocate(this%m_gresp_xfer_to_litter_fire_patch         (begp:endp)) ; this%m_gresp_xfer_to_litter_fire_patch         (:) = nan
    allocate(this%leafc_xfer_to_leafc_patch                 (begp:endp)) ; this%leafc_xfer_to_leafc_patch                 (:) = nan
    allocate(this%frootc_xfer_to_frootc_patch               (begp:endp)) ; this%frootc_xfer_to_frootc_patch               (:) = nan
    allocate(this%livestemc_xfer_to_livestemc_patch         (begp:endp)) ; this%livestemc_xfer_to_livestemc_patch         (:) = nan
    allocate(this%deadstemc_xfer_to_deadstemc_patch         (begp:endp)) ; this%deadstemc_xfer_to_deadstemc_patch         (:) = nan
    allocate(this%livecrootc_xfer_to_livecrootc_patch       (begp:endp)) ; this%livecrootc_xfer_to_livecrootc_patch       (:) = nan
    allocate(this%deadcrootc_xfer_to_deadcrootc_patch       (begp:endp)) ; this%deadcrootc_xfer_to_deadcrootc_patch       (:) = nan
    allocate(this%leafc_to_litter_patch                     (begp:endp)) ; this%leafc_to_litter_patch                     (:) = nan
    allocate(this%leafc_to_litter_fun_patch                 (begp:endp)) ; this%leafc_to_litter_fun_patch                 (:) = nan
    allocate(this%frootc_to_litter_patch                    (begp:endp)) ; this%frootc_to_litter_patch                    (:) = nan
    allocate(this%cpool_to_resp_patch                       (begp:endp)) ; this%cpool_to_resp_patch                       (:) = nan
    allocate(this%cpool_to_leafc_resp_patch                 (begp:endp)) ; this%cpool_to_leafc_resp_patch                 (:) = nan
    allocate(this%cpool_to_leafc_storage_resp_patch         (begp:endp)) ; this%cpool_to_leafc_storage_resp_patch         (:) = nan
    allocate(this%cpool_to_frootc_resp_patch                (begp:endp)) ; this%cpool_to_frootc_resp_patch                (:) = nan
    allocate(this%cpool_to_frootc_storage_resp_patch        (begp:endp)) ; this%cpool_to_frootc_storage_resp_patch        (:) = nan
    allocate(this%cpool_to_livecrootc_resp_patch            (begp:endp)) ; this%cpool_to_livecrootc_resp_patch            (:) = nan
    allocate(this%cpool_to_livecrootc_storage_resp_patch    (begp:endp)) ; this%cpool_to_livecrootc_storage_resp_patch    (:) = nan
    allocate(this%cpool_to_livestemc_resp_patch             (begp:endp)) ; this%cpool_to_livestemc_resp_patch             (:) = nan
    allocate(this%cpool_to_livestemc_storage_resp_patch     (begp:endp)) ; this%cpool_to_livestemc_storage_resp_patch     (:) = nan
    allocate(this%leaf_mr_patch                             (begp:endp)) ; this%leaf_mr_patch                             (:) = nan
    allocate(this%froot_mr_patch                            (begp:endp)) ; this%froot_mr_patch                            (:) = nan
    allocate(this%livestem_mr_patch                         (begp:endp)) ; this%livestem_mr_patch                         (:) = nan
    allocate(this%livecroot_mr_patch                        (begp:endp)) ; this%livecroot_mr_patch                        (:) = nan
    allocate(this%reproductive_mr_patch              (begp:endp, nrepr)) ; this%reproductive_mr_patch                   (:,:) = nan
    allocate(this%leaf_curmr_patch                          (begp:endp)) ; this%leaf_curmr_patch                          (:) = nan
    allocate(this%froot_curmr_patch                         (begp:endp)) ; this%froot_curmr_patch                         (:) = nan
    allocate(this%livestem_curmr_patch                      (begp:endp)) ; this%livestem_curmr_patch                      (:) = nan
    allocate(this%livecroot_curmr_patch                     (begp:endp)) ; this%livecroot_curmr_patch                     (:) = nan
    allocate(this%reproductive_curmr_patch           (begp:endp, nrepr)) ; this%reproductive_curmr_patch                (:,:) = nan
    allocate(this%leaf_xsmr_patch                           (begp:endp)) ; this%leaf_xsmr_patch                           (:) = nan
    allocate(this%froot_xsmr_patch                          (begp:endp)) ; this%froot_xsmr_patch                          (:) = nan
    allocate(this%livestem_xsmr_patch                       (begp:endp)) ; this%livestem_xsmr_patch                       (:) = nan
    allocate(this%livecroot_xsmr_patch                      (begp:endp)) ; this%livecroot_xsmr_patch                      (:) = nan
    allocate(this%reproductive_xsmr_patch            (begp:endp, nrepr)) ; this%reproductive_xsmr_patch                 (:,:) = nan
    allocate(this%psnsun_to_cpool_patch                     (begp:endp)) ; this%psnsun_to_cpool_patch                     (:) = nan
    allocate(this%psnshade_to_cpool_patch                   (begp:endp)) ; this%psnshade_to_cpool_patch                   (:) = nan
    allocate(this%cpool_to_xsmrpool_patch                   (begp:endp)) ; this%cpool_to_xsmrpool_patch                   (:) = nan
    allocate(this%cpool_to_leafc_patch                      (begp:endp)) ; this%cpool_to_leafc_patch                      (:) = nan
    allocate(this%cpool_to_leafc_storage_patch              (begp:endp)) ; this%cpool_to_leafc_storage_patch              (:) = nan
    allocate(this%cpool_to_frootc_patch                     (begp:endp)) ; this%cpool_to_frootc_patch                     (:) = nan
    allocate(this%cpool_to_frootc_storage_patch             (begp:endp)) ; this%cpool_to_frootc_storage_patch             (:) = nan
    allocate(this%cpool_to_livestemc_patch                  (begp:endp)) ; this%cpool_to_livestemc_patch                  (:) = nan
    allocate(this%cpool_to_livestemc_storage_patch          (begp:endp)) ; this%cpool_to_livestemc_storage_patch          (:) = nan
    allocate(this%cpool_to_deadstemc_patch                  (begp:endp)) ; this%cpool_to_deadstemc_patch                  (:) = nan
    allocate(this%cpool_to_deadstemc_storage_patch          (begp:endp)) ; this%cpool_to_deadstemc_storage_patch          (:) = nan
    allocate(this%cpool_to_livecrootc_patch                 (begp:endp)) ; this%cpool_to_livecrootc_patch                 (:) = nan
    allocate(this%cpool_to_livecrootc_storage_patch         (begp:endp)) ; this%cpool_to_livecrootc_storage_patch         (:) = nan
    allocate(this%cpool_to_deadcrootc_patch                 (begp:endp)) ; this%cpool_to_deadcrootc_patch                 (:) = nan
    allocate(this%cpool_to_deadcrootc_storage_patch         (begp:endp)) ; this%cpool_to_deadcrootc_storage_patch         (:) = nan
    allocate(this%cpool_to_gresp_storage_patch              (begp:endp)) ; this%cpool_to_gresp_storage_patch              (:) = nan
    allocate(this%cpool_leaf_gr_patch                       (begp:endp)) ; this%cpool_leaf_gr_patch                       (:) = nan
    allocate(this%cpool_leaf_storage_gr_patch               (begp:endp)) ; this%cpool_leaf_storage_gr_patch               (:) = nan
    allocate(this%transfer_leaf_gr_patch                    (begp:endp)) ; this%transfer_leaf_gr_patch                    (:) = nan
    allocate(this%cpool_froot_gr_patch                      (begp:endp)) ; this%cpool_froot_gr_patch                      (:) = nan
    allocate(this%cpool_froot_storage_gr_patch              (begp:endp)) ; this%cpool_froot_storage_gr_patch              (:) = nan
    allocate(this%transfer_froot_gr_patch                   (begp:endp)) ; this%transfer_froot_gr_patch                   (:) = nan
    allocate(this%cpool_livestem_gr_patch                   (begp:endp)) ; this%cpool_livestem_gr_patch                   (:) = nan
    allocate(this%cpool_livestem_storage_gr_patch           (begp:endp)) ; this%cpool_livestem_storage_gr_patch           (:) = nan
    allocate(this%transfer_livestem_gr_patch                (begp:endp)) ; this%transfer_livestem_gr_patch                (:) = nan
    allocate(this%cpool_deadstem_gr_patch                   (begp:endp)) ; this%cpool_deadstem_gr_patch                   (:) = nan
    allocate(this%cpool_deadstem_storage_gr_patch           (begp:endp)) ; this%cpool_deadstem_storage_gr_patch           (:) = nan
    allocate(this%transfer_deadstem_gr_patch                (begp:endp)) ; this%transfer_deadstem_gr_patch                (:) = nan
    allocate(this%cpool_livecroot_gr_patch                  (begp:endp)) ; this%cpool_livecroot_gr_patch                  (:) = nan
    allocate(this%cpool_livecroot_storage_gr_patch          (begp:endp)) ; this%cpool_livecroot_storage_gr_patch          (:) = nan
    allocate(this%transfer_livecroot_gr_patch               (begp:endp)) ; this%transfer_livecroot_gr_patch               (:) = nan
    allocate(this%cpool_deadcroot_gr_patch                  (begp:endp)) ; this%cpool_deadcroot_gr_patch                  (:) = nan
    allocate(this%cpool_deadcroot_storage_gr_patch          (begp:endp)) ; this%cpool_deadcroot_storage_gr_patch          (:) = nan
    allocate(this%transfer_deadcroot_gr_patch               (begp:endp)) ; this%transfer_deadcroot_gr_patch               (:) = nan
    allocate(this%leafc_storage_to_xfer_patch               (begp:endp)) ; this%leafc_storage_to_xfer_patch               (:) = nan
    allocate(this%frootc_storage_to_xfer_patch              (begp:endp)) ; this%frootc_storage_to_xfer_patch              (:) = nan
    allocate(this%livestemc_storage_to_xfer_patch           (begp:endp)) ; this%livestemc_storage_to_xfer_patch           (:) = nan
    allocate(this%deadstemc_storage_to_xfer_patch           (begp:endp)) ; this%deadstemc_storage_to_xfer_patch           (:) = nan
    allocate(this%livecrootc_storage_to_xfer_patch          (begp:endp)) ; this%livecrootc_storage_to_xfer_patch          (:) = nan
    allocate(this%deadcrootc_storage_to_xfer_patch          (begp:endp)) ; this%deadcrootc_storage_to_xfer_patch          (:) = nan
    allocate(this%gresp_storage_to_xfer_patch               (begp:endp)) ; this%gresp_storage_to_xfer_patch               (:) = nan
    allocate(this%livestemc_to_deadstemc_patch              (begp:endp)) ; this%livestemc_to_deadstemc_patch              (:) = nan
    allocate(this%livecrootc_to_deadcrootc_patch            (begp:endp)) ; this%livecrootc_to_deadcrootc_patch            (:) = nan
    allocate(this%current_gr_patch                          (begp:endp)) ; this%current_gr_patch                          (:) = nan
    allocate(this%transfer_gr_patch                         (begp:endp)) ; this%transfer_gr_patch                         (:) = nan
    allocate(this%storage_gr_patch                          (begp:endp)) ; this%storage_gr_patch                          (:) = nan
    allocate(this%plant_calloc_patch                        (begp:endp)) ; this%plant_calloc_patch                        (:) = nan
    allocate(this%excess_cflux_patch                        (begp:endp)) ; this%excess_cflux_patch                        (:) = nan
    allocate(this%prev_leafc_to_litter_patch                (begp:endp)) ; this%prev_leafc_to_litter_patch                (:) = nan
    allocate(this%prev_frootc_to_litter_patch               (begp:endp)) ; this%prev_frootc_to_litter_patch               (:) = nan
    allocate(this%gpp_before_downreg_patch                  (begp:endp)) ; this%gpp_before_downreg_patch                  (:) = nan
    allocate(this%availc_patch                              (begp:endp)) ; this%availc_patch                              (:) = nan
    allocate(this%xsmrpool_recover_patch                    (begp:endp)) ; this%xsmrpool_recover_patch                    (:) = nan
    allocate(this%xsmrpool_c13ratio_patch                   (begp:endp)) ; this%xsmrpool_c13ratio_patch                   (:) = nan

    allocate(this%cpool_to_reproductivec_patch       (begp:endp, nrepr)) ; this%cpool_to_reproductivec_patch            (:,:) = nan
    allocate(this%cpool_to_reproductivec_storage_patch(begp:endp, nrepr)); this%cpool_to_reproductivec_storage_patch    (:,:) = nan
    allocate(this%livestemc_to_litter_patch                 (begp:endp)) ; this%livestemc_to_litter_patch                 (:) = nan
    allocate(this%repr_grainc_to_food_patch(begp:endp, repr_grain_min:repr_grain_max)) ; this%repr_grainc_to_food_patch (:,:) = nan
    allocate(this%repr_structurec_to_cropprod_patch(begp:endp, repr_structure_min:repr_structure_max))
    this%repr_structurec_to_cropprod_patch(:,:) = nan
    allocate(this%repr_structurec_to_litter_patch(begp:endp, repr_structure_min:repr_structure_max))
    this%repr_structurec_to_litter_patch(:,:) = nan
    allocate(this%leafc_to_biofuelc_patch                   (begp:endp)) ; this%leafc_to_biofuelc_patch                   (:) = nan
    allocate(this%livestemc_to_biofuelc_patch               (begp:endp)) ; this%livestemc_to_biofuelc_patch               (:) = nan
    allocate(this%repr_grainc_to_seed_patch(begp:endp, repr_grain_min:repr_grain_max)) ; this%repr_grainc_to_seed_patch (:,:) = nan
    allocate(this%reproductivec_xfer_to_reproductivec_patch(begp:endp, nrepr))
    this%reproductivec_xfer_to_reproductivec_patch(:,:) = nan
    allocate(this%cpool_reproductive_gr_patch        (begp:endp, nrepr)) ; this%cpool_reproductive_gr_patch             (:,:) = nan
    allocate(this%cpool_reproductive_storage_gr_patch(begp:endp, nrepr)) ; this%cpool_reproductive_storage_gr_patch     (:,:) = nan
    allocate(this%transfer_reproductive_gr_patch     (begp:endp, nrepr)) ; this%transfer_reproductive_gr_patch          (:,:) = nan
    allocate(this%xsmrpool_to_atm_patch                     (begp:endp)) ; this%xsmrpool_to_atm_patch                     (:) = 0.0_r8
    allocate(this%xsmrpool_to_atm_col                       (begc:endc)) ; this%xsmrpool_to_atm_col                       (:) = 0.0_r8
    allocate(this%xsmrpool_to_atm_grc                       (begg:endg)) ; this%xsmrpool_to_atm_grc                       (:) = 0.0_r8
    allocate(this%reproductivec_storage_to_xfer_patch(begp:endp, nrepr)) ; this%reproductivec_storage_to_xfer_patch     (:,:) = nan
    allocate(this%frootc_alloc_patch                        (begp:endp)) ; this%frootc_alloc_patch                        (:) = nan
    allocate(this%frootc_loss_patch                         (begp:endp)) ; this%frootc_loss_patch                         (:) = nan
    allocate(this%leafc_alloc_patch                         (begp:endp)) ; this%leafc_alloc_patch                         (:) = nan
    allocate(this%leafc_loss_patch                          (begp:endp)) ; this%leafc_loss_patch                          (:) = nan
    allocate(this%woodc_alloc_patch                         (begp:endp)) ; this%woodc_alloc_patch                         (:) = nan
    allocate(this%woodc_loss_patch                          (begp:endp)) ; this%woodc_loss_patch                          (:) = nan

    ! Third dimension not i_litr_max because that parameter may obtain its
    ! value after we've been through here
    allocate(this%phenology_c_to_litr_c_col         (begc:endc,1:nlevdecomp_full,1:ndecomp_pools)); this%phenology_c_to_litr_c_col (:,:,:)=nan
    allocate(this%gap_mortality_c_to_litr_c_col     (begc:endc,1:nlevdecomp_full,1:ndecomp_pools)); this%gap_mortality_c_to_litr_c_col(:,:,:)=nan

    allocate(this%gap_mortality_c_to_cwdc_col       (begc:endc,1:nlevdecomp_full)); this%gap_mortality_c_to_cwdc_col  (:,:)=nan
    allocate(this%fire_mortality_c_to_cwdc_col      (begc:endc,1:nlevdecomp_full)); this%fire_mortality_c_to_cwdc_col (:,:)=nan
    allocate(this%m_c_to_litr_fire_col              (begc:endc,1:nlevdecomp_full,1:ndecomp_pools)); this%m_c_to_litr_fire_col    (:,:,:)=nan
    allocate(this%harvest_c_to_litr_c_col           (begc:endc,1:nlevdecomp_full,1:ndecomp_pools)); this%harvest_c_to_litr_c_col (:,:,:)=nan
    allocate(this%harvest_c_to_cwdc_col             (begc:endc,1:nlevdecomp_full)); this%harvest_c_to_cwdc_col        (:,:)=nan

    allocate(this%dwt_slash_cflux_patch             (begp:endp))                  ; this%dwt_slash_cflux_patch        (:) =nan
    allocate(this%dwt_slash_cflux_grc               (begg:endg))                  ; this%dwt_slash_cflux_grc          (:) =nan
    ! Third dimension not i_litr_max because that parameter may obtain its
    ! value after we've been through here
    allocate(this%dwt_frootc_to_litr_c_col          (begc:endc,1:nlevdecomp_full,1:ndecomp_pools)); this%dwt_frootc_to_litr_c_col (:,:,:)=nan
    allocate(this%dwt_livecrootc_to_cwdc_col        (begc:endc,1:nlevdecomp_full)); this%dwt_livecrootc_to_cwdc_col   (:,:)=nan
    allocate(this%dwt_deadcrootc_to_cwdc_col        (begc:endc,1:nlevdecomp_full)); this%dwt_deadcrootc_to_cwdc_col   (:,:)=nan

    allocate(this%dwt_seedc_to_leaf_patch           (begp:endp))                  ; this%dwt_seedc_to_leaf_patch   (:)  =nan
    allocate(this%dwt_seedc_to_leaf_grc             (begg:endg))                  ; this%dwt_seedc_to_leaf_grc     (:)  =nan
    allocate(this%dwt_seedc_to_deadstem_patch       (begp:endp))                  ; this%dwt_seedc_to_deadstem_patch(:)  =nan
    allocate(this%dwt_seedc_to_deadstem_grc         (begg:endg))                  ; this%dwt_seedc_to_deadstem_grc (:)  =nan
    allocate(this%dwt_conv_cflux_patch              (begp:endp))                  ; this%dwt_conv_cflux_patch      (:)  =nan
    allocate(this%dwt_conv_cflux_grc                (begg:endg))                  ; this%dwt_conv_cflux_grc        (:)  =nan
    allocate(this%dwt_conv_cflux_dribbled_grc       (begg:endg))                  ; this%dwt_conv_cflux_dribbled_grc(:)  =nan
    allocate(this%dwt_wood_productc_gain_patch      (begp:endp))                  ; this%dwt_wood_productc_gain_patch(:)  =nan
    allocate(this%dwt_crop_productc_gain_patch      (begp:endp))                  ; this%dwt_crop_productc_gain_patch(:) =nan

    allocate(this%gru_leafc_to_litter_patch                 (begp:endp)) ; this%gru_leafc_to_litter_patch                 (:) = nan
    allocate(this%gru_leafc_storage_to_atm_patch            (begp:endp)) ; this%gru_leafc_storage_to_atm_patch            (:) = nan
    allocate(this%gru_leafc_xfer_to_atm_patch               (begp:endp)) ; this%gru_leafc_xfer_to_atm_patch               (:) = nan
    allocate(this%gru_frootc_to_litter_patch                (begp:endp)) ; this%gru_frootc_to_litter_patch                (:) = nan
    allocate(this%gru_frootc_storage_to_atm_patch           (begp:endp)) ; this%gru_frootc_storage_to_atm_patch           (:) = nan
    allocate(this%gru_frootc_xfer_to_atm_patch              (begp:endp)) ; this%gru_frootc_xfer_to_atm_patch              (:) = nan
    allocate(this%gru_livestemc_to_atm_patch                (begp:endp)) ; this%gru_livestemc_to_atm_patch                (:) = nan
    allocate(this%gru_livestemc_storage_to_atm_patch        (begp:endp)) ; this%gru_livestemc_storage_to_atm_patch        (:) = nan
    allocate(this%gru_livestemc_xfer_to_atm_patch           (begp:endp)) ; this%gru_livestemc_xfer_to_atm_patch           (:) = nan
    allocate(this%gru_deadstemc_to_atm_patch                (begp:endp)) ; this%gru_deadstemc_to_atm_patch                (:) = nan
    allocate(this%gru_deadstemc_storage_to_atm_patch        (begp:endp)) ; this%gru_deadstemc_storage_to_atm_patch        (:) = nan
    allocate(this%gru_deadstemc_xfer_to_atm_patch           (begp:endp)) ; this%gru_deadstemc_xfer_to_atm_patch           (:) = nan
    allocate(this%gru_livecrootc_to_litter_patch            (begp:endp)) ; this%gru_livecrootc_to_litter_patch            (:) = nan
    allocate(this%gru_livecrootc_storage_to_atm_patch       (begp:endp)) ; this%gru_livecrootc_storage_to_atm_patch       (:) = nan
    allocate(this%gru_livecrootc_xfer_to_atm_patch          (begp:endp)) ; this%gru_livecrootc_xfer_to_atm_patch          (:) = nan
    allocate(this%gru_deadcrootc_to_litter_patch            (begp:endp)) ; this%gru_deadcrootc_to_litter_patch            (:) = nan
    allocate(this%gru_deadcrootc_storage_to_atm_patch       (begp:endp)) ; this%gru_deadcrootc_storage_to_atm_patch       (:) = nan
    allocate(this%gru_deadcrootc_xfer_to_atm_patch          (begp:endp)) ; this%gru_deadcrootc_xfer_to_atm_patch          (:) = nan
    allocate(this%gru_gresp_storage_to_atm_patch            (begp:endp)) ; this%gru_gresp_storage_to_atm_patch            (:) = nan
    allocate(this%gru_gresp_xfer_to_atm_patch               (begp:endp)) ; this%gru_gresp_xfer_to_atm_patch               (:) = nan
    allocate(this%gru_xsmrpool_to_atm_patch                 (begp:endp)) ; this%gru_xsmrpool_to_atm_patch                 (:) = nan

    allocate(this%gru_conv_cflux_patch                      (begp:endp))                  ; this%gru_conv_cflux_patch         (:)  =nan
    allocate(this%gru_conv_cflux_col                        (begc:endc))                  ; this%gru_conv_cflux_col           (:)  =nan
    allocate(this%gru_conv_cflux_grc                        (begg:endg))                  ; this%gru_conv_cflux_grc           (:)  =nan
    allocate(this%gru_conv_cflux_dribbled_grc               (begg:endg))                  ; this%gru_conv_cflux_dribbled_grc  (:)  =nan
    allocate(this%gru_wood_productc_gain_patch              (begp:endp))                  ; this%gru_wood_productc_gain_patch (:)  =nan
    allocate(this%gru_wood_productc_gain_col                (begc:endc))                  ; this%gru_wood_productc_gain_col   (:)  =nan
    allocate(this%gru_slash_cflux_patch                     (begp:endp))                  ; this%gru_slash_cflux_patch        (:) =nan
    allocate(this%gru_c_to_litr_c_col                       (begc:endc,1:nlevdecomp_full,1:ndecomp_pools)); this%gru_c_to_litr_c_col (:,:,:)=nan
    allocate(this%gru_c_to_cwdc_col                         (begc:endc,1:nlevdecomp_full)); this%gru_c_to_cwdc_col            (:,:)=nan

    allocate(this%crop_seedc_to_leaf_patch          (begp:endp))                  ; this%crop_seedc_to_leaf_patch  (:)  =nan

    allocate(this%cwdc_loss_col                     (begc:endc))                  ; this%cwdc_loss_col             (:)  =nan
    allocate(this%litterc_loss_col                  (begc:endc))                  ; this%litterc_loss_col          (:)  =nan

    allocate(this%crop_harvestc_to_cropprodc_patch(begp:endp))
    this%crop_harvestc_to_cropprodc_patch(:) = nan

    allocate(this%crop_harvestc_to_cropprodc_col(begc:endc))
    this%crop_harvestc_to_cropprodc_col(:) = nan

    allocate(this%m_decomp_cpools_to_fire_vr_col(begc:endc,1:nlevdecomp_full,1:ndecomp_pools))                
    this%m_decomp_cpools_to_fire_vr_col(:,:,:)= nan

    allocate(this%m_decomp_cpools_to_fire_col(begc:endc,1:ndecomp_pools))                                     
    this%m_decomp_cpools_to_fire_col(:,:)= nan

    allocate(this%m_decomp_cpools_to_fire_vr_col(begc:endc,1:nlevdecomp_full,1:ndecomp_pools))                
    this%m_decomp_cpools_to_fire_vr_col(:,:,:)= nan

    allocate(this%m_decomp_cpools_to_fire_col(begc:endc,1:ndecomp_pools))                                     
    this%m_decomp_cpools_to_fire_col(:,:)= nan

    allocate(this%rr_patch                (begp:endp)) ; this%rr_patch                (:) = nan
    allocate(this%mr_patch                (begp:endp)) ; this%mr_patch                (:) = nan
    allocate(this%gr_patch                (begp:endp)) ; this%gr_patch                (:) = nan
    allocate(this%ar_patch                (begp:endp)) ; this%ar_patch                (:) = nan
    allocate(this%npp_patch               (begp:endp)) ; this%npp_patch               (:) = nan
    allocate(this%agnpp_patch             (begp:endp)) ; this%agnpp_patch             (:) = nan
    allocate(this%bgnpp_patch             (begp:endp)) ; this%bgnpp_patch             (:) = nan
    allocate(this%litfall_patch           (begp:endp)) ; this%litfall_patch           (:) = nan
    allocate(this%wood_harvestc_patch     (begp:endp)) ; this%wood_harvestc_patch     (:) = nan
    allocate(this%slash_harvestc_patch    (begp:endp)) ; this%slash_harvestc_patch    (:) = nan
    allocate(this%cinputs_patch           (begp:endp)) ; this%cinputs_patch           (:) = nan
    allocate(this%coutputs_patch          (begp:endp)) ; this%coutputs_patch          (:) = nan
    allocate(this%gpp_patch               (begp:endp)) ; this%gpp_patch               (:) = nan
    allocate(this%fire_closs_patch        (begp:endp)) ; this%fire_closs_patch        (:) = nan
    allocate(this%sr_col                  (begc:endc)) ; this%sr_col                  (:) = nan
    allocate(this%er_col                  (begc:endc)) ; this%er_col                  (:) = nan
    allocate(this%litfire_col             (begc:endc)) ; this%litfire_col             (:) = nan
    allocate(this%somfire_col             (begc:endc)) ; this%somfire_col             (:) = nan
    allocate(this%totfire_col             (begc:endc)) ; this%totfire_col             (:) = nan
    allocate(this%rr_col                  (begc:endc)) ; this%rr_col                  (:) = nan
    allocate(this%ar_col                  (begc:endc)) ; this%ar_col                  (:) = nan
    allocate(this%gpp_col                 (begc:endc)) ; this%gpp_col                 (:) = nan
    allocate(this%npp_col                 (begc:endc)) ; this%npp_col                 (:) = nan
    allocate(this%fire_closs_p2c_col      (begc:endc)) ; this%fire_closs_p2c_col      (:) = nan
    allocate(this%fire_closs_col          (begc:endc)) ; this%fire_closs_col          (:) = nan
    allocate(this%wood_harvestc_col       (begc:endc)) ; this%wood_harvestc_col       (:) = nan
    allocate(this%hrv_xsmrpool_to_atm_col (begc:endc)) ; this%hrv_xsmrpool_to_atm_col (:) = 0.0_r8
    allocate(this%tempsum_npp_patch       (begp:endp)) ; this%tempsum_npp_patch       (:) = nan
    allocate(this%annsum_npp_patch        (begp:endp)) ; this%annsum_npp_patch        (:) = nan
    allocate(this%tempsum_litfall_patch   (begp:endp)) ; this%tempsum_litfall_patch   (:) = nan
    allocate(this%annsum_litfall_patch    (begp:endp)) ; this%annsum_litfall_patch    (:) = nan
    allocate(this%annsum_npp_col          (begc:endc)) ; this%annsum_npp_col          (:) = nan
    allocate(this%lag_npp_col             (begc:endc)) ; this%lag_npp_col             (:) = spval

    allocate(this%nep_col                 (begc:endc)) ; this%nep_col                 (:) = nan
    allocate(this%nbp_grc                 (begg:endg)) ; this%nbp_grc                 (:) = nan
    allocate(this%nee_grc                 (begg:endg)) ; this%nee_grc                 (:) = nan
    allocate(this%landuseflux_grc         (begg:endg)) ; this%landuseflux_grc         (:) = nan
    allocate(this%npp_Nactive_patch       (begp:endp)) ; this%npp_Nactive_patch       (:) = nan
    allocate(this%npp_burnedoff_patch     (begp:endp)) ; this%npp_burnedoff_patch     (:) = nan
    allocate(this%npp_Nnonmyc_patch       (begp:endp)) ; this%npp_Nnonmyc_patch       (:) = nan
    allocate(this%npp_Nam_patch           (begp:endp)) ; this%npp_Nam_patch           (:) = nan
    allocate(this%npp_Necm_patch          (begp:endp)) ; this%npp_Necm_patch          (:) = nan
    allocate(this%npp_Nactive_no3_patch   (begp:endp)) ; this%npp_Nactive_no3_patch   (:) = nan
    allocate(this%npp_Nactive_nh4_patch   (begp:endp)) ; this%npp_Nactive_nh4_patch   (:) = nan
    allocate(this%npp_Nnonmyc_no3_patch   (begp:endp)) ; this%npp_Nnonmyc_no3_patch   (:) = nan
    allocate(this%npp_Nnonmyc_nh4_patch   (begp:endp)) ; this%npp_Nnonmyc_nh4_patch   (:) = nan
    allocate(this%npp_Nam_no3_patch       (begp:endp)) ; this%npp_Nam_no3_patch       (:) = nan
    allocate(this%npp_Nam_nh4_patch       (begp:endp)) ; this%npp_Nam_nh4_patch       (:) = nan
    allocate(this%npp_Necm_no3_patch      (begp:endp)) ; this%npp_Necm_no3_patch      (:) = nan
    allocate(this%npp_Necm_nh4_patch      (begp:endp)) ; this%npp_Necm_nh4_patch      (:) = nan
    allocate(this%npp_Nfix_patch          (begp:endp)) ; this%npp_Nfix_patch          (:) = nan
    allocate(this%npp_Nretrans_patch      (begp:endp)) ; this%npp_Nretrans_patch      (:) = nan
    allocate(this%npp_Nuptake_patch       (begp:endp)) ; this%npp_Nuptake_patch       (:) = nan
    allocate(this%npp_growth_patch       (begp:endp)) ; this%npp_growth_patch       (:) = nan
    allocate(this%leafc_change_patch      (begp:endp)) ; this%leafc_change_patch      (:) = nan
    allocate(this%soilc_change_patch      (begp:endp)) ; this%soilc_change_patch      (:) = nan
    ! Allocate Matrix data
    if(use_matrixcn)then
    end if

    ! Construct restart field names consistently to what is done in SpeciesNonIsotope &
    ! SpeciesIsotope, to aid future migration to that infrastructure
    if (carbon_type == 'c12') then
       carbon_type_suffix = 'c'
    else if (carbon_type == 'c13') then
       carbon_type_suffix = 'c_13'
    else if (carbon_type == 'c14') then
       carbon_type_suffix = 'c_14'
    else
       write(iulog,*) 'CNVegCarbonFluxType InitAllocate: Unknown carbon_type: ', trim(carbon_type)
       call endrun(msg='CNVegCarbonFluxType InitAllocate: Unknown carbon_type: ' // &
            errMsg(sourcefile, __LINE__))
    end if

    ! Note that, for both of these dribblers, we set allows_non_annual_delta to false
    ! because we expect both land cover change and harvest to be applied entirely at the
    ! start of the year, and want to be notified if this changes. If this behavior is
    ! changed intentionally, then this setting of allows_non_annual_delta to .false. can
    ! safely be removed.
    !
    ! However, we do keep allows_non_annual_delta = .true. for the dwt_conv_cflux_dribbler if
    ! running with CNDV, because (in contrast with other land cover change) CNDV currently
    ! still interpolates land cover change throughout the year.
    if (get_for_testing_allow_non_annual_changes()) then
       allows_non_annual_delta = .true.
    else if (use_cndv) then
       allows_non_annual_delta = .true.
    else
       allows_non_annual_delta = .false.
    end if
    this%dwt_conv_cflux_dribbler = annual_flux_dribbler_gridcell( &
         bounds = bounds, &
         name = 'dwt_conv_flux_' // carbon_type_suffix, &
         units = 'gC/m^2', &
         allows_non_annual_delta = allows_non_annual_delta)
    this%gru_conv_cflux_dribbler = annual_flux_dribbler_gridcell( &
         bounds = bounds, &
         name = 'gru_conv_flux_' // carbon_type_suffix, &
         units = 'gC/m^2', &
         allows_non_annual_delta = allows_non_annual_delta)
    this%hrv_xsmrpool_to_atm_dribbler = annual_flux_dribbler_gridcell( &
         bounds = bounds, &
         name = 'hrv_xsmrpool_to_atm_' // carbon_type_suffix, &
         units = 'gC/m^2', &
         allows_non_annual_delta = .false.)

  end subroutine InitAllocate

  !------------------------------------------------------------------------
  subroutine InitHistory(this, bounds, carbon_type)
    !
    ! !DESCRIPTION:
    ! add history fields for all CN variables, always set as default='inactive'
    !
    ! !USES:
    use clm_varctl , only : hist_wrtch4diag
    use CNSharedParamsMod, only: use_fun
    use histFileMod, only : hist_addfld1d, hist_addfld2d, hist_addfld_decomp 
    !
    ! !ARGUMENTS:
    class(cnveg_carbonflux_type) :: this    
    type(bounds_type)         , intent(in) :: bounds 
    character(len=3)          , intent(in) :: carbon_type ! one of ['c12', c13','c14']
    !
    ! !LOCAL VARIABLES:
    integer           :: k,l,ii,jj
    character(8)      :: vr_suffix
    character(10)     :: active
    integer           :: begp,endp
    integer           :: begc,endc
    integer           :: begg,endg
    character(24)     :: fieldname
    character(100)    :: longname
    real(r8), pointer :: data1dptr(:)   ! temp. pointer for slicing larger arrays
    real(r8), pointer :: data2dptr(:,:) ! temp. pointer for slicing larger arrays
    !---------------------------------------------------------------------

    begp = bounds%begp; endp = bounds%endp
    begc = bounds%begc; endc = bounds%endc
    begg = bounds%begg; endg = bounds%endg

    if (nlevdecomp > 1) then
       vr_suffix = "_vr"
    else 
       vr_suffix = ""
    endif

    !-------------------------------
    ! C flux variables - patch
    !-------------------------------

    if (carbon_type == 'c12') then

       if (use_crop) then
          this%repr_grainc_to_food_patch(begp:endp,:) = spval
          do k = repr_grain_min, repr_grain_max
             data1dptr => this%repr_grainc_to_food_patch(:,k)
             call hist_addfld1d ( &
                  ! e.g., GRAINC_TO_FOOD
                  fname=get_repr_hist_fname(k)//'C_TO_FOOD', &
                  units='gC/m^2/s', &
                  avgflag='A', &
                  long_name=get_repr_longname(k)//' C to food', &
                  ptr_patch=data1dptr)
          end do

          this%leafc_to_biofuelc_patch(begp:endp) = spval
          call hist_addfld1d (fname='LEAFC_TO_BIOFUELC', units='gC/m^2/s', &
               avgflag='A', long_name='leaf C to biofuel C', &
               ptr_patch=this%leafc_to_biofuelc_patch)

          this%livestemc_to_biofuelc_patch(begp:endp) = spval
          call hist_addfld1d (fname='LIVESTEMC_TO_BIOFUELC', units='gC/m^2/s', &
               avgflag='A', long_name='livestem C to biofuel C', &
               ptr_patch=this%livestemc_to_biofuelc_patch)

          this%repr_grainc_to_seed_patch(begp:endp,:) = spval
          do k = repr_grain_min, repr_grain_max
             data1dptr => this%repr_grainc_to_seed_patch(:,k)
             call hist_addfld1d ( &
                  ! e.g., GRAINC_TO_SEED
                  fname=get_repr_hist_fname(k)//'C_TO_SEED', &
                  units='gC/m^2/s', &
                  avgflag='A', &
                  long_name=get_repr_longname(k)//' C to seed', &
                  ptr_patch=data1dptr)
          end do
       end if

       this%litterc_loss_col(begc:endc) = spval
       call hist_addfld1d (fname='LITTERC_LOSS', units='gC/m^2/s', &
            avgflag='A', long_name='litter C loss', &
            ptr_col=this%litterc_loss_col)

       this%woodc_alloc_patch(begp:endp) = spval
       call hist_addfld1d (fname='WOODC_ALLOC', units='gC/m^2/s', &
            avgflag='A', long_name='wood C eallocation', &
            ptr_patch=this%woodc_alloc_patch)

       this%woodc_loss_patch(begp:endp) = spval
       call hist_addfld1d (fname='WOODC_LOSS', units='gC/m^2/s', &
            avgflag='A', long_name='wood C loss', &
            ptr_patch=this%woodc_loss_patch)

       this%leafc_loss_patch(begp:endp) = spval
       call hist_addfld1d (fname='LEAFC_LOSS', units='gC/m^2/s', &
            avgflag='A', long_name='leaf C loss', &
            ptr_patch=this%leafc_loss_patch)

       this%leafc_alloc_patch(begp:endp) = spval
       call hist_addfld1d (fname='LEAFC_ALLOC', units='gC/m^2/s', &
            avgflag='A', long_name='leaf C allocation', &
            ptr_patch=this%leafc_alloc_patch)

       this%frootc_loss_patch(begp:endp) = spval
       call hist_addfld1d (fname='FROOTC_LOSS', units='gC/m^2/s', &
            avgflag='A', long_name='fine root C loss', &
            ptr_patch=this%frootc_loss_patch)

       this%frootc_alloc_patch(begp:endp) = spval
       call hist_addfld1d (fname='FROOTC_ALLOC', units='gC/m^2/s', &
            avgflag='A', long_name='fine root C allocation', &
            ptr_patch=this%frootc_alloc_patch)

       this%m_leafc_to_litter_patch(begp:endp) = spval
       call hist_addfld1d (fname='M_LEAFC_TO_LITTER', units='gC/m^2/s', &
            avgflag='A', long_name='leaf C mortality', &
            ptr_patch=this%m_leafc_to_litter_patch, default='inactive')

       this%m_frootc_to_litter_patch(begp:endp) = spval
       call hist_addfld1d (fname='M_FROOTC_TO_LITTER', units='gC/m^2/s', &
            avgflag='A', long_name='fine root C mortality', &
            ptr_patch=this%m_frootc_to_litter_patch, default='inactive')

       this%m_leafc_storage_to_litter_patch(begp:endp) = spval
       call hist_addfld1d (fname='M_LEAFC_STORAGE_TO_LITTER', units='gC/m^2/s', &
            avgflag='A', long_name='leaf C storage mortality', &
            ptr_patch=this%m_leafc_storage_to_litter_patch, default='inactive')

       this%m_frootc_storage_to_litter_patch(begp:endp) = spval
       call hist_addfld1d (fname='M_FROOTC_STORAGE_TO_LITTER', units='gC/m^2/s', &
            avgflag='A', long_name='fine root C storage mortality', &
            ptr_patch=this%m_frootc_storage_to_litter_patch, default='inactive')

       this%m_livestemc_storage_to_litter_patch(begp:endp) = spval
       call hist_addfld1d (fname='M_LIVESTEMC_STORAGE_TO_LITTER', units='gC/m^2/s', &
            avgflag='A', long_name='live stem C storage mortality', &
            ptr_patch=this%m_livestemc_storage_to_litter_patch, default='inactive')

       this%m_deadstemc_storage_to_litter_patch(begp:endp) = spval
       call hist_addfld1d (fname='M_DEADSTEMC_STORAGE_TO_LITTER', units='gC/m^2/s', &
            avgflag='A', long_name='dead stem C storage mortality', &
            ptr_patch=this%m_deadstemc_storage_to_litter_patch, default='inactive')

       this%m_livecrootc_storage_to_litter_patch(begp:endp) = spval
       call hist_addfld1d (fname='M_LIVECROOTC_STORAGE_TO_LITTER', units='gC/m^2/s', &
            avgflag='A', long_name='live coarse root C storage mortality', &
            ptr_patch=this%m_livecrootc_storage_to_litter_patch, default='inactive')

       this%m_deadcrootc_storage_to_litter_patch(begp:endp) = spval
       call hist_addfld1d (fname='M_DEADCROOTC_STORAGE_TO_LITTER', units='gC/m^2/s', &
            avgflag='A', long_name='dead coarse root C storage mortality', &
            ptr_patch=this%m_deadcrootc_storage_to_litter_patch, default='inactive')

       this%m_leafc_xfer_to_litter_patch(begp:endp) = spval
       call hist_addfld1d (fname='M_LEAFC_XFER_TO_LITTER', units='gC/m^2/s', &
            avgflag='A', long_name='leaf C transfer mortality', &
            ptr_patch=this%m_leafc_xfer_to_litter_patch, default='inactive')

       this%m_frootc_xfer_to_litter_patch(begp:endp) = spval
       call hist_addfld1d (fname='M_FROOTC_XFER_TO_LITTER', units='gC/m^2/s', &
            avgflag='A', long_name='fine root C transfer mortality', &
            ptr_patch=this%m_frootc_xfer_to_litter_patch, default='inactive')

       this%m_livestemc_xfer_to_litter_patch(begp:endp) = spval
       call hist_addfld1d (fname='M_LIVESTEMC_XFER_TO_LITTER', units='gC/m^2/s', &
            avgflag='A', long_name='live stem C transfer mortality', &
            ptr_patch=this%m_livestemc_xfer_to_litter_patch, default='inactive')

       this%m_deadstemc_xfer_to_litter_patch(begp:endp) = spval
       call hist_addfld1d (fname='M_DEADSTEMC_XFER_TO_LITTER', units='gC/m^2/s', &
            avgflag='A', long_name='dead stem C transfer mortality', &
            ptr_patch=this%m_deadstemc_xfer_to_litter_patch, default='inactive')

       this%m_livecrootc_xfer_to_litter_patch(begp:endp) = spval
       call hist_addfld1d (fname='M_LIVECROOTC_XFER_TO_LITTER', units='gC/m^2/s', &
            avgflag='A', long_name='live coarse root C transfer mortality', &
            ptr_patch=this%m_livecrootc_xfer_to_litter_patch, default='inactive')

       this%m_deadcrootc_xfer_to_litter_patch(begp:endp) = spval
       call hist_addfld1d (fname='M_DEADCROOTC_XFER_TO_LITTER', units='gC/m^2/s', &
            avgflag='A', long_name='dead coarse root C transfer mortality', &
            ptr_patch=this%m_deadcrootc_xfer_to_litter_patch, default='inactive')

       this%m_livestemc_to_litter_patch(begp:endp) = spval
       call hist_addfld1d (fname='M_LIVESTEMC_TO_LITTER', units='gC/m^2/s', &
            avgflag='A', long_name='live stem C mortality', &
            ptr_patch=this%m_livestemc_to_litter_patch, default='inactive')

       this%m_deadstemc_to_litter_patch(begp:endp) = spval
       call hist_addfld1d (fname='M_DEADSTEMC_TO_LITTER', units='gC/m^2/s', &
            avgflag='A', long_name='dead stem C mortality', &
            ptr_patch=this%m_deadstemc_to_litter_patch, default='inactive')

       this%m_livecrootc_to_litter_patch(begp:endp) = spval
       call hist_addfld1d (fname='M_LIVECROOTC_TO_LITTER', units='gC/m^2/s', &
            avgflag='A', long_name='live coarse root C mortality', &
            ptr_patch=this%m_livecrootc_to_litter_patch, default='inactive')

       this%m_deadcrootc_to_litter_patch(begp:endp) = spval
       call hist_addfld1d (fname='M_DEADCROOTC_TO_LITTER', units='gC/m^2/s', &
            avgflag='A', long_name='dead coarse root C mortality', &
            ptr_patch=this%m_deadcrootc_to_litter_patch, default='inactive')

       this%m_gresp_storage_to_litter_patch(begp:endp) = spval
       call hist_addfld1d (fname='M_GRESP_STORAGE_TO_LITTER', units='gC/m^2/s', &
            avgflag='A', long_name='growth respiration storage mortality', &
            ptr_patch=this%m_gresp_storage_to_litter_patch, default='inactive')

       this%m_gresp_xfer_to_litter_patch(begp:endp) = spval
       call hist_addfld1d (fname='M_GRESP_XFER_TO_LITTER', units='gC/m^2/s', &
            avgflag='A', long_name='growth respiration transfer mortality', &
            ptr_patch=this%m_gresp_xfer_to_litter_patch, default='inactive')

       this%m_leafc_to_fire_patch(begp:endp) = spval
       call hist_addfld1d (fname='M_LEAFC_TO_FIRE', units='gC/m^2/s', &
            avgflag='A', long_name='leaf C fire loss', &
            ptr_patch=this%m_leafc_to_fire_patch, default='inactive')

       this%m_leafc_storage_to_fire_patch(begp:endp) = spval
       call hist_addfld1d (fname='M_LEAFC_STORAGE_TO_FIRE', units='gC/m^2/s', &
            avgflag='A', long_name='leaf C storage fire loss', &
            ptr_patch=this%m_leafc_storage_to_fire_patch, default='inactive')

       this%m_leafc_xfer_to_fire_patch(begp:endp) = spval
       call hist_addfld1d (fname='M_LEAFC_XFER_TO_FIRE', units='gC/m^2/s', &
            avgflag='A', long_name='leaf C transfer fire loss', &
            ptr_patch=this%m_leafc_xfer_to_fire_patch, default='inactive')

       this%m_livestemc_to_fire_patch(begp:endp) = spval
       call hist_addfld1d (fname='M_LIVESTEMC_TO_FIRE', units='gC/m^2/s', &
            avgflag='A', long_name='live stem C fire loss', &
            ptr_patch=this%m_livestemc_to_fire_patch, default='inactive')

       this%m_livestemc_storage_to_fire_patch(begp:endp) = spval
       call hist_addfld1d (fname='M_LIVESTEMC_STORAGE_TO_FIRE', units='gC/m^2/s', &
            avgflag='A', long_name='live stem C storage fire loss', &
            ptr_patch=this%m_livestemc_storage_to_fire_patch, default='inactive')

       this%m_livestemc_xfer_to_fire_patch(begp:endp) = spval
       call hist_addfld1d (fname='M_LIVESTEMC_XFER_TO_FIRE', units='gC/m^2/s', &
            avgflag='A', long_name='live stem C transfer fire loss', &
            ptr_patch=this%m_livestemc_xfer_to_fire_patch, default='inactive')

       this%m_deadstemc_to_fire_patch(begp:endp) = spval
       call hist_addfld1d (fname='M_DEADSTEMC_TO_FIRE', units='gC/m^2/s', &
            avgflag='A', long_name='dead stem C fire loss', &
            ptr_patch=this%m_deadstemc_to_fire_patch, default='inactive')

       this%m_deadstemc_storage_to_fire_patch(begp:endp) = spval
       call hist_addfld1d (fname='M_DEADSTEMC_STORAGE_TO_FIRE', units='gC/m^2/s', &
            avgflag='A', long_name='dead stem C storage fire loss', &
            ptr_patch=this%m_deadstemc_storage_to_fire_patch, default='inactive')

       this%m_deadstemc_xfer_to_fire_patch(begp:endp) = spval
       call hist_addfld1d (fname='M_DEADSTEMC_XFER_TO_FIRE', units='gC/m^2/s', &
            avgflag='A', long_name='dead stem C transfer fire loss', &
            ptr_patch=this%m_deadstemc_xfer_to_fire_patch, default='inactive')

       this%m_frootc_to_fire_patch(begp:endp) = spval
       call hist_addfld1d (fname='M_FROOTC_TO_FIRE', units='gC/m^2/s', &
            avgflag='A', long_name='fine root C fire loss', &
            ptr_patch=this%m_frootc_to_fire_patch, default='inactive')

       this%m_frootc_storage_to_fire_patch(begp:endp) = spval
       call hist_addfld1d (fname='M_FROOTC_STORAGE_TO_FIRE', units='gC/m^2/s', &
            avgflag='A', long_name='fine root C storage fire loss', &
            ptr_patch=this%m_frootc_storage_to_fire_patch, default='inactive')

       this%m_frootc_xfer_to_fire_patch(begp:endp) = spval
       call hist_addfld1d (fname='M_FROOTC_XFER_TO_FIRE', units='gC/m^2/s', &
            avgflag='A', long_name='fine root C transfer fire loss', &
            ptr_patch=this%m_frootc_xfer_to_fire_patch, default='inactive')

       this%m_livecrootc_to_fire_patch(begp:endp) = spval
       call hist_addfld1d (fname='M_LIVEROOTC_TO_FIRE', units='gC/m^2/s', &
            avgflag='A', long_name='live root C fire loss', &
            ptr_patch=this%m_livecrootc_to_fire_patch, default='inactive')

       this%m_livecrootc_storage_to_fire_patch(begp:endp) = spval
       call hist_addfld1d (fname='M_LIVEROOTC_STORAGE_TO_FIRE', units='gC/m^2/s', &
            avgflag='A', long_name='live root C storage fire loss', &
            ptr_patch=this%m_livecrootc_storage_to_fire_patch, default='inactive')

       this%m_livecrootc_xfer_to_fire_patch(begp:endp) = spval
       call hist_addfld1d (fname='M_LIVEROOTC_XFER_TO_FIRE', units='gC/m^2/s', &
            avgflag='A', long_name='live root C transfer fire loss', &
            ptr_patch=this%m_livecrootc_xfer_to_fire_patch, default='inactive')

       this%m_deadcrootc_to_fire_patch(begp:endp) = spval
       call hist_addfld1d (fname='M_DEADROOTC_TO_FIRE', units='gC/m^2/s', &
            avgflag='A', long_name='dead root C fire loss', &
            ptr_patch=this%m_deadcrootc_to_fire_patch, default='inactive')

       this%m_deadcrootc_storage_to_fire_patch(begp:endp) = spval
       call hist_addfld1d (fname='M_DEADROOTC_STORAGE_TO_FIRE', units='gC/m^2/s', &
            avgflag='A', long_name='dead root C storage fire loss', &
            ptr_patch=this%m_deadcrootc_storage_to_fire_patch, default='inactive')

       this%m_deadcrootc_xfer_to_fire_patch(begp:endp) = spval
       call hist_addfld1d (fname='M_DEADROOTC_XFER_TO_FIRE', units='gC/m^2/s', &
            avgflag='A', long_name='dead root C transfer fire loss', &
            ptr_patch=this%m_deadcrootc_xfer_to_fire_patch, default='inactive')

       this%m_gresp_storage_to_fire_patch(begp:endp) = spval
       call hist_addfld1d (fname='M_GRESP_STORAGE_TO_FIRE', units='gC/m^2/s', &
            avgflag='A', long_name='growth respiration storage fire loss', &
            ptr_patch=this%m_gresp_storage_to_fire_patch, default='inactive')

       this%m_gresp_xfer_to_fire_patch(begp:endp) = spval
       call hist_addfld1d (fname='M_GRESP_XFER_TO_FIRE', units='gC/m^2/s', &
            avgflag='A', long_name='growth respiration transfer fire loss', &
            ptr_patch=this%m_gresp_xfer_to_fire_patch, default='inactive')

       this%m_leafc_to_litter_fire_patch(begp:endp) = spval
       call hist_addfld1d (fname='M_LEAFC_TO_LITTER_FIRE', units='gC/m^2/s', &
            avgflag='A', long_name='leaf C fire mortality to litter', &
            ptr_patch=this%m_leafc_to_litter_fire_patch, default='inactive')

       ! add by F. Li and S. Levis
       this%m_leafc_storage_to_litter_fire_patch(begp:endp) = spval
       call hist_addfld1d (fname='M_LEAFC_STORAGE_TO_LITTER_FIRE', units='gC/m^2/s', &
            avgflag='A', long_name='leaf C fire mortality to litter', &
            ptr_patch=this%m_leafc_storage_to_litter_fire_patch, default='inactive')

       this%m_leafc_xfer_to_litter_fire_patch(begp:endp) = spval
       call hist_addfld1d (fname='M_LEAFC_XFER_TO_LITTER_FIRE', units='gC/m^2/s', &
            avgflag='A', long_name='leaf C transfer fire mortality to litter', &
            ptr_patch=this%m_leafc_xfer_to_litter_fire_patch, default='inactive')

       this%m_livestemc_to_litter_fire_patch(begp:endp) = spval
       call hist_addfld1d (fname='M_LIVESTEMC_TO_LITTER_FIRE', units='gC/m^2/s', &
            avgflag='A', long_name='live stem C fire mortality to litter', &
            ptr_patch=this%m_livestemc_to_litter_fire_patch, default='inactive')

       this%m_livestemc_storage_to_litter_fire_patch(begp:endp) = spval
       call hist_addfld1d (fname='M_LIVESTEMC_STORAGE_TO_LITTER_FIRE', units='gC/m^2/s', &
            avgflag='A', long_name='live stem C storage fire mortality to litter', &
            ptr_patch=this%m_livestemc_storage_to_litter_fire_patch, default='inactive')

       this%m_livestemc_xfer_to_litter_fire_patch(begp:endp) = spval
       call hist_addfld1d (fname='M_LIVESTEMC_XFER_TO_LITTER_FIRE', units='gC/m^2/s', &
            avgflag='A', long_name='live stem C transfer fire mortality to litter', &
            ptr_patch=this%m_livestemc_xfer_to_litter_fire_patch, default='inactive')

       this%m_livestemc_to_deadstemc_fire_patch(begp:endp) = spval
       call hist_addfld1d (fname='M_LIVESTEMC_TO_DEADSTEMC_FIRE', units='gC/m^2/s', &
            avgflag='A', long_name='live stem C fire mortality to dead stem C', &
            ptr_patch=this%m_livestemc_to_deadstemc_fire_patch, default='inactive')

       this%m_deadstemc_to_litter_fire_patch(begp:endp) = spval
       call hist_addfld1d (fname='M_DEADSTEMC_TO_LITTER_FIRE', units='gC/m^2/s', &
            avgflag='A', long_name='dead stem C fire mortality to litter', &
            ptr_patch=this%m_deadstemc_to_litter_fire_patch, default='inactive')

       this%m_deadstemc_storage_to_litter_fire_patch(begp:endp) = spval
       call hist_addfld1d (fname='M_DEADSTEMC_STORAGE_TO_LITTER_FIRE', units='gC/m^2/s', &
            avgflag='A', long_name='dead stem C storage fire mortality to litter', &
            ptr_patch=this%m_deadstemc_storage_to_litter_fire_patch, default='inactive')

       this%m_deadstemc_xfer_to_litter_fire_patch(begp:endp) = spval
       call hist_addfld1d (fname='M_DEADSTEMC_XFER_TO_LITTER_FIRE', units='gC/m^2/s', &
            avgflag='A', long_name='dead stem C transfer fire mortality to litter', &
            ptr_patch=this%m_deadstemc_xfer_to_litter_fire_patch, default='inactive')

       this%m_frootc_to_litter_fire_patch(begp:endp) = spval
       call hist_addfld1d (fname='M_FROOTC_TO_LITTER_FIRE', units='gC/m^2/s', &
            avgflag='A', long_name='fine root C fire mortality to litter', &
            ptr_patch=this%m_frootc_to_litter_fire_patch, default='inactive')

       this%m_frootc_storage_to_litter_fire_patch(begp:endp) = spval
       call hist_addfld1d (fname='M_FROOTC_STORAGE_TO_LITTER_FIRE', units='gC/m^2/s', &
            avgflag='A', long_name='fine root C storage fire mortality to litter', &
            ptr_patch=this%m_frootc_storage_to_litter_fire_patch, default='inactive')

       this%m_frootc_xfer_to_litter_fire_patch(begp:endp) = spval
       call hist_addfld1d (fname='M_FROOTC_XFER_TO_LITTER_FIRE', units='gC/m^2/s', &
            avgflag='A', long_name='fine root C transfer fire mortality to litter', &
            ptr_patch=this%m_frootc_xfer_to_litter_fire_patch, default='inactive')

       this%m_livecrootc_to_litter_fire_patch(begp:endp) = spval
       call hist_addfld1d (fname='M_LIVEROOTC_TO_LITTER_FIRE', units='gC/m^2/s', &
            avgflag='A', long_name='live root C fire mortality to litter', &
            ptr_patch=this%m_livecrootc_to_litter_fire_patch, default='inactive')

       this%m_livecrootc_storage_to_litter_fire_patch(begp:endp) = spval
       call hist_addfld1d (fname='M_LIVEROOTC_STORAGE_TO_LITTER_FIRE', units='gC/m^2/s', &
            avgflag='A', long_name='live root C storage fire mortality to litter', &
            ptr_patch=this%m_livecrootc_storage_to_litter_fire_patch, default='inactive')

       this%m_livecrootc_xfer_to_litter_fire_patch(begp:endp) = spval
       call hist_addfld1d (fname='M_LIVEROOTC_XFER_TO_LITTER_FIRE', units='gC/m^2/s', &
            avgflag='A', long_name='live root C transfer fire mortality to litter', &
            ptr_patch=this%m_livecrootc_xfer_to_litter_fire_patch, default='inactive')

       this%m_livecrootc_to_deadcrootc_fire_patch(begp:endp) = spval
       call hist_addfld1d (fname='M_LIVEROOTC_TO_DEADROOTC_FIRE', units='gC/m^2/s', &
            avgflag='A', long_name='live root C fire mortality to dead root C', &
            ptr_patch=this%m_livecrootc_to_deadcrootc_fire_patch, default='inactive')


       this%m_deadcrootc_to_litter_fire_patch(begp:endp) = spval
       call hist_addfld1d (fname='M_DEADROOTC_TO_LITTER_FIRE', units='gC/m^2/s', &
            avgflag='A', long_name='dead root C fire mortality to litter', &
            ptr_patch=this%m_deadcrootc_to_litter_fire_patch, default='inactive')

       this%m_deadcrootc_storage_to_litter_fire_patch(begp:endp) = spval
       call hist_addfld1d (fname='M_DEADROOTC_STORAGE_TO_LITTER_FIRE', units='gC/m^2/s', &
            avgflag='A', long_name='dead root C storage fire mortality to litter', &
            ptr_patch=this%m_deadcrootc_storage_to_litter_fire_patch, default='inactive')

       this%m_deadcrootc_xfer_to_litter_fire_patch(begp:endp) = spval
       call hist_addfld1d (fname='M_DEADROOTC_XFER_TO_LITTER_FIRE', units='gC/m^2/s', &
            avgflag='A', long_name='dead root C transfer fire mortality to litter', &
            ptr_patch=this%m_deadcrootc_xfer_to_litter_fire_patch, default='inactive')

       this%m_livecrootc_storage_to_litter_fire_patch(begp:endp) = spval
       call hist_addfld1d (fname='M_LIVECROOTC_STORAGE_TO_LITTER_FIRE', units='gC/m^2/s', &
            avgflag='A', long_name='live coarse root C fire mortality to litter', &
            ptr_patch=this%m_livecrootc_storage_to_litter_fire_patch, default='inactive')

       this%m_deadcrootc_storage_to_litter_fire_patch(begp:endp) = spval
       call hist_addfld1d (fname='M_DEADCROOTC_STORAGE_TO_LITTER_FIRE', units='gC/m^2/s', &
            avgflag='A', long_name='dead coarse root C storage fire mortality to litter', &
            ptr_patch=this%m_deadcrootc_storage_to_litter_fire_patch,  default='inactive')

       this%m_gresp_storage_to_litter_fire_patch(begp:endp) = spval
       call hist_addfld1d (fname='M_GRESP_STORAGE_TO_LITTER_FIRE', units='gC/m^2/s', &
            avgflag='A', long_name='growth respiration storage fire mortality to litter', &
            ptr_patch=this%m_gresp_storage_to_litter_fire_patch, default='inactive')

       this%m_gresp_xfer_to_litter_fire_patch(begp:endp) = spval
       call hist_addfld1d (fname='M_GRESP_XFER_TO_LITTER_FIRE', units='gC/m^2/s', &
            avgflag='A', long_name='growth respiration transfer fire mortality to litter', &
            ptr_patch=this%m_gresp_xfer_to_litter_fire_patch, default='inactive')   

       this%leafc_xfer_to_leafc_patch(begp:endp) = spval
       call hist_addfld1d (fname='LEAFC_XFER_TO_LEAFC', units='gC/m^2/s', &
            avgflag='A', long_name='leaf C growth from storage', &
            ptr_patch=this%leafc_xfer_to_leafc_patch, default='inactive')

       this%frootc_xfer_to_frootc_patch(begp:endp) = spval
       call hist_addfld1d (fname='FROOTC_XFER_TO_FROOTC', units='gC/m^2/s', &
            avgflag='A', long_name='fine root C growth from storage', &
            ptr_patch=this%frootc_xfer_to_frootc_patch, default='inactive')

       this%livestemc_xfer_to_livestemc_patch(begp:endp) = spval
       call hist_addfld1d (fname='LIVESTEMC_XFER_TO_LIVESTEMC', units='gC/m^2/s', &
            avgflag='A', long_name='live stem C growth from storage', &
            ptr_patch=this%livestemc_xfer_to_livestemc_patch, default='inactive')

       this%deadstemc_xfer_to_deadstemc_patch(begp:endp) = spval
       call hist_addfld1d (fname='DEADSTEMC_XFER_TO_DEADSTEMC', units='gC/m^2/s', &
            avgflag='A', long_name='dead stem C growth from storage', &
            ptr_patch=this%deadstemc_xfer_to_deadstemc_patch, default='inactive')

       this%livecrootc_xfer_to_livecrootc_patch(begp:endp) = spval
       call hist_addfld1d (fname='LIVECROOTC_XFER_TO_LIVECROOTC', units='gC/m^2/s', &
            avgflag='A', long_name='live coarse root C growth from storage', &
            ptr_patch=this%livecrootc_xfer_to_livecrootc_patch, default='inactive')

       this%deadcrootc_xfer_to_deadcrootc_patch(begp:endp) = spval
       call hist_addfld1d (fname='DEADCROOTC_XFER_TO_DEADCROOTC', units='gC/m^2/s', &
            avgflag='A', long_name='dead coarse root C growth from storage', &
            ptr_patch=this%deadcrootc_xfer_to_deadcrootc_patch, default='inactive')

       this%leafc_to_litter_patch(begp:endp) = spval
       call hist_addfld1d (fname='LEAFC_TO_LITTER', units='gC/m^2/s', &
            avgflag='A', long_name='leaf C litterfall', &
            ptr_patch=this%leafc_to_litter_patch, default='inactive')

       if ( use_fun ) then
          this%leafc_to_litter_fun_patch(begp:endp) = spval
          call hist_addfld1d (fname='LEAFC_TO_LITTER_FUN', units='gC/m^2/s', &
               avgflag='A', long_name='leaf C litterfall used by FUN', &
               ptr_patch=this%leafc_to_litter_fun_patch)
       end if

       this%frootc_to_litter_patch(begp:endp) = spval
       call hist_addfld1d (fname='FROOTC_TO_LITTER', units='gC/m^2/s', &
            avgflag='A', long_name='fine root C litterfall', &
            ptr_patch=this%frootc_to_litter_patch, default='inactive')
            
       this%cpool_to_resp_patch(begp:endp) = spval
       call hist_addfld1d (fname='EXCESSC_MR', units='gC/m^2/s', &
            avgflag='A', long_name='excess C maintenance respiration', &
            ptr_patch=this%cpool_to_resp_patch, default='inactive')
       this%leaf_mr_patch(begp:endp) = spval
       call hist_addfld1d (fname='LEAF_MR', units='gC/m^2/s', &
            avgflag='A', long_name='leaf maintenance respiration', &
            ptr_patch=this%leaf_mr_patch)

       this%froot_mr_patch(begp:endp) = spval
       call hist_addfld1d (fname='FROOT_MR', units='gC/m^2/s', &
            avgflag='A', long_name='fine root maintenance respiration', &
            ptr_patch=this%froot_mr_patch, default='inactive')

       this%livestem_mr_patch(begp:endp) = spval
       call hist_addfld1d (fname='LIVESTEM_MR', units='gC/m^2/s', &
            avgflag='A', long_name='live stem maintenance respiration', &
            ptr_patch=this%livestem_mr_patch, default='inactive')

       this%livecroot_mr_patch(begp:endp) = spval
       call hist_addfld1d (fname='LIVECROOT_MR', units='gC/m^2/s', &
            avgflag='A', long_name='live coarse root maintenance respiration', &
            ptr_patch=this%livecroot_mr_patch, default='inactive')

       this%psnsun_to_cpool_patch(begp:endp) = spval
       call hist_addfld1d (fname='PSNSUN_TO_CPOOL', units='gC/m^2/s', &
            avgflag='A', long_name='C fixation from sunlit canopy', &
            ptr_patch=this%psnsun_to_cpool_patch)

       this%psnshade_to_cpool_patch(begp:endp) = spval
       call hist_addfld1d (fname='PSNSHADE_TO_CPOOL', units='gC/m^2/s', &
            avgflag='A', long_name='C fixation from shaded canopy', &
            ptr_patch=this%psnshade_to_cpool_patch)

       this%cpool_to_leafc_patch(begp:endp) = spval
       call hist_addfld1d (fname='CPOOL_TO_LEAFC', units='gC/m^2/s', &
            avgflag='A', long_name='allocation to leaf C', &
            ptr_patch=this%cpool_to_leafc_patch, default='inactive')

       this%cpool_to_leafc_storage_patch(begp:endp) = spval
       call hist_addfld1d (fname='CPOOL_TO_LEAFC_STORAGE', units='gC/m^2/s', &
            avgflag='A', long_name='allocation to leaf C storage', &
            ptr_patch=this%cpool_to_leafc_storage_patch, default='inactive')

       this%cpool_to_frootc_patch(begp:endp) = spval
       call hist_addfld1d (fname='CPOOL_TO_FROOTC', units='gC/m^2/s', &
            avgflag='A', long_name='allocation to fine root C', &
            ptr_patch=this%cpool_to_frootc_patch, default='inactive')

       this%cpool_to_frootc_storage_patch(begp:endp) = spval
       call hist_addfld1d (fname='CPOOL_TO_FROOTC_STORAGE', units='gC/m^2/s', &
            avgflag='A', long_name='allocation to fine root C storage', &
            ptr_patch=this%cpool_to_frootc_storage_patch, default='inactive')

       this%cpool_to_livestemc_patch(begp:endp) = spval
       call hist_addfld1d (fname='CPOOL_TO_LIVESTEMC', units='gC/m^2/s', &
            avgflag='A', long_name='allocation to live stem C', &
            ptr_patch=this%cpool_to_livestemc_patch, default='inactive')

       this%cpool_to_livestemc_storage_patch(begp:endp) = spval
       call hist_addfld1d (fname='CPOOL_TO_LIVESTEMC_STORAGE', units='gC/m^2/s', &
            avgflag='A', long_name='allocation to live stem C storage', &
            ptr_patch=this%cpool_to_livestemc_storage_patch, default='inactive')

       this%cpool_to_deadstemc_patch(begp:endp) = spval
       call hist_addfld1d (fname='CPOOL_TO_DEADSTEMC', units='gC/m^2/s', &
            avgflag='A', long_name='allocation to dead stem C', &
            ptr_patch=this%cpool_to_deadstemc_patch, default='inactive')

       this%cpool_to_deadstemc_storage_patch(begp:endp) = spval
       call hist_addfld1d (fname='CPOOL_TO_DEADSTEMC_STORAGE', units='gC/m^2/s', &
            avgflag='A', long_name='allocation to dead stem C storage', &
            ptr_patch=this%cpool_to_deadstemc_storage_patch, default='inactive')

       this%cpool_to_livecrootc_patch(begp:endp) = spval
       call hist_addfld1d (fname='CPOOL_TO_LIVECROOTC', units='gC/m^2/s', &
            avgflag='A', long_name='allocation to live coarse root C', &
            ptr_patch=this%cpool_to_livecrootc_patch, default='inactive')

       this%cpool_to_livecrootc_storage_patch(begp:endp) = spval
       call hist_addfld1d (fname='CPOOL_TO_LIVECROOTC_STORAGE', units='gC/m^2/s', &
            avgflag='A', long_name='allocation to live coarse root C storage', &
            ptr_patch=this%cpool_to_livecrootc_storage_patch, default='inactive')

       this%cpool_to_deadcrootc_patch(begp:endp) = spval
       call hist_addfld1d (fname='CPOOL_TO_DEADCROOTC', units='gC/m^2/s', &
            avgflag='A', long_name='allocation to dead coarse root C', &
            ptr_patch=this%cpool_to_deadcrootc_patch, default='inactive')

       this%cpool_to_deadcrootc_storage_patch(begp:endp) = spval
       call hist_addfld1d (fname='CPOOL_TO_DEADCROOTC_STORAGE', units='gC/m^2/s', &
            avgflag='A', long_name='allocation to dead coarse root C storage', &
            ptr_patch=this%cpool_to_deadcrootc_storage_patch, default='inactive')

       this%cpool_to_gresp_storage_patch(begp:endp) = spval
       call hist_addfld1d (fname='CPOOL_TO_GRESP_STORAGE', units='gC/m^2/s', &
            avgflag='A', long_name='allocation to growth respiration storage', &
            ptr_patch=this%cpool_to_gresp_storage_patch, default='inactive')

       this%cpool_leaf_gr_patch(begp:endp) = spval
       call hist_addfld1d (fname='CPOOL_LEAF_GR', units='gC/m^2/s', &
            avgflag='A', long_name='leaf growth respiration', &
            ptr_patch=this%cpool_leaf_gr_patch, default='inactive')

       this%cpool_leaf_storage_gr_patch(begp:endp) = spval
       call hist_addfld1d (fname='CPOOL_LEAF_STORAGE_GR', units='gC/m^2/s', &
            avgflag='A', long_name='leaf growth respiration to storage', &
            ptr_patch=this%cpool_leaf_storage_gr_patch, default='inactive')

       this%transfer_leaf_gr_patch(begp:endp) = spval
       call hist_addfld1d (fname='TRANSFER_LEAF_GR', units='gC/m^2/s', &
            avgflag='A', long_name='leaf growth respiration from storage', &
            ptr_patch=this%transfer_leaf_gr_patch, default='inactive')

       this%cpool_froot_gr_patch(begp:endp) = spval
       call hist_addfld1d (fname='CPOOL_FROOT_GR', units='gC/m^2/s', &
            avgflag='A', long_name='fine root growth respiration', &
            ptr_patch=this%cpool_froot_gr_patch, default='inactive')

       this%cpool_froot_storage_gr_patch(begp:endp) = spval
       call hist_addfld1d (fname='CPOOL_FROOT_STORAGE_GR', units='gC/m^2/s', &
            avgflag='A', long_name='fine root  growth respiration to storage', &
            ptr_patch=this%cpool_froot_storage_gr_patch, default='inactive')

       this%transfer_froot_gr_patch(begp:endp) = spval
       call hist_addfld1d (fname='TRANSFER_FROOT_GR', units='gC/m^2/s', &
            avgflag='A', long_name='fine root  growth respiration from storage', &
            ptr_patch=this%transfer_froot_gr_patch, default='inactive')

       this%cpool_livestem_gr_patch(begp:endp) = spval
       call hist_addfld1d (fname='CPOOL_LIVESTEM_GR', units='gC/m^2/s', &
            avgflag='A', long_name='live stem growth respiration', &
            ptr_patch=this%cpool_livestem_gr_patch, default='inactive')

       this%cpool_livestem_storage_gr_patch(begp:endp) = spval
       call hist_addfld1d (fname='CPOOL_LIVESTEM_STORAGE_GR', units='gC/m^2/s', &
            avgflag='A', long_name='live stem growth respiration to storage', &
            ptr_patch=this%cpool_livestem_storage_gr_patch, default='inactive')

       this%transfer_livestem_gr_patch(begp:endp) = spval
       call hist_addfld1d (fname='TRANSFER_LIVESTEM_GR', units='gC/m^2/s', &
            avgflag='A', long_name='live stem growth respiration from storage', &
            ptr_patch=this%transfer_livestem_gr_patch, default='inactive')

       this%cpool_deadstem_gr_patch(begp:endp) = spval
       call hist_addfld1d (fname='CPOOL_DEADSTEM_GR', units='gC/m^2/s', &
            avgflag='A', long_name='dead stem growth respiration', &
            ptr_patch=this%cpool_deadstem_gr_patch, default='inactive')

       this%cpool_deadstem_storage_gr_patch(begp:endp) = spval
       call hist_addfld1d (fname='CPOOL_DEADSTEM_STORAGE_GR', units='gC/m^2/s', &
            avgflag='A', long_name='dead stem growth respiration to storage', &
            ptr_patch=this%cpool_deadstem_storage_gr_patch, default='inactive')

       this%transfer_deadstem_gr_patch(begp:endp) = spval
       call hist_addfld1d (fname='TRANSFER_DEADSTEM_GR', units='gC/m^2/s', &
            avgflag='A', long_name='dead stem growth respiration from storage', &
            ptr_patch=this%transfer_deadstem_gr_patch, default='inactive')

       this%cpool_livecroot_gr_patch(begp:endp) = spval
       call hist_addfld1d (fname='CPOOL_LIVECROOT_GR', units='gC/m^2/s', &
            avgflag='A', long_name='live coarse root growth respiration', &
            ptr_patch=this%cpool_livecroot_gr_patch, default='inactive')

       this%cpool_livecroot_storage_gr_patch(begp:endp) = spval
       call hist_addfld1d (fname='CPOOL_LIVECROOT_STORAGE_GR', units='gC/m^2/s', &
            avgflag='A', long_name='live coarse root growth respiration to storage', &
            ptr_patch=this%cpool_livecroot_storage_gr_patch, default='inactive')

       this%transfer_livecroot_gr_patch(begp:endp) = spval
       call hist_addfld1d (fname='TRANSFER_LIVECROOT_GR', units='gC/m^2/s', &
            avgflag='A', long_name='live coarse root growth respiration from storage', &
            ptr_patch=this%transfer_livecroot_gr_patch, default='inactive')

       this%cpool_deadcroot_gr_patch(begp:endp) = spval
       call hist_addfld1d (fname='CPOOL_DEADCROOT_GR', units='gC/m^2/s', &
            avgflag='A', long_name='dead coarse root growth respiration', &
            ptr_patch=this%cpool_deadcroot_gr_patch, default='inactive')

       this%cpool_deadcroot_storage_gr_patch(begp:endp) = spval
       call hist_addfld1d (fname='CPOOL_DEADCROOT_STORAGE_GR', units='gC/m^2/s', &
            avgflag='A', long_name='dead coarse root growth respiration to storage', &
            ptr_patch=this%cpool_deadcroot_storage_gr_patch, default='inactive')

       this%transfer_deadcroot_gr_patch(begp:endp) = spval
       call hist_addfld1d (fname='TRANSFER_DEADCROOT_GR', units='gC/m^2/s', &
            avgflag='A', long_name='dead coarse root growth respiration from storage', &
            ptr_patch=this%transfer_deadcroot_gr_patch, default='inactive')

       this%leafc_storage_to_xfer_patch(begp:endp) = spval
       call hist_addfld1d (fname='LEAFC_STORAGE_TO_XFER', units='gC/m^2/s', &
            avgflag='A', long_name='leaf C shift storage to transfer', &
            ptr_patch=this%leafc_storage_to_xfer_patch, default='inactive')

       this%frootc_storage_to_xfer_patch(begp:endp) = spval
       call hist_addfld1d (fname='FROOTC_STORAGE_TO_XFER', units='gC/m^2/s', &
            avgflag='A', long_name='fine root C shift storage to transfer', &
            ptr_patch=this%frootc_storage_to_xfer_patch, default='inactive')

       this%livestemc_storage_to_xfer_patch(begp:endp) = spval
       call hist_addfld1d (fname='LIVESTEMC_STORAGE_TO_XFER', units='gC/m^2/s', &
            avgflag='A', long_name='live stem C shift storage to transfer', &
            ptr_patch=this%livestemc_storage_to_xfer_patch, default='inactive')

       this%deadstemc_storage_to_xfer_patch(begp:endp) = spval
       call hist_addfld1d (fname='DEADSTEMC_STORAGE_TO_XFER', units='gC/m^2/s', &
            avgflag='A', long_name='dead stem C shift storage to transfer', &
            ptr_patch=this%deadstemc_storage_to_xfer_patch, default='inactive')

       this%livecrootc_storage_to_xfer_patch(begp:endp) = spval
       call hist_addfld1d (fname='LIVECROOTC_STORAGE_TO_XFER', units='gC/m^2/s', &
            avgflag='A', long_name='live coarse root C shift storage to transfer', &
            ptr_patch=this%livecrootc_storage_to_xfer_patch, default='inactive')

       this%deadcrootc_storage_to_xfer_patch(begp:endp) = spval
       call hist_addfld1d (fname='DEADCROOTC_STORAGE_TO_XFER', units='gC/m^2/s', &
            avgflag='A', long_name='dead coarse root C shift storage to transfer', &
            ptr_patch=this%deadcrootc_storage_to_xfer_patch, default='inactive')

       this%gresp_storage_to_xfer_patch(begp:endp) = spval
       call hist_addfld1d (fname='GRESP_STORAGE_TO_XFER', units='gC/m^2/s', &
            avgflag='A', long_name='growth respiration shift storage to transfer', &
            ptr_patch=this%gresp_storage_to_xfer_patch, default='inactive')

       this%livestemc_to_deadstemc_patch(begp:endp) = spval
       call hist_addfld1d (fname='LIVESTEMC_TO_DEADSTEMC', units='gC/m^2/s', &
            avgflag='A', long_name='live stem C turnover', &
            ptr_patch=this%livestemc_to_deadstemc_patch, default='inactive')

       this%livecrootc_to_deadcrootc_patch(begp:endp) = spval
       call hist_addfld1d (fname='LIVECROOTC_TO_DEADCROOTC', units='gC/m^2/s', &
            avgflag='A', long_name='live coarse root C turnover', &
            ptr_patch=this%livecrootc_to_deadcrootc_patch, default='inactive')

       this%gpp_before_downreg_patch(begp:endp) = spval
       call hist_addfld1d (fname='INIT_GPP', units='gC/m^2/s', &
            avgflag='A', long_name='GPP flux before downregulation', &
            ptr_patch=this%gpp_before_downreg_patch, default='inactive')

       this%current_gr_patch(begp:endp) = spval
       call hist_addfld1d (fname='CURRENT_GR', units='gC/m^2/s', &
            avgflag='A', long_name='growth resp for new growth displayed in this timestep', &
            ptr_patch=this%current_gr_patch, default='inactive')

       this%transfer_gr_patch(begp:endp) = spval
       call hist_addfld1d (fname='TRANSFER_GR', units='gC/m^2/s', &
            avgflag='A', long_name='growth resp for transfer growth displayed in this timestep', &
            ptr_patch=this%transfer_gr_patch, default='inactive')

       this%storage_gr_patch(begp:endp) = spval
       call hist_addfld1d (fname='STORAGE_GR', units='gC/m^2/s', &
            avgflag='A', long_name='growth resp for growth sent to storage for later display', &
            ptr_patch=this%storage_gr_patch, default='inactive')

       this%availc_patch(begp:endp) = spval
       call hist_addfld1d (fname='AVAILC', units='gC/m^2/s', &
            avgflag='A', long_name='C flux available for allocation', &
            ptr_patch=this%availc_patch, default='inactive')

       this%plant_calloc_patch(begp:endp) = spval
       call hist_addfld1d (fname='PLANT_CALLOC', units='gC/m^2/s', &
            avgflag='A', long_name='total allocated C flux', &
            ptr_patch=this%plant_calloc_patch, default='inactive')

       this%excess_cflux_patch(begp:endp) = spval
       call hist_addfld1d (fname='EXCESS_CFLUX', units='gC/m^2/s', &
            avgflag='A', long_name='C flux not allocated due to downregulation', &
            ptr_patch=this%excess_cflux_patch, default='inactive')

       this%prev_leafc_to_litter_patch(begp:endp) = spval
       call hist_addfld1d (fname='PREV_LEAFC_TO_LITTER', units='gC/m^2/s', &
            avgflag='A', long_name='previous timestep leaf C litterfall flux', &
            ptr_patch=this%prev_leafc_to_litter_patch, default='inactive')

       this%prev_frootc_to_litter_patch(begp:endp) = spval
       call hist_addfld1d (fname='PREV_FROOTC_TO_LITTER', units='gC/m^2/s', &
            avgflag='A', long_name='previous timestep froot C litterfall flux', &
            ptr_patch=this%prev_frootc_to_litter_patch, default='inactive')

       this%xsmrpool_recover_patch(begp:endp) = spval
       call hist_addfld1d (fname='XSMRPOOL_RECOVER', units='gC/m^2/s', &
            avgflag='A', long_name='C flux assigned to recovery of negative xsmrpool', &
            ptr_patch=this%xsmrpool_recover_patch)

        this%gpp_patch(begp:endp) = spval
        call hist_addfld1d (fname='GPP', units='gC/m^2/s', &
             avgflag='A', long_name='gross primary production', &
             ptr_patch=this%gpp_patch)

        this%rr_patch(begp:endp) = spval
        call hist_addfld1d (fname='RR', units='gC/m^2/s', &
             avgflag='A', long_name='root respiration (fine root MR + total root GR)', &
             ptr_patch=this%rr_patch)

        this%mr_patch(begp:endp) = spval
        call hist_addfld1d (fname='MR', units='gC/m^2/s', &
             avgflag='A', long_name='maintenance respiration', &
             ptr_patch=this%mr_patch)

        this%gr_patch(begp:endp) = spval
        call hist_addfld1d (fname='GR', units='gC/m^2/s', &
             avgflag='A', long_name='total growth respiration', &
             ptr_patch=this%gr_patch)

        this%ar_patch(begp:endp) = spval
        call hist_addfld1d (fname='AR', units='gC/m^2/s', &
             avgflag='A', long_name='autotrophic respiration (MR + GR)', &
             ptr_patch=this%ar_patch)

        this%npp_patch(begp:endp) = spval
        call hist_addfld1d (fname='NPP', units='gC/m^2/s', &
             avgflag='A', long_name='net primary production', &
             ptr_patch=this%npp_patch)

        this%agnpp_patch(begp:endp) = spval
        call hist_addfld1d (fname='AGNPP', units='gC/m^2/s', &
             avgflag='A', long_name='aboveground NPP', &
             ptr_patch=this%agnpp_patch)

        this%bgnpp_patch(begp:endp) = spval
        call hist_addfld1d (fname='BGNPP', units='gC/m^2/s', &
             avgflag='A', long_name='belowground NPP', &
             ptr_patch=this%bgnpp_patch)

        this%litfall_patch(begp:endp) = spval
        call hist_addfld1d (fname='LITFALL', units='gC/m^2/s', &
             avgflag='A', long_name='litterfall (leaves and fine roots)', &
             ptr_patch=this%litfall_patch)

        this%wood_harvestc_patch(begp:endp) = spval
        call hist_addfld1d (fname='WOOD_HARVESTC', units='gC/m^2/s', &
             avgflag='A', long_name='wood harvest carbon (to product pools)', &
             ptr_patch=this%wood_harvestc_patch)

        this%slash_harvestc_patch(begp:endp) = spval
        call hist_addfld1d (fname='SLASH_HARVESTC', units='gC/m^2/s', &
             avgflag='A', long_name='slash harvest carbon (to litter)', &
             ptr_patch=this%slash_harvestc_patch)

        this%fire_closs_patch(begp:endp) = spval
        call hist_addfld1d (fname='PFT_FIRE_CLOSS', units='gC/m^2/s', &
             avgflag='A', long_name='total patch-level fire C loss for non-peat fires outside land-type converted region', &
             ptr_patch=this%fire_closs_patch)

        if ( use_fun ) then
          this%npp_Nactive_patch(begp:endp)  = spval
          call hist_addfld1d (fname='NPP_NACTIVE', units='gC/m^2/s',     &
               avgflag='A', long_name='Mycorrhizal N uptake used C',     &
               ptr_patch=this%npp_Nactive_patch)

          ! BUG(wjs, 2016-04-13, bugz 2292) This field has a threading bug. Making it
          ! inactive for now.
          this%npp_burnedoff_patch(begp:endp)  = spval
          call hist_addfld1d (fname='NPP_BURNEDOFF', units='gC/m^2/s',     &
               avgflag='A', long_name='C that cannot be used for N uptake',     &
               ptr_patch=this%npp_burnedoff_patch, default='inactive')
  
          this%npp_Nnonmyc_patch(begp:endp)  = spval
          call hist_addfld1d (fname='NPP_NNONMYC', units='gC/m^2/s',     &
               avgflag='A', long_name='Non-mycorrhizal N uptake used C', &
               ptr_patch=this%npp_Nnonmyc_patch)

          this%npp_Nam_patch(begp:endp)      = spval
          call hist_addfld1d (fname='NPP_NAM', units='gC/m^2/s',         &
               avgflag='A', long_name='AM-associated N uptake used C',   &
               ptr_patch=this%npp_Nam_patch)

          this%npp_Necm_patch(begp:endp)     = spval
          call hist_addfld1d (fname='NPP_NECM', units='gC/m^2/s',        &
               avgflag='A', long_name='ECM-associated N uptake used C',  &
               ptr_patch=this%npp_Necm_patch)

          if (use_nitrif_denitrif) then
             this%npp_Nactive_no3_patch(begp:endp)  = spval
             call hist_addfld1d (fname='NPP_NACTIVE_NO3', units='gC/m^2/s', &
                  avgflag='A', long_name='Mycorrhizal N uptake used C',     &
                  ptr_patch=this%npp_Nactive_no3_patch)

             this%npp_Nactive_nh4_patch(begp:endp)  = spval
             call hist_addfld1d (fname='NPP_NACTIVE_NH4', units='gC/m^2/s', &
                  avgflag='A', long_name='Mycorrhizal N uptake use C',      &
                  ptr_patch=this%npp_Nactive_nh4_patch)

             this%npp_Nnonmyc_no3_patch(begp:endp)  = spval
             call hist_addfld1d (fname='NPP_NNONMYC_NO3', units='gC/m^2/s', &
                  avgflag='A', long_name='Non-mycorrhizal N uptake use C',  &
                  ptr_patch=this%npp_Nnonmyc_no3_patch)

             this%npp_Nnonmyc_nh4_patch(begp:endp)  = spval
             call hist_addfld1d (fname='NPP_NNONMYC_NH4', units='gC/m^2/s', &
                  avgflag='A', long_name='Non-mycorrhizal N uptake use C',  &
                  ptr_patch=this%npp_Nnonmyc_nh4_patch)

             this%npp_Nam_no3_patch(begp:endp)      = spval
             call hist_addfld1d (fname='NPP_NAM_NO3', units='gC/m^2/s',     &
                  avgflag='A', long_name='AM-associated N uptake use C',    &
                  ptr_patch=this%npp_Nam_no3_patch)

             this%npp_Nam_nh4_patch(begp:endp)      = spval
             call hist_addfld1d (fname='NPP_NAM_NH4', units='gC/m^2/s',     &
                  avgflag='A', long_name='AM-associated N uptake use C',    &
                  ptr_patch=this%npp_Nam_nh4_patch)

             this%npp_Necm_no3_patch(begp:endp)     = spval
             call hist_addfld1d (fname='NPP_NECM_NO3', units='gC/m^2/s',    &
                  avgflag='A', long_name='ECM-associated N uptake used C',  &
                  ptr_patch=this%npp_Necm_no3_patch)

             this%npp_Necm_nh4_patch(begp:endp)     = spval
             call hist_addfld1d (fname='NPP_NECM_NH4', units='gC/m^2/s',     &
                  avgflag='A', long_name='ECM-associated N uptake use C',    &
                  ptr_patch=this%npp_Necm_nh4_patch)
          end if

          this%npp_Nfix_patch(begp:endp)     = spval
          call hist_addfld1d (fname='NPP_NFIX', units='gC/m^2/s',         &
               avgflag='A', long_name='Symbiotic BNF uptake used C',      &
               ptr_patch=this%npp_Nfix_patch)

          this%npp_Nretrans_patch(begp:endp) = spval
          call hist_addfld1d (fname='NPP_NRETRANS', units='gC/m^2/s',     &
              avgflag='A', long_name='Retranslocated N uptake flux',      &
              ptr_patch=this%npp_Nretrans_patch)

          this%npp_Nuptake_patch(begp:endp) = spval
          call hist_addfld1d (fname='NPP_NUPTAKE', units='gC/m^2/s',      &
               avgflag='A', long_name='Total C used by N uptake in FUN',  &
               ptr_patch=this%npp_Nuptake_patch)

          this%npp_growth_patch(begp:endp) = spval
          call hist_addfld1d (fname='NPP_GROWTH', units='gC/m^2/s',      &
               avgflag='A', long_name='Total C used for growth in FUN',  &
               ptr_patch=this%npp_growth_patch)

          this%leafc_change_patch(begp:endp) = spval
          call hist_addfld1d (fname='LEAFC_CHANGE', units='gC/m^2/s',     &
               avgflag='A', long_name='C change in leaf',                 &
               ptr_patch=this%leafc_change_patch)

          this%soilc_change_patch(begp:endp) = spval
          call hist_addfld1d (fname='SOILC_CHANGE', units='gC/m^2/s',     &
               avgflag='A', long_name='C change in soil',                 &
               ptr_patch=this%soilc_change_patch)
      end if
! FUN Ends 

    end if  ! end of if-c12

    !-------------------------------
    ! C13 flux variables - patch
    !-------------------------------

    if ( carbon_type == 'c13') then

        this%gpp_patch(begp:endp) = spval
        call hist_addfld1d (fname='C13_GPP', units='gC13/m^2/s', &
             avgflag='A', long_name='C13 gross primary production', &
             ptr_patch=this%gpp_patch)

        this%rr_patch(begp:endp) = spval
        call hist_addfld1d (fname='C13_RR', units='gC13/m^2/s', &
             avgflag='A', long_name='C13 root respiration (fine root MR + total root GR)', &
             ptr_patch=this%rr_patch, default='inactive')

        this%mr_patch(begp:endp) = spval
        call hist_addfld1d (fname='C13_MR', units='gC13/m^2/s', &
             avgflag='A', long_name='C13 maintenance respiration', &
             ptr_patch=this%mr_patch, default='inactive')

        this%gr_patch(begp:endp) = spval
        call hist_addfld1d (fname='C13_GR', units='gC13/m^2/s', &
             avgflag='A', long_name='C13 total growth respiration', &
             ptr_patch=this%gr_patch, default='inactive')

        this%ar_patch(begp:endp) = spval
        call hist_addfld1d (fname='C13_AR', units='gC13/m^2/s', &
             avgflag='A', long_name='C13 autotrophic respiration (MR + GR)', &
             ptr_patch=this%ar_patch)

        this%npp_patch(begp:endp) = spval
        call hist_addfld1d (fname='C13_NPP', units='gC13/m^2/s', &
             avgflag='A', long_name='C13 net primary production', &
             ptr_patch=this%npp_patch, default='inactive')

        this%agnpp_patch(begp:endp) = spval
        call hist_addfld1d (fname='C13_AGNPP', units='gC13/m^2/s', &
             avgflag='A', long_name='C13 aboveground NPP', &
             ptr_patch=this%agnpp_patch, default='inactive')

        this%bgnpp_patch(begp:endp) = spval
        call hist_addfld1d (fname='C13_BGNPP', units='gC13/m^2/s', &
             avgflag='A', long_name='C13 belowground NPP', &
             ptr_patch=this%bgnpp_patch, default='inactive')

        this%litfall_patch(begp:endp) = spval
        call hist_addfld1d (fname='C13_LITFALL', units='gC13/m^2/s', &
             avgflag='A', long_name='C13 litterfall (leaves and fine roots)', &
             ptr_patch=this%litfall_patch, default='inactive')

        this%fire_closs_patch(begp:endp) = spval
        call hist_addfld1d (fname='C13_PFT_FIRE_CLOSS', units='gC13/m^2/s', &
             avgflag='A', long_name='C13 total patch-level fire C loss', &
             ptr_patch=this%fire_closs_patch, default='inactive')

       this%m_leafc_to_litter_patch(begp:endp) = spval
       call hist_addfld1d (fname='C13_M_LEAFC_TO_LITTER', units='gC13/m^2/s', &
            avgflag='A', long_name='C13 leaf C mortality', &
            ptr_patch=this%m_leafc_to_litter_patch, default='inactive')

       this%m_frootc_to_litter_patch(begp:endp) = spval
       call hist_addfld1d (fname='C13_M_FROOTC_TO_LITTER', units='gC13/m^2/s', &
            avgflag='A', long_name='C13 fine root C mortality', &
            ptr_patch=this%m_frootc_to_litter_patch, default='inactive')

       this%m_leafc_storage_to_litter_patch(begp:endp) = spval
       call hist_addfld1d (fname='C13_M_LEAFC_STORAGE_TO_LITTER', units='gC13/m^2/s', &
            avgflag='A', long_name='C13 leaf C storage mortality', &
            ptr_patch=this%m_leafc_storage_to_litter_patch, default='inactive')

       this%m_frootc_storage_to_litter_patch(begp:endp) = spval
       call hist_addfld1d (fname='C13_M_FROOTC_STORAGE_TO_LITTER', units='gC13/m^2/s', &
            avgflag='A', long_name='C13 fine root C storage mortality', &
            ptr_patch=this%m_frootc_storage_to_litter_patch, default='inactive')

       this%m_livestemc_storage_to_litter_patch(begp:endp) = spval
       call hist_addfld1d (fname='C13_M_LIVESTEMC_STORAGE_TO_LITTER', units='gC13/m^2/s', &
            avgflag='A', long_name='C13 live stem C storage mortality', &
            ptr_patch=this%m_livestemc_storage_to_litter_patch, default='inactive')

       this%m_deadstemc_storage_to_litter_patch(begp:endp) = spval
       call hist_addfld1d (fname='C13_M_DEADSTEMC_STORAGE_TO_LITTER', units='gC13/m^2/s', &
            avgflag='A', long_name='C13 dead stem C storage mortality', &
            ptr_patch=this%m_deadstemc_storage_to_litter_patch, default='inactive')

       this%m_livecrootc_storage_to_litter_patch(begp:endp) = spval
       call hist_addfld1d (fname='C13_M_LIVECROOTC_STORAGE_TO_LITTER', units='gC13/m^2/s', &
            avgflag='A', long_name='C13 live coarse root C storage mortality', &
            ptr_patch=this%m_livecrootc_storage_to_litter_patch, default='inactive')

       this%m_deadcrootc_storage_to_litter_patch(begp:endp) = spval
       call hist_addfld1d (fname='C13_M_DEADCROOTC_STORAGE_TO_LITTER', units='gC13/m^2/s', &
            avgflag='A', long_name='C13 dead coarse root C storage mortality', &
            ptr_patch=this%m_deadcrootc_storage_to_litter_patch, default='inactive')

       this%m_leafc_xfer_to_litter_patch(begp:endp) = spval
       call hist_addfld1d (fname='C13_M_LEAFC_XFER_TO_LITTER', units='gC13/m^2/s', &
            avgflag='A', long_name='C13 leaf C transfer mortality', &
            ptr_patch=this%m_leafc_xfer_to_litter_patch, default='inactive')

       this%m_frootc_xfer_to_litter_patch(begp:endp) = spval
       call hist_addfld1d (fname='C13_M_FROOTC_XFER_TO_LITTER', units='gC13/m^2/s', &
            avgflag='A', long_name='C13 fine root C transfer mortality', &
            ptr_patch=this%m_frootc_xfer_to_litter_patch, default='inactive')

       this%m_livestemc_xfer_to_litter_patch(begp:endp) = spval
       call hist_addfld1d (fname='C13_M_LIVESTEMC_XFER_TO_LITTER', units='gC13/m^2/s', &
            avgflag='A', long_name='C13 live stem C transfer mortality', &
            ptr_patch=this%m_livestemc_xfer_to_litter_patch, default='inactive')

       this%m_deadstemc_xfer_to_litter_patch(begp:endp) = spval
       call hist_addfld1d (fname='C13_M_DEADSTEMC_XFER_TO_LITTER', units='gC13/m^2/s', &
            avgflag='A', long_name='C13 dead stem C transfer mortality', &
            ptr_patch=this%m_deadstemc_xfer_to_litter_patch, default='inactive')

       this%m_livecrootc_xfer_to_litter_patch(begp:endp) = spval
       call hist_addfld1d (fname='C13_M_LIVECROOTC_XFER_TO_LITTER', units='gC13/m^2/s', &
            avgflag='A', long_name='C13 live coarse root C transfer mortality', &
            ptr_patch=this%m_livecrootc_xfer_to_litter_patch, default='inactive')

       this%m_deadcrootc_xfer_to_litter_patch(begp:endp) = spval
       call hist_addfld1d (fname='C13_M_DEADCROOTC_XFER_TO_LITTER', units='gC13/m^2/s', &
            avgflag='A', long_name='C13 dead coarse root C transfer mortality', &
            ptr_patch=this%m_deadcrootc_xfer_to_litter_patch, default='inactive')

       this%m_livestemc_to_litter_patch(begp:endp) = spval
       call hist_addfld1d (fname='C13_M_LIVESTEMC_TO_LITTER', units='gC13/m^2/s', &
            avgflag='A', long_name='C13 live stem C mortality', &
            ptr_patch=this%m_livestemc_to_litter_patch, default='inactive')

       this%m_deadstemc_to_litter_patch(begp:endp) = spval
       call hist_addfld1d (fname='C13_M_DEADSTEMC_TO_LITTER', units='gC13/m^2/s', &
            avgflag='A', long_name='C13 dead stem C mortality', &
            ptr_patch=this%m_deadstemc_to_litter_patch, default='inactive')

       this%m_livecrootc_to_litter_patch(begp:endp) = spval
       call hist_addfld1d (fname='C13_M_LIVECROOTC_TO_LITTER', units='gC13/m^2/s', &
            avgflag='A', long_name='C13 live coarse root C mortality', &
            ptr_patch=this%m_livecrootc_to_litter_patch, default='inactive')

       this%m_deadcrootc_to_litter_patch(begp:endp) = spval
       call hist_addfld1d (fname='C13_M_DEADCROOTC_TO_LITTER', units='gC13/m^2/s', &
            avgflag='A', long_name='C13 dead coarse root C mortality', &
            ptr_patch=this%m_deadcrootc_to_litter_patch, default='inactive')

       this%m_gresp_storage_to_litter_patch(begp:endp) = spval
       call hist_addfld1d (fname='C13_M_GRESP_STORAGE_TO_LITTER', units='gC13/m^2/s', &
            avgflag='A', long_name='C13 growth respiration storage mortality', &
            ptr_patch=this%m_gresp_storage_to_litter_patch, default='inactive')

       this%m_gresp_xfer_to_litter_patch(begp:endp) = spval
       call hist_addfld1d (fname='C13_M_GRESP_XFER_TO_LITTER', units='gC13/m^2/s', &
            avgflag='A', long_name='C13 growth respiration transfer mortality', &
            ptr_patch=this%m_gresp_xfer_to_litter_patch, default='inactive')

       this%m_leafc_to_fire_patch(begp:endp) = spval
       call hist_addfld1d (fname='C13_M_LEAFC_TO_FIRE', units='gC13/m^2/s', &
            avgflag='A', long_name='C13 leaf C fire loss', &
            ptr_patch=this%m_leafc_to_fire_patch, default='inactive')

       this%m_frootc_to_fire_patch(begp:endp) = spval
       call hist_addfld1d (fname='C13_M_FROOTC_TO_FIRE', units='gC13/m^2/s', &
            avgflag='A', long_name='C13 fine root C fire loss', &
            ptr_patch=this%m_frootc_to_fire_patch, default='inactive')

       this%m_leafc_storage_to_fire_patch(begp:endp) = spval
       call hist_addfld1d (fname='C13_M_LEAFC_STORAGE_TO_FIRE', units='gC13/m^2/s', &
            avgflag='A', long_name='C13 leaf C storage fire loss', &
            ptr_patch=this%m_leafc_storage_to_fire_patch, default='inactive')

       this%m_frootc_storage_to_fire_patch(begp:endp) = spval
       call hist_addfld1d (fname='C13_M_FROOTC_STORAGE_TO_FIRE', units='gC13/m^2/s', &
            avgflag='A', long_name='C13 fine root C storage fire loss', &
            ptr_patch=this%m_frootc_storage_to_fire_patch, default='inactive')

       this%m_livestemc_storage_to_fire_patch(begp:endp) = spval
       call hist_addfld1d (fname='C13_M_LIVESTEMC_STORAGE_TO_FIRE', units='gC13/m^2/s', &
            avgflag='A', long_name='C13 live stem C storage fire loss', &
            ptr_patch=this%m_livestemc_storage_to_fire_patch, default='inactive')

       this%m_deadstemc_storage_to_fire_patch(begp:endp) = spval
       call hist_addfld1d (fname='C13_M_DEADSTEMC_STORAGE_TO_FIRE', units='gC13/m^2/s', &
            avgflag='A', long_name='C13 dead stem C storage fire loss', &
            ptr_patch=this%m_deadstemc_storage_to_fire_patch, default='inactive')

       this%m_livecrootc_storage_to_fire_patch(begp:endp) = spval
       call hist_addfld1d (fname='C13_M_LIVECROOTC_STORAGE_TO_FIRE', units='gC13/m^2/s', &
            avgflag='A', long_name='C13 live coarse root C storage fire loss', &
            ptr_patch=this%m_livecrootc_storage_to_fire_patch, default='inactive')

       this%m_deadcrootc_storage_to_fire_patch(begp:endp) = spval
       call hist_addfld1d (fname='C13_M_DEADCROOTC_STORAGE_TO_FIRE', units='gC13/m^2/s', &
            avgflag='A', long_name='C13 dead coarse root C storage fire loss', &
            ptr_patch=this%m_deadcrootc_storage_to_fire_patch,  default='inactive')

       this%m_leafc_xfer_to_fire_patch(begp:endp) = spval
       call hist_addfld1d (fname='C13_M_LEAFC_XFER_TO_FIRE', units='gC13/m^2/s', &
            avgflag='A', long_name='C13 leaf C transfer fire loss', &
            ptr_patch=this%m_leafc_xfer_to_fire_patch, default='inactive')

       this%m_frootc_xfer_to_fire_patch(begp:endp) = spval
       call hist_addfld1d (fname='C13_M_FROOTC_XFER_TO_FIRE', units='gC13/m^2/s', &
            avgflag='A', long_name='C13 fine root C transfer fire loss', &
            ptr_patch=this%m_frootc_xfer_to_fire_patch, default='inactive')

       this%m_livestemc_xfer_to_fire_patch(begp:endp) = spval
       call hist_addfld1d (fname='C13_M_LIVESTEMC_XFER_TO_FIRE', units='gC13/m^2/s', &
            avgflag='A', long_name='C13 live stem C transfer fire loss', &
            ptr_patch=this%m_livestemc_xfer_to_fire_patch, default='inactive')

       this%m_deadstemc_xfer_to_fire_patch(begp:endp) = spval
       call hist_addfld1d (fname='C13_M_DEADSTEMC_XFER_TO_FIRE', units='gC13/m^2/s', &
            avgflag='A', long_name='C13 dead stem C transfer fire loss', &
            ptr_patch=this%m_deadstemc_xfer_to_fire_patch, default='inactive')

       this%m_livecrootc_xfer_to_fire_patch(begp:endp) = spval
       call hist_addfld1d (fname='C13_M_LIVECROOTC_XFER_TO_FIRE', units='gC13/m^2/s', &
            avgflag='A', long_name='C13 live coarse root C transfer fire loss', &
            ptr_patch=this%m_livecrootc_xfer_to_fire_patch, default='inactive')

       this%m_deadcrootc_xfer_to_fire_patch(begp:endp) = spval
       call hist_addfld1d (fname='C13_M_DEADCROOTC_XFER_TO_FIRE', units='gC13/m^2/s', &
            avgflag='A', long_name='C13 dead coarse root C transfer fire loss', &
            ptr_patch=this%m_deadcrootc_xfer_to_fire_patch, default='inactive')

       this%m_livestemc_to_fire_patch(begp:endp) = spval
       call hist_addfld1d (fname='C13_M_LIVESTEMC_TO_FIRE', units='gC13/m^2/s', &
            avgflag='A', long_name='C13 live stem C fire loss', &
            ptr_patch=this%m_livestemc_to_fire_patch, default='inactive')

       this%m_deadstemc_to_fire_patch(begp:endp) = spval
       call hist_addfld1d (fname='C13_M_DEADSTEMC_TO_FIRE', units='gC13/m^2/s', &
            avgflag='A', long_name='C13 dead stem C fire loss', &
            ptr_patch=this%m_deadstemc_to_fire_patch, default='inactive')

       this%m_deadstemc_to_litter_fire_patch(begp:endp) = spval
       call hist_addfld1d (fname='C13_M_DEADSTEMC_TO_LITTER_FIRE', units='gC13/m^2/s', &
            avgflag='A', long_name='C13 dead stem C fire mortality to litter', &
            ptr_patch=this%m_deadstemc_to_litter_fire_patch, default='inactive')

       this%m_livecrootc_to_fire_patch(begp:endp) = spval
       call hist_addfld1d (fname='C13_M_LIVECROOTC_TO_FIRE', units='gC13/m^2/s', &
            avgflag='A', long_name='C13 live coarse root C fire loss', &
            ptr_patch=this%m_livecrootc_to_fire_patch, default='inactive')

       this%m_deadcrootc_to_fire_patch(begp:endp) = spval
       call hist_addfld1d (fname='C13_M_DEADCROOTC_TO_FIRE', units='gC13/m^2/s', &
            avgflag='A', long_name='C13 dead coarse root C fire loss', &
            ptr_patch=this%m_deadcrootc_to_fire_patch, default='inactive')

       this%m_deadcrootc_to_litter_fire_patch(begp:endp) = spval
       call hist_addfld1d (fname='C13_M_DEADCROOTC_TO_LITTER_FIRE', units='gC13/m^2/s', &
            avgflag='A', long_name='C13 dead coarse root C fire mortality to litter', &
            ptr_patch=this%m_deadcrootc_to_litter_fire_patch, default='inactive')

       this%m_gresp_storage_to_fire_patch(begp:endp) = spval
       call hist_addfld1d (fname='C13_M_GRESP_STORAGE_TO_FIRE', units='gC13/m^2/s', &
            avgflag='A', long_name='C13 growth respiration storage fire loss', &
            ptr_patch=this%m_gresp_storage_to_fire_patch, default='inactive')

       this%m_gresp_xfer_to_fire_patch(begp:endp) = spval
       call hist_addfld1d (fname='C13_M_GRESP_XFER_TO_FIRE', units='gC13/m^2/s', &
            avgflag='A', long_name='C13 growth respiration transfer fire loss', &
            ptr_patch=this%m_gresp_xfer_to_fire_patch, default='inactive')

       this%leafc_xfer_to_leafc_patch(begp:endp) = spval
       call hist_addfld1d (fname='C13_LEAFC_XFER_TO_LEAFC', units='gC13/m^2/s', &
            avgflag='A', long_name='C13 leaf C growth from storage', &
            ptr_patch=this%leafc_xfer_to_leafc_patch, default='inactive')

       this%frootc_xfer_to_frootc_patch(begp:endp) = spval
       call hist_addfld1d (fname='C13_FROOTC_XFER_TO_FROOTC', units='gC13/m^2/s', &
            avgflag='A', long_name='C13 fine root C growth from storage', &
            ptr_patch=this%frootc_xfer_to_frootc_patch, default='inactive')

       this%livestemc_xfer_to_livestemc_patch(begp:endp) = spval
       call hist_addfld1d (fname='C13_LIVESTEMC_XFER_TO_LIVESTEMC', units='gC13/m^2/s', &
            avgflag='A', long_name='C13 live stem C growth from storage', &
            ptr_patch=this%livestemc_xfer_to_livestemc_patch, default='inactive')

       this%deadstemc_xfer_to_deadstemc_patch(begp:endp) = spval
       call hist_addfld1d (fname='C13_DEADSTEMC_XFER_TO_DEADSTEMC', units='gC13/m^2/s', &
            avgflag='A', long_name='C13 dead stem C growth from storage', &
            ptr_patch=this%deadstemc_xfer_to_deadstemc_patch, default='inactive')

       this%livecrootc_xfer_to_livecrootc_patch(begp:endp) = spval
       call hist_addfld1d (fname='C13_LIVECROOTC_XFER_TO_LIVECROOTC', units='gC13/m^2/s', &
            avgflag='A', long_name='C13 live coarse root C growth from storage', &
            ptr_patch=this%livecrootc_xfer_to_livecrootc_patch, default='inactive')

       this%deadcrootc_xfer_to_deadcrootc_patch(begp:endp) = spval
       call hist_addfld1d (fname='C13_DEADCROOTC_XFER_TO_DEADCROOTC', units='gC13/m^2/s', &
            avgflag='A', long_name='C13 dead coarse root C growth from storage', &
            ptr_patch=this%deadcrootc_xfer_to_deadcrootc_patch, default='inactive')

       this%leafc_to_litter_patch(begp:endp) = spval
       call hist_addfld1d (fname='C13_LEAFC_TO_LITTER', units='gC13/m^2/s', &
            avgflag='A', long_name='C13 leaf C litterfall', &
            ptr_patch=this%leafc_to_litter_patch, default='inactive')

       this%frootc_to_litter_patch(begp:endp) = spval
       call hist_addfld1d (fname='C13_FROOTC_TO_LITTER', units='gC13/m^2/s', &
            avgflag='A', long_name='C13 fine root C litterfall', &
            ptr_patch=this%frootc_to_litter_patch, default='inactive')

       this%leaf_mr_patch(begp:endp) = spval
       call hist_addfld1d (fname='C13_LEAF_MR', units='gC13/m^2/s', &
            avgflag='A', long_name='C13 leaf maintenance respiration', &
            ptr_patch=this%leaf_mr_patch, default='inactive')

       this%froot_mr_patch(begp:endp) = spval
       call hist_addfld1d (fname='C13_FROOT_MR', units='gC13/m^2/s', &
            avgflag='A', long_name='C13 fine root maintenance respiration', &
            ptr_patch=this%froot_mr_patch, default='inactive')

       this%livestem_mr_patch(begp:endp) = spval
       call hist_addfld1d (fname='C13_LIVESTEM_MR', units='gC13/m^2/s', &
            avgflag='A', long_name='C13 live stem maintenance respiration', &
            ptr_patch=this%livestem_mr_patch, default='inactive')

       this%livecroot_mr_patch(begp:endp) = spval
       call hist_addfld1d (fname='C13_LIVECROOT_MR', units='gC13/m^2/s', &
            avgflag='A', long_name='C13 live coarse root maintenance respiration', &
            ptr_patch=this%livecroot_mr_patch, default='inactive')

       this%psnsun_to_cpool_patch(begp:endp) = spval
       call hist_addfld1d (fname='C13_PSNSUN_TO_CPOOL', units='gC13/m^2/s', &
            avgflag='A', long_name='C13 C fixation from sunlit canopy', &
            ptr_patch=this%psnsun_to_cpool_patch, default='inactive')

       this%psnshade_to_cpool_patch(begp:endp) = spval
       call hist_addfld1d (fname='C13_PSNSHADE_TO_CPOOL', units='gC13/m^2/s', &
            avgflag='A', long_name='C13 C fixation from shaded canopy', &
            ptr_patch=this%psnshade_to_cpool_patch, default='inactive')

       this%cpool_to_leafc_patch(begp:endp) = spval
       call hist_addfld1d (fname='C13_CPOOL_TO_LEAFC', units='gC13/m^2/s', &
            avgflag='A', long_name='C13 allocation to leaf C', &
            ptr_patch=this%cpool_to_leafc_patch, default='inactive')

       this%cpool_to_leafc_storage_patch(begp:endp) = spval
       call hist_addfld1d (fname='C13_CPOOL_TO_LEAFC_STORAGE', units='gC13/m^2/s', &
            avgflag='A', long_name='C13 allocation to leaf C storage', &
            ptr_patch=this%cpool_to_leafc_storage_patch, default='inactive')

       this%cpool_to_frootc_patch(begp:endp) = spval
       call hist_addfld1d (fname='C13_CPOOL_TO_FROOTC', units='gC13/m^2/s', &
            avgflag='A', long_name='C13 allocation to fine root C', &
            ptr_patch=this%cpool_to_frootc_patch, default='inactive')

       this%cpool_to_frootc_storage_patch(begp:endp) = spval
       call hist_addfld1d (fname='C13_CPOOL_TO_FROOTC_STORAGE', units='gC13/m^2/s', &
            avgflag='A', long_name='C13 allocation to fine root C storage', &
            ptr_patch=this%cpool_to_frootc_storage_patch, default='inactive')

       this%cpool_to_livestemc_patch(begp:endp) = spval
       call hist_addfld1d (fname='C13_CPOOL_TO_LIVESTEMC', units='gC13/m^2/s', &
            avgflag='A', long_name='C13 allocation to live stem C', &
            ptr_patch=this%cpool_to_livestemc_patch, default='inactive')

       this%cpool_to_livestemc_storage_patch(begp:endp) = spval
       call hist_addfld1d (fname='C13_CPOOL_TO_LIVESTEMC_STORAGE', units='gC13/m^2/s', &
            avgflag='A', long_name='C13 allocation to live stem C storage', &
            ptr_patch=this%cpool_to_livestemc_storage_patch, default='inactive')

       this%cpool_to_deadstemc_patch(begp:endp) = spval
       call hist_addfld1d (fname='C13_CPOOL_TO_DEADSTEMC', units='gC13/m^2/s', &
            avgflag='A', long_name='C13 allocation to dead stem C', &
            ptr_patch=this%cpool_to_deadstemc_patch, default='inactive')

       this%cpool_to_deadstemc_storage_patch(begp:endp) = spval
       call hist_addfld1d (fname='C13_CPOOL_TO_DEADSTEMC_STORAGE', units='gC13/m^2/s', &
            avgflag='A', long_name='C13 allocation to dead stem C storage', &
            ptr_patch=this%cpool_to_deadstemc_storage_patch, default='inactive')

       this%cpool_to_livecrootc_patch(begp:endp) = spval
       call hist_addfld1d (fname='C13_CPOOL_TO_LIVECROOTC', units='gC13/m^2/s', &
            avgflag='A', long_name='C13 allocation to live coarse root C', &
            ptr_patch=this%cpool_to_livecrootc_patch, default='inactive')

       this%cpool_to_livecrootc_storage_patch(begp:endp) = spval
       call hist_addfld1d (fname='C13_CPOOL_TO_LIVECROOTC_STORAGE', units='gC13/m^2/s', &
            avgflag='A', long_name='C13 allocation to live coarse root C storage', &
            ptr_patch=this%cpool_to_livecrootc_storage_patch, default='inactive')

       this%cpool_to_deadcrootc_patch(begp:endp) = spval
       call hist_addfld1d (fname='C13_CPOOL_TO_DEADCROOTC', units='gC13/m^2/s', &
            avgflag='A', long_name='C13 allocation to dead coarse root C', &
            ptr_patch=this%cpool_to_deadcrootc_patch, default='inactive')

       this%cpool_to_deadcrootc_storage_patch(begp:endp) = spval
       call hist_addfld1d (fname='C13_CPOOL_TO_DEADCROOTC_STORAGE', units='gC13/m^2/s', &
            avgflag='A', long_name='C13 allocation to dead coarse root C storage', &
            ptr_patch=this%cpool_to_deadcrootc_storage_patch, default='inactive')

       this%cpool_to_gresp_storage_patch(begp:endp) = spval
       call hist_addfld1d (fname='C13_CPOOL_TO_GRESP_STORAGE', units='gC13/m^2/s', &
            avgflag='A', long_name='C13 allocation to growth respiration storage', &
            ptr_patch=this%cpool_to_gresp_storage_patch, default='inactive')

       this%cpool_leaf_gr_patch(begp:endp) = spval
       call hist_addfld1d (fname='C13_CPOOL_LEAF_GR', units='gC13/m^2/s', &
            avgflag='A', long_name='C13 leaf growth respiration', &
            ptr_patch=this%cpool_leaf_gr_patch, default='inactive')

       this%cpool_leaf_storage_gr_patch(begp:endp) = spval
       call hist_addfld1d (fname='C13_CPOOL_LEAF_STORAGE_GR', units='gC13/m^2/s', &
            avgflag='A', long_name='C13 leaf growth respiration to storage', &
            ptr_patch=this%cpool_leaf_storage_gr_patch, default='inactive')

       this%transfer_leaf_gr_patch(begp:endp) = spval
       call hist_addfld1d (fname='C13_TRANSFER_LEAF_GR', units='gC13/m^2/s', &
            avgflag='A', long_name='C13 leaf growth respiration from storage', &
            ptr_patch=this%transfer_leaf_gr_patch, default='inactive')

       this%cpool_froot_gr_patch(begp:endp) = spval
       call hist_addfld1d (fname='C13_CPOOL_FROOT_GR', units='gC13/m^2/s', &
            avgflag='A', long_name='C13 fine root growth respiration', &
            ptr_patch=this%cpool_froot_gr_patch, default='inactive')

       this%cpool_froot_storage_gr_patch(begp:endp) = spval
       call hist_addfld1d (fname='C13_CPOOL_FROOT_STORAGE_GR', units='gC13/m^2/s', &
            avgflag='A', long_name='C13 fine root  growth respiration to storage', &
            ptr_patch=this%cpool_froot_storage_gr_patch, default='inactive')

       this%transfer_froot_gr_patch(begp:endp) = spval
       call hist_addfld1d (fname='C13_TRANSFER_FROOT_GR', units='gC13/m^2/s', &
            avgflag='A', long_name='C13 fine root  growth respiration from storage', &
            ptr_patch=this%transfer_froot_gr_patch, default='inactive')

       this%cpool_livestem_gr_patch(begp:endp) = spval
       call hist_addfld1d (fname='C13_CPOOL_LIVESTEM_GR', units='gC13/m^2/s', &
            avgflag='A', long_name='C13 live stem growth respiration', &
            ptr_patch=this%cpool_livestem_gr_patch, default='inactive')

       this%cpool_livestem_storage_gr_patch(begp:endp) = spval
       call hist_addfld1d (fname='C13_CPOOL_LIVESTEM_STORAGE_GR', units='gC13/m^2/s', &
            avgflag='A', long_name='C13 live stem growth respiration to storage', &
            ptr_patch=this%cpool_livestem_storage_gr_patch, default='inactive')

       this%transfer_livestem_gr_patch(begp:endp) = spval
       call hist_addfld1d (fname='C13_TRANSFER_LIVESTEM_GR', units='gC13/m^2/s', &
            avgflag='A', long_name='C13 live stem growth respiration from storage', &
            ptr_patch=this%transfer_livestem_gr_patch, default='inactive')

       this%cpool_deadstem_gr_patch(begp:endp) = spval
       call hist_addfld1d (fname='C13_CPOOL_DEADSTEM_GR', units='gC13/m^2/s', &
            avgflag='A', long_name='C13 dead stem growth respiration', &
            ptr_patch=this%cpool_deadstem_gr_patch, default='inactive')

       this%cpool_deadstem_storage_gr_patch(begp:endp) = spval
       call hist_addfld1d (fname='C13_CPOOL_DEADSTEM_STORAGE_GR', units='gC13/m^2/s', &
            avgflag='A', long_name='C13 dead stem growth respiration to storage', &
            ptr_patch=this%cpool_deadstem_storage_gr_patch, default='inactive')

       this%transfer_deadstem_gr_patch(begp:endp) = spval
       call hist_addfld1d (fname='C13_TRANSFER_DEADSTEM_GR', units='gC13/m^2/s', &
            avgflag='A', long_name='C13 dead stem growth respiration from storage', &
            ptr_patch=this%transfer_deadstem_gr_patch, default='inactive')

       this%cpool_livecroot_gr_patch(begp:endp) = spval
       call hist_addfld1d (fname='C13_CPOOL_LIVECROOT_GR', units='gC13/m^2/s', &
            avgflag='A', long_name='C13 live coarse root growth respiration', &
            ptr_patch=this%cpool_livecroot_gr_patch, default='inactive')

       this%cpool_livecroot_storage_gr_patch(begp:endp) = spval
       call hist_addfld1d (fname='C13_CPOOL_LIVECROOT_STORAGE_GR', units='gC13/m^2/s', &
            avgflag='A', long_name='C13 live coarse root growth respiration to storage', &
            ptr_patch=this%cpool_livecroot_storage_gr_patch, default='inactive')

       this%transfer_livecroot_gr_patch(begp:endp) = spval
       call hist_addfld1d (fname='C13_TRANSFER_LIVECROOT_GR', units='gC13/m^2/s', &
            avgflag='A', long_name='C13 live coarse root growth respiration from storage', &
            ptr_patch=this%transfer_livecroot_gr_patch, default='inactive')

       this%cpool_deadcroot_gr_patch(begp:endp) = spval
       call hist_addfld1d (fname='C13_CPOOL_DEADCROOT_GR', units='gC13/m^2/s', &
            avgflag='A', long_name='C13 dead coarse root growth respiration', &
            ptr_patch=this%cpool_deadcroot_gr_patch, default='inactive')

       this%cpool_deadcroot_storage_gr_patch(begp:endp) = spval
       call hist_addfld1d (fname='C13_CPOOL_DEADCROOT_STORAGE_GR', units='gC13/m^2/s', &
            avgflag='A', long_name='C13 dead coarse root growth respiration to storage', &
            ptr_patch=this%cpool_deadcroot_storage_gr_patch, default='inactive')

       this%transfer_deadcroot_gr_patch(begp:endp) = spval
       call hist_addfld1d (fname='C13_TRANSFER_DEADCROOT_GR', units='gC13/m^2/s', &
            avgflag='A', long_name='C13 dead coarse root growth respiration from storage', &
            ptr_patch=this%transfer_deadcroot_gr_patch, default='inactive')

       this%leafc_storage_to_xfer_patch(begp:endp) = spval
       call hist_addfld1d (fname='C13_LEAFC_STORAGE_TO_XFER', units='gC13/m^2/s', &
            avgflag='A', long_name='C13 leaf C shift storage to transfer', &
            ptr_patch=this%leafc_storage_to_xfer_patch, default='inactive')

       this%frootc_storage_to_xfer_patch(begp:endp) = spval
       call hist_addfld1d (fname='C13_FROOTC_STORAGE_TO_XFER', units='gC13/m^2/s', &
            avgflag='A', long_name='C13 fine root C shift storage to transfer', &
            ptr_patch=this%frootc_storage_to_xfer_patch, default='inactive')

       this%livestemc_storage_to_xfer_patch(begp:endp) = spval
       call hist_addfld1d (fname='C13_LIVESTEMC_STORAGE_TO_XFER', units='gC13/m^2/s', &
            avgflag='A', long_name='C13 live stem C shift storage to transfer', &
            ptr_patch=this%livestemc_storage_to_xfer_patch, default='inactive')

       this%deadstemc_storage_to_xfer_patch(begp:endp) = spval
       call hist_addfld1d (fname='C13_DEADSTEMC_STORAGE_TO_XFER', units='gC13/m^2/s', &
            avgflag='A', long_name='C13 dead stem C shift storage to transfer', &
            ptr_patch=this%deadstemc_storage_to_xfer_patch, default='inactive')

       this%livecrootc_storage_to_xfer_patch(begp:endp) = spval
       call hist_addfld1d (fname='C13_LIVECROOTC_STORAGE_TO_XFER', units='gC13/m^2/s', &
            avgflag='A', long_name='C13 live coarse root C shift storage to transfer', &
            ptr_patch=this%livecrootc_storage_to_xfer_patch, default='inactive')

       this%deadcrootc_storage_to_xfer_patch(begp:endp) = spval
       call hist_addfld1d (fname='C13_DEADCROOTC_STORAGE_TO_XFER', units='gC13/m^2/s', &
            avgflag='A', long_name='C13 dead coarse root C shift storage to transfer', &
            ptr_patch=this%deadcrootc_storage_to_xfer_patch, default='inactive')

       this%gresp_storage_to_xfer_patch(begp:endp) = spval
       call hist_addfld1d (fname='C13_GRESP_STORAGE_TO_XFER', units='gC13/m^2/s', &
            avgflag='A', long_name='C13 growth respiration shift storage to transfer', &
            ptr_patch=this%gresp_storage_to_xfer_patch, default='inactive')

       this%livestemc_to_deadstemc_patch(begp:endp) = spval
       call hist_addfld1d (fname='C13_LIVESTEMC_TO_DEADSTEMC', units='gC13/m^2/s', &
            avgflag='A', long_name='C13 live stem C turnover', &
            ptr_patch=this%livestemc_to_deadstemc_patch, default='inactive')

       this%livecrootc_to_deadcrootc_patch(begp:endp) = spval
       call hist_addfld1d (fname='C13_LIVECROOTC_TO_DEADCROOTC', units='gC13/m^2/s', &
            avgflag='A', long_name='C13 live coarse root C turnover', &
            ptr_patch=this%livecrootc_to_deadcrootc_patch, default='inactive')

       this%current_gr_patch(begp:endp) = spval
       call hist_addfld1d (fname='C13_CURRENT_GR', units='gC13/m^2/s', &
            avgflag='A', long_name='C13 growth resp for new growth displayed in this timestep', &
            ptr_patch=this%current_gr_patch, default='inactive')

       this%transfer_gr_patch(begp:endp) = spval
       call hist_addfld1d (fname='C13_TRANSFER_GR', units='gC13/m^2/s', &
            avgflag='A', long_name='C13 growth resp for transfer growth displayed in this timestep', &
            ptr_patch=this%transfer_gr_patch, default='inactive')

       this%storage_gr_patch(begp:endp) = spval
       call hist_addfld1d (fname='C13_STORAGE_GR', units='gC13/m^2/s', &
            avgflag='A', long_name='C13 growth resp for growth sent to storage for later display', &
            ptr_patch=this%storage_gr_patch, default='inactive')

       this%xsmrpool_c13ratio_patch(begp:endp) = spval
       call hist_addfld1d (fname='XSMRPOOL_C13RATIO', units='proportion', &
            avgflag='A', long_name='C13/C(12+13) ratio for xsmrpool', &
            ptr_patch=this%xsmrpool_c13ratio_patch, default='inactive')

    endif

    !-------------------------------
    ! C14 flux variables - patch
    !-------------------------------

    if ( carbon_type == 'c14' ) then

       this%m_leafc_to_litter_patch(begp:endp) = spval
       call hist_addfld1d (fname='C14_M_LEAFC_TO_LITTER', units='gC14/m^2/s', &
            avgflag='A', long_name='C14 leaf C mortality', &
            ptr_patch=this%m_leafc_to_litter_patch, default='inactive')

       this%m_frootc_to_litter_patch(begp:endp) = spval
       call hist_addfld1d (fname='C14_M_FROOTC_TO_LITTER', units='gC14/m^2/s', &
            avgflag='A', long_name='C14 fine root C mortality', &
            ptr_patch=this%m_frootc_to_litter_patch, default='inactive')

       this%m_leafc_storage_to_litter_patch(begp:endp) = spval
       call hist_addfld1d (fname='C14_M_LEAFC_STORAGE_TO_LITTER', units='gC14/m^2/s', &
            avgflag='A', long_name='C14 leaf C storage mortality', &
            ptr_patch=this%m_leafc_storage_to_litter_patch, default='inactive')

       this%m_frootc_storage_to_litter_patch(begp:endp) = spval
       call hist_addfld1d (fname='C14_M_FROOTC_STORAGE_TO_LITTER', units='gC14/m^2/s', &
            avgflag='A', long_name='C14 fine root C storage mortality', &
            ptr_patch=this%m_frootc_storage_to_litter_patch, default='inactive')

       this%m_livestemc_storage_to_litter_patch(begp:endp) = spval
       call hist_addfld1d (fname='C14_M_LIVESTEMC_STORAGE_TO_LITTER', units='gC14/m^2/s', &
            avgflag='A', long_name='C14 live stem C storage mortality', &
            ptr_patch=this%m_livestemc_storage_to_litter_patch, default='inactive')

       this%m_deadstemc_storage_to_litter_patch(begp:endp) = spval
       call hist_addfld1d (fname='C14_M_DEADSTEMC_STORAGE_TO_LITTER', units='gC14/m^2/s', &
            avgflag='A', long_name='C14 dead stem C storage mortality', &
            ptr_patch=this%m_deadstemc_storage_to_litter_patch, default='inactive')

       this%m_livecrootc_storage_to_litter_patch(begp:endp) = spval
       call hist_addfld1d (fname='C14_M_LIVECROOTC_STORAGE_TO_LITTER', units='gC14/m^2/s', &
            avgflag='A', long_name='C14 live coarse root C storage mortality', &
            ptr_patch=this%m_livecrootc_storage_to_litter_patch, default='inactive')

       this%m_deadcrootc_storage_to_litter_patch(begp:endp) = spval
       call hist_addfld1d (fname='C14_M_DEADCROOTC_STORAGE_TO_LITTER', units='gC14/m^2/s', &
            avgflag='A', long_name='C14 dead coarse root C storage mortality', &
            ptr_patch=this%m_deadcrootc_storage_to_litter_patch, default='inactive')

       this%m_leafc_xfer_to_litter_patch(begp:endp) = spval
       call hist_addfld1d (fname='C14_M_LEAFC_XFER_TO_LITTER', units='gC14/m^2/s', &
            avgflag='A', long_name='C14 leaf C transfer mortality', &
            ptr_patch=this%m_leafc_xfer_to_litter_patch, default='inactive')

       this%m_frootc_xfer_to_litter_patch(begp:endp) = spval
       call hist_addfld1d (fname='C14_M_FROOTC_XFER_TO_LITTER', units='gC14/m^2/s', &
            avgflag='A', long_name='C14 fine root C transfer mortality', &
            ptr_patch=this%m_frootc_xfer_to_litter_patch, default='inactive')

       this%m_livestemc_xfer_to_litter_patch(begp:endp) = spval
       call hist_addfld1d (fname='C14_M_LIVESTEMC_XFER_TO_LITTER', units='gC14/m^2/s', &
            avgflag='A', long_name='C14 live stem C transfer mortality', &
            ptr_patch=this%m_livestemc_xfer_to_litter_patch, default='inactive')

       this%m_deadstemc_xfer_to_litter_patch(begp:endp) = spval
       call hist_addfld1d (fname='C14_M_DEADSTEMC_XFER_TO_LITTER', units='gC14/m^2/s', &
            avgflag='A', long_name='C14 dead stem C transfer mortality', &
            ptr_patch=this%m_deadstemc_xfer_to_litter_patch, default='inactive')

       this%m_livecrootc_xfer_to_litter_patch(begp:endp) = spval
       call hist_addfld1d (fname='C14_M_LIVECROOTC_XFER_TO_LITTER', units='gC14/m^2/s', &
            avgflag='A', long_name='C14 live coarse root C transfer mortality', &
            ptr_patch=this%m_livecrootc_xfer_to_litter_patch, default='inactive')

       this%m_deadcrootc_xfer_to_litter_patch(begp:endp) = spval
       call hist_addfld1d (fname='C14_M_DEADCROOTC_XFER_TO_LITTER', units='gC14/m^2/s', &
            avgflag='A', long_name='C14 dead coarse root C transfer mortality', &
            ptr_patch=this%m_deadcrootc_xfer_to_litter_patch, default='inactive')

       this%m_livestemc_to_litter_patch(begp:endp) = spval
       call hist_addfld1d (fname='C14_M_LIVESTEMC_TO_LITTER', units='gC14/m^2/s', &
            avgflag='A', long_name='C14 live stem C mortality', &
            ptr_patch=this%m_livestemc_to_litter_patch, default='inactive')

       this%m_deadstemc_to_litter_patch(begp:endp) = spval
       call hist_addfld1d (fname='C14_M_DEADSTEMC_TO_LITTER', units='gC14/m^2/s', &
            avgflag='A', long_name='C14 dead stem C mortality', &
            ptr_patch=this%m_deadstemc_to_litter_patch, default='inactive')

       this%m_livecrootc_to_litter_patch(begp:endp) = spval
       call hist_addfld1d (fname='C14_M_LIVECROOTC_TO_LITTER', units='gC14/m^2/s', &
            avgflag='A', long_name='C14 live coarse root C mortality', &
            ptr_patch=this%m_livecrootc_to_litter_patch, default='inactive')

       this%m_deadcrootc_to_litter_patch(begp:endp) = spval
       call hist_addfld1d (fname='C14_M_DEADCROOTC_TO_LITTER', units='gC14/m^2/s', &
            avgflag='A', long_name='C14 dead coarse root C mortality', &
            ptr_patch=this%m_deadcrootc_to_litter_patch, default='inactive')

       this%m_gresp_storage_to_litter_patch(begp:endp) = spval
       call hist_addfld1d (fname='C14_M_GRESP_STORAGE_TO_LITTER', units='gC14/m^2/s', &
            avgflag='A', long_name='C14 growth respiration storage mortality', &
            ptr_patch=this%m_gresp_storage_to_litter_patch, default='inactive')

       this%m_gresp_xfer_to_litter_patch(begp:endp) = spval
       call hist_addfld1d (fname='C14_M_GRESP_XFER_TO_LITTER', units='gC14/m^2/s', &
            avgflag='A', long_name='C14 growth respiration transfer mortality', &
            ptr_patch=this%m_gresp_xfer_to_litter_patch, default='inactive')

       this%m_leafc_to_fire_patch(begp:endp) = spval
       call hist_addfld1d (fname='C14_M_LEAFC_TO_FIRE', units='gC14/m^2/s', &
            avgflag='A', long_name='C14 leaf C fire loss', &
            ptr_patch=this%m_leafc_to_fire_patch, default='inactive')

       this%m_frootc_to_fire_patch(begp:endp) = spval
       call hist_addfld1d (fname='C14_M_FROOTC_TO_FIRE', units='gC14/m^2/s', &
            avgflag='A', long_name='C14 fine root C fire loss', &
            ptr_patch=this%m_frootc_to_fire_patch, default='inactive')

       this%m_leafc_storage_to_fire_patch(begp:endp) = spval
       call hist_addfld1d (fname='C14_M_LEAFC_STORAGE_TO_FIRE', units='gC14/m^2/s', &
            avgflag='A', long_name='C14 leaf C storage fire loss', &
            ptr_patch=this%m_leafc_storage_to_fire_patch, default='inactive')

       this%m_frootc_storage_to_fire_patch(begp:endp) = spval
       call hist_addfld1d (fname='C14_M_FROOTC_STORAGE_TO_FIRE', units='gC14/m^2/s', &
            avgflag='A', long_name='C14 fine root C storage fire loss', &
            ptr_patch=this%m_frootc_storage_to_fire_patch, default='inactive')

       this%m_livestemc_storage_to_fire_patch(begp:endp) = spval
       call hist_addfld1d (fname='C14_M_LIVESTEMC_STORAGE_TO_FIRE', units='gC14/m^2/s', &
            avgflag='A', long_name='C14 live stem C storage fire loss', &
            ptr_patch=this%m_livestemc_storage_to_fire_patch, default='inactive')

       this%m_deadstemc_storage_to_fire_patch(begp:endp) = spval
       call hist_addfld1d (fname='C14_M_DEADSTEMC_STORAGE_TO_FIRE', units='gC14/m^2/s', &
            avgflag='A', long_name='C14 dead stem C storage fire loss', &
            ptr_patch=this%m_deadstemc_storage_to_fire_patch, default='inactive')

       this%m_livecrootc_storage_to_fire_patch(begp:endp) = spval
       call hist_addfld1d (fname='C14_M_LIVECROOTC_STORAGE_TO_FIRE', units='gC14/m^2/s', &
            avgflag='A', long_name='C14 live coarse root C storage fire loss', &
            ptr_patch=this%m_livecrootc_storage_to_fire_patch, default='inactive')

       this%m_deadcrootc_storage_to_fire_patch(begp:endp) = spval
       call hist_addfld1d (fname='C14_M_DEADCROOTC_STORAGE_TO_FIRE', units='gC14/m^2/s', &
            avgflag='A', long_name='C14 dead coarse root C storage fire loss', &
            ptr_patch=this%m_deadcrootc_storage_to_fire_patch,  default='inactive')

       this%m_leafc_xfer_to_fire_patch(begp:endp) = spval
       call hist_addfld1d (fname='C14_M_LEAFC_XFER_TO_FIRE', units='gC14/m^2/s', &
            avgflag='A', long_name='C14 leaf C transfer fire loss', &
            ptr_patch=this%m_leafc_xfer_to_fire_patch, default='inactive')

       this%m_frootc_xfer_to_fire_patch(begp:endp) = spval
       call hist_addfld1d (fname='C14_M_FROOTC_XFER_TO_FIRE', units='gC14/m^2/s', &
            avgflag='A', long_name='C14 fine root C transfer fire loss', &
            ptr_patch=this%m_frootc_xfer_to_fire_patch, default='inactive')

       this%m_livestemc_xfer_to_fire_patch(begp:endp) = spval
       call hist_addfld1d (fname='C14_M_LIVESTEMC_XFER_TO_FIRE', units='gC14/m^2/s', &
            avgflag='A', long_name='C14 live stem C transfer fire loss', &
            ptr_patch=this%m_livestemc_xfer_to_fire_patch, default='inactive')

       this%m_deadstemc_xfer_to_fire_patch(begp:endp) = spval
       call hist_addfld1d (fname='C14_M_DEADSTEMC_XFER_TO_FIRE', units='gC14/m^2/s', &
            avgflag='A', long_name='C14 dead stem C transfer fire loss', &
            ptr_patch=this%m_deadstemc_xfer_to_fire_patch, default='inactive')

       this%m_livecrootc_xfer_to_fire_patch(begp:endp) = spval
       call hist_addfld1d (fname='C14_M_LIVECROOTC_XFER_TO_FIRE', units='gC14/m^2/s', &
            avgflag='A', long_name='C14 live coarse root C transfer fire loss', &
            ptr_patch=this%m_livecrootc_xfer_to_fire_patch, default='inactive')

       this%m_deadcrootc_xfer_to_fire_patch(begp:endp) = spval
       call hist_addfld1d (fname='C14_M_DEADCROOTC_XFER_TO_FIRE', units='gC14/m^2/s', &
            avgflag='A', long_name='C14 dead coarse root C transfer fire loss', &
            ptr_patch=this%m_deadcrootc_xfer_to_fire_patch, default='inactive')

       this%m_livestemc_to_fire_patch(begp:endp) = spval
       call hist_addfld1d (fname='C14_M_LIVESTEMC_TO_FIRE', units='gC14/m^2/s', &
            avgflag='A', long_name='C14 live stem C fire loss', &
            ptr_patch=this%m_livestemc_to_fire_patch, default='inactive')

       this%m_deadstemc_to_fire_patch(begp:endp) = spval
       call hist_addfld1d (fname='C14_M_DEADSTEMC_TO_FIRE', units='gC14/m^2/s', &
            avgflag='A', long_name='C14 dead stem C fire loss', &
            ptr_patch=this%m_deadstemc_to_fire_patch, default='inactive')

       this%m_deadstemc_to_litter_fire_patch(begp:endp) = spval
       call hist_addfld1d (fname='C14_M_DEADSTEMC_TO_LITTER_FIRE', units='gC14/m^2/s', &
            avgflag='A', long_name='C14 dead stem C fire mortality to litter', &
            ptr_patch=this%m_deadstemc_to_litter_fire_patch, default='inactive')

       this%m_livecrootc_to_fire_patch(begp:endp) = spval
       call hist_addfld1d (fname='C14_M_LIVECROOTC_TO_FIRE', units='gC14/m^2/s', &
            avgflag='A', long_name='C14 live coarse root C fire loss', &
            ptr_patch=this%m_livecrootc_to_fire_patch, default='inactive')

       this%m_deadcrootc_to_fire_patch(begp:endp) = spval
       call hist_addfld1d (fname='C14_M_DEADCROOTC_TO_FIRE', units='gC14/m^2/s', &
            avgflag='A', long_name='C14 dead coarse root C fire loss', &
            ptr_patch=this%m_deadcrootc_to_fire_patch, default='inactive')

       this%m_deadcrootc_to_litter_fire_patch(begp:endp) = spval
       call hist_addfld1d (fname='C14_M_DEADCROOTC_TO_LITTER_FIRE', units='gC14/m^2/s', &
            avgflag='A', long_name='C14 dead coarse root C fire mortality to litter', &
            ptr_patch=this%m_deadcrootc_to_litter_fire_patch, default='inactive')

       this%m_gresp_storage_to_fire_patch(begp:endp) = spval
       call hist_addfld1d (fname='C14_M_GRESP_STORAGE_TO_FIRE', units='gC14/m^2/s', &
            avgflag='A', long_name='C14 growth respiration storage fire loss', &
            ptr_patch=this%m_gresp_storage_to_fire_patch, default='inactive')

       this%m_gresp_xfer_to_fire_patch(begp:endp) = spval
       call hist_addfld1d (fname='C14_M_GRESP_XFER_TO_FIRE', units='gC14/m^2/s', &
            avgflag='A', long_name='C14 growth respiration transfer fire loss', &
            ptr_patch=this%m_gresp_xfer_to_fire_patch, default='inactive')

       this%leafc_xfer_to_leafc_patch(begp:endp) = spval
       call hist_addfld1d (fname='C14_LEAFC_XFER_TO_LEAFC', units='gC14/m^2/s', &
            avgflag='A', long_name='C14 leaf C growth from storage', &
            ptr_patch=this%leafc_xfer_to_leafc_patch, default='inactive')

       this%frootc_xfer_to_frootc_patch(begp:endp) = spval
       call hist_addfld1d (fname='C14_FROOTC_XFER_TO_FROOTC', units='gC14/m^2/s', &
            avgflag='A', long_name='C14 fine root C growth from storage', &
            ptr_patch=this%frootc_xfer_to_frootc_patch, default='inactive')

       this%livestemc_xfer_to_livestemc_patch(begp:endp) = spval
       call hist_addfld1d (fname='C14_LIVESTEMC_XFER_TO_LIVESTEMC', units='gC14/m^2/s', &
            avgflag='A', long_name='C14 live stem C growth from storage', &
            ptr_patch=this%livestemc_xfer_to_livestemc_patch, default='inactive')

       this%deadstemc_xfer_to_deadstemc_patch(begp:endp) = spval
       call hist_addfld1d (fname='C14_DEADSTEMC_XFER_TO_DEADSTEMC', units='gC14/m^2/s', &
            avgflag='A', long_name='C14 dead stem C growth from storage', &
            ptr_patch=this%deadstemc_xfer_to_deadstemc_patch, default='inactive')

       this%livecrootc_xfer_to_livecrootc_patch(begp:endp) = spval
       call hist_addfld1d (fname='C14_LIVECROOTC_XFER_TO_LIVECROOTC', units='gC14/m^2/s', &
            avgflag='A', long_name='C14 live coarse root C growth from storage', &
            ptr_patch=this%livecrootc_xfer_to_livecrootc_patch, default='inactive')

       this%deadcrootc_xfer_to_deadcrootc_patch(begp:endp) = spval
       call hist_addfld1d (fname='C14_DEADCROOTC_XFER_TO_DEADCROOTC', units='gC14/m^2/s', &
            avgflag='A', long_name='C14 dead coarse root C growth from storage', &
            ptr_patch=this%deadcrootc_xfer_to_deadcrootc_patch, default='inactive')

       this%leafc_to_litter_patch(begp:endp) = spval
       call hist_addfld1d (fname='C14_LEAFC_TO_LITTER', units='gC14/m^2/s', &
            avgflag='A', long_name='C14 leaf C litterfall', &
            ptr_patch=this%leafc_to_litter_patch, default='inactive')

       this%frootc_to_litter_patch(begp:endp) = spval
       call hist_addfld1d (fname='C14_FROOTC_TO_LITTER', units='gC14/m^2/s', &
            avgflag='A', long_name='C14 fine root C litterfall', &
            ptr_patch=this%frootc_to_litter_patch, default='inactive')

       this%leaf_mr_patch(begp:endp) = spval
       call hist_addfld1d (fname='C14_LEAF_MR', units='gC14/m^2/s', &
            avgflag='A', long_name='C14 leaf maintenance respiration', &
            ptr_patch=this%leaf_mr_patch, default='inactive')

       this%froot_mr_patch(begp:endp) = spval
       call hist_addfld1d (fname='C14_FROOT_MR', units='gC14/m^2/s', &
            avgflag='A', long_name='C14 fine root maintenance respiration', &
            ptr_patch=this%froot_mr_patch, default='inactive')

       this%livestem_mr_patch(begp:endp) = spval
       call hist_addfld1d (fname='C14_LIVESTEM_MR', units='gC14/m^2/s', &
            avgflag='A', long_name='C14 live stem maintenance respiration', &
            ptr_patch=this%livestem_mr_patch, default='inactive')

       this%livecroot_mr_patch(begp:endp) = spval
       call hist_addfld1d (fname='C14_LIVECROOT_MR', units='gC14/m^2/s', &
            avgflag='A', long_name='C14 live coarse root maintenance respiration', &
            ptr_patch=this%livecroot_mr_patch, default='inactive')

       this%psnsun_to_cpool_patch(begp:endp) = spval
       call hist_addfld1d (fname='C14_PSNSUN_TO_CPOOL', units='gC14/m^2/s', &
            avgflag='A', long_name='C14 C fixation from sunlit canopy', &
            ptr_patch=this%psnsun_to_cpool_patch, default='inactive')

       this%psnshade_to_cpool_patch(begp:endp) = spval
       call hist_addfld1d (fname='C14_PSNSHADE_TO_CPOOL', units='gC14/m^2/s', &
            avgflag='A', long_name='C14 C fixation from shaded canopy', &
            ptr_patch=this%psnshade_to_cpool_patch, default='inactive')

       this%cpool_to_leafc_patch(begp:endp) = spval
       call hist_addfld1d (fname='C14_CPOOL_TO_LEAFC', units='gC14/m^2/s', &
            avgflag='A', long_name='C14 allocation to leaf C', &
            ptr_patch=this%cpool_to_leafc_patch, default='inactive')

       this%cpool_to_leafc_storage_patch(begp:endp) = spval
       call hist_addfld1d (fname='C14_CPOOL_TO_LEAFC_STORAGE', units='gC14/m^2/s', &
            avgflag='A', long_name='C14 allocation to leaf C storage', &
            ptr_patch=this%cpool_to_leafc_storage_patch, default='inactive')

       this%cpool_to_frootc_patch(begp:endp) = spval
       call hist_addfld1d (fname='C14_CPOOL_TO_FROOTC', units='gC14/m^2/s', &
            avgflag='A', long_name='C14 allocation to fine root C', &
            ptr_patch=this%cpool_to_frootc_patch, default='inactive')

       this%cpool_to_frootc_storage_patch(begp:endp) = spval
       call hist_addfld1d (fname='C14_CPOOL_TO_FROOTC_STORAGE', units='gC14/m^2/s', &
            avgflag='A', long_name='C14 allocation to fine root C storage', &
            ptr_patch=this%cpool_to_frootc_storage_patch, default='inactive')

       this%cpool_to_livestemc_patch(begp:endp) = spval
       call hist_addfld1d (fname='C14_CPOOL_TO_LIVESTEMC', units='gC14/m^2/s', &
            avgflag='A', long_name='C14 allocation to live stem C', &
            ptr_patch=this%cpool_to_livestemc_patch, default='inactive')

       this%cpool_to_livestemc_storage_patch(begp:endp) = spval
       call hist_addfld1d (fname='C14_CPOOL_TO_LIVESTEMC_STORAGE', units='gC14/m^2/s', &
            avgflag='A', long_name='C14 allocation to live stem C storage', &
            ptr_patch=this%cpool_to_livestemc_storage_patch, default='inactive')

       this%cpool_to_deadstemc_patch(begp:endp) = spval
       call hist_addfld1d (fname='C14_CPOOL_TO_DEADSTEMC', units='gC14/m^2/s', &
            avgflag='A', long_name='C14 allocation to dead stem C', &
            ptr_patch=this%cpool_to_deadstemc_patch, default='inactive')

       this%cpool_to_deadstemc_storage_patch(begp:endp) = spval
       call hist_addfld1d (fname='C14_CPOOL_TO_DEADSTEMC_STORAGE', units='gC14/m^2/s', &
            avgflag='A', long_name='C14 allocation to dead stem C storage', &
            ptr_patch=this%cpool_to_deadstemc_storage_patch, default='inactive')

       this%cpool_to_livecrootc_patch(begp:endp) = spval
       call hist_addfld1d (fname='C14_CPOOL_TO_LIVECROOTC', units='gC14/m^2/s', &
            avgflag='A', long_name='C14 allocation to live coarse root C', &
            ptr_patch=this%cpool_to_livecrootc_patch, default='inactive')

       this%cpool_to_livecrootc_storage_patch(begp:endp) = spval
       call hist_addfld1d (fname='C14_CPOOL_TO_LIVECROOTC_STORAGE', units='gC14/m^2/s', &
            avgflag='A', long_name='C14 allocation to live coarse root C storage', &
            ptr_patch=this%cpool_to_livecrootc_storage_patch, default='inactive')

       this%cpool_to_deadcrootc_patch(begp:endp) = spval
       call hist_addfld1d (fname='C14_CPOOL_TO_DEADCROOTC', units='gC14/m^2/s', &
            avgflag='A', long_name='C14 allocation to dead coarse root C', &
            ptr_patch=this%cpool_to_deadcrootc_patch, default='inactive')

       this%cpool_to_deadcrootc_storage_patch(begp:endp) = spval
       call hist_addfld1d (fname='C14_CPOOL_TO_DEADCROOTC_STORAGE', units='gC14/m^2/s', &
            avgflag='A', long_name='C14 allocation to dead coarse root C storage', &
            ptr_patch=this%cpool_to_deadcrootc_storage_patch, default='inactive')

       this%cpool_to_gresp_storage_patch(begp:endp) = spval
       call hist_addfld1d (fname='C14_CPOOL_TO_GRESP_STORAGE', units='gC14/m^2/s', &
            avgflag='A', long_name='C14 allocation to growth respiration storage', &
            ptr_patch=this%cpool_to_gresp_storage_patch, default='inactive')

       this%cpool_leaf_gr_patch(begp:endp) = spval
       call hist_addfld1d (fname='C14_CPOOL_LEAF_GR', units='gC14/m^2/s', &
            avgflag='A', long_name='C14 leaf growth respiration', &
            ptr_patch=this%cpool_leaf_gr_patch, default='inactive')

       this%cpool_leaf_storage_gr_patch(begp:endp) = spval
       call hist_addfld1d (fname='C14_CPOOL_LEAF_STORAGE_GR', units='gC14/m^2/s', &
            avgflag='A', long_name='C14 leaf growth respiration to storage', &
            ptr_patch=this%cpool_leaf_storage_gr_patch, default='inactive')

       this%transfer_leaf_gr_patch(begp:endp) = spval
       call hist_addfld1d (fname='C14_TRANSFER_LEAF_GR', units='gC14/m^2/s', &
            avgflag='A', long_name='C14 leaf growth respiration from storage', &
            ptr_patch=this%transfer_leaf_gr_patch, default='inactive')

       this%cpool_froot_gr_patch(begp:endp) = spval
       call hist_addfld1d (fname='C14_CPOOL_FROOT_GR', units='gC14/m^2/s', &
            avgflag='A', long_name='C14 fine root growth respiration', &
            ptr_patch=this%cpool_froot_gr_patch, default='inactive')

       this%cpool_froot_storage_gr_patch(begp:endp) = spval
       call hist_addfld1d (fname='C14_CPOOL_FROOT_STORAGE_GR', units='gC14/m^2/s', &
            avgflag='A', long_name='C14 fine root  growth respiration to storage', &
            ptr_patch=this%cpool_froot_storage_gr_patch, default='inactive')

       this%transfer_froot_gr_patch(begp:endp) = spval
       call hist_addfld1d (fname='C14_TRANSFER_FROOT_GR', units='gC14/m^2/s', &
            avgflag='A', long_name='C14 fine root  growth respiration from storage', &
            ptr_patch=this%transfer_froot_gr_patch, default='inactive')

       this%cpool_livestem_gr_patch(begp:endp) = spval
       call hist_addfld1d (fname='C14_CPOOL_LIVESTEM_GR', units='gC14/m^2/s', &
            avgflag='A', long_name='C14 live stem growth respiration', &
            ptr_patch=this%cpool_livestem_gr_patch, default='inactive')

       this%cpool_livestem_storage_gr_patch(begp:endp) = spval
       call hist_addfld1d (fname='C14_CPOOL_LIVESTEM_STORAGE_GR', units='gC14/m^2/s', &
            avgflag='A', long_name='C14 live stem growth respiration to storage', &
            ptr_patch=this%cpool_livestem_storage_gr_patch, default='inactive')

       this%transfer_livestem_gr_patch(begp:endp) = spval
       call hist_addfld1d (fname='C14_TRANSFER_LIVESTEM_GR', units='gC14/m^2/s', &
            avgflag='A', long_name='C14 live stem growth respiration from storage', &
            ptr_patch=this%transfer_livestem_gr_patch, default='inactive')

       this%cpool_deadstem_gr_patch(begp:endp) = spval
       call hist_addfld1d (fname='C14_CPOOL_DEADSTEM_GR', units='gC14/m^2/s', &
            avgflag='A', long_name='C14 dead stem growth respiration', &
            ptr_patch=this%cpool_deadstem_gr_patch, default='inactive')

       this%cpool_deadstem_storage_gr_patch(begp:endp) = spval
       call hist_addfld1d (fname='C14_CPOOL_DEADSTEM_STORAGE_GR', units='gC14/m^2/s', &
            avgflag='A', long_name='C14 dead stem growth respiration to storage', &
            ptr_patch=this%cpool_deadstem_storage_gr_patch, default='inactive')

       this%transfer_deadstem_gr_patch(begp:endp) = spval
       call hist_addfld1d (fname='C14_TRANSFER_DEADSTEM_GR', units='gC14/m^2/s', &
            avgflag='A', long_name='C14 dead stem growth respiration from storage', &
            ptr_patch=this%transfer_deadstem_gr_patch, default='inactive')

       this%cpool_livecroot_gr_patch(begp:endp) = spval
       call hist_addfld1d (fname='C14_CPOOL_LIVECROOT_GR', units='gC14/m^2/s', &
            avgflag='A', long_name='C14 live coarse root growth respiration', &
            ptr_patch=this%cpool_livecroot_gr_patch, default='inactive')

       this%cpool_livecroot_storage_gr_patch(begp:endp) = spval
       call hist_addfld1d (fname='C14_CPOOL_LIVECROOT_STORAGE_GR', units='gC14/m^2/s', &
            avgflag='A', long_name='C14 live coarse root growth respiration to storage', &
            ptr_patch=this%cpool_livecroot_storage_gr_patch, default='inactive')

       this%transfer_livecroot_gr_patch(begp:endp) = spval
       call hist_addfld1d (fname='C14_TRANSFER_LIVECROOT_GR', units='gC14/m^2/s', &
            avgflag='A', long_name='C14 live coarse root growth respiration from storage', &
            ptr_patch=this%transfer_livecroot_gr_patch, default='inactive')

       this%cpool_deadcroot_gr_patch(begp:endp) = spval
       call hist_addfld1d (fname='C14_CPOOL_DEADCROOT_GR', units='gC14/m^2/s', &
            avgflag='A', long_name='C14 dead coarse root growth respiration', &
            ptr_patch=this%cpool_deadcroot_gr_patch, default='inactive')

       this%cpool_deadcroot_storage_gr_patch(begp:endp) = spval
       call hist_addfld1d (fname='C14_CPOOL_DEADCROOT_STORAGE_GR', units='gC14/m^2/s', &
            avgflag='A', long_name='C14 dead coarse root growth respiration to storage', &
            ptr_patch=this%cpool_deadcroot_storage_gr_patch, default='inactive')

       this%transfer_deadcroot_gr_patch(begp:endp) = spval
       call hist_addfld1d (fname='C14_TRANSFER_DEADCROOT_GR', units='gC14/m^2/s', &
            avgflag='A', long_name='C14 dead coarse root growth respiration from storage', &
            ptr_patch=this%transfer_deadcroot_gr_patch, default='inactive')

       this%leafc_storage_to_xfer_patch(begp:endp) = spval
       call hist_addfld1d (fname='C14_LEAFC_STORAGE_TO_XFER', units='gC14/m^2/s', &
            avgflag='A', long_name='C14 leaf C shift storage to transfer', &
            ptr_patch=this%leafc_storage_to_xfer_patch, default='inactive')

       this%frootc_storage_to_xfer_patch(begp:endp) = spval
       call hist_addfld1d (fname='C14_FROOTC_STORAGE_TO_XFER', units='gC14/m^2/s', &
            avgflag='A', long_name='C14 fine root C shift storage to transfer', &
            ptr_patch=this%frootc_storage_to_xfer_patch, default='inactive')

       this%livestemc_storage_to_xfer_patch(begp:endp) = spval
       call hist_addfld1d (fname='C14_LIVESTEMC_STORAGE_TO_XFER', units='gC14/m^2/s', &
            avgflag='A', long_name='C14 live stem C shift storage to transfer', &
            ptr_patch=this%livestemc_storage_to_xfer_patch, default='inactive')

       this%deadstemc_storage_to_xfer_patch(begp:endp) = spval
       call hist_addfld1d (fname='C14_DEADSTEMC_STORAGE_TO_XFER', units='gC14/m^2/s', &
            avgflag='A', long_name='C14 dead stem C shift storage to transfer', &
            ptr_patch=this%deadstemc_storage_to_xfer_patch, default='inactive')

       this%livecrootc_storage_to_xfer_patch(begp:endp) = spval
       call hist_addfld1d (fname='C14_LIVECROOTC_STORAGE_TO_XFER', units='gC14/m^2/s', &
            avgflag='A', long_name='C14 live coarse root C shift storage to transfer', &
            ptr_patch=this%livecrootc_storage_to_xfer_patch, default='inactive')

       this%deadcrootc_storage_to_xfer_patch(begp:endp) = spval
       call hist_addfld1d (fname='C14_DEADCROOTC_STORAGE_TO_XFER', units='gC14/m^2/s', &
            avgflag='A', long_name='C14 dead coarse root C shift storage to transfer', &
            ptr_patch=this%deadcrootc_storage_to_xfer_patch, default='inactive')

       this%gresp_storage_to_xfer_patch(begp:endp) = spval
       call hist_addfld1d (fname='C14_GRESP_STORAGE_TO_XFER', units='gC14/m^2/s', &
            avgflag='A', long_name='C14 growth respiration shift storage to transfer', &
            ptr_patch=this%gresp_storage_to_xfer_patch, default='inactive')

       this%livestemc_to_deadstemc_patch(begp:endp) = spval
       call hist_addfld1d (fname='C14_LIVESTEMC_TO_DEADSTEMC', units='gC14/m^2/s', &
            avgflag='A', long_name='C14 live stem C turnover', &
            ptr_patch=this%livestemc_to_deadstemc_patch, default='inactive')

       this%livecrootc_to_deadcrootc_patch(begp:endp) = spval
       call hist_addfld1d (fname='C14_LIVECROOTC_TO_DEADCROOTC', units='gC14/m^2/s', &
            avgflag='A', long_name='C14 live coarse root C turnover', &
            ptr_patch=this%livecrootc_to_deadcrootc_patch, default='inactive')

       this%current_gr_patch(begp:endp) = spval
       call hist_addfld1d (fname='C14_CURRENT_GR', units='gC14/m^2/s', &
            avgflag='A', long_name='C14 growth resp for new growth displayed in this timestep', &
            ptr_patch=this%current_gr_patch, default='inactive')

       this%transfer_gr_patch(begp:endp) = spval
       call hist_addfld1d (fname='C14_TRANSFER_GR', units='gC14/m^2/s', &
            avgflag='A', long_name='C14 growth resp for transfer growth displayed in this timestep', &
            ptr_patch=this%transfer_gr_patch, default='inactive')

       this%storage_gr_patch(begp:endp) = spval
       call hist_addfld1d (fname='C14_STORAGE_GR', units='gC14/m^2/s', &
            avgflag='A', long_name='C14 growth resp for growth sent to storage for later display', &
            ptr_patch=this%storage_gr_patch, default='inactive')

       this%gpp_patch(begp:endp) = spval
       call hist_addfld1d (fname='C14_GPP', units='gC14/m^2/s', &
            avgflag='A', long_name='C14 gross primary production', &
            ptr_patch=this%gpp_patch)

       this%rr_patch(begp:endp) = spval
       call hist_addfld1d (fname='C14_RR', units='gC14/m^2/s', &
            avgflag='A', long_name='C14 root respiration (fine root MR + total root GR)', &
            ptr_patch=this%rr_patch, default='inactive')

       this%mr_patch(begp:endp) = spval
       call hist_addfld1d (fname='C14_MR', units='gC14/m^2/s', &
            avgflag='A', long_name='C14 maintenance respiration', &
            ptr_patch=this%mr_patch, default='inactive')

       this%gr_patch(begp:endp) = spval
       call hist_addfld1d (fname='C14_GR', units='gC14/m^2/s', &
            avgflag='A', long_name='C14 total growth respiration', &
            ptr_patch=this%gr_patch, default='inactive')

       this%ar_patch(begp:endp) = spval
       call hist_addfld1d (fname='C14_AR', units='gC14/m^2/s', &
            avgflag='A', long_name='C14 autotrophic respiration (MR + GR)', &
            ptr_patch=this%ar_patch)

       this%npp_patch(begp:endp) = spval
       call hist_addfld1d (fname='C14_NPP', units='gC14/m^2/s', &
            avgflag='A', long_name='C14 net primary production', &
            ptr_patch=this%npp_patch, default='inactive')

       this%agnpp_patch(begp:endp) = spval
       call hist_addfld1d (fname='C14_AGNPP', units='gC14/m^2/s', &
            avgflag='A', long_name='C14 aboveground NPP', &
            ptr_patch=this%agnpp_patch, default='inactive')

       this%bgnpp_patch(begp:endp) = spval
       call hist_addfld1d (fname='C14_BGNPP', units='gC14/m^2/s', &
            avgflag='A', long_name='C14 belowground NPP', &
            ptr_patch=this%bgnpp_patch, default='inactive')

       this%litfall_patch(begp:endp) = spval
       call hist_addfld1d (fname='C14_LITFALL', units='gC14/m^2/s', &
            avgflag='A', long_name='C14 litterfall (leaves and fine roots)', &
            ptr_patch=this%litfall_patch, default='inactive')

       this%fire_closs_patch(begp:endp) = spval
       call hist_addfld1d (fname='C14_PFT_FIRE_CLOSS', units='gC14/m^2/s', &
            avgflag='A', long_name='C14 total patch-level fire C loss', &
            ptr_patch=this%fire_closs_patch, default='inactive')
    endif

    !-------------------------------
    ! C flux variables - column 
    !-------------------------------

    if (carbon_type == 'c12') then

       this%cwdc_loss_col(begc:endc) = spval
       call hist_addfld1d (fname='CWDC_LOSS', units='gC/m^2/s', &
            avgflag='A', long_name='coarse woody debris C loss', &
            ptr_col=this%cwdc_loss_col)

       this%m_decomp_cpools_to_fire_col(begc:endc,:)      = spval
       this%m_decomp_cpools_to_fire_vr_col(begc:endc,:,:) = spval
       do k = 1, ndecomp_pools
          if ( decomp_cascade_con%is_litter(k) .or. decomp_cascade_con%is_cwd(k) ) then
             data1dptr => this%m_decomp_cpools_to_fire_col(:,k)
             fieldname = 'M_'//trim(decomp_cascade_con%decomp_pool_name_history(k))//'C_TO_FIRE'
             longname =  trim(decomp_cascade_con%decomp_pool_name_long(k))//' C fire loss'
             call hist_addfld1d (fname=fieldname, units='gC/m^2/s',  &
                  avgflag='A', long_name=longname, &
                  ptr_col=data1dptr, default='inactive')

             if ( nlevdecomp_full > 1 ) then
                data2dptr => this%m_decomp_cpools_to_fire_vr_col(:,:,k)
                fieldname = 'M_'//trim(decomp_cascade_con%decomp_pool_name_history(k))//'C_TO_FIRE'//trim(vr_suffix)
                longname =  trim(decomp_cascade_con%decomp_pool_name_long(k))//' C fire loss'
                call hist_addfld_decomp (fname=fieldname, units='gC/m^3/s', type2d='levdcmp', &
                     avgflag='A', long_name=longname, &
                     ptr_col=data2dptr, default='inactive')
             endif
          endif
       end do

       this%dwt_seedc_to_leaf_grc(begg:endg) = spval
       call hist_addfld1d (fname='DWT_SEEDC_TO_LEAF', units='gC/m^2/s', &
            avgflag='A', long_name='seed source to patch-level leaf', &
            ptr_gcell=this%dwt_seedc_to_leaf_grc, default='inactive')

       this%dwt_seedc_to_leaf_patch(begp:endp) = spval
       call hist_addfld1d (fname='DWT_SEEDC_TO_LEAF_PATCH', units='gC/m^2/s', &
            avgflag='A', &
            long_name='patch-level seed source to patch-level leaf ' // &
            '(per-area-gridcell; only makes sense with dov2xy=.false.)', &
            ptr_patch=this%dwt_seedc_to_leaf_patch, default='inactive')

       this%dwt_seedc_to_deadstem_grc(begg:endg) = spval
       call hist_addfld1d (fname='DWT_SEEDC_TO_DEADSTEM', units='gC/m^2/s', &
            avgflag='A', long_name='seed source to patch-level deadstem', &
            ptr_gcell=this%dwt_seedc_to_deadstem_grc, default='inactive')

       this%dwt_seedc_to_deadstem_patch(begp:endp) = spval
       call hist_addfld1d (fname='DWT_SEEDC_TO_DEADSTEM_PATCH', units='gC/m^2/s', &
            avgflag='A', &
            long_name='patch-level seed source to patch-level deadstem ' // &
            '(per-area-gridcell; only makes sense with dov2xy=.false.)', &
            ptr_patch=this%dwt_seedc_to_deadstem_patch, default='inactive')

       this%dwt_conv_cflux_grc(begg:endg) = spval
       call hist_addfld1d (fname='DWT_CONV_CFLUX', units='gC/m^2/s', &
            avgflag='A', &
            long_name='conversion C flux (immediate loss to atm) (0 at all times except first timestep of year)', &
            ptr_gcell=this%dwt_conv_cflux_grc)

       this%dwt_conv_cflux_patch(begp:endp) = spval
       call hist_addfld1d (fname='DWT_CONV_CFLUX_PATCH', units='gC/m^2/s', &
            avgflag='A', &
            long_name='patch-level conversion C flux (immediate loss to atm) ' // &
            '(0 at all times except first timestep of year) ' // &
            '(per-area-gridcell; only makes sense with dov2xy=.false.)', &
            ptr_patch=this%dwt_conv_cflux_patch, default='inactive')

       this%dwt_conv_cflux_dribbled_grc(begg:endg) = spval
       call hist_addfld1d (fname='DWT_CONV_CFLUX_DRIBBLED', units='gC/m^2/s', &
            avgflag='A', &
            long_name='conversion C flux (immediate loss to atm), dribbled throughout the year', &
            ptr_gcell=this%dwt_conv_cflux_dribbled_grc)

       this%dwt_wood_productc_gain_patch(begp:endp) = spval
       call hist_addfld1d (fname='DWT_WOOD_PRODUCTC_GAIN_PATCH', units='gC/m^2/s', &
            avgflag='A', &
            long_name='patch-level landcover change-driven addition to wood product pools' // &
            '(0 at all times except first timestep of year) ' // &
            '(per-area-gridcell; only makes sense with dov2xy=.false.)', &
            ptr_patch=this%dwt_wood_productc_gain_patch, default='inactive')

       this%dwt_slash_cflux_grc(begg:endg) = spval
       call hist_addfld1d (fname='DWT_SLASH_CFLUX', units='gC/m^2/s', &
            avgflag='A', &
            long_name='slash C flux (to litter diagnostic only) (0 at all times except first timestep of year)', &
            ptr_gcell=this%dwt_slash_cflux_grc)

       this%dwt_slash_cflux_patch(begp:endp) = spval
       call hist_addfld1d (fname='DWT_SLASH_CFLUX_PATCH', units='gC/m^2/s', &
            avgflag='A', &
            long_name='patch-level slash C flux (to litter diagnostic only) ' // &
            '(0 at all times except first timestep of year) ' // &
            '(per-area-gridcell; only makes sense with dov2xy=.false.)', &
            ptr_patch=this%dwt_slash_cflux_patch, default='inactive')

       do k = i_litr_min, i_litr_max
          this%dwt_frootc_to_litr_c_col(begc:endc,:,k) = spval
          data2dptr => this%dwt_frootc_to_litr_c_col(begc:endc,:,k)
          fieldname = 'DWT_FROOTC_TO_'//trim(decomp_cascade_con%decomp_pool_name_history(k))//'_C'
          longname =  'fine root to '//trim(decomp_cascade_con%decomp_pool_name_long(k))//' due to landcover change'
          call hist_addfld_decomp (fname=fieldname, units='gC/m^2/s',  type2d='levdcmp', &
               avgflag='A', long_name=longname, &
               ptr_col=data2dptr, default='inactive')
       end do

       this%dwt_livecrootc_to_cwdc_col(begc:endc,:) = spval
       call hist_addfld_decomp (fname='DWT_LIVECROOTC_TO_CWDC', units='gC/m^2/s',  type2d='levdcmp', &
            avgflag='A', long_name='live coarse root to CWD due to landcover change', &
            ptr_col=this%dwt_livecrootc_to_cwdc_col, default='inactive')

       this%dwt_deadcrootc_to_cwdc_col(begc:endc,:) = spval
       call hist_addfld_decomp (fname='DWT_DEADCROOTC_TO_CWDC', units='gC/m^2/s',  type2d='levdcmp', &
            avgflag='A', long_name='dead coarse root to CWD due to landcover change', &
            ptr_col=this%dwt_deadcrootc_to_cwdc_col, default='inactive')

        if ( get_do_grossunrep() )then
            this%gru_conv_cflux_patch(begp:endp) = spval
            call hist_addfld1d (fname='GRU_CONV_CFLUX', units='gC/m^2/s', &
                 avgflag='A', long_name='gross unrepresented conversion C flux (immediate loss to atm) (0 at all times except first timestep of year)', &
                 ptr_patch=this%gru_conv_cflux_patch)

           this%gru_conv_cflux_dribbled_grc(begg:endg) = spval
           call hist_addfld1d (fname='GRU_CONV_CFLUX_DRIBBLED', units='gC/m^2/s', &
                avgflag='A', &
                long_name='gross unrepresented conversion C flux (immediate loss to atm), dribbled throughout the year', &
                ptr_gcell=this%gru_conv_cflux_dribbled_grc)

            this%gru_wood_productc_gain_patch(begp:endp) = spval
            call hist_addfld1d (fname='GRU_WOODPRODC_GAIN', units='gC/m^2/s', &
                 avgflag='A', long_name='gross unrepresented landcover change driven addition to wood product carbon pools (0 at all times except first timestep of year)', &
                 ptr_patch=this%gru_wood_productc_gain_patch)

            this%gru_slash_cflux_patch(begp:endp) = spval
            call hist_addfld1d (fname='GRU_SLASH_CFLUX', units='gC/m^2/s', &
                 avgflag='A', long_name='slash gross unrepresented landcover change carbon (to litter)', &
                 ptr_patch=this%gru_slash_cflux_patch)
       end if

       this%crop_seedc_to_leaf_patch(begp:endp) = spval
       call hist_addfld1d (fname='CROP_SEEDC_TO_LEAF', units='gC/m^2/s', &
            avgflag='A', long_name='crop seed source to leaf', &
            ptr_patch=this%crop_seedc_to_leaf_patch, default='inactive')

        this%sr_col(begc:endc) = spval
        call hist_addfld1d (fname='SR', units='gC/m^2/s', &
             avgflag='A', long_name='total soil respiration (HR + root resp)', &
             ptr_col=this%sr_col)

        this%er_col(begc:endc) = spval
        call hist_addfld1d (fname='ER', units='gC/m^2/s', &
             avgflag='A', long_name='total ecosystem respiration, autotrophic + heterotrophic', &
             ptr_col=this%er_col)

        this%litfire_col(begc:endc) = spval
        call hist_addfld1d (fname='LITFIRE', units='gC/m^2/s', &
             avgflag='A', long_name='litter fire losses', &
             ptr_col=this%litfire_col, default='inactive')

        this%somfire_col(begc:endc) = spval
        call hist_addfld1d (fname='SOMFIRE', units='gC/m^2/s', &
             avgflag='A', long_name='soil organic matter fire losses', &
             ptr_col=this%somfire_col, default='inactive')

        this%totfire_col(begc:endc) = spval
        call hist_addfld1d (fname='TOTFIRE', units='gC/m^2/s', &
             avgflag='A', long_name='total ecosystem fire losses', &
             ptr_col=this%totfire_col, default='inactive')

        this%fire_closs_col(begc:endc) = spval
        call hist_addfld1d (fname='COL_FIRE_CLOSS', units='gC/m^2/s', &
             avgflag='A', long_name='total column-level fire C loss for non-peat fires outside land-type converted region', &
             ptr_col=this%fire_closs_col)

        this%annsum_npp_patch(begp:endp) = spval
        call hist_addfld1d (fname='ANNSUM_NPP', units='gC/m^2/yr', &
             avgflag='A', long_name='annual sum of NPP', &
             ptr_patch=this%annsum_npp_patch, default='inactive')

        this%annsum_npp_col(begc:endc) = spval
        call hist_addfld1d (fname='CANNSUM_NPP', units='gC/m^2/s', &
             avgflag='A', long_name='annual sum of column-level NPP', &
             ptr_col=this%annsum_npp_col, default='inactive')

       this%nep_col(begc:endc) = spval
       call hist_addfld1d (fname='NEP', units='gC/m^2/s', &
            avgflag='A', long_name='net ecosystem production, excludes fire, landuse, and harvest flux, positive for sink', &
            ptr_col=this%nep_col)

       this%nbp_grc(begg:endg) = spval
       call hist_addfld1d (fname='NBP', units='gC/m^2/s', &
            avgflag='A', long_name='net biome production, includes fire, landuse,'&
            //' harvest and hrv_xsmrpool flux (latter smoothed over the year), positive for sink'&
            //' (same as net carbon exchange between land and atmosphere)', &
            ptr_gcell=this%nbp_grc)

       this%nee_grc(begg:endg) = spval
       call hist_addfld1d (fname='NEE', units='gC/m^2/s', &
            avgflag='A', long_name='net ecosystem exchange of carbon,'&
            //' includes fire and hrv_xsmrpool (latter smoothed over the year),'&
            //' excludes landuse and harvest flux, positive for source', &
            ptr_gcell=this%nee_grc)

       this%landuseflux_grc(begg:endg) = spval
       call hist_addfld1d (fname='LAND_USE_FLUX', units='gC/m^2/s', &
            avgflag='A', &
            long_name='total C emitted from land cover conversion (smoothed over the year)'&
            //' and wood and grain product pools (NOTE: not a net value)', &
            ptr_gcell=this%landuseflux_grc)

   end if
    !-------------------------------
    ! C13 flux variables - column 
    !-------------------------------

    if ( carbon_type == 'c13' ) then

       this%m_decomp_cpools_to_fire_col(begc:endc,:) = spval
       this%m_decomp_cpools_to_fire_vr_col(begc:endc,:,:) = spval
       do k = 1, ndecomp_pools
          if ( decomp_cascade_con%is_litter(k) .or. decomp_cascade_con%is_cwd(k) ) then
             data1dptr => this%m_decomp_cpools_to_fire_col(:,k)
             fieldname = 'C13_M_'//trim(decomp_cascade_con%decomp_pool_name_history(k))//'C_TO_FIRE'
             longname =  'C13 '//trim(decomp_cascade_con%decomp_pool_name_long(k))//' C fire loss'
             call hist_addfld1d (fname=fieldname, units='gC13/m^2',  &
                  avgflag='A', long_name=longname, &
                  ptr_col=data1dptr, default='inactive')

             if ( nlevdecomp_full > 1 ) then
                data2dptr => this%m_decomp_cpools_to_fire_vr_col(:,:,k)
                fieldname = 'C13_M_'//trim(decomp_cascade_con%decomp_pool_name_history(k))//'C_TO_FIRE'//trim(vr_suffix)
                longname =  'C13 '//trim(decomp_cascade_con%decomp_pool_name_long(k))//' C fire loss'
                call hist_addfld_decomp (fname=fieldname, units='gC13/m^3',  type2d='levdcmp', &
                     avgflag='A', long_name=longname, &
                     ptr_col=data2dptr, default='inactive')
             end if
          endif
       end do

       this%dwt_seedc_to_leaf_grc(begg:endg) = spval
       call hist_addfld1d (fname='C13_DWT_SEEDC_TO_LEAF', units='gC13/m^2/s', &
            avgflag='A', long_name='C13 seed source to patch-level leaf', &
            ptr_gcell=this%dwt_seedc_to_leaf_grc, default='inactive')

       this%dwt_seedc_to_leaf_patch(begp:endp) = spval
       call hist_addfld1d (fname='C13_DWT_SEEDC_TO_LEAF_PATCH', units='gC13/m^2/s', &
            avgflag='A', &
            long_name='patch-level C13 seed source to patch-level leaf ' // &
            '(per-area-gridcell; only makes sense with dov2xy=.false.)', &
            ptr_patch=this%dwt_seedc_to_leaf_patch, default='inactive')

       this%dwt_seedc_to_deadstem_grc(begg:endg) = spval
       call hist_addfld1d (fname='C13_DWT_SEEDC_TO_DEADSTEM', units='gC13/m^2/s', &
            avgflag='A', long_name='C13 seed source to patch-level deadstem', &
            ptr_gcell=this%dwt_seedc_to_deadstem_grc, default='inactive')

       this%dwt_seedc_to_deadstem_patch(begp:endp) = spval
       call hist_addfld1d (fname='C13_DWT_SEEDC_TO_DEADSTEM_PATCH', units='gC13/m^2/s', &
            avgflag='A', &
            long_name='patch-level C13 seed source to patch-level deadstem ' // &
            '(per-area-gridcell; only makes sense with dov2xy=.false.)', &
            ptr_patch=this%dwt_seedc_to_deadstem_patch, default='inactive')

       this%dwt_conv_cflux_grc(begg:endg) = spval
       call hist_addfld1d (fname='C13_DWT_CONV_CFLUX', units='gC13/m^2/s', &
            avgflag='A', long_name='C13 conversion C flux (immediate loss to atm) ' // &
            '(0 at all times except first timestep of year)', &
            ptr_gcell=this%dwt_conv_cflux_grc, default='inactive')

       this%dwt_conv_cflux_patch(begp:endp) = spval
       call hist_addfld1d (fname='C13_DWT_CONV_CFLUX_PATCH', units='gC13/m^2/s', &
            avgflag='A', &
            long_name='patch-level C13 conversion C flux (immediate loss to atm) ' // &
            '(0 at all times except first timestep of year) ' // &
            '(per-area-gridcell; only makes sense with dov2xy=.false.)', &
            ptr_patch=this%dwt_conv_cflux_patch, default='inactive')

       this%dwt_conv_cflux_dribbled_grc(begg:endg) = spval
       call hist_addfld1d (fname='C13_DWT_CONV_CFLUX_DRIBBLED', units='gC13/m^2/s', &
            avgflag='A', &
            long_name='C13 conversion C flux (immediate loss to atm), dribbled throughout the year', &
            ptr_gcell=this%dwt_conv_cflux_dribbled_grc, default='inactive')

       this%dwt_slash_cflux_grc(begg:endg) = spval
       call hist_addfld1d (fname='C13_DWT_SLASH_CFLUX', units='gC13/m^2/s', &
            avgflag='A', long_name='C13 slash C flux (to litter diagnostic only)' // &
            '(0 at all times except first timestep of year)', &
            ptr_gcell=this%dwt_slash_cflux_grc, default='inactive')

       this%dwt_slash_cflux_patch(begp:endp) = spval
       call hist_addfld1d (fname='C13_DWT_SLASH_CFLUX_PATCH', units='gC13/m^2/s', &
            avgflag='A', &
            long_name='patch-level C13 slash C flux (to litter diagnostic only) ' // &
            '(0 at all times except first timestep of year) ' // &
            '(per-area-gridcell; only makes sense with dov2xy=.false.)', &
            ptr_patch=this%dwt_slash_cflux_patch, default='inactive')

       do k = i_litr_min, i_litr_max
          this%dwt_frootc_to_litr_c_col(begc:endc,:,k) = spval
          data2dptr => this%dwt_frootc_to_litr_c_col(begc:endc,:,k)
          fieldname = 'C13_DWT_FROOTC_TO_'//trim(decomp_cascade_con%decomp_pool_name_history(k))//'_C'
          longname =  'C13 fine root to '//trim(decomp_cascade_con%decomp_pool_name_long(k))//' due to landcover change'
          call hist_addfld_decomp (fname=fieldname, units='gC/m^2/s',  type2d='levdcmp', &
               avgflag='A', long_name=longname, &
               ptr_col=data2dptr, default='inactive')
       end do

       this%dwt_livecrootc_to_cwdc_col(begc:endc,:) = spval
       call hist_addfld_decomp (fname='C13_DWT_LIVECROOTC_TO_CWDC', units='gC13/m^2/s',  type2d='levdcmp', &
            avgflag='A', long_name='C13 live coarse root to CWD due to landcover change', &
            ptr_col=this%dwt_livecrootc_to_cwdc_col, default='inactive')

       this%dwt_deadcrootc_to_cwdc_col(begc:endc,:) = spval
       call hist_addfld_decomp (fname='C13_DWT_DEADCROOTC_TO_CWDC', units='gC13/m^2/s',  type2d='levdcmp', &
            avgflag='A', long_name='C13 dead coarse root to CWD due to landcover change', &
            ptr_col=this%dwt_deadcrootc_to_cwdc_col, default='inactive')

       this%crop_seedc_to_leaf_patch(begp:endp) = spval
       call hist_addfld1d (fname='C13_CROP_SEEDC_TO_LEAF', units='gC13/m^2/s', &
            avgflag='A', long_name='C13 crop seed source to leaf', &
            ptr_patch=this%crop_seedc_to_leaf_patch, default='inactive')

        this%sr_col(begc:endc) = spval
        call hist_addfld1d (fname='C13_SR', units='gC13/m^2/s', &
             avgflag='A', long_name='C13 total soil respiration (HR + root resp)', &
             ptr_col=this%sr_col, default='inactive')

        this%er_col(begc:endc) = spval
        call hist_addfld1d (fname='C13_ER', units='gC13/m^2/s', &
             avgflag='A', long_name='C13 total ecosystem respiration, autotrophic + heterotrophic', &
             ptr_col=this%er_col, default='inactive')

        this%litfire_col(begc:endc) = spval
        call hist_addfld1d (fname='C13_LITFIRE', units='gC13/m^2/s', &
             avgflag='A', long_name='C13 litter fire losses', &
             ptr_col=this%litfire_col, default='inactive')

        this%somfire_col(begc:endc) = spval
        call hist_addfld1d (fname='C13_SOMFIRE', units='gC13/m^2/s', &
             avgflag='A', long_name='C13 soil organic matter fire losses', &
             ptr_col=this%somfire_col, default='inactive')

        this%totfire_col(begc:endc) = spval
        call hist_addfld1d (fname='C13_TOTFIRE', units='gC13/m^2/s', &
             avgflag='A', long_name='C13 total ecosystem fire losses', &
             ptr_col=this%totfire_col, default='inactive')

        this%fire_closs_col(begc:endc) = spval
        call hist_addfld1d (fname='C13_COL_FIRE_CLOSS', units='gC13/m^2/s', &
             avgflag='A', long_name='C13 total column-level fire C loss', &
             ptr_col=this%fire_closs_col, default='inactive')

        this%nep_col(begc:endc) = spval
        call hist_addfld1d (fname='C13_NEP', units='gC13/m^2/s', &
             avgflag='A', long_name='C13 net ecosystem production, excludes fire flux, positive for sink', &
             ptr_col=this%nep_col, default='inactive')

        this%nee_grc(begg:endg) = spval
        call hist_addfld1d (fname='C13_NEE', units='gC13/m^2/s', &
             avgflag='A', long_name='C13 net ecosystem exchange of carbon, includes fire flux, positive for source', &
             ptr_gcell=this%nee_grc, default='inactive')

        this%nbp_grc(begg:endg) = spval
        call hist_addfld1d (fname='C13_NBP', units='gC13/m^2/s', &
             avgflag='A', long_name='C13 net biome production, includes fire, landuse,'&
             //' harvest and hrv_xsmrpool flux (latter smoothed over the year), positive for sink'&
             //' (same as net carbon exchange between land and atmosphere)', &
             ptr_gcell=this%nbp_grc)

    endif

    !-------------------------------
    ! C14 flux variables - column 
    !-------------------------------

    if (carbon_type == 'c14') then

       this%m_decomp_cpools_to_fire_col(begc:endc,:)      = spval
       this%m_decomp_cpools_to_fire_vr_col(begc:endc,:,:) = spval
       do k = 1, ndecomp_pools
          if ( decomp_cascade_con%is_litter(k) .or. decomp_cascade_con%is_cwd(k) ) then
             data1dptr => this%m_decomp_cpools_to_fire_col(:,k)
             fieldname = 'C14_M_'//trim(decomp_cascade_con%decomp_pool_name_history(k))//'C_TO_FIRE'
             longname =  'C14 '//trim(decomp_cascade_con%decomp_pool_name_long(k))//' C fire loss'
             call hist_addfld1d (fname=fieldname, units='gC14/m^2',  &
                  avgflag='A', long_name=longname, &
                  ptr_col=data1dptr, default='inactive')

             if ( nlevdecomp_full > 1 ) then
                data2dptr => this%m_decomp_cpools_to_fire_vr_col(:,:,k)
                fieldname = 'C14_M_'//trim(decomp_cascade_con%decomp_pool_name_history(k))//'C_TO_FIRE'//trim(vr_suffix)
                longname =  'C14 '//trim(decomp_cascade_con%decomp_pool_name_long(k))//' C fire loss'
                call hist_addfld_decomp (fname=fieldname, units='gC14/m^3',  type2d='levdcmp', &
                     avgflag='A', long_name=longname, &
                     ptr_col=data2dptr, default='inactive')
             end if
          endif
       end do

       this%dwt_seedc_to_leaf_grc(begg:endg) = spval
       call hist_addfld1d (fname='C14_DWT_SEEDC_TO_LEAF', units='gC14/m^2/s', &
            avgflag='A', long_name='C14 seed source to patch-level leaf', &
            ptr_gcell=this%dwt_seedc_to_leaf_grc, default='inactive')

       this%dwt_seedc_to_leaf_patch(begp:endp) = spval
       call hist_addfld1d (fname='C14_DWT_SEEDC_TO_LEAF_PATCH', units='gC14/m^2/s', &
            avgflag='A', &
            long_name='patch-level C14 seed source to patch-level leaf ' // &
            '(per-area-gridcell; only makes sense with dov2xy=.false.)', &
            ptr_patch=this%dwt_seedc_to_leaf_patch, default='inactive')

       this%dwt_seedc_to_deadstem_grc(begg:endg) = spval
       call hist_addfld1d (fname='C14_DWT_SEEDC_TO_DEADSTEM', units='gC14/m^2/s', &
            avgflag='A', long_name='C14 seed source to patch-level deadstem', &
            ptr_gcell=this%dwt_seedc_to_deadstem_grc, default='inactive')

       this%dwt_seedc_to_deadstem_patch(begp:endp) = spval
       call hist_addfld1d (fname='C14_DWT_SEEDC_TO_DEADSTEM_PATCH', units='gC14/m^2/s', &
            avgflag='A', &
            long_name='patch-level C14 seed source to patch-level deadstem ' // &
            '(per-area-gridcell; only makes sense with dov2xy=.false.)', &
            ptr_patch=this%dwt_seedc_to_deadstem_patch, default='inactive')

       this%dwt_conv_cflux_grc(begg:endg) = spval
       call hist_addfld1d (fname='C14_DWT_CONV_CFLUX', units='gC14/m^2/s', &
            avgflag='A', long_name='C14 conversion C flux (immediate loss to atm) ' // &
            '(0 at all times except first timestep of year)', &
            ptr_gcell=this%dwt_conv_cflux_grc, default='inactive')

       this%dwt_conv_cflux_patch(begp:endp) = spval
       call hist_addfld1d (fname='C14_DWT_CONV_CFLUX_PATCH', units='gC14/m^2/s', &
            avgflag='A', &
            long_name='patch-level C14 conversion C flux (immediate loss to atm) ' // &
            '(0 at all times except first timestep of year) ' // &
            '(per-area-gridcell; only makes sense with dov2xy=.false.)', &
            ptr_patch=this%dwt_conv_cflux_patch, default='inactive')

       this%dwt_conv_cflux_dribbled_grc(begg:endg) = spval
       call hist_addfld1d (fname='C14_DWT_CONV_CFLUX_DRIBBLED', units='gC14/m^2/s', &
            avgflag='A', &
            long_name='C14 conversion C flux (immediate loss to atm), dribbled throughout the year', &
            ptr_gcell=this%dwt_conv_cflux_dribbled_grc, default='inactive')

       this%dwt_slash_cflux_grc(begg:endg) = spval
       call hist_addfld1d (fname='C14_DWT_SLASH_CFLUX', units='gC14/m^2/s', &
            avgflag='A', long_name='C14 slash C flux (to litter diagnostic only)' // &
            '(0 at all times except first timestep of year)', &
            ptr_gcell=this%dwt_slash_cflux_grc, default='inactive')

       this%dwt_slash_cflux_patch(begp:endp) = spval
       call hist_addfld1d (fname='C14_DWT_SLASH_CFLUX_PATCH', units='gC14/m^2/s', &
            avgflag='A', &
            long_name='patch-level C14 slash C flux (to litter diagnostic only)' // &
            '(0 at all times except first timestep of year) ' // &
            '(per-area-gridcell; only makes sense with dov2xy=.false.)', &
            ptr_patch=this%dwt_slash_cflux_patch, default='inactive')

       do k = i_litr_min, i_litr_max
          this%dwt_frootc_to_litr_c_col(begc:endc,:,k) = spval
          data2dptr => this%dwt_frootc_to_litr_c_col(begc:endc,:,k)
          fieldname = 'C14_DWT_FROOTC_TO_'//trim(decomp_cascade_con%decomp_pool_name_history(k))//'_C'
          longname =  'C14 fine root to '//trim(decomp_cascade_con%decomp_pool_name_long(k))//' due to landcover change'
          call hist_addfld_decomp (fname=fieldname, units='gC/m^2/s',  type2d='levdcmp', &
               avgflag='A', long_name=longname, &
               ptr_col=data2dptr, default='inactive')
       end do

       this%dwt_livecrootc_to_cwdc_col(begc:endc,:) = spval
       call hist_addfld_decomp (fname='C14_DWT_LIVECROOTC_TO_CWDC', units='gC14/m^2/s',  type2d='levdcmp', &
            avgflag='A', long_name='C14 live coarse root to CWD due to landcover change', &
            ptr_col=this%dwt_livecrootc_to_cwdc_col, default='inactive')

       this%dwt_deadcrootc_to_cwdc_col(begc:endc,:) = spval
       call hist_addfld_decomp (fname='C14_DWT_DEADCROOTC_TO_CWDC', units='gC14/m^2/s',  type2d='levdcmp', &
            avgflag='A', long_name='C14 dead coarse root to CWD due to landcover change', &
            ptr_col=this%dwt_deadcrootc_to_cwdc_col, default='inactive')

       this%crop_seedc_to_leaf_patch(begp:endp) = spval
       call hist_addfld1d (fname='C14_CROP_SEEDC_TO_LEAF', units='gC14/m^2/s', &
            avgflag='A', long_name='C14 crop seed source to leaf', &
            ptr_patch=this%crop_seedc_to_leaf_patch, default='inactive')

        this%sr_col(begc:endc) = spval
        call hist_addfld1d (fname='C14_SR', units='gC14/m^2/s', &
             avgflag='A', long_name='C14 total soil respiration (HR + root resp)', &
             ptr_col=this%sr_col, default='inactive')

        this%er_col(begc:endc) = spval
        call hist_addfld1d (fname='C14_ER', units='gC14/m^2/s', &
             avgflag='A', long_name='C14 total ecosystem respiration, autotrophic + heterotrophic', &
             ptr_col=this%er_col, default='inactive')

        this%litfire_col(begc:endc) = spval
        call hist_addfld1d (fname='C14_LITFIRE', units='gC14/m^2/s', &
             avgflag='A', long_name='C14 litter fire losses', &
             ptr_col=this%litfire_col, default='inactive')

        this%somfire_col(begc:endc) = spval
        call hist_addfld1d (fname='C14_SOMFIRE', units='gC14/m^2/s', &
             avgflag='A', long_name='C14 soil organic matter fire losses', &
             ptr_col=this%somfire_col, default='inactive')

        this%totfire_col(begc:endc) = spval
        call hist_addfld1d (fname='C14_TOTFIRE', units='gC14/m^2/s', &
             avgflag='A', long_name='C14 total ecosystem fire losses', &
             ptr_col=this%totfire_col, default='inactive')

        this%fire_closs_col(begc:endc) = spval
        call hist_addfld1d (fname='C14_COL_FIRE_CLOSS', units='gC14/m^2/s', &
             avgflag='A', long_name='C14 total column-level fire C loss', &
             ptr_col=this%fire_closs_col, default='inactive')

        this%nep_col(begc:endc) = spval
        call hist_addfld1d (fname='C14_NEP', units='gC14/m^2/s', &
             avgflag='A', long_name='C14 net ecosystem production, excludes fire flux, positive for sink', &
             ptr_col=this%nep_col, default='inactive')

        this%nee_grc(begg:endg) = spval
        call hist_addfld1d (fname='C14_NEE', units='gC14/m^2/s', &
             avgflag='A', long_name='C14 net ecosystem exchange of carbon, includes fire flux, positive for source', &
             ptr_gcell=this%nee_grc, default='inactive')

        this%nbp_grc(begg:endg) = spval
        call hist_addfld1d (fname='C14_NBP', units='gC13/m^2/s', &
             avgflag='A', long_name='C14 net biome production, includes fire, landuse,'&
             //' harvest and hrv_xsmrpool flux (latter smoothed over the year), positive for sink'&
             //' (same as net carbon exchange between land and atmosphere)', &
             ptr_gcell=this%nbp_grc)

    endif

  end subroutine InitHistory

  !-----------------------------------------------------------------------
  subroutine InitCold(this, bounds)
    !
    ! !ARGUMENTS:
    class(cnveg_carbonflux_type) :: this
    type(bounds_type), intent(in) :: bounds  
    !
    ! !LOCAL VARIABLES:
    integer :: p, c, l, j, i
    integer :: fc                                        ! filter index
    integer :: num_special_col                           ! number of good values in special_col filter
    integer :: num_special_patch                         ! number of good values in special_patch filter
    integer :: special_col(bounds%endc-bounds%begc+1)    ! special landunit filter - columns
    integer :: special_patch(bounds%endp-bounds%begp+1)  ! special landunit filter - patches
    !-----------------------------------------------------------------------

    ! Set column filters

    num_special_col = 0
    do c = bounds%begc, bounds%endc
       l = col%landunit(c)
       if (lun%ifspecial(l)) then
          num_special_col = num_special_col + 1
          special_col(num_special_col) = c
       end if
    end do

    ! Set patch filters

    num_special_patch = 0
    do p = bounds%begp,bounds%endp
       l = patch%landunit(p)

       if (lun%ifspecial(l)) then
          num_special_patch = num_special_patch + 1
          special_patch(num_special_patch) = p
       end if
    end do

    do p = bounds%begp,bounds%endp
       l = patch%landunit(p)
       this%gpp_before_downreg_patch(p)       = 0._r8
       ! WW should these be considered spval or 0?
       if (lun%ifspecial(l)) then
          this%availc_patch(p)                = spval
          if(use_matrixcn)then
          end if
          this%xsmrpool_recover_patch(p)      = spval
          this%excess_cflux_patch(p)          = spval
          this%plant_calloc_patch(p)          = spval
          this%prev_leafc_to_litter_patch(p)  = spval
          this%prev_frootc_to_litter_patch(p) = spval
          this%leafc_to_litter_fun_patch(p)   = spval
          if ( use_c13 ) then
             this%xsmrpool_c13ratio_patch(p)  = spval
          endif
       end if
       if (lun%itype(l) == istsoil .or. lun%itype(l) == istcrop) then
          this%availc_patch(p)                = 0._r8
          if(use_matrixcn)then
          end if
          this%xsmrpool_recover_patch(p)      = 0._r8
          this%excess_cflux_patch(p)          = 0._r8
          this%prev_leafc_to_litter_patch(p)  = 0._r8
          this%leafc_to_litter_fun_patch(p)   = 0._r8 
          this%prev_frootc_to_litter_patch(p) = 0._r8
          this%plant_calloc_patch(p)          = 0._r8
       end if
    end do

    do c = bounds%begc, bounds%endc
       l = col%landunit(c)

       ! also initialize dynamic landcover fluxes
       ! and gross unrepresented landcover fluxes so that they have
       ! real values on first timestep, prior to calling pftdyn_cnbal
       if (lun%itype(l) == istsoil .or. lun%itype(l) == istcrop) then
          do j = 1, nlevdecomp_full
             do i = i_litr_min, i_litr_max
                this%dwt_frootc_to_litr_c_col(c,j,i) = 0._r8
                this%gru_c_to_litr_c_col(c,j,i)      = 0._r8
             end do
             this%dwt_livecrootc_to_cwdc_col(c,j)   = 0._r8
             this%dwt_deadcrootc_to_cwdc_col(c,j)   = 0._r8
             this%gru_c_to_cwdc_col(c,j)            = 0._r8
          end do
       end if
    end do

    do p = bounds%begp,bounds%endp
       l = patch%landunit(p)

       this%gpp_patch(p)                 = 0._r8
       if (lun%ifspecial(l)) then
          this%tempsum_npp_patch(p)      = spval
          this%annsum_npp_patch(p)       = spval
          this%tempsum_litfall_patch(p)  = spval
          this%annsum_litfall_patch(p)   = spval
       end if
       if (lun%itype(l) == istsoil .or. lun%itype(l) == istcrop) then
          this%tempsum_npp_patch(p)      = 0._r8
          this%annsum_npp_patch(p)       = 0._r8
          this%tempsum_litfall_patch(p)  = 0._r8
          this%annsum_litfall_patch(p)   = 0._r8
       end if
    end do

    do c = bounds%begc, bounds%endc
       l = col%landunit(c)

       if (lun%ifspecial(l)) then
          this%annsum_npp_col(c) = spval
       end if

       if (lun%itype(l) == istsoil .or. lun%itype(l) == istcrop) then
          this%annsum_npp_col(c) = 0._r8   
       end if
    end do

    ! initialize fields for special filters

    call this%SetValues (nvegcpool=nvegcpool, &
         num_patch=num_special_patch, filter_patch=special_patch, value_patch=0._r8, &
         num_column=num_special_col, filter_column=special_col, value_column=0._r8)

  end subroutine InitCold

  !-----------------------------------------------------------------------
  subroutine Restart ( this, bounds, ncid, flag, carbon_type )
    !
    ! !DESCRIPTION: 
    ! Read/write CN restart data for carbon fluxes
    !
    ! !USES:
    use ncdio_pio, only : file_desc_t
    !
    ! !ARGUMENTS:
    class (cnveg_carbonflux_type) :: this
    type(bounds_type) , intent(in)    :: bounds 
    type(file_desc_t) , intent(inout) :: ncid   ! netcdf id
    character(len=*)  , intent(in)    :: flag   !'read' or 'write'
    character(len=*)  , intent(in)    :: carbon_type ! 'c12' or 'c13' or 'c14'
    !------------------------------------------------------------------------

    if (carbon_type == 'c12') then
       call this%RestartBulkOnly(bounds, ncid, flag)
    end if

    call this%RestartAllIsotopes(bounds, ncid, flag)

  end subroutine Restart


  !-----------------------------------------------------------------------
  subroutine RestartBulkOnly ( this, bounds, ncid, flag )
    !
    ! !DESCRIPTION: 
    ! Read/write CN restart data for carbon fluxes - fields only present for bulk C
    !
    ! !USES:
    use shr_infnan_mod   , only : isnan => shr_infnan_isnan, nan => shr_infnan_nan, assignment(=)
    use clm_time_manager , only : is_restart
    use clm_varcon       , only : c13ratio, c14ratio
    use clm_varctl       , only : use_lch4
    use CNSharedParamsMod, only : use_fun
    use restUtilMod
    use ncdio_pio
    !
    ! !ARGUMENTS:
    class (cnveg_carbonflux_type) :: this
    type(bounds_type) , intent(in)    :: bounds 
    type(file_desc_t) , intent(inout) :: ncid   ! netcdf id
    character(len=*)  , intent(in)    :: flag   !'read' or 'write'
    !
    ! !LOCAL VARIABLES:
    integer :: j,k,c ! indices
    logical :: readvar      ! determine if variable is on initial file
    character(len=256) :: varname
    real(r8), pointer :: data1dptr(:)  ! temp. pointer for slicing larger arrays
    !------------------------------------------------------------------------

    if (use_crop) then

       do k = 1, nrepr
          data1dptr => this%reproductivec_xfer_to_reproductivec_patch(:,k)
          ! e.g., grain-C xfer to grainc
          varname = get_repr_rest_fname(k)//'c_xfer_to_'//get_repr_rest_fname(k)//'c'
          call restartvar(ncid=ncid, flag=flag,  varname=varname, &
               xtype=ncd_double,  &
               dim1name='pft', &
               long_name=get_repr_longname(k)//' C growth from storage', &
               units='gC/m2/s', &
               interpinic_flag='interp', readvar=readvar, data=data1dptr)
       end do

       call restartvar(ncid=ncid, flag=flag,  varname='livestemc_to_litter', xtype=ncd_double,  &
            dim1name='pft', &
            long_name='live stem C litterfall', units='gC/m2/s', &
            interpinic_flag='interp', readvar=readvar, data=this%livestemc_to_litter_patch)

       do k = repr_grain_min, repr_grain_max
          data1dptr => this%repr_grainc_to_food_patch(:,k)
          ! e.g., grain-C to food
          varname = get_repr_rest_fname(k)//'c_to_food'
          call restartvar(ncid=ncid, flag=flag,  varname=varname, &
               xtype=ncd_double,  &
               dim1name='pft', &
               long_name=get_repr_longname(k)//' C to food', &
               units='gC/m2/s', &
               interpinic_flag='interp', readvar=readvar, data=data1dptr)
       end do
            
       do k = 1, nrepr
          data1dptr => this%cpool_to_reproductivec_patch(:,k)
          ! e.g., -C-pool to grain-C
          varname = 'cpool_to_'//get_repr_rest_fname(k)//'c'
          call restartvar(ncid=ncid, flag=flag,  varname=varname, &
               xtype=ncd_double,  &
               dim1name='pft', &
               long_name='allocation to '//get_repr_longname(k)//' C', &
               units='gC/m2/s', &
               interpinic_flag='interp', readvar=readvar, data=data1dptr)
       end do

       do k = 1, nrepr
          data1dptr => this%cpool_to_reproductivec_storage_patch(:,k)
          ! e.g., cpool_to_grainc_storage
          varname = 'cpool_to_'//get_repr_rest_fname(k)//'c_storage'
          call restartvar(ncid=ncid, flag=flag,  varname=varname, &
               xtype=ncd_double,  &
               dim1name='pft', &
               long_name='allocation to '//get_repr_longname(k)//' C storage', &
               units='gC/m2/s', &
               interpinic_flag='interp', readvar=readvar, data=data1dptr)
       end do

       do k = 1, nrepr
          data1dptr => this%cpool_reproductive_gr_patch(:,k)
          ! e.g., cpool_grain_gr
          varname = 'cpool_'//get_repr_rest_fname(k)//'_gr'
          call restartvar(ncid=ncid, flag=flag, varname=varname, &
               xtype=ncd_double,  &
               dim1name='pft', &
               long_name=get_repr_longname(k)//' growth respiration', &
               units='gC/m2/s', &
               interpinic_flag='interp', readvar=readvar, data=data1dptr)
       end do

       do k = 1, nrepr
          data1dptr => this%cpool_reproductive_storage_gr_patch(:,k)
          ! e.g., cpool_grain_storage_gr
          varname = 'cpool_'//get_repr_rest_fname(k)//'_storage_gr'
          call restartvar(ncid=ncid, flag=flag,  varname=varname, &
               xtype=ncd_double,  &
               dim1name='pft', &
               long_name=get_repr_longname(k)//' growth respiration to storage', &
               units='gC/m2/s', &
               interpinic_flag='interp', readvar=readvar, data=data1dptr)
       end do

       do k = 1, nrepr
          data1dptr => this%transfer_reproductive_gr_patch(:,k)
          ! e.g., transfer_grain_gr
          varname = 'transfer_'//get_repr_rest_fname(k)//'_gr'
          call restartvar(ncid=ncid, flag=flag,  varname=varname, &
               xtype=ncd_double,  &
               dim1name='pft', &
               long_name=get_repr_longname(k)//' growth respiration from storage', &
               units='gC/m2/s', &
               interpinic_flag='interp', readvar=readvar, data=data1dptr)
       end do

       do k = 1, nrepr
          data1dptr => this%reproductivec_storage_to_xfer_patch(:,k)
          ! e.g., grainc_storage_to_xfer
          varname = get_repr_rest_fname(k)//'c_storage_to_xfer'
          call restartvar(ncid=ncid, flag=flag,  varname=varname, &
               xtype=ncd_double,  &
               dim1name='pft', &
               long_name=get_repr_longname(k)//' C shift storage to transfer', &
               units='gC/m2/s', &
               interpinic_flag='interp', readvar=readvar, data=data1dptr)
       end do

    end if

    call restartvar(ncid=ncid, flag=flag, varname='gpp_pepv', xtype=ncd_double,  &
         dim1name='pft', &
         long_name='', units='', &
         interpinic_flag='interp', readvar=readvar, data=this%gpp_before_downreg_patch) 

    call restartvar(ncid=ncid, flag=flag, varname='availc', xtype=ncd_double,  &
         dim1name='pft', &
         long_name='', units='', &
         interpinic_flag='interp', readvar=readvar, data=this%availc_patch) 

    call restartvar(ncid=ncid, flag=flag, varname='xsmrpool_recover', xtype=ncd_double,  &
         dim1name='pft', &
         long_name='', units='', &
         interpinic_flag='interp', readvar=readvar, data=this%xsmrpool_recover_patch) 

    call restartvar(ncid=ncid, flag=flag, varname='plant_calloc', xtype=ncd_double,  &
         dim1name='pft', &
         long_name='', units='', &
         interpinic_flag='interp', readvar=readvar, data=this%plant_calloc_patch) 

    call restartvar(ncid=ncid, flag=flag, varname='excess_cflux', xtype=ncd_double,  &
         dim1name='pft', &
         long_name='', units='', &
         interpinic_flag='interp', readvar=readvar, data=this%excess_cflux_patch) 

    call restartvar(ncid=ncid, flag=flag, varname='prev_leafc_to_litter', xtype=ncd_double,  &
         dim1name='pft', &
         long_name='', units='', &
         interpinic_flag='interp', readvar=readvar, data=this%prev_leafc_to_litter_patch) 

    call restartvar(ncid=ncid, flag=flag, varname='prev_frootc_to_litter', xtype=ncd_double,  &
         dim1name='pft', &
         long_name='', units='', &
         interpinic_flag='interp', readvar=readvar, data=this%prev_frootc_to_litter_patch) 

    call restartvar(ncid=ncid, flag=flag, varname='tempsum_npp', xtype=ncd_double,  &
         dim1name='pft', &
         long_name='', units='', &
         interpinic_flag='interp', readvar=readvar, data=this%tempsum_npp_patch) 
 
    call restartvar(ncid=ncid, flag=flag, varname='annsum_npp', xtype=ncd_double,  &
         dim1name='pft', &
         long_name='', units='', &
         interpinic_flag='interp', readvar=readvar, data=this%annsum_npp_patch) 

    call restartvar(ncid=ncid, flag=flag, varname='col_lag_npp', xtype=ncd_double,  &
         dim1name='column', &
         long_name='', units='', &
         interpinic_flag='interp', readvar=readvar, data=this%lag_npp_col) 

    call restartvar(ncid=ncid, flag=flag, varname='cannsum_npp', xtype=ncd_double,  &
         dim1name='column', &
         long_name='', units='', &
         interpinic_flag='interp', readvar=readvar, data=this%annsum_npp_col) 

    call restartvar(ncid=ncid, flag=flag, varname='tempsum_litfall', xtype=ncd_double,  &
         dim1name='pft', &
         long_name='', units='', &
         interpinic_flag='interp', readvar=readvar, data=this%tempsum_litfall_patch)

    call restartvar(ncid=ncid, flag=flag, varname='annsum_litfall', xtype=ncd_double,  &
         dim1name='pft', &
         long_name='', units='', &
         interpinic_flag='interp', readvar=readvar, data=this%annsum_litfall_patch)

    if ( use_fun ) then
       call restartvar(ncid=ncid, flag=flag, varname='leafc_to_litter_fun', xtype=ncd_double,  &
            dim1name='pft', &
            long_name='', units='', &
            interpinic_flag='interp', readvar=readvar, data=this%leafc_to_litter_fun_patch)
        ! BACKWARDS_COMPATIBILITY(wrw, 2018-06-28) re. issue #426
        call set_missing_vals_to_constant(this%leafc_to_litter_fun_patch, 0._r8)
    end if

  end subroutine RestartBulkOnly


  !-----------------------------------------------------------------------
  subroutine RestartAllIsotopes ( this, bounds, ncid, flag )
    !
    ! !DESCRIPTION: 
    ! Read/write CN restart data for carbon fluxes - fields present for both bulk C and isotopes
    !
    ! !USES:
    use ncdio_pio, only : file_desc_t
    !
    ! !ARGUMENTS:
    class (cnveg_carbonflux_type) :: this
    type(bounds_type) , intent(in)    :: bounds 
    type(file_desc_t) , intent(inout) :: ncid   ! netcdf id
    character(len=*)  , intent(in)    :: flag   !'read' or 'write'
    !-----------------------------------------------------------------------

    call this%dwt_conv_cflux_dribbler%Restart(bounds, ncid, flag)
    call this%gru_conv_cflux_dribbler%Restart(bounds, ncid, flag)
    call this%hrv_xsmrpool_to_atm_dribbler%Restart(bounds, ncid, flag)

  end subroutine RestartAllIsotopes

  !-----------------------------------------------------------------------
  subroutine SetValues ( this, nvegcpool, &
       num_patch, filter_patch, value_patch, &
       num_column, filter_column, value_column)
    !
    ! !DESCRIPTION:
    ! Set carbon state fluxes
    !
    ! !ARGUMENTS:
    class (cnveg_carbonflux_type) :: this
    integer , intent(in) :: num_patch
    integer , intent(in) :: nvegcpool
    integer , intent(in) :: filter_patch(:)
    real(r8), intent(in) :: value_patch
    integer , intent(in) :: num_column
    integer , intent(in) :: filter_column(:)
    real(r8), intent(in) :: value_column
    !
    ! !LOCAL VARIABLES:
    integer :: fi,i     ! loop index
    integer :: j,k,l    ! indices
    !------------------------------------------------------------------------

    do fi = 1,num_patch
       i = filter_patch(fi)

       this%m_leafc_to_litter_patch(i)                   = value_patch
       this%m_frootc_to_litter_patch(i)                  = value_patch
       this%m_leafc_storage_to_litter_patch(i)           = value_patch
       this%m_frootc_storage_to_litter_patch(i)          = value_patch
       this%m_livestemc_storage_to_litter_patch(i)       = value_patch
       this%m_deadstemc_storage_to_litter_patch(i)       = value_patch
       this%m_livecrootc_storage_to_litter_patch(i)      = value_patch
       this%m_deadcrootc_storage_to_litter_patch(i)      = value_patch
       this%m_leafc_xfer_to_litter_patch(i)              = value_patch
       this%m_frootc_xfer_to_litter_patch(i)             = value_patch
       this%m_livestemc_xfer_to_litter_patch(i)          = value_patch
       this%m_deadstemc_xfer_to_litter_patch(i)          = value_patch
       this%m_livecrootc_xfer_to_litter_patch(i)         = value_patch
       this%m_deadcrootc_xfer_to_litter_patch(i)         = value_patch
       this%m_livestemc_to_litter_patch(i)               = value_patch
       this%m_deadstemc_to_litter_patch(i)               = value_patch
       this%m_livecrootc_to_litter_patch(i)              = value_patch
       this%m_deadcrootc_to_litter_patch(i)              = value_patch
       this%m_gresp_storage_to_litter_patch(i)           = value_patch
       this%m_gresp_xfer_to_litter_patch(i)              = value_patch
       this%hrv_leafc_to_litter_patch(i)                 = value_patch             
       this%hrv_leafc_storage_to_litter_patch(i)         = value_patch     
       this%hrv_leafc_xfer_to_litter_patch(i)            = value_patch        
       this%hrv_frootc_to_litter_patch(i)                = value_patch            
       this%hrv_frootc_storage_to_litter_patch(i)        = value_patch    
       this%hrv_frootc_xfer_to_litter_patch(i)           = value_patch       
       this%hrv_livestemc_to_litter_patch(i)             = value_patch         
       this%hrv_livestemc_storage_to_litter_patch(i)     = value_patch 
       this%hrv_livestemc_xfer_to_litter_patch(i)        = value_patch    
       this%hrv_deadstemc_storage_to_litter_patch(i)     = value_patch 
       this%hrv_deadstemc_xfer_to_litter_patch(i)        = value_patch    
       this%hrv_livecrootc_to_litter_patch(i)            = value_patch        
       this%hrv_livecrootc_storage_to_litter_patch(i)    = value_patch
       this%hrv_livecrootc_xfer_to_litter_patch(i)       = value_patch   
       this%hrv_deadcrootc_to_litter_patch(i)            = value_patch        
       this%hrv_deadcrootc_storage_to_litter_patch(i)    = value_patch
       this%hrv_deadcrootc_xfer_to_litter_patch(i)       = value_patch   
       this%hrv_gresp_storage_to_litter_patch(i)         = value_patch     
       this%hrv_gresp_xfer_to_litter_patch(i)            = value_patch        
       this%hrv_xsmrpool_to_atm_patch(i)                 = value_patch

       this%gru_leafc_to_litter_patch(i)                 = value_patch             
       this%gru_leafc_storage_to_atm_patch(i)            = value_patch     
       this%gru_leafc_xfer_to_atm_patch(i)               = value_patch        
       this%gru_frootc_to_litter_patch(i)                = value_patch            
       this%gru_frootc_storage_to_atm_patch(i)           = value_patch    
       this%gru_frootc_xfer_to_atm_patch(i)              = value_patch       
       this%gru_livestemc_to_atm_patch(i)                = value_patch         
       this%gru_livestemc_storage_to_atm_patch(i)        = value_patch 
       this%gru_livestemc_xfer_to_atm_patch(i)           = value_patch    
       this%gru_deadstemc_to_atm_patch(i)                = value_patch 
       this%gru_deadstemc_storage_to_atm_patch(i)        = value_patch 
       this%gru_deadstemc_xfer_to_atm_patch(i)           = value_patch    
       this%gru_livecrootc_to_litter_patch(i)            = value_patch        
       this%gru_livecrootc_storage_to_atm_patch(i)       = value_patch
       this%gru_livecrootc_xfer_to_atm_patch(i)          = value_patch   
       this%gru_deadcrootc_to_litter_patch(i)            = value_patch        
       this%gru_deadcrootc_storage_to_atm_patch(i)       = value_patch
       this%gru_deadcrootc_xfer_to_atm_patch(i)          = value_patch   
       this%gru_gresp_storage_to_atm_patch(i)            = value_patch     
       this%gru_gresp_xfer_to_atm_patch(i)               = value_patch        
       this%gru_xsmrpool_to_atm_patch(i)                 = value_patch

       this%gru_conv_cflux_patch(i)                      = value_patch
       this%gru_wood_productc_gain_patch(i)              = value_patch
       this%gru_slash_cflux_patch(i)                     = value_patch

       this%m_leafc_to_fire_patch(i)                     = value_patch
       this%m_leafc_storage_to_fire_patch(i)             = value_patch
       this%m_leafc_xfer_to_fire_patch(i)                = value_patch
       this%m_livestemc_to_fire_patch(i)                 = value_patch
       this%m_livestemc_storage_to_fire_patch(i)         = value_patch
       this%m_livestemc_xfer_to_fire_patch(i)            = value_patch
       this%m_deadstemc_to_fire_patch(i)                 = value_patch
       this%m_deadstemc_storage_to_fire_patch(i)         = value_patch
       this%m_deadstemc_xfer_to_fire_patch(i)            = value_patch
       this%m_frootc_to_fire_patch(i)                    = value_patch
       this%m_frootc_storage_to_fire_patch(i)            = value_patch
       this%m_frootc_xfer_to_fire_patch(i)               = value_patch
       this%m_livecrootc_to_fire_patch(i)                = value_patch
       this%m_livecrootc_storage_to_fire_patch(i)        = value_patch
       this%m_livecrootc_xfer_to_fire_patch(i)           = value_patch
       this%m_deadcrootc_to_fire_patch(i)                = value_patch
       this%m_deadcrootc_storage_to_fire_patch(i)        = value_patch
       this%m_deadcrootc_xfer_to_fire_patch(i)           = value_patch
       this%m_gresp_storage_to_fire_patch(i)             = value_patch
       this%m_gresp_xfer_to_fire_patch(i)                = value_patch

       this%m_leafc_to_litter_fire_patch(i)              = value_patch
       this%m_leafc_storage_to_litter_fire_patch(i)      = value_patch
       this%m_leafc_xfer_to_litter_fire_patch(i)         = value_patch
       this%m_livestemc_to_litter_fire_patch(i)          = value_patch
       this%m_livestemc_storage_to_litter_fire_patch(i)  = value_patch
       this%m_livestemc_xfer_to_litter_fire_patch(i)     = value_patch
       this%m_livestemc_to_deadstemc_fire_patch(i)       = value_patch
       this%m_deadstemc_to_litter_fire_patch(i)          = value_patch
       this%m_deadstemc_storage_to_litter_fire_patch(i)  = value_patch
       this%m_deadstemc_xfer_to_litter_fire_patch(i)     = value_patch
       this%m_frootc_to_litter_fire_patch(i)             = value_patch
       this%m_frootc_storage_to_litter_fire_patch(i)     = value_patch
       this%m_frootc_xfer_to_litter_fire_patch(i)        = value_patch
       this%m_livecrootc_to_litter_fire_patch(i)         = value_patch
       this%m_livecrootc_storage_to_litter_fire_patch(i) = value_patch
       this%m_livecrootc_xfer_to_litter_fire_patch(i)    = value_patch
       this%m_livecrootc_to_deadcrootc_fire_patch(i)     = value_patch
       this%m_deadcrootc_to_litter_fire_patch(i)         = value_patch
       this%m_deadcrootc_storage_to_litter_fire_patch(i) = value_patch
       this%m_deadcrootc_xfer_to_litter_fire_patch(i)    = value_patch
       this%m_gresp_storage_to_litter_fire_patch(i)      = value_patch
       this%m_gresp_xfer_to_litter_fire_patch(i)         = value_patch

       this%leafc_xfer_to_leafc_patch(i)                 = value_patch
       this%frootc_xfer_to_frootc_patch(i)               = value_patch
       this%livestemc_xfer_to_livestemc_patch(i)         = value_patch
       this%deadstemc_xfer_to_deadstemc_patch(i)         = value_patch
       this%livecrootc_xfer_to_livecrootc_patch(i)       = value_patch
       this%deadcrootc_xfer_to_deadcrootc_patch(i)       = value_patch
       this%leafc_to_litter_patch(i)                     = value_patch
       this%frootc_to_litter_patch(i)                    = value_patch
       this%cpool_to_resp_patch(i)                       = value_patch
       this%cpool_to_leafc_resp_patch(i)                 = value_patch
       this%cpool_to_leafc_storage_resp_patch(i)         = value_patch
       this%cpool_to_frootc_resp_patch(i)                = value_patch
       this%cpool_to_frootc_storage_resp_patch(i)        = value_patch
       this%cpool_to_livecrootc_resp_patch(i)            = value_patch
       this%cpool_to_livecrootc_storage_resp_patch(i)    = value_patch
       this%cpool_to_livestemc_resp_patch(i)             = value_patch
       this%cpool_to_livestemc_storage_resp_patch(i)     = value_patch
       this%leaf_mr_patch(i)                             = value_patch
       this%froot_mr_patch(i)                            = value_patch
       this%livestem_mr_patch(i)                         = value_patch
       this%livecroot_mr_patch(i)                        = value_patch
       this%leaf_curmr_patch(i)                          = value_patch
       this%froot_curmr_patch(i)                         = value_patch
       this%livestem_curmr_patch(i)                      = value_patch
       this%livecroot_curmr_patch(i)                     = value_patch
       this%leaf_xsmr_patch(i)                           = value_patch
       this%froot_xsmr_patch(i)                          = value_patch
       this%livestem_xsmr_patch(i)                       = value_patch
       this%livecroot_xsmr_patch(i)                      = value_patch
       this%psnsun_to_cpool_patch(i)                     = value_patch
       this%psnshade_to_cpool_patch(i)                   = value_patch
       this%cpool_to_xsmrpool_patch(i)                   = value_patch
       this%cpool_to_leafc_patch(i)                      = value_patch
       this%cpool_to_leafc_storage_patch(i)              = value_patch
       this%cpool_to_frootc_patch(i)                     = value_patch
       this%cpool_to_frootc_storage_patch(i)             = value_patch
       this%cpool_to_livestemc_patch(i)                  = value_patch
       this%cpool_to_livestemc_storage_patch(i)          = value_patch
       this%cpool_to_deadstemc_patch(i)                  = value_patch
       this%cpool_to_deadstemc_storage_patch(i)          = value_patch
       this%cpool_to_livecrootc_patch(i)                 = value_patch
       this%cpool_to_livecrootc_storage_patch(i)         = value_patch
       this%cpool_to_deadcrootc_patch(i)                 = value_patch
       this%cpool_to_deadcrootc_storage_patch(i)         = value_patch
       this%cpool_to_gresp_storage_patch(i)              = value_patch
       this%cpool_leaf_gr_patch(i)                       = value_patch
       this%cpool_leaf_storage_gr_patch(i)               = value_patch
       this%transfer_leaf_gr_patch(i)                    = value_patch
       this%cpool_froot_gr_patch(i)                      = value_patch
       this%cpool_froot_storage_gr_patch(i)              = value_patch
       this%transfer_froot_gr_patch(i)                   = value_patch
       this%cpool_livestem_gr_patch(i)                   = value_patch
       this%cpool_livestem_storage_gr_patch(i)           = value_patch
       this%transfer_livestem_gr_patch(i)                = value_patch
       this%cpool_deadstem_gr_patch(i)                   = value_patch
       this%cpool_deadstem_storage_gr_patch(i)           = value_patch
       this%transfer_deadstem_gr_patch(i)                = value_patch
       this%cpool_livecroot_gr_patch(i)                  = value_patch
       this%cpool_livecroot_storage_gr_patch(i)          = value_patch
       this%transfer_livecroot_gr_patch(i)               = value_patch
       this%cpool_deadcroot_gr_patch(i)                  = value_patch
       this%cpool_deadcroot_storage_gr_patch(i)          = value_patch
       this%transfer_deadcroot_gr_patch(i)               = value_patch
       this%leafc_storage_to_xfer_patch(i)               = value_patch
       this%frootc_storage_to_xfer_patch(i)              = value_patch
       this%livestemc_storage_to_xfer_patch(i)           = value_patch
       this%deadstemc_storage_to_xfer_patch(i)           = value_patch
       this%livecrootc_storage_to_xfer_patch(i)          = value_patch
       this%deadcrootc_storage_to_xfer_patch(i)          = value_patch
       this%gresp_storage_to_xfer_patch(i)               = value_patch
       this%livestemc_to_deadstemc_patch(i)              = value_patch
       this%livecrootc_to_deadcrootc_patch(i)            = value_patch

       this%current_gr_patch(i)                          = value_patch
       this%transfer_gr_patch(i)                         = value_patch
       this%storage_gr_patch(i)                          = value_patch
       this%frootc_alloc_patch(i)                        = value_patch
       this%frootc_loss_patch(i)                         = value_patch
       this%leafc_alloc_patch(i)                         = value_patch
       this%leafc_loss_patch(i)                          = value_patch
       this%woodc_alloc_patch(i)                         = value_patch
       this%woodc_loss_patch(i)                          = value_patch

       this%crop_seedc_to_leaf_patch(i)                  = value_patch
       this%crop_harvestc_to_cropprodc_patch(i)          = value_patch
       !   Matrix
       if(use_matrixcn)then
       end if
    end do

    do k = 1, nrepr
       do fi = 1,num_patch
          i = filter_patch(fi)
          this%reproductive_mr_patch(i,k)    = value_patch
          this%reproductive_curmr_patch(i,k) = value_patch
          this%reproductive_xsmr_patch(i,k)  = value_patch
       end do
    end do

    ! Set Matrix elements
    if(use_matrixcn)then
    end if

    if ( use_crop )then
       do fi = 1,num_patch
          i = filter_patch(fi)
          this%xsmrpool_to_atm_patch(i)         = value_patch
          this%livestemc_to_litter_patch(i)     = value_patch
          this%leafc_to_biofuelc_patch(i)       = value_patch
          this%livestemc_to_biofuelc_patch(i)   = value_patch
       end do

       do k = 1, nrepr
          do fi = 1,num_patch
             i = filter_patch(fi)
             this%reproductivec_xfer_to_reproductivec_patch(i,k) = value_patch
             this%cpool_to_reproductivec_patch(i,k)                    = value_patch
             this%cpool_to_reproductivec_storage_patch(i,k)            = value_patch
             this%cpool_reproductive_gr_patch(i,k)                     = value_patch
             this%cpool_reproductive_storage_gr_patch(i,k)             = value_patch
             this%transfer_reproductive_gr_patch(i,k)                  = value_patch
             this%reproductivec_storage_to_xfer_patch(i,k)             = value_patch
          end do
       end do

       do k = repr_grain_min, repr_grain_max
          do fi = 1,num_patch
             i = filter_patch(fi)
             this%repr_grainc_to_food_patch(i,k) = value_patch
             this%repr_grainc_to_seed_patch(i,k) = value_patch
          end do
       end do

       do k = repr_structure_min, repr_structure_max
          do fi = 1,num_patch
             i = filter_patch(fi)
             this%repr_structurec_to_cropprod_patch(i,k) = value_patch
             this%repr_structurec_to_litter_patch(i,k)   = value_patch
          end do
       end do
    end if

    do j = 1, nlevdecomp_full
       do fi = 1,num_column
          i = filter_column(fi)

          do k = i_litr_min, i_litr_max
             this%phenology_c_to_litr_c_col(i,j,k)     = value_column
             this%gap_mortality_c_to_litr_c_col(i,j,k) = value_column
             this%harvest_c_to_litr_c_col(i,j,k)       = value_column
             this%m_c_to_litr_fire_col(i,j,k)          = value_column
             this%gru_c_to_litr_c_col(i,j,k)           = value_column
          end do
          this%gap_mortality_c_to_cwdc_col(i,j)       = value_column
          this%fire_mortality_c_to_cwdc_col(i,j)      = value_column
          this%harvest_c_to_cwdc_col(i,j)             = value_column          
          this%gru_c_to_cwdc_col(i,j)                 = value_column          

       end do
    end do

    do k = 1, ndecomp_pools
       do j = 1, nlevdecomp_full
          do fi = 1,num_column
             i = filter_column(fi)
             this%m_decomp_cpools_to_fire_vr_col(i,j,k) = value_column
          end do
       end do
    end do

    do k = 1, ndecomp_pools
       do fi = 1,num_column
          i = filter_column(fi)
          this%m_decomp_cpools_to_fire_col(i,k) = value_column
       end do
    end do

    do fi = 1,num_column
       i = filter_column(fi)

       this%crop_harvestc_to_cropprodc_col(i)       = value_column
       this%cwdc_loss_col(i)                 = value_column
       this%litterc_loss_col(i)              = value_column

    end do

    do fi = 1,num_patch
       i = filter_patch(fi)

       this%gpp_patch(i)           = value_patch
       this%mr_patch(i)            = value_patch
       this%gr_patch(i)            = value_patch
       this%ar_patch(i)            = value_patch
       this%rr_patch(i)            = value_patch 
       this%npp_patch(i)           = value_patch 
       this%agnpp_patch(i)         = value_patch
       this%bgnpp_patch(i)         = value_patch
       this%litfall_patch(i)       = value_patch
       this%wood_harvestc_patch(i) = value_patch
       this%slash_harvestc_patch(i) = value_patch
       this%cinputs_patch(i)       = value_patch
       this%coutputs_patch(i)      = value_patch
       this%fire_closs_patch(i)    = value_patch
       this%npp_Nactive_patch(i)     = value_patch
       this%npp_burnedoff_patch(i)     = value_patch
       this%npp_Nnonmyc_patch(i)     = value_patch
       this%npp_Nam_patch(i)         = value_patch
       this%npp_Necm_patch(i)        = value_patch
       this%npp_Nactive_no3_patch(i) = value_patch
       this%npp_Nactive_nh4_patch(i) = value_patch
       this%npp_Nnonmyc_no3_patch(i) = value_patch
       this%npp_Nnonmyc_nh4_patch(i) = value_patch
       this%npp_Nam_no3_patch(i)     = value_patch
       this%npp_Nam_nh4_patch(i)     = value_patch
       this%npp_Necm_no3_patch(i)    = value_patch
       this%npp_Necm_nh4_patch(i)    = value_patch
       this%npp_Nfix_patch(i)        = value_patch
       this%npp_Nretrans_patch(i)    = value_patch
       this%npp_Nuptake_patch(i)     = value_patch
       this%npp_growth_patch(i)      = value_patch
       this%leafc_change_patch(i)    = value_patch
       this%soilc_change_patch(i)    = value_patch
    end do

    do fi = 1,num_column
       i  = filter_column(fi)

       this%sr_col(i)                  = value_column
       this%er_col(i)                  = value_column
       this%litfire_col(i)             = value_column
       this%somfire_col(i)             = value_column
       this%totfire_col(i)             = value_column

       ! Zero p2c column fluxes
       this%rr_col(i)                  = value_column  
       this%ar_col(i)                  = value_column  
       this%gpp_col(i)                 = value_column 
       this%npp_col(i)                 = value_column 
       this%fire_closs_col(i)          = value_column 
       this%wood_harvestc_col(i)       = value_column 
       this%hrv_xsmrpool_to_atm_col(i) = value_column
       this%gru_conv_cflux_col(i)      = value_column 
       this%gru_wood_productc_gain_col(i) = value_column

       this%nep_col(i)                 = value_column
       if ( use_crop )then
          this%xsmrpool_to_atm_col(i)  = value_column
       end if

    end do

  end subroutine SetValues

  !-----------------------------------------------------------------------
  subroutine ZeroDwt( this, bounds )
    !
    ! !DESCRIPTION
    ! Initialize flux variables needed for dynamic land use.
    !
    ! !ARGUMENTS:
    class(cnveg_carbonflux_type) :: this
    type(bounds_type), intent(in)  :: bounds 
    !
    ! !LOCAL VARIABLES:
    integer  :: c, g, j, i       ! indices
    !-----------------------------------------------------------------------

    ! set conversion and product pool fluxes to 0 at the beginning of every timestep

    do g = bounds%begg, bounds%endg
       this%dwt_seedc_to_leaf_grc(g)        = 0._r8
       this%dwt_seedc_to_deadstem_grc(g)    = 0._r8
       this%dwt_conv_cflux_grc(g)           = 0._r8
       this%dwt_slash_cflux_grc(g)           = 0._r8
    end do

    do j = 1, nlevdecomp_full
       do c = bounds%begc,bounds%endc
          do i = i_litr_min, i_litr_max
             this%dwt_frootc_to_litr_c_col(c,j,i) = 0._r8
          end do
          this%dwt_livecrootc_to_cwdc_col(c,j)      = 0._r8
          this%dwt_deadcrootc_to_cwdc_col(c,j)      = 0._r8
       end do
    end do

  end subroutine ZeroDwt

  !-----------------------------------------------------------------------
  subroutine ZeroGru( this, bounds )
    !
    ! !DESCRIPTION
    ! Initialize flux variables needed for dynamic land use.
    !
    ! !ARGUMENTS:
    class(cnveg_carbonflux_type) :: this
    type(bounds_type), intent(in)  :: bounds 
    !
    ! !LOCAL VARIABLES:
    integer  :: c, g, j          ! indices
    !-----------------------------------------------------------------------

    ! set conversion and product pool fluxes to 0 at the beginning of every timestep

    do g = bounds%begg, bounds%endg
       this%gru_conv_cflux_grc(g)           = 0._r8
    end do

  end subroutine ZeroGru

  !-----------------------------------------------------------------------
  subroutine Summary_carbonflux(this, &
       bounds, num_soilc, filter_soilc, num_soilp, filter_soilp, isotope, &
       soilbiogeochem_hr_col, soilbiogeochem_cwdhr_col, soilbiogeochem_lithr_col, &
       soilbiogeochem_decomp_cascade_ctransfer_col, &
       product_closs_grc)
    !
    ! !DESCRIPTION:
    ! Perform patch and column-level carbon summary calculations
    !
    ! !USES:
    use clm_time_manager                   , only: get_step_size_real
    use clm_varcon                         , only: secspday
    use clm_varctl                         , only: nfix_timeconst, carbon_resp_opt
    use subgridAveMod                      , only: p2c, c2g
    use SoilBiogeochemDecompCascadeConType , only: decomp_cascade_con
    use CNSharedParamsMod                  , only: use_fun
    !
    ! !ARGUMENTS:
    class(cnveg_carbonflux_type)   :: this
    type(bounds_type) , intent(in) :: bounds          
    integer           , intent(in) :: num_soilc       ! number of soil columns in filter
    integer           , intent(in) :: filter_soilc(:) ! filter for soil columns
    integer           , intent(in) :: num_soilp       ! number of soil patches in filter
    integer           , intent(in) :: filter_soilp(:) ! filter for soil patches
    character(len=*)  , intent(in) :: isotope   
    real(r8)          , intent(in) :: soilbiogeochem_hr_col(bounds%begc:)
    real(r8)          , intent(in) :: soilbiogeochem_cwdhr_col(bounds%begc:)
    real(r8)          , intent(in) :: soilbiogeochem_lithr_col(bounds%begc:)
    real(r8)          , intent(in) :: soilbiogeochem_decomp_cascade_ctransfer_col(bounds%begc:,1:)
    real(r8)          , intent(in) :: product_closs_grc(bounds%begg:)
    !
    ! !LOCAL VARIABLES:
    integer  :: c,p,j,k,l,g     ! indices
    integer  :: fp,fc           ! lake filter indices
    real(r8) :: nfixlags, dtime ! temp variables for making lagged npp
    real(r8) :: maxdepth        ! depth to integrate soil variables
    real(r8) :: nep_grc(bounds%begg:bounds%endg)        ! nep_col averaged to gridcell
    real(r8) :: fire_closs_grc(bounds%begg:bounds%endg) ! fire_closs_col averaged to gridcell
    real(r8) :: hrv_xsmrpool_to_atm_grc(bounds%begg:bounds%endg) ! hrv_xsmrpool_to_atm_col averaged to gridcell (gC/m2/s)
    real(r8) :: hrv_xsmrpool_to_atm_delta_grc(bounds%begg:bounds%endg) ! hrv_xsmrpool_to_atm_col averaged to gridcell, expressed as a delta (not a flux) (gC/m2)
    real(r8) :: hrv_xsmrpool_to_atm_dribbled_grc(bounds%begg:bounds%endg) ! hrv_xsmrpool_to_atm, dribbled over the year (gC/m2/s)
    real(r8) :: dwt_conv_cflux_delta_grc(bounds%begg:bounds%endg)    ! dwt_conv_cflux_grc expressed as a total delta (not a flux) (gC/m2)
    real(r8) :: gru_conv_cflux_delta_grc(bounds%begg:bounds%endg)    ! gru_conv_cflux_grc expressed as a total delta (not a flux) (gC/m2)
    !-----------------------------------------------------------------------

    SHR_ASSERT_ALL_FL((ubound(product_closs_grc) == (/bounds%endg/)), sourcefile, __LINE__)

    ! calculate patch-level summary carbon fluxes and states

    dtime = get_step_size_real()

    do fp = 1,num_soilp
       p = filter_soilp(fp)

       ! maintenance respiration (MR)
       if ( trim(isotope) == 'c13' .or. trim(isotope) == 'c14') then
          this%leaf_mr_patch(p)      = this%leaf_curmr_patch(p)      + this%leaf_xsmr_patch(p)
          this%froot_mr_patch(p)     = this%froot_curmr_patch(p)     + this%froot_xsmr_patch(p)
          this%livestem_mr_patch(p)  = this%livestem_curmr_patch(p)  + this%livestem_xsmr_patch(p)
          this%livecroot_mr_patch(p) = this%livecroot_curmr_patch(p) + this%livecroot_xsmr_patch(p)
       endif

       this%mr_patch(p)  = &
            this%leaf_mr_patch(p)     + &
            this%froot_mr_patch(p)    + &
            this%livestem_mr_patch(p) + &
            this%livecroot_mr_patch(p)

       if (carbon_resp_opt == 1) then
          this%mr_patch(p)  = &
               this%cpool_to_resp_patch(p)     + &
               this%leaf_mr_patch(p)     + &
               this%froot_mr_patch(p)    + &
               this%livestem_mr_patch(p) + &
               this%livecroot_mr_patch(p)
       end if
       if ( use_crop .and. patch%itype(p) >= npcropmin )then
          do k = 1, nrepr
             this%mr_patch(p) = &
                  this%mr_patch(p) + &
                  this%reproductive_mr_patch(p,k)
          end do
       end if

       ! growth respiration (GR)

       ! current GR is respired this time step for new growth displayed in this timestep
       this%current_gr_patch(p) = &
            this%cpool_leaf_gr_patch(p)      + &
            this%cpool_froot_gr_patch(p)     + &
            this%cpool_livestem_gr_patch(p)  + &
            this%cpool_deadstem_gr_patch(p)  + &
            this%cpool_livecroot_gr_patch(p) + &
            this%cpool_deadcroot_gr_patch(p)
       if ( use_crop .and. patch%itype(p) >= npcropmin )then
          do k = 1, nrepr
             this%current_gr_patch(p) = this%current_gr_patch(p) + &
                  this%cpool_reproductive_gr_patch(p,k)
          end do
       end if


       ! transfer GR is respired this time step for transfer growth displayed in this timestep
       this%transfer_gr_patch(p) = &
            this%transfer_leaf_gr_patch(p)      + &
            this%transfer_froot_gr_patch(p)     + &
            this%transfer_livestem_gr_patch(p)  + &
            this%transfer_deadstem_gr_patch(p)  + &
            this%transfer_livecroot_gr_patch(p) + &
            this%transfer_deadcroot_gr_patch(p)
       if ( use_crop .and. patch%itype(p) >= npcropmin )then
          do k = 1, nrepr
             this%transfer_gr_patch(p) = this%transfer_gr_patch(p) + &
                  this%transfer_reproductive_gr_patch(p,k)
          end do
       end if

       ! storage GR is respired this time step for growth sent to storage for later display
       this%storage_gr_patch(p) = &
            this%cpool_leaf_storage_gr_patch(p)      + &
            this%cpool_froot_storage_gr_patch(p)     + &
            this%cpool_livestem_storage_gr_patch(p)  + &
            this%cpool_deadstem_storage_gr_patch(p)  + &
            this%cpool_livecroot_storage_gr_patch(p) + &
            this%cpool_deadcroot_storage_gr_patch(p)

       if ( use_crop .and. patch%itype(p) >= npcropmin )then
          do k = 1, nrepr
             this%storage_gr_patch(p) = this%storage_gr_patch(p) + &
                  this%cpool_reproductive_storage_gr_patch(p,k)
          end do
       end if

       ! GR is the sum of current + transfer + storage GR
       this%gr_patch(p) = &
            this%current_gr_patch(p)  + &
            this%transfer_gr_patch(p) + &
            this%storage_gr_patch(p)

       ! autotrophic respiration (AR) adn 
       if ( use_crop .and. patch%itype(p) >= npcropmin )then
          this%ar_patch(p) =           &
               this%mr_patch(p)      + &
               this%gr_patch(p)
          if ( .not. this%dribble_crophrv_xsmrpool_2atm ) this%ar_patch(p) = this%ar_patch(p) + &
                                             this%xsmrpool_to_atm_patch(p) ! xsmr... is -ve (slevis)
       else         
             this%ar_patch(p) =           &
                  this%mr_patch(p)      + &
                  this%gr_patch(p)         
       end if
       
       if (use_fun) then
          this%ar_patch(p) = this%ar_patch(p) + this%soilc_change_patch(p)
       end if
      
       ! gross primary production (GPP)
       this%gpp_patch(p) = &
            this%psnsun_to_cpool_patch(p) + &
            this%psnshade_to_cpool_patch(p)

       ! net primary production (NPP)      
       this%npp_patch(p) =      &
               this%gpp_patch(p) - &
               this%ar_patch(p)     

       ! root respiration (RR)
       this%rr_patch(p) =         &
            this%froot_mr_patch(p)                   + &
            this%cpool_froot_gr_patch(p)             + &
            this%cpool_livecroot_gr_patch(p)         + &
            this%cpool_deadcroot_gr_patch(p)         + &
            this%transfer_froot_gr_patch(p)          + &
            this%transfer_livecroot_gr_patch(p)      + &
            this%transfer_deadcroot_gr_patch(p)      + &
            this%cpool_froot_storage_gr_patch(p)     + &
            this%cpool_livecroot_storage_gr_patch(p) + &
            this%cpool_deadcroot_storage_gr_patch(p)

       ! update the annual NPP accumulator, for use in allocation code 
       if (trim(isotope) == 'bulk') then      
          this%tempsum_npp_patch(p) = &
               this%tempsum_npp_patch(p) + &
               this%npp_patch(p)
       end if

       ! aboveground NPP: leaf, live stem, dead stem (AGNPP)
       ! This is supposed to correspond as closely as possible to
       ! field measurements of AGNPP, so it ignores the storage pools
       ! and only treats the fluxes into displayed pools.

       this%agnpp_patch(p) = &
            this%cpool_to_leafc_patch(p)                  + &
            this%leafc_xfer_to_leafc_patch(p)             + &
            this%cpool_to_livestemc_patch(p)              + &
            this%livestemc_xfer_to_livestemc_patch(p)     + &
            this%cpool_to_deadstemc_patch(p)              + &
            this%deadstemc_xfer_to_deadstemc_patch(p)

       if ( use_crop .and. patch%itype(p) >= npcropmin )then
          do k = 1, nrepr
             this%agnpp_patch(p) =      &
                  this%agnpp_patch(p) + &
                  this%cpool_to_reproductivec_patch(p,k)            + &
                  this%reproductivec_xfer_to_reproductivec_patch(p,k)
          end do
       end if

       ! belowground NPP: fine root, live coarse root, dead coarse root (BGNPP)
       ! This is supposed to correspond as closely as possible to
       ! field measurements of BGNPP, so it ignores the storage pools
       ! and only treats the fluxes into displayed pools.

       this%bgnpp_patch(p) = &
            this%cpool_to_frootc_patch(p)                   + &
            this%frootc_xfer_to_frootc_patch(p)             + &
            this%cpool_to_livecrootc_patch(p)               + &
            this%livecrootc_xfer_to_livecrootc_patch(p)     + &
            this%cpool_to_deadcrootc_patch(p)               + &
            this%deadcrootc_xfer_to_deadcrootc_patch(p)

       ! litterfall (LITFALL)

       this%litfall_patch(p) = &
            this%leafc_to_litter_patch(p)                     + &
            this%frootc_to_litter_patch(p)                    + &
            this%m_leafc_to_litter_patch(p)                   + &
            this%m_leafc_storage_to_litter_patch(p)           + &
            this%m_leafc_xfer_to_litter_patch(p)              + &
            this%m_frootc_to_litter_patch(p)                  + &
            this%m_frootc_storage_to_litter_patch(p)          + &
            this%m_frootc_xfer_to_litter_patch(p)             + &
            this%m_livestemc_to_litter_patch(p)               + &
            this%m_livestemc_storage_to_litter_patch(p)       + &
            this%m_livestemc_xfer_to_litter_patch(p)          + &
            this%m_deadstemc_to_litter_patch(p)               + &
            this%m_deadstemc_storage_to_litter_patch(p)       + &
            this%m_deadstemc_xfer_to_litter_patch(p)          + &
            this%m_livecrootc_to_litter_patch(p)              + &
            this%m_livecrootc_storage_to_litter_patch(p)      + &
            this%m_livecrootc_xfer_to_litter_patch(p)         + &
            this%m_deadcrootc_to_litter_patch(p)              + &
            this%m_deadcrootc_storage_to_litter_patch(p)      + &
            this%m_deadcrootc_xfer_to_litter_patch(p)         + &
            this%m_gresp_storage_to_litter_patch(p)           + &
            this%m_gresp_xfer_to_litter_patch(p)              + &
            
            this%m_leafc_to_litter_fire_patch(p)              + &
            this%m_leafc_storage_to_litter_fire_patch(p)      + &
            this%m_leafc_xfer_to_litter_fire_patch(p)         + &
            this%m_livestemc_to_litter_fire_patch(p)          + &
            this%m_livestemc_storage_to_litter_fire_patch(p)  + &
            this%m_livestemc_xfer_to_litter_fire_patch(p)     + &
            this%m_deadstemc_to_litter_fire_patch(p)          + &
            this%m_deadstemc_storage_to_litter_fire_patch(p)  + &
            this%m_deadstemc_xfer_to_litter_fire_patch(p)     + &
            this%m_frootc_to_litter_fire_patch(p)             + &
            this%m_frootc_storage_to_litter_fire_patch(p)     + &
            this%m_frootc_xfer_to_litter_fire_patch(p)        + &
            this%m_livecrootc_to_litter_fire_patch(p)         + &
            this%m_livecrootc_storage_to_litter_fire_patch(p) + &
            this%m_livecrootc_xfer_to_litter_fire_patch(p)    + &
            this%m_deadcrootc_to_litter_fire_patch(p)         + &
            this%m_deadcrootc_storage_to_litter_fire_patch(p) + &
            this%m_deadcrootc_xfer_to_litter_fire_patch(p)    + &
            this%m_gresp_storage_to_litter_fire_patch(p)      + &
            this%m_gresp_xfer_to_litter_fire_patch(p)         + &
            
            this%hrv_leafc_to_litter_patch(p)                 + &
            this%hrv_leafc_storage_to_litter_patch(p)         + &
            this%hrv_leafc_xfer_to_litter_patch(p)            + &
            this%hrv_frootc_to_litter_patch(p)                + &
            this%hrv_frootc_storage_to_litter_patch(p)        + &
            this%hrv_frootc_xfer_to_litter_patch(p)           + &
            this%hrv_livestemc_to_litter_patch(p)             + &
            this%hrv_livestemc_storage_to_litter_patch(p)     + &
            this%hrv_livestemc_xfer_to_litter_patch(p)        + &
            this%hrv_deadstemc_storage_to_litter_patch(p)     + &
            this%hrv_deadstemc_xfer_to_litter_patch(p)        + &
            this%hrv_livecrootc_to_litter_patch(p)            + &
            this%hrv_livecrootc_storage_to_litter_patch(p)    + &
            this%hrv_livecrootc_xfer_to_litter_patch(p)       + &
            this%hrv_deadcrootc_to_litter_patch(p)            + &
            this%hrv_deadcrootc_storage_to_litter_patch(p)    + &
            this%hrv_deadcrootc_xfer_to_litter_patch(p)       + &
            this%hrv_gresp_storage_to_litter_patch(p)         + &
            this%hrv_gresp_xfer_to_litter_patch(p)            + &
            
            this%gru_leafc_to_litter_patch(p)                 + &
            this%gru_frootc_to_litter_patch(p)                + &
            this%gru_livecrootc_to_litter_patch(p)            + &
            this%gru_deadcrootc_to_litter_patch(p)

       if ( use_crop .and. patch%itype(p) >= npcropmin )then
          this%litfall_patch(p) =      &
               this%litfall_patch(p) + &
               this%livestemc_to_litter_patch(p)

          if (.not. use_grainproduct) then
             do k = repr_grain_min, repr_grain_max
                this%litfall_patch(p) = &
                     this%litfall_patch(p) + &
                     this%repr_grainc_to_food_patch(p,k)
             end do
          end if

          do k = repr_structure_min, repr_structure_max
             this%litfall_patch(p) = &
                  this%litfall_patch(p) + &
                  this%repr_structurec_to_litter_patch(p,k)
          end do
       end if

       ! update the annual litfall accumulator, for use in mortality code

       if (use_cndv) then
          this%tempsum_litfall_patch(p) = &
               this%tempsum_litfall_patch(p) + &
               this%leafc_to_litter_patch(p) + &
               this%frootc_to_litter_patch(p)
       end if

       ! patch-level carbon losses to fire changed by F. Li and S. Levis

       this%fire_closs_patch(p) = &
            this%m_leafc_to_fire_patch(p)                + &
            this%m_leafc_storage_to_fire_patch(p)        + &
            this%m_leafc_xfer_to_fire_patch(p)           + &
            this%m_frootc_to_fire_patch(p)               + &
            this%m_frootc_storage_to_fire_patch(p)       + &
            this%m_frootc_xfer_to_fire_patch(p)          + &
            this%m_livestemc_to_fire_patch(p)            + &
            this%m_livestemc_storage_to_fire_patch(p)    + &
            this%m_livestemc_xfer_to_fire_patch(p)       + &
            this%m_deadstemc_to_fire_patch(p)            + &
            this%m_deadstemc_storage_to_fire_patch(p)    + &
            this%m_deadstemc_xfer_to_fire_patch(p)       + &
            this%m_livecrootc_to_fire_patch(p)           + &
            this%m_livecrootc_storage_to_fire_patch(p)   + &
            this%m_livecrootc_xfer_to_fire_patch(p)      + &
            this%m_deadcrootc_to_fire_patch(p)           + &
            this%m_deadcrootc_storage_to_fire_patch(p)   + &
            this%m_deadcrootc_xfer_to_fire_patch(p)      + &
            this%m_gresp_storage_to_fire_patch(p)        + &
            this%m_gresp_xfer_to_fire_patch(p)

       ! new summary variables for CLAMP

       ! (FROOTC_ALLOC) - fine root C allocation
       this%frootc_alloc_patch(p) = &
            this%frootc_xfer_to_frootc_patch(p)    + &
            this%cpool_to_frootc_patch(p)     

       ! (FROOTC_LOSS) - fine root C loss changed by F. Li and S. Levis
       this%frootc_loss_patch(p) = &
            this%m_frootc_to_litter_patch(p)       + &
            this%m_frootc_to_fire_patch(p)         + &
            this%m_frootc_to_litter_fire_patch(p)  + &
            this%hrv_frootc_to_litter_patch(p)     + &
            this%frootc_to_litter_patch(p)

       ! (LEAFC_ALLOC) - leaf C allocation
       this%leafc_alloc_patch(p) = &
            this%leafc_xfer_to_leafc_patch(p)    + &
            this%cpool_to_leafc_patch(p)     

       ! (LEAFC_LOSS) - leaf C loss changed by F. Li and S. Levis
       this%leafc_loss_patch(p) = &
            this%m_leafc_to_litter_patch(p)      + &
            this%m_leafc_to_fire_patch(p)        + &
            this%m_leafc_to_litter_fire_patch(p) + &
            this%hrv_leafc_to_litter_patch(p)    + &
            this%gru_leafc_to_litter_patch(p)    + &
            this%leafc_to_litter_patch(p)

       ! (WOODC_ALLOC) - wood C allocation
       this%woodc_alloc_patch(p) = &
            this%livestemc_xfer_to_livestemc_patch(p)   + &
            this%deadstemc_xfer_to_deadstemc_patch(p)   + &
            this%livecrootc_xfer_to_livecrootc_patch(p) + &
            this%deadcrootc_xfer_to_deadcrootc_patch(p) + &
            this%cpool_to_livestemc_patch(p)            + &
            this%cpool_to_deadstemc_patch(p)            + &
            this%cpool_to_livecrootc_patch(p)           + &
            this%cpool_to_deadcrootc_patch(p)

       ! (WOODC_LOSS) - wood C loss
       this%woodc_loss_patch(p) = &
            this%m_livestemc_to_litter_patch(p)            + &
            this%m_deadstemc_to_litter_patch(p)            + &
            this%m_livecrootc_to_litter_patch(p)           + &
            this%m_deadcrootc_to_litter_patch(p)           + &
            this%m_livestemc_to_fire_patch(p)              + &
            this%m_deadstemc_to_fire_patch(p)              + &
            this%m_livecrootc_to_fire_patch(p)             + &
            this%m_deadcrootc_to_fire_patch(p)             + &
            this%hrv_livestemc_to_litter_patch(p)          + &
            this%hrv_livestemc_storage_to_litter_patch(p)  + &
            this%hrv_livestemc_xfer_to_litter_patch(p)     + &
            this%wood_harvestc_patch(p)                    + &
            this%hrv_deadstemc_storage_to_litter_patch(p)  + &
            this%hrv_deadstemc_xfer_to_litter_patch(p)     + &
            this%hrv_livecrootc_to_litter_patch(p)         + &
            this%hrv_livecrootc_storage_to_litter_patch(p) + &
            this%hrv_livecrootc_xfer_to_litter_patch(p)    + &
            this%hrv_deadcrootc_to_litter_patch(p)         + &
            this%hrv_deadcrootc_storage_to_litter_patch(p) + &
            this%hrv_deadcrootc_xfer_to_litter_patch(p)    + &
            this%gru_livestemc_to_atm_patch(p)             + &
            this%gru_livestemc_storage_to_atm_patch(p)     + &
            this%gru_livestemc_xfer_to_atm_patch(p)        + &
            this%gru_deadstemc_to_atm_patch(p)             + &
            this%gru_wood_productc_gain_patch(p)           + &
            this%gru_deadstemc_storage_to_atm_patch(p)     + &
            this%gru_deadstemc_xfer_to_atm_patch(p)        + &
            this%gru_livecrootc_to_litter_patch(p)         + &
            this%gru_livecrootc_storage_to_atm_patch(p)    + &
            this%gru_livecrootc_xfer_to_atm_patch(p)       + &
            this%gru_deadcrootc_to_litter_patch(p)         + &
            this%gru_deadcrootc_storage_to_atm_patch(p)    + &
            this%gru_deadcrootc_xfer_to_atm_patch(p)   

       ! (Slash Harvest Flux) - Additional Wood Harvest Veg C Losses
       this%slash_harvestc_patch(p) = &
            this%hrv_leafc_to_litter_patch(p)              + &
            this%hrv_leafc_storage_to_litter_patch(p)      + &
            this%hrv_leafc_xfer_to_litter_patch(p)         + &
            this%hrv_frootc_to_litter_patch(p)             + &
            this%hrv_frootc_storage_to_litter_patch(p)     + &
            this%hrv_frootc_xfer_to_litter_patch(p)        + &
            this%hrv_livestemc_to_litter_patch(p)          + &
            this%hrv_livestemc_storage_to_litter_patch(p)  + &
            this%hrv_livestemc_xfer_to_litter_patch(p)     + &
            this%hrv_deadstemc_storage_to_litter_patch(p)  + &
            this%hrv_deadstemc_xfer_to_litter_patch(p)     + &
            this%hrv_livecrootc_to_litter_patch(p)         + &
            this%hrv_livecrootc_storage_to_litter_patch(p) + &
            this%hrv_livecrootc_xfer_to_litter_patch(p)    + &
            this%hrv_deadcrootc_to_litter_patch(p)         + &
            this%hrv_deadcrootc_storage_to_litter_patch(p) + &
            this%hrv_deadcrootc_xfer_to_litter_patch(p)    + &
            this%hrv_gresp_storage_to_litter_patch(p)      + &
            this%hrv_gresp_xfer_to_litter_patch(p)

<<<<<<< HEAD
       ! (Gross Unrepresented Landcover Change Conversion Flux) - Direct Veg C Loss to Atmosphere
       this%gru_conv_cflux_patch(p) = &
            this%gru_livestemc_to_atm_patch(p)          + &
            this%gru_deadstemc_to_atm_patch(p)          + &
            this%gru_xsmrpool_to_atm_patch(p)           + &
            this%gru_leafc_storage_to_atm_patch(p)      + &
            this%gru_frootc_storage_to_atm_patch(p)     + &
            this%gru_livestemc_storage_to_atm_patch(p)  + &
            this%gru_deadstemc_storage_to_atm_patch(p)  + &
            this%gru_livecrootc_storage_to_atm_patch(p) + &
            this%gru_deadcrootc_storage_to_atm_patch(p) + &
            this%gru_gresp_storage_to_atm_patch(p)      + &
            this%gru_leafc_xfer_to_atm_patch(p)         + &
            this%gru_frootc_xfer_to_atm_patch(p)        + &
            this%gru_livestemc_xfer_to_atm_patch(p)     + &
            this%gru_deadstemc_xfer_to_atm_patch(p)     + &
            this%gru_livecrootc_xfer_to_atm_patch(p)    + &
            this%gru_deadcrootc_xfer_to_atm_patch(p)    + &
            this%gru_gresp_xfer_to_atm_patch(p)
	    
       ! (Gross Unrepresented Landcover Change Slash Flux) - Direct Veg C Loss to Atmosphere
       this%gru_slash_cflux_patch(p) = &
            this%gru_leafc_to_litter_patch(p)      + &
            this%gru_frootc_to_litter_patch(p)     + &
            this%gru_livecrootc_to_litter_patch(p) + &
            this%gru_deadcrootc_to_litter_patch(p)

       if (decomp_method == mimics_decomp) then
          ! Calculate ligninNratio for leaves and fine roots
          associate(ivt => patch%itype)  ! Input: [integer (:)] patch plant type
            ligninNratio_leaf_patch(p) = pftcon%lf_flig(ivt(p)) * &
                                         pftcon%lflitcn(ivt(p)) * &
                                         this%leafc_to_litter_patch(p)
            ligninNratio_froot_patch(p) = pftcon%fr_flig(ivt(p)) * &
                                          pftcon%frootcn(ivt(p)) * &
                                          this%frootc_to_litter_patch(p)
          end associate
       end if
=======
>>>>>>> 94e1bdc4
    end do  ! end of patches loop

    !------------------------------------------------
    ! column variables
    !------------------------------------------------

    ! use p2c routine to get selected column-average patch-level fluxes and states

    call p2c(bounds, num_soilc, filter_soilc, &
         this%hrv_xsmrpool_to_atm_patch(bounds%begp:bounds%endp), &
         this%hrv_xsmrpool_to_atm_col(bounds%begc:bounds%endc))

    if (use_crop .and. this%dribble_crophrv_xsmrpool_2atm) then
       call p2c(bounds, num_soilc, filter_soilc, &
            this%xsmrpool_to_atm_patch(bounds%begp:bounds%endp), &
            this%xsmrpool_to_atm_col(bounds%begc:bounds%endc))

       call c2g( bounds = bounds, &
            carr = this%xsmrpool_to_atm_col(bounds%begc:bounds%endc), &
            garr = this%xsmrpool_to_atm_grc(bounds%begg:bounds%endg), &
            c2l_scale_type = 'unity', &
            l2g_scale_type = 'unity')
    end if

    call p2c(bounds, num_soilc, filter_soilc, &
         this%gru_conv_cflux_patch(bounds%begp:bounds%endp), &
         this%gru_conv_cflux_col(bounds%begc:bounds%endc))

    call p2c(bounds, num_soilc, filter_soilc, &
         this%fire_closs_patch(bounds%begp:bounds%endp), &
         this%fire_closs_p2c_col(bounds%begc:bounds%endc))

    call p2c(bounds, num_soilc, filter_soilc, &
         this%npp_patch(bounds%begp:bounds%endp), &
         this%npp_col(bounds%begc:bounds%endc))

    call p2c(bounds, num_soilc, filter_soilc, &
         this%rr_patch(bounds%begp:bounds%endp), &
         this%rr_col(bounds%begc:bounds%endc))

    call p2c(bounds, num_soilc, filter_soilc, &
         this%ar_patch(bounds%begp:bounds%endp), &
         this%ar_col(bounds%begc:bounds%endc))

    call p2c(bounds, num_soilc, filter_soilc, &
         this%gpp_patch(bounds%begp:bounds%endp), &
         this%gpp_col(bounds%begc:bounds%endc))

    ! this code is to calculate an exponentially-relaxed npp value for use in NDynamics code

    if ( trim(isotope) == 'bulk') then
       if (nfix_timeconst > 0._r8 .and. nfix_timeconst < 500._r8 ) then
          nfixlags = nfix_timeconst * secspday
          do fc = 1,num_soilc
             c = filter_soilc(fc)
             if ( this%lag_npp_col(c) /= spval ) then
                this%lag_npp_col(c) = &
                     this%lag_npp_col(c) * exp(-dtime/nfixlags) + &
                     this%npp_col(c) * (1._r8 - exp(-dtime/nfixlags))
             else
                ! first timestep
                this%lag_npp_col(c) = this%npp_col(c)
             endif
          end do
       endif
    endif


    ! vertically integrate column-level carbon fire losses
    do l = 1, ndecomp_pools
       do j = 1,nlevdecomp
          do fc = 1,num_soilc
             c = filter_soilc(fc)
             this%m_decomp_cpools_to_fire_col(c,l) = &
                  this%m_decomp_cpools_to_fire_col(c,l) + &
                  this%m_decomp_cpools_to_fire_vr_col(c,j,l)*dzsoi_decomp(j)
          end do
       end do
    end do

    do fc = 1,num_soilc
       c = filter_soilc(fc)

       g = col%gridcell(c)

       ! litter fire losses (LITFIRE)
       this%litfire_col(c) = 0._r8

       ! soil organic matter fire losses (SOMFIRE)
       this%somfire_col(c) = 0._r8

       ! total ecosystem fire losses (TOTFIRE)
       this%totfire_col(c) = &
            this%litfire_col(c) + &
            this%somfire_col(c) 

       ! carbon losses to fire, including patch losses
       this%fire_closs_col(c) = this%fire_closs_p2c_col(c) 
       do l = 1, ndecomp_pools
          this%fire_closs_col(c) = &
               this%fire_closs_col(c) + &
               this%m_decomp_cpools_to_fire_col(c,l)
       end do

       ! total soil respiration, heterotrophic + root respiration (SR)
       this%sr_col(c) = &
            this%rr_col(c) + &
            soilbiogeochem_hr_col(c)

       ! total ecosystem respiration, autotrophic + heterotrophic (ER)
       this%er_col(c) = &
            this%ar_col(c) + &
            soilbiogeochem_hr_col(c)
       
       ! net ecosystem production, excludes fire flux, landcover change, 
       ! and loss from wood products, positive for sink (NEP)
       this%nep_col(c) = &
            this%gpp_col(c) - &
            this%er_col(c)

    end do

    call c2g( bounds = bounds, &
         carr = this%nep_col(bounds%begc:bounds%endc), &
         garr = nep_grc(bounds%begg:bounds%endg), &
         c2l_scale_type = 'unity', &
         l2g_scale_type = 'unity')

    call c2g( bounds = bounds, &
         carr = this%fire_closs_col(bounds%begc:bounds%endc), &
         garr = fire_closs_grc(bounds%begg:bounds%endg), &
         c2l_scale_type = 'unity', &
         l2g_scale_type = 'unity')

    call c2g( bounds = bounds, &
         carr = this%hrv_xsmrpool_to_atm_col(bounds%begc:bounds%endc), &
         garr = hrv_xsmrpool_to_atm_grc(bounds%begg:bounds%endg), &
         c2l_scale_type = 'unity', &
         l2g_scale_type = 'unity')
    hrv_xsmrpool_to_atm_delta_grc(bounds%begg:bounds%endg) = &
         hrv_xsmrpool_to_atm_grc(bounds%begg:bounds%endg) * dtime
    call this%hrv_xsmrpool_to_atm_dribbler%set_curr_delta(bounds, &
         hrv_xsmrpool_to_atm_delta_grc(bounds%begg:bounds%endg))
    call this%hrv_xsmrpool_to_atm_dribbler%get_curr_flux(bounds, &
         hrv_xsmrpool_to_atm_dribbled_grc(bounds%begg:bounds%endg))

    dwt_conv_cflux_delta_grc(bounds%begg:bounds%endg) = &
         this%dwt_conv_cflux_grc(bounds%begg:bounds%endg) * dtime
    call this%dwt_conv_cflux_dribbler%set_curr_delta(bounds, &
         dwt_conv_cflux_delta_grc(bounds%begg:bounds%endg))
    call this%dwt_conv_cflux_dribbler%get_curr_flux(bounds, &
         this%dwt_conv_cflux_dribbled_grc(bounds%begg:bounds%endg))

    call c2g( bounds = bounds, &
         carr = this%gru_conv_cflux_col(bounds%begc:bounds%endc), &
         garr = this%gru_conv_cflux_grc(bounds%begg:bounds%endg), &
         c2l_scale_type = 'unity', &
         l2g_scale_type = 'unity')
    gru_conv_cflux_delta_grc(bounds%begg:bounds%endg) = &
         this%gru_conv_cflux_grc(bounds%begg:bounds%endg) * dtime
    call this%gru_conv_cflux_dribbler%set_curr_delta(bounds, &
         gru_conv_cflux_delta_grc(bounds%begg:bounds%endg))
    call this%gru_conv_cflux_dribbler%get_curr_flux(bounds, &
         this%gru_conv_cflux_dribbled_grc(bounds%begg:bounds%endg))

    do g = bounds%begg, bounds%endg
       ! net ecosystem exchange of carbon, includes fire flux and hrv_xsmrpool flux,
       ! positive for source (NEE)
       this%nee_grc(g) = &
            -nep_grc(g)       + &
            fire_closs_grc(g) + &
            hrv_xsmrpool_to_atm_dribbled_grc(g)

       this%landuseflux_grc(g) = &
            this%dwt_conv_cflux_dribbled_grc(g)   + &
            this%gru_conv_cflux_dribbled_grc(g)   + &
            product_closs_grc(g)

       ! net biome production of carbon, positive for sink
       this%nbp_grc(g) = &
            -this%nee_grc(g)        - &
            this%landuseflux_grc(g)
       if ( this%dribble_crophrv_xsmrpool_2atm ) this%nbp_grc(g) = this%nbp_grc(g) - this%xsmrpool_to_atm_grc(g)
    end do

    ! coarse woody debris C loss
    do fc = 1,num_soilc
       c  = filter_soilc(fc)
       this%cwdc_loss_col(c)  = soilbiogeochem_cwdhr_col(c)
    end do
    associate(is_cwd    => decomp_cascade_con%is_cwd) ! TRUE => pool is a cwd pool   
      do l = 1, ndecomp_pools
         if ( is_cwd(l) ) then
            do fc = 1,num_soilc
               c = filter_soilc(fc)
               this%cwdc_loss_col(c) = &
                    this%cwdc_loss_col(c) + &
                    this%m_decomp_cpools_to_fire_col(c,l)
            end do
         end if
      end do
      do k = 1, ndecomp_cascade_transitions
         if ( is_cwd(decomp_cascade_con%cascade_donor_pool(k)) ) then
            do fc = 1,num_soilc
               c = filter_soilc(fc)
               this%cwdc_loss_col(c) = &
                    this%cwdc_loss_col(c) + &
                    soilbiogeochem_decomp_cascade_ctransfer_col(c,k)
            end do
         end if
      end do
    end associate


    ! litter C loss      
    do fc = 1,num_soilc
       c = filter_soilc(fc)
       this%litterc_loss_col(c) = soilbiogeochem_lithr_col(c)  
    end do
    associate(is_litter => decomp_cascade_con%is_litter) ! TRUE => pool is a litter pool
      do l = 1, ndecomp_pools
         if ( is_litter(l) ) then
            do fc = 1,num_soilc
               c = filter_soilc(fc)
               this%litterc_loss_col(c) = &
                    this%litterc_loss_col(c) + &
                    this%m_decomp_cpools_to_fire_col(c,l)
            end do
         end if
      end do
      do k = 1, ndecomp_cascade_transitions
         if ( is_litter(decomp_cascade_con%cascade_donor_pool(k)) ) then
            do fc = 1,num_soilc
               c = filter_soilc(fc)
               this%litterc_loss_col(c) = &
                    this%litterc_loss_col(c) + &
                    soilbiogeochem_decomp_cascade_ctransfer_col(c,k)
            end do
         end if
      end do
    end associate

  end subroutine Summary_carbonflux

end module CNVegCarbonFluxType

<|MERGE_RESOLUTION|>--- conflicted
+++ resolved
@@ -4723,7 +4723,6 @@
             this%hrv_gresp_storage_to_litter_patch(p)      + &
             this%hrv_gresp_xfer_to_litter_patch(p)
 
-<<<<<<< HEAD
        ! (Gross Unrepresented Landcover Change Conversion Flux) - Direct Veg C Loss to Atmosphere
        this%gru_conv_cflux_patch(p) = &
             this%gru_livestemc_to_atm_patch(p)          + &
@@ -4743,27 +4742,13 @@
             this%gru_livecrootc_xfer_to_atm_patch(p)    + &
             this%gru_deadcrootc_xfer_to_atm_patch(p)    + &
             this%gru_gresp_xfer_to_atm_patch(p)
-	    
+    
        ! (Gross Unrepresented Landcover Change Slash Flux) - Direct Veg C Loss to Atmosphere
        this%gru_slash_cflux_patch(p) = &
             this%gru_leafc_to_litter_patch(p)      + &
             this%gru_frootc_to_litter_patch(p)     + &
             this%gru_livecrootc_to_litter_patch(p) + &
             this%gru_deadcrootc_to_litter_patch(p)
-
-       if (decomp_method == mimics_decomp) then
-          ! Calculate ligninNratio for leaves and fine roots
-          associate(ivt => patch%itype)  ! Input: [integer (:)] patch plant type
-            ligninNratio_leaf_patch(p) = pftcon%lf_flig(ivt(p)) * &
-                                         pftcon%lflitcn(ivt(p)) * &
-                                         this%leafc_to_litter_patch(p)
-            ligninNratio_froot_patch(p) = pftcon%fr_flig(ivt(p)) * &
-                                          pftcon%frootcn(ivt(p)) * &
-                                          this%frootc_to_litter_patch(p)
-          end associate
-       end if
-=======
->>>>>>> 94e1bdc4
     end do  ! end of patches loop
 
     !------------------------------------------------
