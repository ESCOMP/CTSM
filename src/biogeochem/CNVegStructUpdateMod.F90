--- conflicted
+++ resolved
@@ -181,27 +181,15 @@
             tsai_min = tsai_min * 0.5_r8
             tsai(p) = max(tsai_alpha*tsai_old+max(tlai_old-tlai(p),0._r8),tsai_min)
 
-<<<<<<< HEAD
-!KO
             ! calculate vegetation physiological parameters used in biomass heat storage
-=======
-            ! calculate vegetation physiological parameters used in biomass heat storage
-            !
->>>>>>> d4dd6c23
             if (use_biomass_heat_storage) then
                ! Assumes fbw (fraction of biomass that is water) is the same for leaves and stems
                leaf_biomass(p) = max(0.0025_r8,leafc(p)) &
                     * c_to_b * 1.e-3_r8 / (1._r8 - fbw(ivt(p)))
 
-<<<<<<< HEAD
                if (woody(ivt(p)) == 1._r8) then
-                  if (spinup_state == 2) then
-                     stem_biomass(p) = (10._r8*deadstemc(p) + livestemc(p)) &
-                          * c_to_b * 1.e-3_r8 / (1._r8 - fbw(ivt(p)))
-                  else
-                      stem_biomass(p) = (1._r8*deadstemc(p) + livestemc(p)) &
-                         * c_to_b * 1.e-3_r8 / (1._r8 - fbw(ivt(p)))  
-                  end if
+                  stem_biomass(p) = (spinup_factor_deadwood*deadstemc(p) + livestemc(p)) &
+                       * c_to_b * 1.e-3_r8 / (1._r8 - fbw(ivt(p)))
                else
                   stem_biomass(p) = 0._r8
                end if
@@ -209,13 +197,6 @@
                leaf_biomass(p) = 0._r8
                stem_biomass(p) = 0._r8
             end if  
-!KO
-=======
-            else
-               leaf_biomass(p) = 0_r8
-            end if
->>>>>>> d4dd6c23
-
             if (woody(ivt(p)) == 1._r8) then
 
                ! trees and shrubs for now have a very simple allometry, with hard-wired
@@ -238,15 +219,6 @@
                          (SHR_CONST_PI * nstem(ivt(p)) * dwood(ivt(p))))**(1._r8/3._r8)
 
                endif
-
-               if (use_biomass_heat_storage) then
-                  ! Assumes fbw (fraction of biomass that is water) is the same for leaves and stems
-                  stem_biomass(p) = (spinup_factor_deadwood*deadstemc(p) + livestemc(p)) &
-                       * c_to_b * 1.e-3_r8 / (1._r8 - fbw(ivt(p)))
-               else
-                  stem_biomass(p) = 0_r8
-               end if
-
                !
                ! Peter Thornton, 5/3/2004
                ! Adding test to keep htop from getting too close to forcing height for windspeed
