--- conflicted
+++ resolved
@@ -14,12 +14,8 @@
   use shr_kind_mod      , only : r8 => shr_kind_r8
   use shr_log_mod       , only : errMsg => shr_log_errMsg
   use shr_sys_mod       , only : shr_sys_flush
-<<<<<<< HEAD
-  use shr_infnan_mod    , only : nan => shr_infnan_nan, isnan => shr_infnan_isnan, assignment(=), isinf => shr_infnan_isinf
-=======
   use shr_infnan_mod    , only : isnan => shr_infnan_isnan, isinf => shr_infnan_isinf, nan => shr_infnan_nan, assignment(=)
   use clm_varcon, only : spval
->>>>>>> e3a71c41
   !
   implicit none
   save
@@ -27,15 +23,12 @@
   !
   ! !PUBLIC MEMBER FUNCTIONS:
   public  :: crop_heatstress_ndays       ! SdR: checks for number of days above Tcrit for crop heat stress
-<<<<<<< HEAD
   public  :: calc_HS_factor              ! SdR: calculates heat stress magnitude affecting leaf area decline (grainfill phase) 
 
-=======
   !
   ! !PUBLIC FOR UNIT TESTING
   real(r8), public, parameter :: tcrit = 306._r8
   real(r8), public, parameter :: HS_ndays_min = 3._r8
->>>>>>> e3a71c41
 
   character(len=*), parameter, private :: sourcefile = &
        __FILE__
@@ -58,11 +51,7 @@
   end subroutine crop_heatstress_reset
 
   !------------------------------------------------------------------------
-<<<<<<< HEAD
   subroutine crop_heatstress_ndays(HS_ndays, heatwave_crop, t_veg_day, croplive)
-=======
-  subroutine crop_heatstress_ndays(HS_ndays, heatwave_crop, t_veg_day,croplive)
->>>>>>> e3a71c41
 
     ! !DESCRIPTION:
     ! added by SdR for heat stress implementation
@@ -73,15 +62,7 @@
     real(r8),        intent(inout)    :: HS_ndays              ! number of crop heat stress days (ndays) should be integer at final implementation
     real(r8),        intent(inout)    :: heatwave_crop         ! keep track if heatwave is activated
     real(r8),        intent(in)       :: t_veg_day
-<<<<<<< HEAD
     logical,         intent(in)       :: croplive              ! crop between sowing and harvest
-
-    ! !LOCAL VARIABLES:
-    real(r8) :: tcrit				! placeholder for for inputparameter
-    real(r8) :: HS_ndays_min            ! minimum required number of heat stress days
-=======
-    logical,        intent(in)        :: croplive              !check if crop is alive
->>>>>>> e3a71c41
 
     !----------------------------------------------------------------------
 
@@ -105,18 +86,10 @@
 
     ! check if a heatwave is occurring
     if (isinf(HS_ndays)) then
-<<<<<<< HEAD
          heatwave_crop = 3.0_r8
     else if (HS_ndays > 1000000000) then
              heatwave_crop = 4.0_r8
-    else if (HS_ndays >= (HS_ndays_min - 0.2_r8) .and. &
-                                                   croplive) then
-=======
-        heatwave_crop = 4.0_r8
-    else if (HS_ndays > 1000000000000) then
-        heatwave_crop = nan
     else if (HS_ndays >= (HS_ndays_min - 0.2_r8)) then
->>>>>>> e3a71c41
          heatwave_crop = 1.0_r8 
     else
          heatwave_crop = 0.0_r8
