module SatellitePhenologyMod

#include "shr_assert.h"

  !-----------------------------------------------------------------------
  ! !DESCRIPTION:
  ! CLM Satelitte Phenology model (SP) ecosystem dynamics (phenology, vegetation).
  ! Allow some subroutines to be used by the CLM Carbon Nitrogen model (CLMCN)
  ! so that DryDeposition code can get estimates of LAI differences between months.
  !
  ! !USES:
  use shr_kind_mod , only : r8 => shr_kind_r8, CL => shr_kind_CL, CS => shr_kind_CS
  use shr_log_mod  , only : errMsg => shr_log_errMsg
  use decompMod    , only : bounds_type
  use abortutils   , only : endrun
  use clm_varctl   , only : iulog, use_lai_streams
  use perf_mod     , only : t_startf, t_stopf
  use spmdMod      , only : masterproc, mpicom, iam
  use laiStreamMod , only : lai_init, lai_advance, lai_interp
  use ncdio_pio
  !
  ! !PUBLIC TYPES:
  implicit none
  private
  !
  ! !PUBLIC MEMBER FUNCTIONS:
  public :: SatellitePhenology     ! CLMSP Ecosystem dynamics: phenology, vegetation
  public :: SatellitePhenologyInit ! Dynamically allocate memory
  public :: interpMonthlyVeg       ! interpolate monthly vegetation data
  public :: readAnnualVegetation   ! Read in annual vegetation (needed for Dry-deposition)
  !
  ! !PRIVATE MEMBER FUNCTIONS:
  private :: readMonthlyVegetation   ! read monthly vegetation data for two months
  !
  ! !PRIVATE MEMBER DATA:
  integer                     :: InterpMonths1      ! saved month index
  real(r8)                    :: timwt(2)           ! time weights for month 1 and month 2
  real(r8), allocatable       :: mlai2t(:,:)        ! lai for interpolation (2 months)
  real(r8), allocatable       :: msai2t(:,:)        ! sai for interpolation (2 months)
  real(r8), allocatable       :: mhvt2t(:,:)        ! top vegetation height for interpolation (2 months)
  real(r8), allocatable       :: mhvb2t(:,:)        ! bottom vegetation height for interpolation(2 months)

  character(len=*), parameter :: sourcefile = &
       __FILE__

!==============================================================================
contains
!==============================================================================

  subroutine SatellitePhenologyInit (bounds)
    !
    ! !DESCRIPTION:
    ! Dynamically allocate memory and set to signaling NaN.
    !
    ! !USES:
    use shr_infnan_mod, only : nan => shr_infnan_nan, assignment(=)
    !
    ! !ARGUMENTS:
    type(bounds_type), intent(in) :: bounds
    !
    ! !LOCAL VARIABLES:
    integer :: ier    ! error code
    !-----------------------------------------------------------------------

    InterpMonths1 = -999  ! saved month index

    ier = 0
    if (.not.allocated(mlai2t)) then
       allocate (mlai2t(bounds%begp:bounds%endp,2), &
                 msai2t(bounds%begp:bounds%endp,2), &
                 mhvt2t(bounds%begp:bounds%endp,2), &
                 mhvb2t(bounds%begp:bounds%endp,2), stat=ier)
    end if
    if (ier /= 0) then
       write(iulog,*) 'EcosystemDynini allocation error'
       call endrun(msg=errMsg(sourcefile, __LINE__))
    end if

    mlai2t(bounds%begp : bounds%endp, :) = nan
    msai2t(bounds%begp : bounds%endp, :) = nan
    mhvt2t(bounds%begp : bounds%endp, :) = nan
    mhvb2t(bounds%begp : bounds%endp, :) = nan

    if (use_lai_streams) then
       call lai_init(bounds)
    endif

  end subroutine SatellitePhenologyInit

  !================================================================
  subroutine SatellitePhenology(bounds, num_nolakep, filter_nolakep, &
       waterdiagnosticbulk_inst, canopystate_inst)
    !
    ! !DESCRIPTION:
    ! Ecosystem dynamics: phenology, vegetation
    ! Calculates leaf areas (tlai, elai),  stem areas (tsai, esai) and height (htop).
    !
    ! !USES:
    use pftconMod               , only : noveg, nbrdlf_dcd_brl_shrub
    use WaterDiagnosticBulkType , only : waterdiagnosticbulk_type
    use CanopyStateType         , only : canopystate_type
    use PatchType               , only : patch
    !
    ! !ARGUMENTS:
    type(bounds_type)              , intent(in)    :: bounds
    integer                        , intent(in)    :: num_nolakep                               ! number of column non-lake points in patch filter
    integer                        , intent(in)    :: filter_nolakep(bounds%endp-bounds%begp+1) ! patch filter for non-lake points
    type(waterdiagnosticbulk_type) , intent(in)    :: waterdiagnosticbulk_inst
    type(canopystate_type)         , intent(inout) :: canopystate_inst
    !
    ! !LOCAL VARIABLES:
    integer  :: fp,p,c                            ! indices
    real(r8) :: ol                                ! thickness of canopy layer covered by snow (m)
    real(r8) :: fb                                ! fraction of canopy layer covered by snow
    integer  :: nploop
    !-----------------------------------------------------------------------

    associate(                                                           &
         frac_sno           => waterdiagnosticbulk_inst%frac_sno_col   , & ! Input:  [real(r8) (:) ] fraction of ground covered by snow (0 to 1)
         snow_depth         => waterdiagnosticbulk_inst%snow_depth_col , & ! Input:  [real(r8) (:) ] snow height (m)
         tlai               => canopystate_inst%tlai_patch    ,          & ! Output: [real(r8) (:) ] one-sided leaf area index, no burying by snow
         tsai               => canopystate_inst%tsai_patch    ,          & ! Output: [real(r8) (:) ] one-sided stem area index, no burying by snow
         elai               => canopystate_inst%elai_patch    ,          & ! Output: [real(r8) (:) ] one-sided leaf area index with burying by snow
         esai               => canopystate_inst%esai_patch    ,          & ! Output: [real(r8) (:) ] one-sided stem area index with burying by snow
         htop               => canopystate_inst%htop_patch    ,          & ! Output: [real(r8) (:) ] canopy top (m)
         hbot               => canopystate_inst%hbot_patch    ,          & ! Output: [real(r8) (:) ] canopy bottom (m)
         frac_veg_nosno_alb => canopystate_inst%frac_veg_nosno_alb_patch & ! Output: [integer  (:) ] fraction of vegetation not covered by snow (0 OR 1) [-]
         )

      if (use_lai_streams) then
         call lai_interp(bounds, canopystate_inst)
      endif


      !if(use_fates_sp)then
        ! when we use FATES SP mode, the inactive points are not in the nolakep filter
        ! thus we need to force a loop around all patches to get at the SP inputs the
        ! are indexed in the HLM 'P' space.
<<<<<<< HEAD
        nploop = bounds%endp-bounds%begp+1
      else
=======
      !  nploop = bounds%endp-bounds%begp+1
      !else
>>>>>>> 1e29ce7e
        nploop=num_nolakep
      !endif
      do fp = 1, nploop
<<<<<<< HEAD
         if(use_fates_sp)then
          p = fp + bounds%begp -1
        else
=======
         !if(use_fates_sp)then
         ! p = fp + bounds%begp -1
        !else
>>>>>>> 1e29ce7e
          p = filter_nolakep(fp)
        !endif
         c = patch%column(p)


         ! need to update elai and esai only every albedo time step so do not
         ! have any inconsistency in lai and sai between SurfaceAlbedo calls (i.e.,
         ! if albedos are not done every time step).
         ! leaf phenology
         ! Set leaf and stem areas based on day of year
         ! Interpolate leaf area index, stem area index, and vegetation heights
         ! between two monthly
         ! The weights below (timwt(1) and timwt(2)) were obtained by a call to
         ! routine InterpMonthlyVeg in subroutine NCARlsm.
         !                 Field   Monthly Values
         !                -------------------------
         ! leaf area index LAI  <- mlai1 and mlai2
         ! leaf area index SAI  <- msai1 and msai2
         ! top height      HTOP <- mhvt1 and mhvt2
         ! bottom height   HBOT <- mhvb1 and mhvb2

         if (.not. use_lai_streams) then
            tlai(p) = timwt(1)*mlai2t(p,1) + timwt(2)*mlai2t(p,2)
         endif

         tsai(p) = timwt(1)*msai2t(p,1) + timwt(2)*msai2t(p,2)
         htop(p) = timwt(1)*mhvt2t(p,1) + timwt(2)*mhvt2t(p,2)
         hbot(p) = timwt(1)*mhvb2t(p,1) + timwt(2)*mhvb2t(p,2)

         ! adjust lai and sai for burying by snow. if exposed lai and sai
         ! are less than 0.05, set equal to zero to prevent numerical
         ! problems associated with very small lai and sai.

         ! snow burial fraction for short vegetation (e.g. grasses, crops) changes with vegetation height
         ! accounts for a 20% bending factor, as used in Lombardozzi et al. (2018) GRL 45(18), 9889-9897

         ! NOTE: The following snow burial code is duplicated in CNVegStructUpdateMod.
         ! Changes in one place should be accompanied by similar changes in the other.

         if (patch%itype(p) > noveg .and. patch%itype(p) <= nbrdlf_dcd_brl_shrub ) then
            ol = min( max(snow_depth(c)-hbot(p), 0._r8), htop(p)-hbot(p))
            fb = 1._r8 - ol / max(1.e-06_r8, htop(p)-hbot(p))
         else
            fb = 1._r8 - (max(min(snow_depth(c),max(0.05,htop(p)*0.8_r8)),0._r8)/(max(0.05,htop(p)*0.8_r8)))
         endif

         ! area weight by snow covered fraction
         if(.not.use_fates_sp)then

         ! Do not set these in FATES_SP mode as they turn on the 'vegsol' filter and also
         ! are duplicated by the FATE variables (in the FATES IFP indexing space)
           elai(p) = max(tlai(p)*(1.0_r8 - frac_sno(c)) + tlai(p)*fb*frac_sno(c), 0.0_r8)
           esai(p) = max(tsai(p)*(1.0_r8 - frac_sno(c)) + tsai(p)*fb*frac_sno(c), 0.0_r8)
           if (elai(p) < 0.05_r8) elai(p) = 0._r8
           if (esai(p) < 0.05_r8) esai(p) = 0._r8

           ! Fraction of vegetation free of snow

           if ((elai(p) + esai(p)) >= 0.05_r8) then
              frac_veg_nosno_alb(p) = 1
           else
              frac_veg_nosno_alb(p) = 0
           end if
         endif !fates_sp
      end do ! end of patch loop

    end associate

  end subroutine SatellitePhenology

  !==============================================================================
  subroutine interpMonthlyVeg (bounds, canopystate_inst)
    !
    ! !DESCRIPTION:
    ! Determine if 2 new months of data are to be read.
    !
    ! !USES:
    use clm_varctl       , only : fsurdat
    use clm_time_manager , only : get_curr_date, get_step_size_real, get_nstep
    use CanopyStateType  , only : canopystate_type
    !
    ! !ARGUMENTS:
    type(bounds_type)      , intent(in)    :: bounds
    type(canopystate_type) , intent(inout) :: canopystate_inst
    !
    ! !LOCAL VARIABLES:
    integer :: kyr         ! year (0, ...) for nstep+1
    integer :: kmo         ! month (1, ..., 12)
    integer :: kda         ! day of month (1, ..., 31)
    integer :: ksec        ! seconds into current date for nstep+1
    real(r8):: dtime       ! land model time step (sec)
    real(r8):: t           ! a fraction: kda/ndaypm
    integer :: it(2)       ! month 1 and month 2 (step 1)
    integer :: months(2)   ! months to be interpolated (1 to 12)
    integer, dimension(12) :: ndaypm= &
         (/31,28,31,30,31,30,31,31,30,31,30,31/) !days per month
    !-----------------------------------------------------------------------

    dtime = get_step_size_real()

    call get_curr_date(kyr, kmo, kda, ksec, offset=int(dtime))

    t = (kda-0.5_r8) / ndaypm(kmo)
    it(1) = t + 0.5_r8
    it(2) = it(1) + 1
    months(1) = kmo + it(1) - 1
    months(2) = kmo + it(2) - 1
    if (months(1) <  1) months(1) = 12
    if (months(2) > 12) months(2) = 1
    timwt(1) = (it(1)+0.5_r8) - t
    timwt(2) = 1._r8-timwt(1)

    if (InterpMonths1 /= months(1)) then
       if (masterproc) then
          write(iulog,*) 'Attempting to read monthly vegetation data .....'
          write(iulog,*) 'nstep = ',get_nstep(),' month = ',kmo,' day = ',kda
       end if
       call t_startf('readMonthlyVeg')
       call readMonthlyVegetation (bounds, fsurdat, months, canopystate_inst)
       InterpMonths1 = months(1)
       call t_stopf('readMonthlyVeg')
    end if

  end subroutine interpMonthlyVeg

  !==============================================================================
  subroutine readAnnualVegetation (bounds, canopystate_inst)
    !
    ! !DESCRIPTION:
    ! read 12 months of veg data for dry deposition
    !
    ! !USES:
    use clm_varpar      , only : maxveg, maxsoil_patches
    use pftconMod       , only : noveg
    use fileutils       , only : getfil
    use clm_varctl      , only : fsurdat
    use domainMod       , only : ldomain
    use clm_varcon      , only : grlnd
    use PatchType       , only : patch
    use CanopyStateType , only : canopystate_type
    !
    ! !ARGUMENTS:
    type(bounds_type), intent(in) :: bounds
    type(canopystate_type), intent(inout) :: canopystate_inst
    !
    ! !LOCAL VARIABLES:
    type(file_desc_t) :: ncid             ! netcdf id
    real(r8), pointer :: annlai(:,:)      ! 12 months of monthly lai from input data set
    real(r8), pointer :: mlai(:,:)        ! lai read from input files
    integer :: ier                        ! error code
    integer :: g,k,l,m,n,p                ! indices
    integer :: ni,nj,ns                   ! indices
    integer :: dimid,varid                ! input netCDF id's
    integer :: ntim                       ! number of input data time samples
    integer :: nlon_i                     ! number of input data longitudes
    integer :: nlat_i                     ! number of input data latitudes
    integer :: npft_i                     ! number of input data patch types
    logical :: isgrid2d                   ! true => file is 2d
    character(len=256) :: locfn           ! local file name
    character(len=32) :: subname = 'readAnnualVegetation'
    !-----------------------------------------------------------------------

    annlai    => canopystate_inst%annlai_patch

    ! Determine necessary indices

    allocate(mlai(bounds%begg:bounds%endg,0:maxveg), stat=ier)
    if (ier /= 0) then
       write(iulog,*)subname, 'allocation error '
       call endrun(msg=errMsg(sourcefile, __LINE__))
    end if

    if (masterproc) then
       write (iulog,*) 'Attempting to read annual vegetation data .....'
    end if

    call getfil(fsurdat, locfn, 0)
    call ncd_pio_openfile (ncid, trim(locfn), 0)
    call ncd_inqfdims (ncid, isgrid2d, ni, nj, ns)

    if (ldomain%ns /= ns .or. ldomain%ni /= ni .or. ldomain%nj /= nj) then
       write(iulog,*)trim(subname), 'ldomain and input file do not match dims '
       write(iulog,*)trim(subname), 'ldomain%ni,ni,= ',ldomain%ni,ni
       write(iulog,*)trim(subname), 'ldomain%nj,nj,= ',ldomain%nj,nj
       write(iulog,*)trim(subname), 'ldomain%ns,ns,= ',ldomain%ns,ns
       call endrun(msg=errMsg(sourcefile, __LINE__))
    end if
    call check_dim_size(ncid, 'lsmpft', maxsoil_patches)

    do k=1,12   !! loop over months and read vegetated data

       call ncd_io(ncid=ncid, varname='MONTHLY_LAI', flag='read', data=mlai, &
            dim1name=grlnd, nt=k)

       !! only vegetated patches have nonzero values
       !! Assign lai/sai/hgtt/hgtb to the top [maxsoil_patches] patches
       !! as determined in subroutine surfrd

       do p = bounds%begp,bounds%endp
          g =patch%gridcell(p)
          if (patch%itype(p) /= noveg) then     !! vegetated pft
             do l = 0, maxveg
                if (l == patch%itype(p)) then
                   annlai(k,p) = mlai(g,l)
                end if
             end do
          else                       !! non-vegetated pft
             annlai(k,p) = 0._r8
          end if
       end do   ! end of loop over patches

    enddo ! months loop

    call ncd_pio_closefile(ncid)

    deallocate(mlai)

  endsubroutine readAnnualVegetation

  !==============================================================================
  subroutine readMonthlyVegetation (bounds, fveg, months, canopystate_inst)
    !
    ! !DESCRIPTION:
    ! Read monthly vegetation data for two consec. months.
    !
    ! !USES:
    use clm_varpar       , only : maxveg
    use pftconMod        , only : noveg
    use fileutils        , only : getfil
    use spmdMod          , only : masterproc, mpicom, MPI_REAL8, MPI_INTEGER
    use clm_time_manager , only : get_nstep
    use CanopyStateType  , only : canopystate_type
    use PatchType        , only : patch
    use clm_varcon       , only : grlnd
    use netcdf
    !
    ! !ARGUMENTS:
    type(bounds_type) , intent(in) :: bounds
    character(len=*)  , intent(in) :: fveg      ! file with monthly vegetation data
    integer           , intent(in) :: months(2) ! months to be interpolated (1 to 12)
    type(canopystate_type), intent(inout) :: canopystate_inst
    !
    ! !LOCAL VARIABLES:
    character(len=256) :: locfn           ! local file name
    type(file_desc_t)  :: ncid            ! netcdf id
    integer :: g,n,k,l,m,p,ni,nj,ns       ! indices
    integer :: dimid,varid                ! input netCDF id's
    integer :: ntim                       ! number of input data time samples
    integer :: nlon_i                     ! number of input data longitudes
    integer :: nlat_i                     ! number of input data latitudes
    integer :: npft_i                     ! number of input data patch types
    integer :: ier                        ! error code
    logical :: readvar
    real(r8), pointer :: mlai(:,:)        ! lai read from input files
    real(r8), pointer :: msai(:,:)        ! sai read from input files
    real(r8), pointer :: mhgtt(:,:)       ! top vegetation height
    real(r8), pointer :: mhgtb(:,:)       ! bottom vegetation height
    character(len=32) :: subname = 'readMonthlyVegetation'
    !-----------------------------------------------------------------------

    ! Determine necessary indices

    allocate(&
         mlai(bounds%begg:bounds%endg,0:maxveg), &
         msai(bounds%begg:bounds%endg,0:maxveg), &
         mhgtt(bounds%begg:bounds%endg,0:maxveg), &
         mhgtb(bounds%begg:bounds%endg,0:maxveg), &
         stat=ier)
    if (ier /= 0) then
       write(iulog,*)subname, 'allocation big error '
       call endrun(msg=errMsg(sourcefile, __LINE__))
    end if

    ! ----------------------------------------------------------------------
    ! Open monthly vegetation file
    ! Read data and convert from gridcell to patch data
    ! ----------------------------------------------------------------------

    call getfil(fveg, locfn, 0)
    call ncd_pio_openfile (ncid, trim(locfn), 0)

    do k=1,2   !loop over months and read vegetated data

       call ncd_io(ncid=ncid, varname='MONTHLY_LAI', flag='read', data=mlai, dim1name=grlnd, &
            nt=months(k), readvar=readvar)
       if (.not. readvar) call endrun(msg=' ERROR: MONTHLY_LAI NOT on fveg file'//errMsg(sourcefile, __LINE__))

       call ncd_io(ncid=ncid, varname='MONTHLY_SAI', flag='read', data=msai, dim1name=grlnd, &
            nt=months(k), readvar=readvar)
       if (.not. readvar) call endrun(msg=' ERROR: MONTHLY_SAI NOT on fveg file'//errMsg(sourcefile, __LINE__))

       call ncd_io(ncid=ncid, varname='MONTHLY_HEIGHT_TOP', flag='read', data=mhgtt, dim1name=grlnd, &
            nt=months(k), readvar=readvar)
       if (.not. readvar) call endrun(msg=' ERROR: MONTHLY_HEIGHT_TOP NOT on fveg file'//errMsg(sourcefile, __LINE__))

       call ncd_io(ncid=ncid, varname='MONTHLY_HEIGHT_BOT', flag='read', data=mhgtb, dim1name=grlnd, &
            nt=months(k), readvar=readvar)
       if (.not. readvar) call endrun(msg=' ERROR: MONTHLY_HEIGHT_TOP NOT on fveg file'//errMsg(sourcefile, __LINE__))

       ! Only vegetated patches have nonzero values
       ! Assign lai/sai/hgtt/hgtb to the top [maxsoil_patches] patches
       ! as determined in subroutine surfrd

       do p = bounds%begp,bounds%endp
          g =patch%gridcell(p)
          if (patch%itype(p) /= noveg) then     ! vegetated pft
             do l = 0, maxveg
                if (l == patch%itype(p)) then
                   mlai2t(p,k) = mlai(g,l)
                   msai2t(p,k) = msai(g,l)
                   mhvt2t(p,k) = mhgtt(g,l)
                   mhvb2t(p,k) = mhgtb(g,l)
                end if
             end do
          else                        ! non-vegetated pft
             mlai2t(p,k) = 0._r8
             msai2t(p,k) = 0._r8
             mhvt2t(p,k) = 0._r8
             mhvb2t(p,k) = 0._r8
          end if
       end do   ! end of loop over patches

    end do   ! end of loop over months

    call ncd_pio_closefile(ncid)

    if (masterproc) then
       k = 2
       write(iulog,*) 'Successfully read monthly vegetation data for'
       write(iulog,*) 'month ', months(k)
       write(iulog,*)
    end if

    deallocate(mlai, msai, mhgtt, mhgtb)

    do p = bounds%begp,bounds%endp
       canopystate_inst%mlaidiff_patch(p) = mlai2t(p,1)-mlai2t(p,2)
    enddo

  end subroutine readMonthlyVegetation

end module SatellitePhenologyMod<|MERGE_RESOLUTION|>--- conflicted
+++ resolved
@@ -136,25 +136,14 @@
         ! when we use FATES SP mode, the inactive points are not in the nolakep filter
         ! thus we need to force a loop around all patches to get at the SP inputs the
         ! are indexed in the HLM 'P' space.
-<<<<<<< HEAD
-        nploop = bounds%endp-bounds%begp+1
-      else
-=======
       !  nploop = bounds%endp-bounds%begp+1
       !else
->>>>>>> 1e29ce7e
         nploop=num_nolakep
       !endif
       do fp = 1, nploop
-<<<<<<< HEAD
-         if(use_fates_sp)then
-          p = fp + bounds%begp -1
-        else
-=======
          !if(use_fates_sp)then
          ! p = fp + bounds%begp -1
         !else
->>>>>>> 1e29ce7e
           p = filter_nolakep(fp)
         !endif
          c = patch%column(p)
