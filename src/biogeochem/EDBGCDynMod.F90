--- conflicted
+++ resolved
@@ -10,12 +10,8 @@
   use perf_mod                        , only : t_startf, t_stopf
   use shr_log_mod                     , only : errMsg => shr_log_errMsg
   use abortutils                      , only : endrun
-<<<<<<< HEAD
-  use clm_varctl                      , only : use_century_decomp, use_nitrif_denitrif
   use clm_varctl                      , only : use_mimics_decomp
-=======
   use SoilBiogeochemDecompCascadeConType , only : century_decomp, decomp_method
->>>>>>> 51ee6fdc
   use CNVegCarbonStateType	      , only : cnveg_carbonstate_type
   use CNVegCarbonFluxType	      , only : cnveg_carbonflux_type
   use SoilBiogeochemStateType         , only : soilbiogeochem_state_type
@@ -78,11 +74,6 @@
     use CNGapMortalityMod                 , only: CNGapMortality
     use SoilBiogeochemDecompCascadeMIMICSMod, only: decomp_rates_mimics
     use SoilBiogeochemDecompCascadeBGCMod , only: decomp_rate_constants_bgc
-<<<<<<< HEAD
-    use SoilBiogeochemDecompCascadeCNMod  , only: decomp_rate_constants_cn
-=======
-    use SoilBiogeochemCompetitionMod      , only: SoilBiogeochemCompetition
->>>>>>> 51ee6fdc
     use SoilBiogeochemDecompMod           , only: SoilBiogeochemDecomp
     use SoilBiogeochemLittVertTranspMod   , only: SoilBiogeochemLittVertTransp
     use SoilBiogeochemPotentialMod        , only: SoilBiogeochemPotential 
@@ -192,16 +183,14 @@
     if (decomp_method == century_decomp) then
        call decomp_rate_constants_bgc(bounds, num_soilc, filter_soilc, &
             soilstate_inst, temperature_inst, ch4_inst, soilbiogeochem_carbonflux_inst)
-<<<<<<< HEAD
     else if (use_mimics_decomp) then
        call decomp_rates_mimics(bounds, num_soilc, filter_soilc, &
             soilstate_inst, temperature_inst, cnveg_carbonflux_inst, ch4_inst, &
             soilbiogeochem_carbonflux_inst, soilbiogeochem_carbonstate_inst)
-    else  ! deprecated
-       call decomp_rate_constants_cn(bounds, num_soilc, filter_soilc, &
-            soilstate_inst, temperature_inst, ch4_inst, soilbiogeochem_carbonflux_inst)
-=======
->>>>>>> 51ee6fdc
+    else
+       write(iulog,*) 'WARNING:'
+       write(iulog,*) 'Neither use_mimics_decomp nor century_decomp'
+       write(iulog,*) 'have been set. Is this intentional?'
     end if
 
     ! calculate potential decomp rates and total immobilization demand (previously inlined in CNDecompAlloc)
