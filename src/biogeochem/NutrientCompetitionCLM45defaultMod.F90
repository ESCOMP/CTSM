module NutrientCompetitionCLM45defaultMod

#include "shr_assert.h"

  !-----------------------------------------------------------------------
  ! DESCRIPTION
  ! module contains different subroutines to do soil nutrient competition dynamics
  !
  ! created by Jinyun Tang, Sep 8, 2014
  ! modified by Mariana Vertenstein, Nov 15, 2014
  !
  ! !USES:
  use shr_kind_mod        , only : r8 => shr_kind_r8
  use decompMod           , only : bounds_type
  use LandunitType        , only : lun                
  use ColumnType          , only : col                
  use PatchType           , only : patch                
  use NutrientCompetitionMethodMod, only : nutrient_competition_method_type
  use NutrientCompetitionMethodMod, only : params_inst
<<<<<<< HEAD
  use CNVegMatrixMod      , only : matrix_update_phn
=======
  use CropReprPoolsMod        , only : nrepr
>>>>>>> d301320c
  !use clm_varctl          , only : iulog  
  !
  implicit none
  private
  !
  ! !PUBLIC TYPES:
  public :: nutrient_competition_clm45default_type
  !
  type, extends(nutrient_competition_method_type) :: nutrient_competition_clm45default_type
     private
   contains
     ! public methocs
     procedure, public :: init                                ! Initialize the class
     procedure, public :: calc_plant_nutrient_competition     ! calculate nutrient yield rate from competition
     procedure, public :: calc_plant_nutrient_demand          ! calculate plant nutrient demand 
     !
     ! private methods
     procedure, private:: calc_plant_cn_alloc
     procedure, private:: calc_plant_nitrogen_demand
  end type nutrient_competition_clm45default_type
  !
  interface nutrient_competition_clm45default_type
     ! initialize a new nutrient_competition_clm45default_type object
     module procedure constructor  
  end interface nutrient_competition_clm45default_type
  !

  character(len=*), parameter, private :: sourcefile = &
       __FILE__
  !------------------------------------------------------------------------
  
contains

  !------------------------------------------------------------------------
  type(nutrient_competition_clm45default_type) function constructor()
    !
    ! !DESCRIPTION:
    ! Creates an object of type nutrient_competition_clm45default_type.
    ! For now, this is simply a place-holder.

  end function constructor

  !------------------------------------------------------------------------
  subroutine Init(this, bounds)
    !
    ! !DESCRIPTION:
    ! Initialize the class (currently empty for this version)
    !
    class(nutrient_competition_clm45default_type) :: this
    type(bounds_type), intent(in) :: bounds

  end subroutine Init

  !-----------------------------------------------------------------------
  subroutine calc_plant_nutrient_competition (this,                   &
          bounds, num_soilp, filter_soilp,                            &
          cnveg_state_inst, crop_inst, canopystate_inst, cnveg_carbonstate_inst, &
          cnveg_carbonflux_inst,                                      &
          c13_cnveg_carbonflux_inst, c14_cnveg_carbonflux_inst,       &
          cnveg_nitrogenstate_inst, cnveg_nitrogenflux_inst,          &
          soilbiogeochem_nitrogenstate_inst,                          &
          aroot, arepr, fpg_col)
    !
    ! !USES:
    use CNVegStateType        , only : cnveg_state_type
    use CropType              , only : crop_type
    use CanopyStateType        , only : canopystate_type
    use CNVegCarbonStateType  , only : cnveg_carbonstate_type
    use CNVegCarbonFluxType   , only : cnveg_carbonflux_type
    use CNVegNitrogenStateType, only : cnveg_nitrogenstate_type
    use CNVegNitrogenFluxType , only : cnveg_nitrogenflux_type
    use SoilBiogeochemNitrogenStateType, only : soilbiogeochem_nitrogenstate_type
    use CNSharedParamsMod     , only : use_fun
    !
    ! !ARGUMENTS:
    class(nutrient_competition_clm45default_type), intent(inout) :: this
    type(bounds_type)               , intent(in)    :: bounds
    integer                         , intent(in)    :: num_soilp        ! number of soil patches in filter
    integer                         , intent(in)    :: filter_soilp(:)  ! filter for soil patches
    type(cnveg_state_type)          , intent(inout) :: cnveg_state_inst
    type(crop_type)                 , intent(in)    :: crop_inst
    type(canopystate_type)          , intent(in)    :: canopystate_inst
    type(cnveg_carbonstate_type)    , intent(in)    :: cnveg_carbonstate_inst
    type(cnveg_carbonflux_type)     , intent(inout) :: cnveg_carbonflux_inst
    type(cnveg_carbonflux_type)     , intent(inout) :: c13_cnveg_carbonflux_inst
    type(cnveg_carbonflux_type)     , intent(inout) :: c14_cnveg_carbonflux_inst
    type(cnveg_nitrogenstate_type)  , intent(inout) :: cnveg_nitrogenstate_inst
    type(cnveg_nitrogenflux_type)   , intent(inout) :: cnveg_nitrogenflux_inst
    type(soilbiogeochem_nitrogenstate_type), intent(in)    :: soilbiogeochem_nitrogenstate_inst
    real(r8)                        , intent(in)    :: aroot(bounds%begp:)
    real(r8)                        , intent(in)    :: arepr(bounds%begp:,:)
    real(r8)                        , intent(in)    :: fpg_col(bounds%begc:)

    call this%calc_plant_cn_alloc (bounds, num_soilp, filter_soilp,        &
         cnveg_state_inst, crop_inst, canopystate_inst, &
         cnveg_carbonstate_inst, cnveg_carbonflux_inst, c13_cnveg_carbonflux_inst, &
         c14_cnveg_carbonflux_inst, cnveg_nitrogenflux_inst, cnveg_nitrogenstate_inst, &
         aroot=aroot(bounds%begp:bounds%endp),                               &
         arepr=arepr(bounds%begp:bounds%endp,:),                 &
         fpg_col=fpg_col(bounds%begc:bounds%endc))

  end subroutine calc_plant_nutrient_competition

  !-----------------------------------------------------------------------
  subroutine calc_plant_cn_alloc (this, bounds, num_soilp, filter_soilp,   &
       cnveg_state_inst, crop_inst, canopystate_inst, &
       cnveg_carbonstate_inst, cnveg_carbonflux_inst, c13_cnveg_carbonflux_inst, &
<<<<<<< HEAD
       c14_cnveg_carbonflux_inst, cnveg_nitrogenflux_inst, cnveg_nitrogenstate_inst, &
       aroot, arepr, fpg_col)                                              
=======
       c14_cnveg_carbonflux_inst, cnveg_nitrogenflux_inst,                 &
       aroot, arepr, fpg_col)
>>>>>>> d301320c
    !
    ! !USES:
    use pftconMod             , only : pftcon, npcropmin
    use clm_varctl            , only : use_c13, use_c14, use_matrixcn
    use CNVegStateType        , only : cnveg_state_type
    use CropType              , only : crop_type
    use CanopyStateType        , only : canopystate_type
    use CNVegCarbonStateType   , only : cnveg_carbonstate_type
    use CNVegCarbonFluxType   , only : cnveg_carbonflux_type
    use CNVegNitrogenFluxType , only : cnveg_nitrogenflux_type
    use CNVegNitrogenStateType, only : cnveg_nitrogenstate_type
    use CNSharedParamsMod     , only : use_fun
    use shr_infnan_mod        , only : shr_infnan_isnan
!index for matrixcn
    use clm_varpar            , only : ileaf,ileaf_st,ileaf_xf,ifroot,ifroot_st,ifroot_xf,&
                                       ilivestem,ilivestem_st,ilivestem_xf,&
                                       ideadstem,ideadstem_st,ideadstem_xf,&
                                       ilivecroot,ilivecroot_st,ilivecroot_xf,&
                                       ideadcroot,ideadcroot_st,ideadcroot_xf,&
                                       igrain,igrain_st,igrain_xf,iretransn,ioutc,ioutn

    !
    ! !ARGUMENTS:
    class(nutrient_competition_clm45default_type), intent(in) :: this
    type(bounds_type)               , intent(in)    :: bounds
    integer                         , intent(in)    :: num_soilp        ! number of soil patches in filter
    integer                         , intent(in)    :: filter_soilp(:)  ! filter for soil patches
    type(cnveg_state_type)          , intent(inout) :: cnveg_state_inst
    type(crop_type)                 , intent(in)    :: crop_inst
    type(canopystate_type)          , intent(in)    :: canopystate_inst
    type(cnveg_carbonstate_type)    , intent(in)    :: cnveg_carbonstate_inst
    type(cnveg_carbonflux_type)     , intent(inout) :: cnveg_carbonflux_inst
    type(cnveg_carbonflux_type)     , intent(inout) :: c13_cnveg_carbonflux_inst
    type(cnveg_carbonflux_type)     , intent(inout) :: c14_cnveg_carbonflux_inst
    type(cnveg_nitrogenflux_type)   , intent(inout) :: cnveg_nitrogenflux_inst
    type(cnveg_nitrogenstate_type)  , intent(inout) :: cnveg_nitrogenstate_inst
    real(r8)                        , intent(in)    :: aroot(bounds%begp:)
    real(r8)                        , intent(in)    :: arepr(bounds%begp:,:)
    real(r8)                        , intent(in)    :: fpg_col(bounds%begc:)
    !
    ! !LOCAL VARIABLES:
    integer :: c,p,l,j,k          ! indices
    integer :: fp                 ! lake filter patch index
    real(r8):: f1,f2,f3,f4,g1,g2  ! allocation parameters
    real(r8):: cnl,cnfr,cnlw,cndw ! C:N ratios for leaf, fine root, and wood
    real(r8):: fcur               ! fraction of current psn displayed as growth
    real(r8):: gresp_storage      ! temporary variable for growth resp to storage
    real(r8):: nlc                ! temporary variable for total new leaf carbon allocation
    real(r8):: f5(nrepr)          ! reproductive allocation parameters
    real(r8):: cng                ! C:N ratio for grain (= cnlw for now; slevis)
    real(r8):: fsmn(bounds%begp:bounds%endp)  ! A emperate variable for adjusting FUN uptakes 
   !-----------------------------------------------------------------------

    SHR_ASSERT_ALL_FL((ubound(aroot)   == (/bounds%endp/)), sourcefile, __LINE__)
    SHR_ASSERT_ALL_FL((ubound(arepr)   == (/bounds%endp, nrepr/)), sourcefile, __LINE__)
    SHR_ASSERT_ALL_FL((ubound(fpg_col) == (/bounds%endc/)), sourcefile, __LINE__)

    associate(                                                                                       &
         fpg                          => fpg_col                                                   , & ! Input:  [real(r8) (:)   ]  fraction of potential gpp (no units)    

         ivt                          => patch%itype                                               , & ! Input:  [integer  (:) ]  patch vegetation type                                
         
         woody                        => pftcon%woody                                              , & ! Input:  binary flag for woody lifeform (1=woody, 0=not woody)
         froot_leaf                   => pftcon%froot_leaf                                         , & ! Input:  allocation parameter: new fine root C per new leaf C (gC/gC)
         croot_stem                   => pftcon%croot_stem                                         , & ! Input:  allocation parameter: new coarse root C per new stem C (gC/gC)
         stem_leaf                    => pftcon%stem_leaf                                          , & ! Input:  allocation parameter: new stem c per new leaf C (gC/gC)
         flivewd                      => pftcon%flivewd                                            , & ! Input:  allocation parameter: fraction of new wood that is live (phloem and ray parenchyma) (no units)
         leafcn                       => pftcon%leafcn                                             , & ! Input:  leaf C:N (gC/gN)                        
         frootcn                      => pftcon%frootcn                                            , & ! Input:  fine root C:N (gC/gN)                   
         livewdcn                     => pftcon%livewdcn                                           , & ! Input:  live wood (phloem and ray parenchyma) C:N (gC/gN)
         deadwdcn                     => pftcon%deadwdcn                                           , & ! Input:  dead wood (xylem and heartwood) C:N (gC/gN)
         fcur2                        => pftcon%fcur                                               , & ! Input:  allocation parameter: fraction of allocation that goes to currently displayed growth, remainder to storage
         graincn                      => pftcon%graincn                                            , & ! Input:  grain C:N (gC/gN)                       
         grperc                       => pftcon%grperc                                             , & ! Input:  growth respiration parameter
         grpnow                       => pftcon%grpnow                                             , & ! Input:  growth respiration parameter

         croplive                     => crop_inst%croplive_patch                                  , & ! Input:  [logical  (:)   ]  flag, true if planted, not harvested

         peaklai                      => cnveg_state_inst%peaklai_patch                            , & ! Input:  [integer  (:)   ]  1: max allowed lai; 0: not at max        
         aleaf                        => cnveg_state_inst%aleaf_patch                              , & ! Output: [real(r8) (:)   ]  leaf allocation coefficient             
         astem                        => cnveg_state_inst%astem_patch                              , & ! Output: [real(r8) (:)   ]  stem allocation coefficient             
         c_allometry                  => cnveg_state_inst%c_allometry_patch                        , & ! Output: [real(r8) (:)   ]  C allocation index (DIM)                
         n_allometry                  => cnveg_state_inst%n_allometry_patch                        , & ! Output: [real(r8) (:)   ]  N allocation index (DIM)                
         downreg                      => cnveg_state_inst%downreg_patch                            , & ! Output: [real(r8) (:)   ]  fractional reduction in GPP due to N limitation (DIM)

         annsum_npp                   => cnveg_carbonflux_inst%annsum_npp_patch                    , & ! Input:  [real(r8) (:)   ]  annual sum of NPP, for wood allocation  
         gpp                          => cnveg_carbonflux_inst%gpp_before_downreg_patch            , & ! Output: [real(r8) (:)   ]  GPP flux before downregulation (gC/m2/s)
         availc                       => cnveg_carbonflux_inst%availc_patch                        , & ! Output: [real(r8) (:)   ]  C flux available for allocation (gC/m2/s)
         excess_cflux                 => cnveg_carbonflux_inst%excess_cflux_patch                  , & ! Output: [real(r8) (:)   ]  C flux not allocated due to downregulation (gC/m2/s)
         plant_calloc                 => cnveg_carbonflux_inst%plant_calloc_patch                  , & ! Output: [real(r8) (:)   ]  total allocated C flux (gC/m2/s)        
         psnsun_to_cpool              => cnveg_carbonflux_inst%psnsun_to_cpool_patch               , & ! Output: [real(r8) (:)   ]
         psnshade_to_cpool            => cnveg_carbonflux_inst%psnshade_to_cpool_patch             , & ! Output: [real(r8) (:)   ]
         cpool_to_leafc               => cnveg_carbonflux_inst%cpool_to_leafc_patch                , & ! Output: [real(r8) (:)   ]                                          
         cpool_to_leafc_storage       => cnveg_carbonflux_inst%cpool_to_leafc_storage_patch        , & ! Output: [real(r8) (:)   ]                                          
         cpool_to_frootc              => cnveg_carbonflux_inst%cpool_to_frootc_patch               , & ! Output: [real(r8) (:)   ]                                          
         cpool_to_frootc_storage      => cnveg_carbonflux_inst%cpool_to_frootc_storage_patch       , & ! Output: [real(r8) (:)   ]                                          
         cpool_to_livestemc           => cnveg_carbonflux_inst%cpool_to_livestemc_patch            , & ! Output: [real(r8) (:)   ]                                          
         cpool_to_livestemc_storage   => cnveg_carbonflux_inst%cpool_to_livestemc_storage_patch    , & ! Output: [real(r8) (:)   ]                                          
         cpool_to_deadstemc           => cnveg_carbonflux_inst%cpool_to_deadstemc_patch            , & ! Output: [real(r8) (:)   ]                                          
         cpool_to_deadstemc_storage   => cnveg_carbonflux_inst%cpool_to_deadstemc_storage_patch    , & ! Output: [real(r8) (:)   ]                                          
         cpool_to_livecrootc          => cnveg_carbonflux_inst%cpool_to_livecrootc_patch           , & ! Output: [real(r8) (:)   ]                                          
         cpool_to_livecrootc_storage  => cnveg_carbonflux_inst%cpool_to_livecrootc_storage_patch   , & ! Output: [real(r8) (:)   ]                                          
         cpool_to_deadcrootc          => cnveg_carbonflux_inst%cpool_to_deadcrootc_patch           , & ! Output: [real(r8) (:)   ]                                          
         cpool_to_deadcrootc_storage  => cnveg_carbonflux_inst%cpool_to_deadcrootc_storage_patch   , & ! Output: [real(r8) (:)   ]                                          
         cpool_to_gresp_storage       => cnveg_carbonflux_inst%cpool_to_gresp_storage_patch        , & ! Output: [real(r8) (:)   ]  allocation to growth respiration storage (gC/m2/s)
         cpool_to_reproductivec              => cnveg_carbonflux_inst%cpool_to_reproductivec_patch               , & ! Output: [real(r8) (:,:)   ]  allocation to grain C (gC/m2/s)
         cpool_to_reproductivec_storage      => cnveg_carbonflux_inst%cpool_to_reproductivec_storage_patch       , & ! Output: [real(r8) (:,:)   ]  allocation to grain C storage (gC/m2/s)
         
         plant_ndemand                => cnveg_nitrogenflux_inst%plant_ndemand_patch               , & ! Output: [real(r8) (:)   ]  N flux required to support initial GPP (gN/m2/s)
         plant_nalloc                 => cnveg_nitrogenflux_inst%plant_nalloc_patch                , & ! Output: [real(r8) (:)   ]  total allocated N flux (gN/m2/s)        
         npool_to_reproductiven              => cnveg_nitrogenflux_inst%npool_to_reproductiven_patch             , & ! Output: [real(r8) (:,:)   ]  allocation to grain N (gN/m2/s)
         npool_to_reproductiven_storage      => cnveg_nitrogenflux_inst%npool_to_reproductiven_storage_patch     , & ! Output: [real(r8) (:,:)   ]  allocation to grain N storage (gN/m2/s)
         retransn_to_npool            => cnveg_nitrogenflux_inst%retransn_to_npool_patch           , & ! Output: [real(r8) (:)   ]  deployment of retranslocated N (gN/m2/s)
         sminn_to_npool               => cnveg_nitrogenflux_inst%sminn_to_npool_patch              , & ! Output: [real(r8) (:)   ]  deployment of soil mineral N uptake (gN/m2/s)
         retransn                     => cnveg_nitrogenstate_inst%retransn_patch                   , & ! Input:  [real(r8) (:)   ]  (gN/m2) plant pool of retranslocated N
         npool_to_leafn               => cnveg_nitrogenflux_inst%npool_to_leafn_patch              , & ! Output: [real(r8) (:)   ]  allocation to leaf N (gN/m2/s)          
         npool_to_leafn_storage       => cnveg_nitrogenflux_inst%npool_to_leafn_storage_patch      , & ! Output: [real(r8) (:)   ]  allocation to leaf N storage (gN/m2/s)  
         npool_to_frootn              => cnveg_nitrogenflux_inst%npool_to_frootn_patch             , & ! Output: [real(r8) (:)   ]  allocation to fine root N (gN/m2/s)     
         npool_to_frootn_storage      => cnveg_nitrogenflux_inst%npool_to_frootn_storage_patch     , & ! Output: [real(r8) (:)   ]  allocation to fine root N storage (gN/m2/s)
         npool_to_livestemn           => cnveg_nitrogenflux_inst%npool_to_livestemn_patch          , & ! Output: [real(r8) (:)   ]                                          
         npool_to_livestemn_storage   => cnveg_nitrogenflux_inst%npool_to_livestemn_storage_patch  , & ! Output: [real(r8) (:)   ]                                          
         npool_to_deadstemn           => cnveg_nitrogenflux_inst%npool_to_deadstemn_patch          , & ! Output: [real(r8) (:)   ]                                          
         npool_to_deadstemn_storage   => cnveg_nitrogenflux_inst%npool_to_deadstemn_storage_patch  , & ! Output: [real(r8) (:)   ]                                          
         npool_to_livecrootn          => cnveg_nitrogenflux_inst%npool_to_livecrootn_patch         , & ! Output: [real(r8) (:)   ]                                          
         npool_to_livecrootn_storage  => cnveg_nitrogenflux_inst%npool_to_livecrootn_storage_patch , & ! Output: [real(r8) (:)   ]                                          
         npool_to_deadcrootn          => cnveg_nitrogenflux_inst%npool_to_deadcrootn_patch         , & ! Output: [real(r8) (:)   ]                                          
         npool_to_deadcrootn_storage  => cnveg_nitrogenflux_inst%npool_to_deadcrootn_storage_patch , & ! Output: [real(r8) (:)   ]                                          
         Npassive                     => cnveg_nitrogenflux_inst%Npassive_patch                    , & ! Output:  [real(r8) (:) ]  Passive N uptake (gN/m2/s)
         Nfix                         => cnveg_nitrogenflux_inst%Nfix_patch                        , & ! Output:  [real(r8) (:) ]  Symbiotic BNF (gN/m2/s)
         Nactive                      => cnveg_nitrogenflux_inst%Nactive_patch                     , & ! Output:  [real(r8) (:) ]  Mycorrhizal N uptake (gN/m2/s)
         Nnonmyc                      => cnveg_nitrogenflux_inst%Nnonmyc_patch                     , & ! Output:  [real(r8) (:) ]  Non-mycorrhizal N uptake (gN/m2/s)
         Nam                          => cnveg_nitrogenflux_inst%Nam_patch                         , & ! Output:  [real(r8) (:) ]  AM uptake (gN/m2/s)
         Necm                         => cnveg_nitrogenflux_inst%Necm_patch                        , & ! Output:  [real(r8) (:) ]  ECM uptake (gN/m2/s)
         sminn_to_plant_fun           => cnveg_nitrogenflux_inst%sminn_to_plant_fun_patch          , & ! Output:  [real(r8) (:) ]  Total N uptake of FUN (gN/m2/s)
         iretransn_to_ileaf           => cnveg_nitrogenflux_inst%iretransn_to_ileaf_ph             , & ! Input:   [integer] Transfer index (from retranslocation pool to leaf pool)
         iretransn_to_ileafst         => cnveg_nitrogenflux_inst%iretransn_to_ileafst_ph           , & ! Input:   [integer] Transfer index (from retranslocation pool to leaf storage pool)
         iretransn_to_ifroot          => cnveg_nitrogenflux_inst%iretransn_to_ifroot_ph            , & ! Input:   [integer] Transfer index (from retranslocation pool to fine root pool)
         iretransn_to_ifrootst        => cnveg_nitrogenflux_inst%iretransn_to_ifrootst_ph          , & ! Input:   [integer] Transfer index (from retranslocation pool to fine root storage pool)
         iretransn_to_ilivestem       => cnveg_nitrogenflux_inst%iretransn_to_ilivestem_ph         , & ! Input:   [integer] Transfer index (from retranslocation pool to live stem pool)
         iretransn_to_ilivestemst     => cnveg_nitrogenflux_inst%iretransn_to_ilivestemst_ph       , & ! Input:   [integer] Transfer index (from retranslocation pool to live stem storage pool)
         iretransn_to_ideadstem       => cnveg_nitrogenflux_inst%iretransn_to_ideadstem_ph         , & ! Input:   [integer] Transfer index (from retranslocation pool to dead stem pool)
         iretransn_to_ideadstemst     => cnveg_nitrogenflux_inst%iretransn_to_ideadstemst_ph       , & ! Input:   [integer] Transfer index (from retranslocation pool to dead stem storage pool)
         iretransn_to_ilivecroot      => cnveg_nitrogenflux_inst%iretransn_to_ilivecroot_ph        , & ! Input:   [integer] Transfer index (from retranslocation pool to live coarse root pool)
         iretransn_to_ilivecrootst    => cnveg_nitrogenflux_inst%iretransn_to_ilivecrootst_ph      , & ! Input:   [integer] Transfer index (from retranslocation pool to live coarse root storage pool)
         iretransn_to_ideadcroot      => cnveg_nitrogenflux_inst%iretransn_to_ideadcroot_ph        , & ! Input:   [integer] Transfer index (from retranslocation pool to dead coarse root pool)
         iretransn_to_ideadcrootst    => cnveg_nitrogenflux_inst%iretransn_to_ideadcrootst_ph      , & ! Input:   [integer] Transfer index (from retranslocation pool to dead coarse root storage pool)
         iretransn_to_igrain          => cnveg_nitrogenflux_inst%iretransn_to_igrain_ph            , & ! Input:   [integer] Transfer index (from retranslocation pool to grain pool)
         iretransn_to_igrainst        => cnveg_nitrogenflux_inst%iretransn_to_igrainst_ph          , & ! Input:   [integer] Transfer index (from retranslocation pool to grain storage pool)
         ileaf_to_iretransn           => cnveg_nitrogenflux_inst%ileaf_to_iretransn_ph             , & ! Input:   [integer] Transfer index (from leaf pool to retranslocation pools)
         ifroot_to_iretransn          => cnveg_nitrogenflux_inst%ifroot_to_iretransn_ph            , & ! Input:   [integer] Transfer index (from fine root pool to retranslocation pools)
         ilivestem_to_iretransn       => cnveg_nitrogenflux_inst%ilivestem_to_iretransn_ph           & ! Input:   [integer] Transfer index (from live stem pool to retranslocation pools)
         )

      ! patch loop to distribute the available N between the competing patches 
      ! on the basis of relative demand, and allocate C and N to new growth and storage

      do fp = 1,num_soilp
         p = filter_soilp(fp)
         c = patch%column(p)


         ! set some local allocation variables
         f1 = froot_leaf(ivt(p))
         f2 = croot_stem(ivt(p))

         ! modified wood allocation to be 2.2 at npp=800 gC/m2/yr, 0.2 at npp=0,
         ! constrained so that it does not go lower than 0.2 (under negative annsum_npp)
         ! There was an error in this formula in previous version, where the coefficient
         ! was 0.004 instead of 0.0025.
         ! This variable allocation is only for trees. Shrubs have a constant
         ! allocation as specified in the pft-physiology file.  The value is also used
         ! as a trigger here: -1.0 means to use the dynamic allocation (trees).
         if (stem_leaf(ivt(p)) == -1._r8) then
            f3 = (2.7_r8/(1.0_r8+exp(-0.004_r8*(annsum_npp(p) - 300.0_r8)))) - 0.4_r8
         else
            f3 = stem_leaf(ivt(p))
         end if

         f4   = flivewd(ivt(p))
         g1   = grperc(ivt(p))
         g2   = grpnow(ivt(p))
         cnl  = leafcn(ivt(p))
         cnfr = frootcn(ivt(p))
         cnlw = livewdcn(ivt(p))
         cndw = deadwdcn(ivt(p))
         fcur = fcur2(ivt(p))

         if (ivt(p) >= npcropmin) then ! skip 2 generic crops
           if (croplive(p).and.(.not.shr_infnan_isnan(aleaf(p)))) then
               f1 = aroot(p) / aleaf(p)
               f3 = astem(p) / aleaf(p)
               do k = 1, nrepr
                  f5(k) = arepr(p,k) / aleaf(p)
               end do
               g1 = 0.25_r8
            else
               f1 = 0._r8
               f3 = 0._r8
               do k = 1, nrepr
                  f5(k) = 0._r8
               end do
               g1 = 0.25_r8
            end if
         end if

         if(use_fun)then ! if we are using FUN, we get the N available from there.
            sminn_to_npool(p) = sminn_to_plant_fun(p)
         else ! no FUN. :( we get N available from the FPG calculation in soilbiogeochemistry competition. 
            sminn_to_npool(p) = plant_ndemand(p) * fpg(c)        
         end if

         plant_nalloc(p) = sminn_to_npool(p) + retransn_to_npool(p)
         plant_calloc(p) = plant_nalloc(p) * (c_allometry(p)/n_allometry(p))
         if (use_matrixcn)then 
           associate( &
             matrix_Cinput => cnveg_carbonflux_inst%matrix_Cinput_patch  , & ! Output:  [real(r8) (:) ]  C input of matrix (gC/m2/s)
             matrix_Ninput => cnveg_nitrogenflux_inst%matrix_Ninput_patch  & ! Output:  [real(r8) (:) ]  N input of matrix (gN/m2/s)
            )
            matrix_Ninput(p) =  sminn_to_npool(p)! + retransn_to_npool(p) 
            matrix_Cinput(p) = plant_nalloc(p) * (c_allometry(p)/n_allometry(p))
            end associate
         end if


         if(.not.use_fun)then  !ORIGINAL CLM(CN) downregulation code. 
            excess_cflux(p) = availc(p) - plant_calloc(p)
	    ! reduce gpp fluxes due to N limitation
	    if (gpp(p) > 0.0_r8) then
	       downreg(p) = excess_cflux(p)/gpp(p)

	       psnsun_to_cpool(p)   = psnsun_to_cpool(p)  *(1._r8 - downreg(p))
	       psnshade_to_cpool(p) = psnshade_to_cpool(p)*(1._r8 - downreg(p))

	       if ( use_c13 ) then
	          c13_cnveg_carbonflux_inst%psnsun_to_cpool_patch(p)   = &
	               c13_cnveg_carbonflux_inst%psnsun_to_cpool_patch(p)  *(1._r8 - downreg(p))
	          c13_cnveg_carbonflux_inst%psnshade_to_cpool_patch(p) = &
	               c13_cnveg_carbonflux_inst%psnshade_to_cpool_patch(p)*(1._r8 - downreg(p))
	       end if
	       if ( use_c14 ) then
	          c14_cnveg_carbonflux_inst%psnsun_to_cpool_patch(p)   = &
	               c14_cnveg_carbonflux_inst%psnsun_to_cpool_patch(p)  *(1._r8 - downreg(p))
	          c14_cnveg_carbonflux_inst%psnshade_to_cpool_patch(p) = &
	               c14_cnveg_carbonflux_inst%psnshade_to_cpool_patch(p)*(1._r8 - downreg(p))
	       end if
	    end if
	         
	 end if !use_fun
         
         ! calculate the amount of new leaf C dictated by these allocation
         ! decisions, and calculate the daily fluxes of C and N to current
         ! growth and storage pools

         ! fcur is the proportion of this day's growth that is displayed now,
         ! the remainder going into storage for display next year through the
         ! transfer pools

         nlc = plant_calloc(p) / c_allometry(p)

         cpool_to_leafc(p)          = nlc * fcur
         cpool_to_leafc_storage(p)  = nlc * (1._r8 - fcur)
         cpool_to_frootc(p)         = nlc * f1 * fcur
         cpool_to_frootc_storage(p) = nlc * f1 * (1._r8 - fcur)
         if (woody(ivt(p)) == 1._r8) then
            cpool_to_livestemc(p)          = nlc * f3 * f4 * fcur
            cpool_to_livestemc_storage(p)  = nlc * f3 * f4 * (1._r8 - fcur)
            cpool_to_deadstemc(p)          = nlc * f3 * (1._r8 - f4) * fcur
            cpool_to_deadstemc_storage(p)  = nlc * f3 * (1._r8 - f4) * (1._r8 - fcur)
            cpool_to_livecrootc(p)         = nlc * f2 * f3 * f4 * fcur
            cpool_to_livecrootc_storage(p) = nlc * f2 * f3 * f4 * (1._r8 - fcur)
            cpool_to_deadcrootc(p)         = nlc * f2 * f3 * (1._r8 - f4) * fcur
            cpool_to_deadcrootc_storage(p) = nlc * f2 * f3 * (1._r8 - f4) * (1._r8 - fcur)
         end if
         if (ivt(p) >= npcropmin) then ! skip 2 generic crops
            cpool_to_livestemc(p)          = nlc * f3 * f4 * fcur
            cpool_to_livestemc_storage(p)  = nlc * f3 * f4 * (1._r8 - fcur)
            cpool_to_deadstemc(p)          = nlc * f3 * (1._r8 - f4) * fcur
            cpool_to_deadstemc_storage(p)  = nlc * f3 * (1._r8 - f4) * (1._r8 - fcur)
            cpool_to_livecrootc(p)         = nlc * f2 * f3 * f4 * fcur
            cpool_to_livecrootc_storage(p) = nlc * f2 * f3 * f4 * (1._r8 - fcur)
            cpool_to_deadcrootc(p)         = nlc * f2 * f3 * (1._r8 - f4) * fcur
            cpool_to_deadcrootc_storage(p) = nlc * f2 * f3 * (1._r8 - f4) * (1._r8 - fcur)
            do k = 1, nrepr
               cpool_to_reproductivec(p,k)         = nlc * f5(k) * fcur
               cpool_to_reproductivec_storage(p,k) = nlc * f5(k) * (1._r8 -fcur)
            end do
         end if

         ! corresponding N fluxes
         npool_to_leafn(p)          = (nlc / cnl) * fcur
         npool_to_leafn_storage(p)  = (nlc / cnl) * (1._r8 - fcur)
         npool_to_frootn(p)         = (nlc * f1 / cnfr) * fcur
         npool_to_frootn_storage(p) = (nlc * f1 / cnfr) * (1._r8 - fcur)
         if (woody(ivt(p)) == 1._r8) then
            npool_to_livestemn(p)          = (nlc * f3 * f4 / cnlw) * fcur
            npool_to_livestemn_storage(p)  = (nlc * f3 * f4 / cnlw) * (1._r8 - fcur)
            npool_to_deadstemn(p)          = (nlc * f3 * (1._r8 - f4) / cndw) * fcur
            npool_to_deadstemn_storage(p)  = (nlc * f3 * (1._r8 - f4) / cndw) * (1._r8 - fcur)
            npool_to_livecrootn(p)         = (nlc * f2 * f3 * f4 / cnlw) * fcur
            npool_to_livecrootn_storage(p) = (nlc * f2 * f3 * f4 / cnlw) * (1._r8 - fcur)
            npool_to_deadcrootn(p)         = (nlc * f2 * f3 * (1._r8 - f4) / cndw) * fcur
            npool_to_deadcrootn_storage(p) = (nlc * f2 * f3 * (1._r8 - f4) / cndw) * (1._r8 - fcur)
         end if
         if (ivt(p) >= npcropmin) then ! skip 2 generic crops
            cng = graincn(ivt(p))
            npool_to_livestemn(p)          = (nlc * f3 * f4 / cnlw) * fcur
            npool_to_livestemn_storage(p)  = (nlc * f3 * f4 / cnlw) * (1._r8 - fcur)
            npool_to_deadstemn(p)          = (nlc * f3 * (1._r8 - f4) / cndw) * fcur
            npool_to_deadstemn_storage(p)  = (nlc * f3 * (1._r8 - f4) / cndw) * (1._r8 - fcur)
            npool_to_livecrootn(p)         = (nlc * f2 * f3 * f4 / cnlw) * fcur
            npool_to_livecrootn_storage(p) = (nlc * f2 * f3 * f4 / cnlw) * (1._r8 - fcur)
            npool_to_deadcrootn(p)         = (nlc * f2 * f3 * (1._r8 - f4) / cndw) * fcur
            npool_to_deadcrootn_storage(p) = (nlc * f2 * f3 * (1._r8 - f4) / cndw) * (1._r8 - fcur)
<<<<<<< HEAD
            npool_to_grainn(p)             = (nlc * f5 / cng) * fcur
            npool_to_grainn_storage(p)     = (nlc * f5 / cng) * (1._r8 -fcur)
         end if		
         if (use_matrixcn) then
            associate( &
              matrix_alloc  => cnveg_carbonflux_inst%matrix_alloc_patch   , & ! Output:  [real(r8) (:,:) ]    B-matrix for carbon allocation
              matrix_nalloc => cnveg_nitrogenflux_inst%matrix_nalloc_patch  & ! Output:  [real(r8) (:,:) ]    B-matrix for nitrogen allocation
            )
            matrix_alloc(p,ileaf)             = (1.0_r8) / c_allometry(p) * fcur
            matrix_alloc(p,ileaf_st)          = (1.0_r8) / c_allometry(p) * (1._r8 - fcur)
            matrix_alloc(p,ifroot)            = (1.0_r8) / c_allometry(p) * f1 * fcur
            matrix_alloc(p,ifroot_st)         = (1.0_r8) / c_allometry(p) * f1 * (1._r8 - fcur)

            matrix_nalloc(p,ileaf)            = ((1.0_r8/cnl)          / n_allometry(p)) * fcur
            matrix_nalloc(p,ileaf_st)         = ((1.0_r8/cnl)          / n_allometry(p))* (1._r8 - fcur)
            matrix_nalloc(p,ifroot)           = ((f1/cnfr)             / n_allometry(p)) * fcur
            matrix_nalloc(p,ifroot_st)        = ((f1/cnfr)             / n_allometry(p)) * (1._r8 - fcur)
            if (woody(ivt(p)) == 1._r8) then
               matrix_alloc(p,ilivestem)      = (1.0_r8) / c_allometry(p) * f3 * f4 * fcur 
               matrix_alloc(p,ilivestem_st)   = (1.0_r8) / c_allometry(p) * f3 * f4 * (1._r8 - fcur)
               matrix_alloc(p,ideadstem)      = (1.0_r8) / c_allometry(p) * f3 * (1._r8 - f4) * fcur
               matrix_alloc(p,ideadstem_st)   = (1.0_r8) / c_allometry(p) * f3 * (1._r8 - f4) * (1._r8 - fcur)
               matrix_alloc(p,ilivecroot)     = (1.0_r8) / c_allometry(p) * f2 * f3 * f4 * fcur
               matrix_alloc(p,ilivecroot_st)  = (1.0_r8) / c_allometry(p) * f2 * f3 * f4 * (1._r8 - fcur)
               matrix_alloc(p,ideadcroot)     = (1.0_r8) / c_allometry(p) * f2 * f3 * (1._r8 - f4) * fcur
               matrix_alloc(p,ideadcroot_st)  = (1.0_r8) / c_allometry(p) * f2 * f3 * (1._r8 - f4) * (1._r8 - fcur)
 
               matrix_nalloc(p,ilivestem)     = (f3*f4/cnlw)                     / n_allometry(p) * fcur 
               matrix_nalloc(p,ilivestem_st)  = (f3*f4/cnlw)                     / n_allometry(p) * (1._r8 - fcur)
               matrix_nalloc(p,ideadstem)     = (f3 * (1._r8 - f4)/cndw)         / n_allometry(p) * fcur
               matrix_nalloc(p,ideadstem_st)  = (f3 * (1._r8 - f4)/cndw)         / n_allometry(p) * (1._r8 - fcur)
               matrix_nalloc(p,ilivecroot)    = (f2 * f3 * f4/cnlw)              / n_allometry(p) *  fcur
               matrix_nalloc(p,ilivecroot_st) = (f2 * f3 * f4 /cnlw)             / n_allometry(p) * (1._r8 - fcur)
               matrix_nalloc(p,ideadcroot)    = (f2 * f3 * (1._r8 - f4)/cndw)    / n_allometry(p) * fcur
               matrix_nalloc(p,ideadcroot_st) = (f2 * f3 * (1._r8 - f4)/cndw)    / n_allometry(p) *(1._r8 - fcur)
            end if
            if (ivt(p) >= npcropmin) then ! skip 2 generic crops
               matrix_alloc(p,ilivestem)      = (1.0_r8) / c_allometry(p) * f3 * f4 * fcur 
               matrix_alloc(p,ilivestem_st)   = (1.0_r8) / c_allometry(p) * f3 * f4 * (1._r8 - fcur)
               matrix_alloc(p,ideadstem)      = (1.0_r8) / c_allometry(p) * f3 * (1._r8 - f4) * fcur
               matrix_alloc(p,ideadstem_st)   = (1.0_r8) / c_allometry(p) * f3 * (1._r8 - f4) * (1._r8 - fcur)
               matrix_alloc(p,ilivecroot)     = (1.0_r8) / c_allometry(p) * f2 * f3 * f4 * fcur
               matrix_alloc(p,ilivecroot_st)  = (1.0_r8) / c_allometry(p) * f2 * f3 * f4 * (1._r8 - fcur)
               matrix_alloc(p,ideadcroot)     = (1.0_r8) / c_allometry(p) * f2 * f3 * (1._r8 - f4) * fcur
               matrix_alloc(p,ideadcroot_st)  = (1.0_r8) / c_allometry(p) * f2 * f3 * (1._r8 - f4) * (1._r8 - fcur)
               matrix_alloc(p,igrain)         = (1.0_r8) / c_allometry(p) * f5 * fcur
               matrix_alloc(p,igrain_st)      = (1.0_r8) / c_allometry(p) * f5 * (1._r8 - fcur)
 
               matrix_nalloc(p,ilivestem)     = (f3*f4/cnlw)                     / n_allometry(p) * fcur 
               matrix_nalloc(p,ilivestem_st)  = (f3*f4/cnlw)                     / n_allometry(p) * (1._r8 - fcur)
               matrix_nalloc(p,ideadstem)     = (f3 * (1._r8 - f4)/cndw)         / n_allometry(p) * fcur
               matrix_nalloc(p,ideadstem_st)  = (f3 * (1._r8 - f4)/cndw)         / n_allometry(p) * (1._r8 - fcur)
               matrix_nalloc(p,ilivecroot)    = (f2 * f3 * f4/cnlw)              / n_allometry(p) *  fcur
               matrix_nalloc(p,ilivecroot_st) = (f2 * f3 * f4 /cnlw)             / n_allometry(p) * (1._r8 - fcur)
               matrix_nalloc(p,ideadcroot)    = (f2 * f3 * (1._r8 - f4)/cndw)    / n_allometry(p) * fcur
               matrix_nalloc(p,ideadcroot_st) = (f2 * f3 * (1._r8 - f4)/cndw)    / n_allometry(p) * (1._r8 - fcur)
               matrix_nalloc(p,igrain)        = (f5 / cng)   / n_allometry(p)    * fcur
               matrix_nalloc(p,igrain_st)     = (f5 / cng)   / n_allometry(p)    *(1._r8 - fcur)
            end if
            end associate
         end if !end use_matrixcn
=======
            do k = 1, nrepr
               npool_to_reproductiven(p,k)         = (nlc * f5(k) / cng) * fcur
               npool_to_reproductiven_storage(p,k) = (nlc * f5(k) / cng) * (1._r8 -fcur)
            end do
         end if
>>>>>>> d301320c

         ! Calculate the amount of carbon that needs to go into growth
         ! respiration storage to satisfy all of the storage growth demands.
         ! Allows for the fraction of growth respiration that is released at the
         ! time of fixation, versus the remaining fraction that is stored for
         ! release at the time of display. Note that all the growth respiration
         ! fluxes that get released on a given timestep are calculated in growth_resp(),
         ! but that the storage of C for growth resp during display of transferred
         ! growth is assigned here.

         gresp_storage = cpool_to_leafc_storage(p) + cpool_to_frootc_storage(p)
         if (woody(ivt(p)) == 1._r8) then
            gresp_storage = gresp_storage + cpool_to_livestemc_storage(p)
            gresp_storage = gresp_storage + cpool_to_deadstemc_storage(p)

            gresp_storage = gresp_storage + cpool_to_livecrootc_storage(p)
            gresp_storage = gresp_storage + cpool_to_deadcrootc_storage(p)
         end if
         if (ivt(p) >= npcropmin) then ! skip 2 generic crops
            gresp_storage = gresp_storage + cpool_to_livestemc_storage(p)
            do k = 1, nrepr
               gresp_storage = gresp_storage + cpool_to_reproductivec_storage(p,k)
            end do
         end if
         cpool_to_gresp_storage(p) = gresp_storage * g1 * (1._r8 - g2)

         if(use_matrixcn)then
            associate( &
             matrix_Cinput => cnveg_carbonflux_inst%matrix_Cinput_patch   & ! Output:  [real(r8) (:) ]  C input of matrix (gC/m2/s)
            )
            matrix_Cinput(p) = plant_calloc(p)
            if(use_c13 .and. psnsun_to_cpool(p)+psnshade_to_cpool(p).ne. 0.)then
               associate( &
                 matrix_C13input => cnveg_carbonflux_inst%matrix_C13input_patch & ! C13 input of matrix
               )
               matrix_C13input(p) = plant_calloc(p) * &
                                ((c13_cnveg_carbonflux_inst%psnsun_to_cpool_patch(p)+ c13_cnveg_carbonflux_inst%psnshade_to_cpool_patch(p))/ &
                                (psnsun_to_cpool(p)+psnshade_to_cpool(p)))
               end associate
            end if
            if(use_c14 .and. psnsun_to_cpool(p)+psnshade_to_cpool(p).ne. 0.)then
               associate( &
                 matrix_C14input => cnveg_carbonflux_inst%matrix_C14input_patch & ! C14 input of matrix
               )
               matrix_C14input(p) = plant_calloc(p) * &
                                ((c14_cnveg_carbonflux_inst%psnsun_to_cpool_patch(p)+ c14_cnveg_carbonflux_inst%psnshade_to_cpool_patch(p))/ &
                                (psnsun_to_cpool(p)+psnshade_to_cpool(p)))
               end associate
            end if
            if(retransn(p) .ne. 0)then
               associate( &
                  matrix_nphtransfer => cnveg_nitrogenflux_inst%matrix_nphtransfer_patch, & ! Output:  [real(r8) (:,:,:) ]  A-matrix_phenology for nitrogen
                  matrix_nalloc      => cnveg_nitrogenflux_inst%matrix_nalloc_patch       & ! Output:  [real(r8) (:,:) ]    B-matrix for nitrogen allocation
               )
               matrix_nphtransfer(p,iretransn_to_ileaf)           = matrix_nphtransfer(p,iretransn_to_ileaf) &
                                                                  + matrix_nalloc(p,ileaf    )     * retransn_to_npool(p) / retransn(p)
               matrix_nphtransfer(p,iretransn_to_ileafst)         = matrix_nphtransfer(p,iretransn_to_ileafst) &
                                                                  + matrix_nalloc(p,ileaf_st )     * retransn_to_npool(p) / retransn(p)
               matrix_nphtransfer(p,iretransn_to_ifroot)          = matrix_nphtransfer(p,iretransn_to_ifroot) &
                                                                  + matrix_nalloc(p,ifroot   )     * retransn_to_npool(p) / retransn(p)
               matrix_nphtransfer(p,iretransn_to_ifrootst)        = matrix_nphtransfer(p,iretransn_to_ifrootst) &
                                                                  + matrix_nalloc(p,ifroot_st)     * retransn_to_npool(p) / retransn(p)
               matrix_nphtransfer(p,iretransn_to_ilivestem)       = matrix_nphtransfer(p,iretransn_to_ilivestem) &
                                                                  + matrix_nalloc(p,ilivestem    ) * retransn_to_npool(p) / retransn(p)
               matrix_nphtransfer(p,iretransn_to_ilivestemst)     = matrix_nphtransfer(p,iretransn_to_ilivestemst) &
                                                                  + matrix_nalloc(p,ilivestem_st ) * retransn_to_npool(p) / retransn(p)
               matrix_nphtransfer(p,iretransn_to_ideadstem)       = matrix_nphtransfer(p,iretransn_to_ideadstem) &
                                                                  + matrix_nalloc(p,ideadstem    ) * retransn_to_npool(p) / retransn(p)
               matrix_nphtransfer(p,iretransn_to_ideadstemst)     = matrix_nphtransfer(p,iretransn_to_ideadstemst) &
                                                                  + matrix_nalloc(p,ideadstem_st ) * retransn_to_npool(p) / retransn(p)
               matrix_nphtransfer(p,iretransn_to_ilivecroot)      = matrix_nphtransfer(p,iretransn_to_ilivecroot) &
                                                                  + matrix_nalloc(p,ilivecroot   ) * retransn_to_npool(p) / retransn(p)
               matrix_nphtransfer(p,iretransn_to_ilivecrootst)    = matrix_nphtransfer(p,iretransn_to_ilivecrootst) &
                                                                  + matrix_nalloc(p,ilivecroot_st) * retransn_to_npool(p) / retransn(p)
               matrix_nphtransfer(p,iretransn_to_ideadcroot)      = matrix_nphtransfer(p,iretransn_to_ideadcrootst) &
                                                                  + matrix_nalloc(p,ideadcroot   ) * retransn_to_npool(p) / retransn(p)
               matrix_nphtransfer(p,iretransn_to_ideadcrootst)    = matrix_nphtransfer(p,iretransn_to_ideadcrootst) &
                                                                  + matrix_nalloc(p,ideadcroot_st) * retransn_to_npool(p) / retransn(p)
               if(ivt(p) >= npcropmin)then 
                  matrix_nphtransfer(p,iretransn_to_igrain)       = matrix_nphtransfer(p,iretransn_to_igrain) &
                                                                  + matrix_nalloc(p,igrain       ) * retransn_to_npool(p) / retransn(p)
                  matrix_nphtransfer(p,iretransn_to_igrainst)     = matrix_nphtransfer(p,iretransn_to_igrainst) &
                                                                  + matrix_nalloc(p,igrain_st    ) * retransn_to_npool(p) / retransn(p)
               end if
               end associate
            end if
            end associate
         end if !end use_matrixcn  
      end do ! end patch loop

    end associate 

  end subroutine calc_plant_cn_alloc

  !-----------------------------------------------------------------------
  subroutine calc_plant_nutrient_demand(this, bounds,  num_soilp, filter_soilp,&
       photosyns_inst, crop_inst, canopystate_inst,                            &
       cnveg_state_inst, cnveg_carbonstate_inst, cnveg_carbonflux_inst,        &
       c13_cnveg_carbonflux_inst, c14_cnveg_carbonflux_inst,                   &
       cnveg_nitrogenstate_inst, cnveg_nitrogenflux_inst,                      &
       soilbiogeochem_carbonflux_inst, soilbiogeochem_nitrogenstate_inst,      &
       energyflux_inst,                                                        &
       aroot, arepr)
    !
    ! !USES:
    use CanopyStateType        , only : canopystate_type
    use PhotosynthesisMod      , only : photosyns_type
    use CropType               , only : crop_type
    use CNVegStateType         , only : cnveg_state_type
    use CNVegCarbonStateType   , only : cnveg_carbonstate_type
    use CNVegNitrogenStateType , only : cnveg_nitrogenstate_type
    use CNVegCarbonFluxType    , only : cnveg_carbonflux_type
    use CNVegNitrogenFluxType  , only : cnveg_nitrogenflux_type
    use SoilBiogeochemCarbonFluxType, only : soilbiogeochem_carbonflux_type
    use SoilBiogeochemNitrogenStateType, only : soilbiogeochem_nitrogenstate_type
    use EnergyFluxType         , only : energyflux_type
    use CNSharedParamsMod      , only : use_fun
    !
    ! !ARGUMENTS:
    class(nutrient_competition_clm45default_type), intent(inout) :: this
    type(bounds_type)               , intent(in)    :: bounds
    integer                         , intent(in)    :: num_soilp        ! number of soil patches in filter
    integer                         , intent(in)    :: filter_soilp(:)  ! filter for soil patches
    type(photosyns_type)            , intent(in)    :: photosyns_inst
    type(crop_type)                 , intent(in)    :: crop_inst
    type(canopystate_type)          , intent(in)    :: canopystate_inst
    type(cnveg_state_type)          , intent(inout) :: cnveg_state_inst
    type(cnveg_carbonstate_type)    , intent(inout) :: cnveg_carbonstate_inst
    type(cnveg_carbonflux_type)     , intent(inout) :: cnveg_carbonflux_inst
    type(cnveg_carbonflux_type)     , intent(inout) :: c13_cnveg_carbonflux_inst
    type(cnveg_carbonflux_type)     , intent(inout) :: c14_cnveg_carbonflux_inst
    type(cnveg_nitrogenstate_type)  , intent(in)    :: cnveg_nitrogenstate_inst
    type(cnveg_nitrogenflux_type)   , intent(inout) :: cnveg_nitrogenflux_inst
    type(soilbiogeochem_carbonflux_type)   , intent(in) :: soilbiogeochem_carbonflux_inst
    type(soilbiogeochem_nitrogenstate_type), intent(in) :: soilbiogeochem_nitrogenstate_inst
    type(energyflux_type)           , intent(in)    :: energyflux_inst
    real(r8)                        , intent(out)   :: aroot(bounds%begp:)
    real(r8)                        , intent(out)   :: arepr(bounds%begp:,:)
    !-----------------------------------------------------------------------

    call this%calc_plant_nitrogen_demand(bounds,  num_soilp, filter_soilp, &
       photosyns_inst, crop_inst, canopystate_inst,                        &
       cnveg_state_inst, cnveg_carbonstate_inst, cnveg_carbonflux_inst,    &
       c13_cnveg_carbonflux_inst, c14_cnveg_carbonflux_inst,               &
       cnveg_nitrogenstate_inst, cnveg_nitrogenflux_inst,                  & 
       aroot=aroot(bounds%begp:bounds%endp),                               &
       arepr=arepr(bounds%begp:bounds%endp,:))

  end subroutine calc_plant_nutrient_demand

  !-----------------------------------------------------------------------
  subroutine calc_plant_nitrogen_demand(this, bounds,  num_soilp, filter_soilp, &
       photosyns_inst, crop_inst, canopystate_inst,                             &
       cnveg_state_inst, cnveg_carbonstate_inst, cnveg_carbonflux_inst,         &
       c13_cnveg_carbonflux_inst, c14_cnveg_carbonflux_inst,                    &
       cnveg_nitrogenstate_inst, cnveg_nitrogenflux_inst,                       &
       aroot, arepr)
    !
    ! !USES:
    use pftconMod              , only : npcropmin, pftcon
    use pftconMod              , only : ntmp_soybean, nirrig_tmp_soybean
    use pftconMod              , only : ntrp_soybean, nirrig_trp_soybean
    use clm_varcon             , only : secspday
    use clm_varctl             , only : use_c13, use_c14, use_matrixcn
    use clm_time_manager       , only : get_step_size_real
    use CanopyStateType        , only : canopystate_type
    use PhotosynthesisMod      , only : photosyns_type
    use CropType               , only : crop_type
    use CNVegStateType         , only : cnveg_state_type
    use CNVegCarbonStateType   , only : cnveg_carbonstate_type
    use CNVegNitrogenStateType , only : cnveg_nitrogenstate_type
    use CNVegCarbonFluxType    , only : cnveg_carbonflux_type
    use CNVegNitrogenFluxType  , only : cnveg_nitrogenflux_type
    use CNSharedParamsMod      , only : use_fun
    use clm_varpar             , only : ileaf,ileaf_st,ileaf_xf,ifroot,ifroot_st,ifroot_xf,&
                                        ilivestem,ilivestem_st,ilivestem_xf,&
                                        ideadstem,ideadstem_st,ideadstem_xf,&
                                        ilivecroot,ilivecroot_st,ilivecroot_xf,&
                                        ideadcroot,ideadcroot_st,ideadcroot_xf,&
                                        igrain,igrain_st,igrain_xf,iretransn,ioutc,ioutn
    !
    ! !ARGUMENTS:
    class(nutrient_competition_clm45default_type), intent(in) :: this
    type(bounds_type)               , intent(in)    :: bounds
    integer                         , intent(in)    :: num_soilp        ! number of soil patches in filter
    integer                         , intent(in)    :: filter_soilp(:)  ! filter for soil patches
    type(photosyns_type)            , intent(in)    :: photosyns_inst
    type(crop_type)                 , intent(in)    :: crop_inst
    type(canopystate_type)          , intent(in)    :: canopystate_inst
    type(cnveg_state_type)          , intent(inout) :: cnveg_state_inst
    type(cnveg_carbonstate_type)    , intent(inout) :: cnveg_carbonstate_inst
    type(cnveg_carbonflux_type)     , intent(inout) :: cnveg_carbonflux_inst
    type(cnveg_carbonflux_type)     , intent(inout) :: c13_cnveg_carbonflux_inst
    type(cnveg_carbonflux_type)     , intent(inout) :: c14_cnveg_carbonflux_inst
    type(cnveg_nitrogenstate_type)  , intent(in)    :: cnveg_nitrogenstate_inst
    type(cnveg_nitrogenflux_type)   , intent(inout) :: cnveg_nitrogenflux_inst
    real(r8)                        , intent(out)   :: aroot(bounds%begp:)
    real(r8)                        , intent(out)   :: arepr(bounds%begp:,:)
    !
    ! !LOCAL VARIABLES:
    integer :: c,p,l,j,k          ! indices
    integer :: fp                 ! lake filter patch index
    real(r8):: mr                 ! maintenance respiration (gC/m2/s)
    real(r8):: reproductive_mr_tot ! total maintenance respiration from grain components (gC/m2/s)
    real(r8):: f1,f2,f3,f4,g1,g2  ! allocation parameters
    real(r8):: g1a                ! g1 included in allocation/allometry
    real(r8):: cnl,cnfr,cnlw,cndw ! C:N ratios for leaf, fine root, and wood
    real(r8):: curmr, curmr_ratio ! xsmrpool temporary variables
    real(r8):: f5(nrepr)          ! reproductive allocation parameters
    real(r8):: cng                ! C:N ratio for grain (= cnlw for now; slevis)
    real(r8):: fleaf              ! fraction allocated to leaf
    real(r8):: t1                 ! temporary variable
    real(r8):: dt                 ! model time step
    real(r8):: dayscrecover       ! number of days to recover negative cpool
    real(r8):: f5_tot             ! sum of f5 terms
    real(r8):: f5_n_tot           ! sum of f5 terms converted from C to N

    !-----------------------------------------------------------------------

    SHR_ASSERT_ALL_FL((ubound(aroot) == (/bounds%endp/)), sourcefile, __LINE__)
    SHR_ASSERT_ALL_FL((ubound(arepr) == (/bounds%endp, nrepr/)), sourcefile, __LINE__)

    associate(                                                                        &
         ivt                   => patch%itype                                        ,  & ! Input:  [integer  (:) ]  patch vegetation type                                
         
         woody                 => pftcon%woody                                     ,  & ! Input:  binary flag for woody lifeform (1=woody, 0=not woody)
         froot_leaf            => pftcon%froot_leaf                                ,  & ! Input:  allocation parameter: new fine root C per new leaf C (gC/gC)
         croot_stem            => pftcon%croot_stem                                ,  & ! Input:  allocation parameter: new coarse root C per new stem C (gC/gC)
         stem_leaf             => pftcon%stem_leaf                                 ,  & ! Input:  allocation parameter: new stem c per new leaf C (gC/gC)
         flivewd               => pftcon%flivewd                                   ,  & ! Input:  allocation parameter: fraction of new wood that is live (phloem and ray parenchyma) (no units)
         leafcn                => pftcon%leafcn                                    ,  & ! Input:  leaf C:N (gC/gN)                        
         frootcn               => pftcon%frootcn                                    , & ! Input:  fine root C:N (gC/gN)                   
         livewdcn              => pftcon%livewdcn                                   , & ! Input:  live wood (phloem and ray parenchyma) C:N (gC/gN)
         deadwdcn              => pftcon%deadwdcn                                   , & ! Input:  dead wood (xylem and heartwood) C:N (gC/gN)
         graincn               => pftcon%graincn                                    , & ! Input:  grain C:N (gC/gN)                       
         fleafcn               => pftcon%fleafcn                                    , & ! Input:  leaf c:n during organ fill              
         ffrootcn              => pftcon%ffrootcn                                   , & ! Input:  froot c:n during organ fill             
         fstemcn               => pftcon%fstemcn                                    , & ! Input:  stem c:n during organ fill              
         bfact                 => pftcon%bfact                                      , & ! Input:  parameter used below
         aleaff                => pftcon%aleaff                                     , & ! Input:  parameter used below
         arootf                => pftcon%arootf                                     , & ! Input:  parameter used below
         astemf                => pftcon%astemf                                     , & ! Input:  parameter used below
         arooti                => pftcon%arooti                                     , & ! Input:  parameter used below
         fleafi                => pftcon%fleafi                                     , & ! Input:  parameter used below
         allconsl              => pftcon%allconsl                                   , & ! Input:  parameter used below
         allconss              => pftcon%allconss                                   , & ! Input:  parameter used below
         grperc                => pftcon%grperc                                     , & ! Input:  parameter used below
         grpnow                => pftcon%grpnow                                     , & ! Input:  parameter used below
         declfact              => pftcon%declfact                                   , & ! Input:
         season_decid          => pftcon%season_decid                               , & ! Input:  binary flag for seasonal-deciduous leaf habit (0 or 1)
         stress_decid          => pftcon%stress_decid                               , & ! Input:  binary flag for stress-deciduous leaf habit (0 or 1)
         psnsun                => photosyns_inst%psnsun_patch                       , & ! Input:  [real(r8) (:)   ]  sunlit leaf-level photosynthesis (umol CO2 /m**2/ s)
         psnsha                => photosyns_inst%psnsha_patch                       , & ! Input:  [real(r8) (:)   ]  shaded leaf-level photosynthesis (umol CO2 /m**2/ s)
         c13_psnsun            => photosyns_inst%c13_psnsun_patch                   , & ! Input:  [real(r8) (:)   ]  sunlit leaf-level photosynthesis (umol CO2 /m**2/ s)
         c13_psnsha            => photosyns_inst%c13_psnsha_patch                   , & ! Input:  [real(r8) (:)   ]  shaded leaf-level photosynthesis (umol CO2 /m**2/ s)
         c14_psnsun            => photosyns_inst%c14_psnsun_patch                   , & ! Input:  [real(r8) (:)   ]  sunlit leaf-level photosynthesis (umol CO2 /m**2/ s)
         c14_psnsha            => photosyns_inst%c14_psnsha_patch                   , & ! Input:  [real(r8) (:)   ]  shaded leaf-level photosynthesis (umol CO2 /m**2/ s)
         
         laisun                => canopystate_inst%laisun_patch                     , & ! Input:  [real(r8) (:)   ]  sunlit projected leaf area index        
         laisha                => canopystate_inst%laisha_patch                     , & ! Input:  [real(r8) (:)   ]  shaded projected leaf area index        

         hui                   => crop_inst%gddplant_patch                          , & ! Input:  [real(r8) (:)   ]  =gdd since planting (gddplant)          
         leafout               => crop_inst%gddtsoi_patch                           , & ! Input:  [real(r8) (:)   ]  =gdd from top soil layer temperature    
         croplive              => crop_inst%croplive_patch                          , & ! Input:  [logical  (:)   ]  flag, true if planted, not harvested     

         gddmaturity           => cnveg_state_inst%gddmaturity_patch                , & ! Input:  [real(r8) (:)   ]  gdd needed to harvest                   
         huileaf               => cnveg_state_inst%huileaf_patch                    , & ! Input:  [real(r8) (:)   ]  heat unit index needed from planting to leaf emergence
         huigrain              => cnveg_state_inst%huigrain_patch                   , & ! Input:  [real(r8) (:)   ]  same to reach vegetative maturity       
         peaklai               => cnveg_state_inst%peaklai_patch                    , & ! Input:  [integer  (:)   ]  1: max allowed lai; 0: not at max        
         aleafi                => cnveg_state_inst%aleafi_patch                     , & ! Output: [real(r8) (:)   ]  saved allocation coefficient from phase 2
         astemi                => cnveg_state_inst%astemi_patch                     , & ! Output: [real(r8) (:)   ]  saved allocation coefficient from phase 2
         aleaf                 => cnveg_state_inst%aleaf_patch                      , & ! Output: [real(r8) (:)   ]  leaf allocation coefficient             
         astem                 => cnveg_state_inst%astem_patch                      , & ! Output: [real(r8) (:)   ]  stem allocation coefficient             
         grain_flag            => cnveg_state_inst%grain_flag_patch                 , & ! Output: [real(r8) (:)   ]  1: grain fill stage; 0: not             
         c_allometry           => cnveg_state_inst%c_allometry_patch                , & ! Output: [real(r8) (:)   ]  C allocation index (DIM)                
         n_allometry           => cnveg_state_inst%n_allometry_patch                , & ! Output: [real(r8) (:)   ]  N allocation index (DIM)                
         tempsum_potential_gpp => cnveg_state_inst%tempsum_potential_gpp_patch      , & ! Output: [real(r8) (:)   ]  temporary annual sum of potential GPP   
         tempmax_retransn      => cnveg_state_inst%tempmax_retransn_patch           , & ! Output: [real(r8) (:)   ]  temporary annual max of retranslocated N pool (gN/m2)
         annsum_potential_gpp  => cnveg_state_inst%annsum_potential_gpp_patch       , & ! Output: [real(r8) (:)   ]  annual sum of potential GPP             
         annmax_retransn       => cnveg_state_inst%annmax_retransn_patch            , & ! Output: [real(r8) (:)   ]  annual max of retranslocated N pool     

         xsmrpool              => cnveg_carbonstate_inst%xsmrpool_patch             , & ! Input:  [real(r8) (:)   ]  (gC/m2) temporary photosynthate C pool  
         leafc                 => cnveg_carbonstate_inst%leafc_patch                , & ! Input:  [real(r8) (:)   ]                                          
         frootc                => cnveg_carbonstate_inst%frootc_patch               , & ! Input:  [real(r8) (:)   ]                                          
         livestemc             => cnveg_carbonstate_inst%livestemc_patch            , & ! Input:  [real(r8) (:)   ]                                          

         retransn              => cnveg_nitrogenstate_inst%retransn_patch           , & ! Input:  [real(r8) (:)   ]  (gN/m2) plant pool of retranslocated N  
         leafn                 => cnveg_nitrogenstate_inst%leafn_patch              , & ! Input:  [real(r8) (:)   ]  (gN/m2) leaf N
         livestemn             => cnveg_nitrogenstate_inst%livestemn_patch          , & ! Input:  [real(r8) (:)   ]  (gN/m2) livestem N
         frootn                => cnveg_nitrogenstate_inst%frootn_patch             , & ! Input:  [real(r8) (:)   ]  (gN/m2) fine root N

         annsum_npp            => cnveg_carbonflux_inst%annsum_npp_patch            , & ! Input:  [real(r8) (:)   ]  annual sum of NPP, for wood allocation  
         leaf_mr               => cnveg_carbonflux_inst%leaf_mr_patch               , & ! Input:  [real(r8) (:)   ]                                          
         froot_mr              => cnveg_carbonflux_inst%froot_mr_patch              , & ! Input:  [real(r8) (:)   ]                                          
         livestem_mr           => cnveg_carbonflux_inst%livestem_mr_patch           , & ! Input:  [real(r8) (:)   ]                                          
         livecroot_mr          => cnveg_carbonflux_inst%livecroot_mr_patch          , & ! Input:  [real(r8) (:)   ]                                          
         reproductive_mr              => cnveg_carbonflux_inst%reproductive_mr_patch              , & ! Input:  [real(r8) (:,:)   ]
         gpp                   => cnveg_carbonflux_inst%gpp_before_downreg_patch    , & ! Output: [real(r8) (:)   ]  GPP flux before downregulation (gC/m2/s)
         availc                => cnveg_carbonflux_inst%availc_patch                , & ! Output: [real(r8) (:)   ]  C flux available for allocation (gC/m2/s)
         xsmrpool_recover      => cnveg_carbonflux_inst%xsmrpool_recover_patch      , & ! Output: [real(r8) (:)   ]  C flux assigned to recovery of negative cpool (gC/m2/s)
         psnsun_to_cpool       => cnveg_carbonflux_inst%psnsun_to_cpool_patch       , & ! Output: [real(r8) (:)   ]
         psnshade_to_cpool     => cnveg_carbonflux_inst%psnshade_to_cpool_patch     , & ! Output: [real(r8) (:)   ]
         leaf_curmr            => cnveg_carbonflux_inst%leaf_curmr_patch            , & ! Output: [real(r8) (:)   ]
         froot_curmr           => cnveg_carbonflux_inst%froot_curmr_patch           , & ! Output: [real(r8) (:)   ]                                          
         livestem_curmr        => cnveg_carbonflux_inst%livestem_curmr_patch        , & ! Output: [real(r8) (:)   ]                                          
         livecroot_curmr       => cnveg_carbonflux_inst%livecroot_curmr_patch       , & ! Output: [real(r8) (:)   ]                                          
         reproductive_curmr           => cnveg_carbonflux_inst%reproductive_curmr_patch           , & ! Output: [real(r8) (:,:)   ]
         leaf_xsmr             => cnveg_carbonflux_inst%leaf_xsmr_patch             , & ! Output: [real(r8) (:)   ]                                          
         froot_xsmr            => cnveg_carbonflux_inst%froot_xsmr_patch            , & ! Output: [real(r8) (:)   ]                                          
         livestem_xsmr         => cnveg_carbonflux_inst%livestem_xsmr_patch         , & ! Output: [real(r8) (:)   ]                                          
         livecroot_xsmr        => cnveg_carbonflux_inst%livecroot_xsmr_patch        , & ! Output: [real(r8) (:)   ]                                          
         reproductive_xsmr            => cnveg_carbonflux_inst%reproductive_xsmr_patch            , & ! Output: [real(r8) (:,:)   ]
         cpool_to_xsmrpool     => cnveg_carbonflux_inst%cpool_to_xsmrpool_patch     , & ! Output: [real(r8) (:)   ]                                          
         
         plant_ndemand         => cnveg_nitrogenflux_inst%plant_ndemand_patch       , & ! Output: [real(r8) (:)   ]  N flux required to support initial GPP (gN/m2/s)
         avail_retransn        => cnveg_nitrogenflux_inst%avail_retransn_patch      , & ! Output: [real(r8) (:)   ]  N flux available from retranslocation pool (gN/m2/s)
         retransn_to_npool     => cnveg_nitrogenflux_inst%retransn_to_npool_patch   , & ! Output: [real(r8) (:)   ]  deployment of retranslocated N (gN/m2/s)
         sminn_to_npool        => cnveg_nitrogenflux_inst%sminn_to_npool_patch      , & ! Output: [real(r8) (:)   ]  deployment of soil mineral N uptake (gN/m2/s)
         leafn_to_retransn     => cnveg_nitrogenflux_inst%leafn_to_retransn_patch   , & ! Output: [real(r8) (:)   ]                                          
         frootn_to_retransn    => cnveg_nitrogenflux_inst%frootn_to_retransn_patch  , & ! Output: [real(r8) (:)   ]                                          
         livestemn_to_retransn => cnveg_nitrogenflux_inst%livestemn_to_retransn_patch,& ! Output: [real(r8) (:)   ]                                          
         ileaf_to_iretransn    => cnveg_nitrogenflux_inst%ileaf_to_iretransn_ph     , & ! Input:  [integer] Index of phenology related N transfer from leaf pool to retranslocation pools
         ifroot_to_iretransn   => cnveg_nitrogenflux_inst%ifroot_to_iretransn_ph    , & ! Input:  [integer] Index of phenology related N transfer from fine root pool to retranslocation pools
         ilivestem_to_iretransn=> cnveg_nitrogenflux_inst%ilivestem_to_iretransn_ph   & ! Input:  [integer] Index of phenology related N transfer from live stem pool to retranslocation pools
         )

      ! set time steps
      dt = get_step_size_real()

      ! set number of days to recover negative cpool
      dayscrecover = params_inst%dayscrecover

      ! loop over patches to assess the total plant N demand
      do fp = 1,num_soilp
         p = filter_soilp(fp)
         c = patch%column(p)

         ! get the time step total gross photosynthesis
         ! this is coming from the canopy fluxes code, and is the
         ! gpp that is used to control stomatal conductance.
         ! For the nitrogen downregulation code, this is assumed
         ! to be the potential gpp, and the actual gpp will be
         ! reduced due to N limitation. 

         ! Convert psn from umol/m2/s -> gC/m2/s

         ! The input psn (psnsun and psnsha) are expressed per unit LAI
         ! in the sunlit and shaded canopy, respectively. These need to be
         ! scaled by laisun and laisha to get the total gpp for allocation

         ! Note that no associate statement is used for the isotope carbon fluxes below 
         ! since they are not always allocated AND nag compiler will complain if you try to
         ! to have an associate statement with unallocated memory

         psnsun_to_cpool(p)   = psnsun(p) * laisun(p) * 12.011e-6_r8
         psnshade_to_cpool(p) = psnsha(p) * laisha(p) * 12.011e-6_r8

         if ( use_c13 ) then
            c13_cnveg_carbonflux_inst%psnsun_to_cpool_patch(p)   = c13_psnsun(p) * laisun(p) * 12.011e-6_r8
            c13_cnveg_carbonflux_inst%psnshade_to_cpool_patch(p) = c13_psnsha(p) * laisha(p) * 12.011e-6_r8
         endif

         if ( use_c14 ) then
            c14_cnveg_carbonflux_inst%psnsun_to_cpool_patch(p)   = c14_psnsun(p) * laisun(p) * 12.011e-6_r8
            c14_cnveg_carbonflux_inst%psnshade_to_cpool_patch(p) = c14_psnsha(p) * laisha(p) * 12.011e-6_r8
         endif

         gpp(p) = psnsun_to_cpool(p) + psnshade_to_cpool(p)

         ! get the time step total maintenance respiration
         ! These fluxes should already be in gC/m2/s

         mr = leaf_mr(p) + froot_mr(p)
         if (woody(ivt(p)) == 1.0_r8) then
            mr = mr + livestem_mr(p) + livecroot_mr(p)
         else if (ivt(p) >= npcropmin) then
            if (croplive(p)) then
               reproductive_mr_tot = 0._r8
               do k = 1, nrepr
                  reproductive_mr_tot = reproductive_mr_tot + reproductive_mr(p,k)
               end do
               mr = mr + livestem_mr(p) + reproductive_mr_tot
            end if
         end if

         ! carbon flux available for allocation
         availc(p) = gpp(p) - mr

         ! new code added for isotope calculations, 7/1/05, PET
         ! If mr > gpp, then some mr comes from gpp, the rest comes from
         ! cpool (xsmr)
         if (mr > 0._r8 .and. availc(p) < 0._r8) then
            curmr = gpp(p)
            curmr_ratio = curmr / mr
         else
            curmr_ratio = 1._r8
         end if
         leaf_curmr(p)      = leaf_mr(p) * curmr_ratio
         leaf_xsmr(p)       = leaf_mr(p) - leaf_curmr(p)
         froot_curmr(p)     = froot_mr(p) * curmr_ratio
         froot_xsmr(p)      = froot_mr(p) - froot_curmr(p)
         livestem_curmr(p)  = livestem_mr(p) * curmr_ratio
         livestem_xsmr(p)   = livestem_mr(p) - livestem_curmr(p)
         livecroot_curmr(p) = livecroot_mr(p) * curmr_ratio
         livecroot_xsmr(p)  = livecroot_mr(p) - livecroot_curmr(p)
         do k = 1, nrepr
            reproductive_curmr(p,k) = reproductive_mr(p,k) * curmr_ratio
            reproductive_xsmr(p,k)  = reproductive_mr(p,k) - reproductive_curmr(p,k)
         end do

         ! no allocation when available c is negative
         availc(p) = max(availc(p),0.0_r8)

         ! test for an xsmrpool deficit
         if (xsmrpool(p) < 0.0_r8) then
            ! Running a deficit in the xsmrpool, so the first priority is to let
            ! some availc from this timestep accumulate in xsmrpool.
            ! Determine rate of recovery for xsmrpool deficit

            xsmrpool_recover(p) = -xsmrpool(p)/(dayscrecover*secspday)
            if (xsmrpool_recover(p) < availc(p)) then
               ! available carbon reduced by amount for xsmrpool recovery
               availc(p) = availc(p) - xsmrpool_recover(p)
            else
               ! all of the available carbon goes to xsmrpool recovery
               xsmrpool_recover(p) = availc(p)
               availc(p) = 0.0_r8
            end if
            cpool_to_xsmrpool(p) = xsmrpool_recover(p)
         end if
         
         f1 = froot_leaf(ivt(p))
         f2 = croot_stem(ivt(p))

         ! modified wood allocation to be 2.2 at npp=800 gC/m2/yr, 0.2 at npp=0,
         ! constrained so that it does not go lower than 0.2 (under negative annsum_npp)
         ! This variable allocation is only for trees. Shrubs have a constant
         ! allocation as specified in the pft-physiologfy file.  The value is also used
         ! as a trigger here: -1.0 means to use the dynamic allocation (trees).

         if (stem_leaf(ivt(p)) == -1._r8) then
            f3 = (2.7_r8/(1.0_r8+exp(-0.004_r8*(annsum_npp(p) - 300.0_r8)))) - 0.4_r8
         else
            f3 = stem_leaf(ivt(p))
         end if

         f4   = flivewd(ivt(p))
         g1   = grperc(ivt(p))
         g2   = grpnow(ivt(p))
         cnl  = leafcn(ivt(p))
         cnfr = frootcn(ivt(p))
         cnlw = livewdcn(ivt(p))
         cndw = deadwdcn(ivt(p))

         ! calculate f1 to f5 for prog crops following AgroIBIS subr phenocrop

         do k = 1, nrepr
            f5(k) = 0._r8 ! continued intializations from above
         end do

         if (ivt(p) >= npcropmin) then ! skip 2 generic crops

            if (croplive(p)) then
               ! same phases appear in subroutine CropPhenology

               ! Phase 1 completed:
               ! ==================
               ! if hui is less than the number of gdd needed for filling of grain
               ! leaf emergence also has to have taken place for lai changes to occur
               ! and carbon assimilation
               ! Next phase: leaf emergence to start of leaf decline

               if (leafout(p) >= huileaf(p) .and. hui(p) < huigrain(p)) then

                  ! allocation rules for crops based on maturity and linear decrease
                  ! of amount allocated to roots over course of the growing season

                  do k = 1, nrepr
                     arepr(p,k) = 0._r8
                  end do
                  if (peaklai(p) == 1) then ! lai at maximum allowed
                     aleaf(p) = 1.e-5_r8
                     astem(p) = 0._r8
                     aroot(p) = 1._r8 - aleaf(p)
                  else
                     aroot(p) = max(0._r8, min(1._r8, arooti(ivt(p)) -   &
                          (arooti(ivt(p)) - arootf(ivt(p))) *  &
                          min(1._r8, hui(p)/gddmaturity(p))))
                     fleaf = fleafi(ivt(p)) * (exp(-bfact(ivt(p))) -         &
                          exp(-bfact(ivt(p))*hui(p)/huigrain(p))) / &
                          (exp(-bfact(ivt(p)))-1) ! fraction alloc to leaf (from J Norman alloc curve)
                     aleaf(p) = max(1.e-5_r8, (1._r8 - aroot(p)) * fleaf)
                     astem(p) = 1._r8 - aleaf(p) - aroot(p)
                  end if

                  ! AgroIBIS included here an immediate adjustment to aleaf & astem if the 
                  ! predicted lai from the above allocation coefficients exceeded laimx.
                  ! We have decided to live with lais slightly higher than laimx by
                  ! enforcing the cap in the following tstep through the peaklai logic above.

                  astemi(p) = astem(p) ! save for use by equations after shift
                  aleafi(p) = aleaf(p) ! to reproductive phenology stage begins
                  grain_flag(p) = 0._r8 ! setting to 0 while in phase 2

                  ! Phase 2 completed:
                  ! ==================
                  ! shift allocation either when enough gdd are accumulated or maximum number
                  ! of days has elapsed since planting

               else if (hui(p) >= huigrain(p)) then

                  aroot(p) = max(0._r8, min(1._r8, arooti(ivt(p)) - &
                       (arooti(ivt(p)) - arootf(ivt(p))) * min(1._r8, hui(p)/gddmaturity(p))))
                  if (astemi(p) > astemf(ivt(p))) then
                     astem(p) = max(0._r8, max(astemf(ivt(p)), astem(p) * &
                          (1._r8 - min((hui(p)-                 &
                          huigrain(p))/((gddmaturity(p)*declfact(ivt(p)))- &
                          huigrain(p)),1._r8)**allconss(ivt(p)) )))
                  end if
                  if (aleafi(p) > aleaff(ivt(p))) then
                     aleaf(p) = max(1.e-5_r8, max(aleaff(ivt(p)), aleaf(p) * &
                          (1._r8 - min((hui(p)-                    &
                          huigrain(p))/((gddmaturity(p)*declfact(ivt(p)))- &
                          huigrain(p)),1._r8)**allconsl(ivt(p)) )))
                  end if

                  !Beth's retranslocation of leafn, stemn, rootn to organ
                  !Filter excess plant N to retransn pool for organ N
                  !Only do one time then hold grain_flag till onset next season

                  ! slevis: Will astem ever = astemf exactly?
                  ! Beth's response: ...looks like astem can equal astemf under the right circumstances. 
                  !It might be worth a rewrite to capture what I was trying to do, but the retranslocation for 
                  !corn and wheat begins at the beginning of the grain fill stage, but for soybean I was holding it 
                  !until after the leaf and stem decline were complete. Looking at how astem is calculated, once the 
                  !stem decline is near complete, astem should (usually) be set to astemf. The reason for holding off 
                  !on soybean is that the retranslocation scheme begins at the beginning of the grain phase, when the 
                  !leaf and stem are still growing, but declining. Since carbon is still getting allocated and now 
                  !there is more nitrogen available, the nitrogen can be diverted from grain. For corn and wheat 
                  !the impact was probably enough to boost productivity, but for soybean the nitrogen was better off 
                  !fulfilling the grain fill. It seems that if the peak lai is reached for soybean though that this 
                  !would be bypassed altogether, not the intended outcome. I checked several of my output files and 
                  !they all seemed to be going through the retranslocation loop for soybean - good news.

                  if (astem(p) == astemf(ivt(p)) .or. &
                       (ivt(p) /= ntmp_soybean .and. ivt(p) /= nirrig_tmp_soybean .and.&
                        ivt(p) /= ntrp_soybean .and. ivt(p) /= nirrig_trp_soybean)) then
                     if (grain_flag(p) == 0._r8)then
                        if(.not.use_fun) then
                           t1 = 1 / dt
                           leafn_to_retransn(p) = t1 * ((leafc(p) / leafcn(ivt(p))) - (leafc(p) / &
                                fleafcn(ivt(p))))
                           livestemn_to_retransn(p) = t1 * ((livestemc(p) / livewdcn(ivt(p))) - (livestemc(p) / &
                                fstemcn(ivt(p))))
                           frootn_to_retransn(p) = 0._r8
                           if (ffrootcn(ivt(p)) > 0._r8) then
                              frootn_to_retransn(p) = t1 * ((frootc(p) / frootcn(ivt(p))) - (frootc(p) / &
                                  ffrootcn(ivt(p))))
                           end if
                        else !leafn retrans flux is handled in phenology
                           frootn_to_retransn(p) = 0._r8
                           livestemn_to_retransn(p)=0.0_r8 
                        end if !fun
                        grain_flag(p) = 1._r8
                        if(use_matrixcn)then
                           if(leafn(p) .ne. 0._r8)then
                              leafn_to_retransn(p) = leafn(p) * matrix_update_phn(p,ileaf_to_iretransn,leafn_to_retransn(p) / leafn(p),dt,cnveg_nitrogenflux_inst,.True.,.False.)
                           end if
                           if(frootn(p) .ne. 0._r8)then
                              frootn_to_retransn(p) = frootn(p) * matrix_update_phn(p,ifroot_to_iretransn,frootn_to_retransn(p) / frootn(p),dt,cnveg_nitrogenflux_inst,.True.,.False.)
                           end if
                           if(livestemn(p) .ne. 0._r8)then
                              livestemn_to_retransn(p) = livestemn(p) * matrix_update_phn(p,ilivestem_to_iretransn,livestemn_to_retransn(p) / livestemn(p),dt,cnveg_nitrogenflux_inst,.True.,.False.)
                           end if
                        end if
                     end if
                  end if

                  ! For AgroIBIS-based crop model, all repr allocation is assumed to go
                  ! into the last reproductive pool. In practice there is only a single
                  ! reproductive pool with the AgroIBIS-based crop model, but for
                  ! software testing we can have multiple, in which situation we want the
                  ! active pool to be the last one.
                  do k = 1, nrepr-1
                     arepr(p,k) = 0._r8
                  end do
                  arepr(p,nrepr) = 1._r8 - aroot(p) - astem(p) - aleaf(p)

               else  ! pre emergence
                  ! allocation coefficients should be irrelevant because crops have no
                  ! live carbon pools; this applies to this "else" and to the "else" a few
                  ! lines down
                  aleaf(p) = 1.e-5_r8
                  astem(p) = 0._r8
                  aroot(p) = 0._r8
                  do k = 1, nrepr
                     arepr(p,k) = 0._r8
                  end do
               end if

               f1 = aroot(p) / aleaf(p)
               f3 = astem(p) / aleaf(p)
               do k = 1, nrepr
                  f5(k) = arepr(p,k) / aleaf(p)
               end do
               g1 = 0.25_r8

            else   ! .not croplive
               f1 = 0._r8
               f3 = 0._r8
               do k = 1, nrepr
                  f5(k) = 0._r8
               end do
               g1 = 0.25_r8
            end if
         end if

         ! based on available C, use constant allometric relationships to
         ! determine N requirements
         
         !RF. I removed the growth respiration from this, because it is used to calculate 
         !plantCN for N uptake AND c_allometry for allocation. If we add gresp to the 
         !allometry calculation then we allocate too much carbon since gresp is not allocated here.
         if (.not. use_fun) then
            g1a = g1
         else
            g1a = 0._r8
         end if
         if (woody(ivt(p)) == 1.0_r8) then
            c_allometry(p) = (1._r8+g1a)*(1._r8+f1+f3*(1._r8+f2))
            n_allometry(p) = 1._r8/cnl + f1/cnfr + (f3*f4*(1._r8+f2))/cnlw + &
                 (f3*(1._r8-f4)*(1._r8+f2))/cndw
         else if (ivt(p) >= npcropmin) then ! skip generic crops
            cng = graincn(ivt(p))
            f5_tot = 0._r8
            f5_n_tot = 0._r8
            do k = 1, nrepr
               f5_tot = f5_tot + f5(k)
               ! Note that currently we use the same C/N ratio for all grain components:
               f5_n_tot = f5_n_tot + f5(k)/cng
            end do
            c_allometry(p) = (1._r8+g1a)*(1._r8+f1+f5_tot+f3*(1._r8+f2))
            n_allometry(p) = 1._r8/cnl + f1/cnfr + f5_n_tot + (f3*f4*(1._r8+f2))/cnlw + &
                 (f3*(1._r8-f4)*(1._r8+f2))/cndw
         else
            c_allometry(p) = 1._r8+g1a+f1+f1*g1a
            n_allometry(p) = 1._r8/cnl + f1/cnfr
         end if

         plant_ndemand(p) = availc(p)*(n_allometry(p)/c_allometry(p))
 
         ! retranslocated N deployment depends on seasonal cycle of potential GPP
         ! (requires one year run to accumulate demand)

         tempsum_potential_gpp(p) = tempsum_potential_gpp(p) + gpp(p)

         ! Adding the following line to carry max retransn info to CN Annual Update
         tempmax_retransn(p) = max(tempmax_retransn(p),retransn(p))

         ! Beth's code: crops pull from retransn pool only during grain fill;
         !              retransn pool has N from leaves, stems, and roots for
         !              retranslocation
         
         if(.not.use_fun)then

	    if (ivt(p) >= npcropmin .and. grain_flag(p) == 1._r8) then
	       avail_retransn(p) = plant_ndemand(p)
	    else if (ivt(p) < npcropmin .and. annsum_potential_gpp(p) > 0._r8) then
	       avail_retransn(p) = (annmax_retransn(p)/2._r8)*(gpp(p)/annsum_potential_gpp(p))/dt
	    else
	       avail_retransn(p) = 0.0_r8
	    end if

	    ! make sure available retrans N doesn't exceed storage
	    avail_retransn(p) = min(avail_retransn(p), retransn(p)/dt)

	    ! modify plant N demand according to the availability of
	    ! retranslocated N
	    ! take from retransn pool at most the flux required to meet
	    ! plant ndemand

	    if (plant_ndemand(p) > avail_retransn(p)) then
	       retransn_to_npool(p) = avail_retransn(p)
	    else
	       retransn_to_npool(p) = plant_ndemand(p)
	    end if

	    if ( .not. use_fun ) then
	       plant_ndemand(p) = plant_ndemand(p) - retransn_to_npool(p)
	    else
	       if (season_decid(ivt(p)) == 1._r8.or.stress_decid(ivt(p))==1._r8) then
	          plant_ndemand(p) = plant_ndemand(p) - retransn_to_npool(p)
	       end if
	    end if
	         
         end if !use_fun

      end do ! end patch loop

    end associate 

  end subroutine calc_plant_nitrogen_demand
  
end module NutrientCompetitionCLM45defaultMod<|MERGE_RESOLUTION|>--- conflicted
+++ resolved
@@ -17,11 +17,8 @@
   use PatchType           , only : patch                
   use NutrientCompetitionMethodMod, only : nutrient_competition_method_type
   use NutrientCompetitionMethodMod, only : params_inst
-<<<<<<< HEAD
   use CNVegMatrixMod      , only : matrix_update_phn
-=======
-  use CropReprPoolsMod        , only : nrepr
->>>>>>> d301320c
+  use CropReprPoolsMod    , only : nrepr
   !use clm_varctl          , only : iulog  
   !
   implicit none
@@ -129,13 +126,8 @@
   subroutine calc_plant_cn_alloc (this, bounds, num_soilp, filter_soilp,   &
        cnveg_state_inst, crop_inst, canopystate_inst, &
        cnveg_carbonstate_inst, cnveg_carbonflux_inst, c13_cnveg_carbonflux_inst, &
-<<<<<<< HEAD
        c14_cnveg_carbonflux_inst, cnveg_nitrogenflux_inst, cnveg_nitrogenstate_inst, &
        aroot, arepr, fpg_col)                                              
-=======
-       c14_cnveg_carbonflux_inst, cnveg_nitrogenflux_inst,                 &
-       aroot, arepr, fpg_col)
->>>>>>> d301320c
     !
     ! !USES:
     use pftconMod             , only : pftcon, npcropmin
@@ -449,9 +441,10 @@
             npool_to_livecrootn_storage(p) = (nlc * f2 * f3 * f4 / cnlw) * (1._r8 - fcur)
             npool_to_deadcrootn(p)         = (nlc * f2 * f3 * (1._r8 - f4) / cndw) * fcur
             npool_to_deadcrootn_storage(p) = (nlc * f2 * f3 * (1._r8 - f4) / cndw) * (1._r8 - fcur)
-<<<<<<< HEAD
-            npool_to_grainn(p)             = (nlc * f5 / cng) * fcur
-            npool_to_grainn_storage(p)     = (nlc * f5 / cng) * (1._r8 -fcur)
+            do k = 1, nrepr
+               npool_to_reproductiven(p,k)         = (nlc * f5(k) / cng) * fcur
+               npool_to_reproductiven_storage(p,k) = (nlc * f5(k) / cng) * (1._r8 -fcur)
+            end do
          end if		
          if (use_matrixcn) then
             associate( &
@@ -511,13 +504,6 @@
             end if
             end associate
          end if !end use_matrixcn
-=======
-            do k = 1, nrepr
-               npool_to_reproductiven(p,k)         = (nlc * f5(k) / cng) * fcur
-               npool_to_reproductiven_storage(p,k) = (nlc * f5(k) / cng) * (1._r8 -fcur)
-            end do
-         end if
->>>>>>> d301320c
 
          ! Calculate the amount of carbon that needs to go into growth
          ! respiration storage to satisfy all of the storage growth demands.
