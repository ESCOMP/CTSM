--- conflicted
+++ resolved
@@ -17,17 +17,11 @@
   use ColumnType          , only : col
   use PatchType           , only : patch
   use NutrientCompetitionMethodMod, only : nutrient_competition_method_type
-<<<<<<< HEAD
-  use NutrientCompetitionMethodMod, only : params_inst
   use CropReprPoolsMod    , only : nrepr
-  !use clm_varctl          , only : iulog  
-=======
-  use CropReprPoolsMod        , only : nrepr
   use CNPhenologyMod      , only : CropPhase
   use CropType            , only : cphase_leafemerge, cphase_grainfill
   use clm_varctl          , only : iulog
   use abortutils          , only : endrun
->>>>>>> e2932c99
   !
   implicit none
   private
@@ -120,13 +114,7 @@
     call this%calc_plant_cn_alloc (bounds, num_soilp, filter_soilp,        &
          cnveg_state_inst, crop_inst, canopystate_inst, &
          cnveg_carbonstate_inst, cnveg_carbonflux_inst, c13_cnveg_carbonflux_inst, &
-<<<<<<< HEAD
          c14_cnveg_carbonflux_inst, cnveg_nitrogenflux_inst, cnveg_nitrogenstate_inst, &
-         aroot=aroot(bounds%begp:bounds%endp),                               &
-         arepr=arepr(bounds%begp:bounds%endp,:),                 &
-=======
-         c14_cnveg_carbonflux_inst, cnveg_nitrogenflux_inst,                 &
->>>>>>> e2932c99
          fpg_col=fpg_col(bounds%begc:bounds%endc))
 
   end subroutine calc_plant_nutrient_competition
@@ -135,12 +123,7 @@
   subroutine calc_plant_cn_alloc (this, bounds, num_soilp, filter_soilp,   &
        cnveg_state_inst, crop_inst, canopystate_inst, &
        cnveg_carbonstate_inst, cnveg_carbonflux_inst, c13_cnveg_carbonflux_inst, &
-<<<<<<< HEAD
-       c14_cnveg_carbonflux_inst, cnveg_nitrogenflux_inst, cnveg_nitrogenstate_inst, &
-       aroot, arepr, fpg_col)                                              
-=======
-       c14_cnveg_carbonflux_inst, cnveg_nitrogenflux_inst, fpg_col)
->>>>>>> e2932c99
+       c14_cnveg_carbonflux_inst, cnveg_nitrogenflux_inst, cnveg_nitrogenstate_inst, fpg_col)
     !
     ! !USES:
     use pftconMod             , only : pftcon, npcropmin
@@ -169,12 +152,7 @@
     type(cnveg_carbonflux_type)     , intent(inout) :: c13_cnveg_carbonflux_inst
     type(cnveg_carbonflux_type)     , intent(inout) :: c14_cnveg_carbonflux_inst
     type(cnveg_nitrogenflux_type)   , intent(inout) :: cnveg_nitrogenflux_inst
-<<<<<<< HEAD
     type(cnveg_nitrogenstate_type)  , intent(inout) :: cnveg_nitrogenstate_inst
-    real(r8)                        , intent(in)    :: aroot(bounds%begp:)
-    real(r8)                        , intent(in)    :: arepr(bounds%begp:,:)
-=======
->>>>>>> e2932c99
     real(r8)                        , intent(in)    :: fpg_col(bounds%begc:)
     !
     ! !LOCAL VARIABLES:
@@ -251,16 +229,10 @@
          npool_to_reproductiven_storage      => cnveg_nitrogenflux_inst%npool_to_reproductiven_storage_patch     , & ! Output: [real(r8) (:,:)   ]  allocation to grain N storage (gN/m2/s)
          retransn_to_npool            => cnveg_nitrogenflux_inst%retransn_to_npool_patch           , & ! Output: [real(r8) (:)   ]  deployment of retranslocated N (gN/m2/s)
          sminn_to_npool               => cnveg_nitrogenflux_inst%sminn_to_npool_patch              , & ! Output: [real(r8) (:)   ]  deployment of soil mineral N uptake (gN/m2/s)
-<<<<<<< HEAD
          retransn                     => cnveg_nitrogenstate_inst%retransn_patch                   , & ! Input:  [real(r8) (:)   ]  (gN/m2) plant pool of retranslocated N
-         npool_to_leafn               => cnveg_nitrogenflux_inst%npool_to_leafn_patch              , & ! Output: [real(r8) (:)   ]  allocation to leaf N (gN/m2/s)          
-         npool_to_leafn_storage       => cnveg_nitrogenflux_inst%npool_to_leafn_storage_patch      , & ! Output: [real(r8) (:)   ]  allocation to leaf N storage (gN/m2/s)  
-         npool_to_frootn              => cnveg_nitrogenflux_inst%npool_to_frootn_patch             , & ! Output: [real(r8) (:)   ]  allocation to fine root N (gN/m2/s)     
-=======
          npool_to_leafn               => cnveg_nitrogenflux_inst%npool_to_leafn_patch              , & ! Output: [real(r8) (:)   ]  allocation to leaf N (gN/m2/s)
          npool_to_leafn_storage       => cnveg_nitrogenflux_inst%npool_to_leafn_storage_patch      , & ! Output: [real(r8) (:)   ]  allocation to leaf N storage (gN/m2/s)
          npool_to_frootn              => cnveg_nitrogenflux_inst%npool_to_frootn_patch             , & ! Output: [real(r8) (:)   ]  allocation to fine root N (gN/m2/s)
->>>>>>> e2932c99
          npool_to_frootn_storage      => cnveg_nitrogenflux_inst%npool_to_frootn_storage_patch     , & ! Output: [real(r8) (:)   ]  allocation to fine root N storage (gN/m2/s)
          npool_to_livestemn           => cnveg_nitrogenflux_inst%npool_to_livestemn_patch          , & ! Output: [real(r8) (:)   ]
          npool_to_livestemn_storage   => cnveg_nitrogenflux_inst%npool_to_livestemn_storage_patch  , & ! Output: [real(r8) (:)   ]
@@ -332,32 +304,20 @@
 
          if(use_fun)then ! if we are using FUN, we get the N available from there.
             sminn_to_npool(p) = sminn_to_plant_fun(p)
-<<<<<<< HEAD
-         else ! no FUN. :( we get N available from the FPG calculation in soilbiogeochemistry competition. 
-            sminn_to_npool(p) = plant_ndemand(p) * fpg(c)        
-         end if
-=======
          else ! no FUN. :( we get N available from the FPG calculation in soilbiogeochemistry competition.
             sminn_to_npool(p) = plant_ndemand(p) * fpg(c)
          endif
->>>>>>> e2932c99
 
          plant_nalloc(p) = sminn_to_npool(p) + retransn_to_npool(p)
          plant_calloc(p) = plant_nalloc(p) * (c_allometry(p)/n_allometry(p))
 
-<<<<<<< HEAD
          ! Assign the above terms to the CN-Matrix solution
          if (use_matrixcn)then 
          end if
 
 
-         if(.not.use_fun)then  !ORIGINAL CLM(CN) downregulation code. 
+         if(.not.use_fun)then  !ORIGINAL CLM(CN) downregulation code.
             excess_cflux(p) = availc(p) - plant_calloc(p)
-=======
-
-         if(.not.use_fun)then  !ORIGINAL CLM(CN) downregulation code.
-	    excess_cflux(p) = availc(p) - plant_calloc(p)
->>>>>>> e2932c99
 	    ! reduce gpp fluxes due to N limitation
 	    if (gpp(p) > 0.0_r8) then
 	       downreg(p) = excess_cflux(p)/gpp(p)
@@ -565,12 +525,7 @@
     use pftconMod              , only : npcropmin, pftcon
     use pftconMod              , only : ntmp_soybean, nirrig_tmp_soybean
     use pftconMod              , only : ntrp_soybean, nirrig_trp_soybean
-<<<<<<< HEAD
-    use clm_varcon             , only : secspday
-    use clm_varctl             , only : use_c13, use_c14
     use CNSharedParamsMod      , only : use_matrixcn
-=======
->>>>>>> e2932c99
     use clm_time_manager       , only : get_step_size_real
     use CropType               , only : crop_type
     use CNVegStateType         , only : cnveg_state_type
@@ -637,55 +592,19 @@
          grain_flag            => cnveg_state_inst%grain_flag_patch                 , & ! Output: [real(r8) (:)   ]  1: grain fill stage; 0: not
          tempsum_potential_gpp => cnveg_state_inst%tempsum_potential_gpp_patch      , & ! Output: [real(r8) (:)   ]  temporary annual sum of potential GPP
          tempmax_retransn      => cnveg_state_inst%tempmax_retransn_patch           , & ! Output: [real(r8) (:)   ]  temporary annual max of retranslocated N pool (gN/m2)
-<<<<<<< HEAD
-         annsum_potential_gpp  => cnveg_state_inst%annsum_potential_gpp_patch       , & ! Output: [real(r8) (:)   ]  annual sum of potential GPP             
-         annmax_retransn       => cnveg_state_inst%annmax_retransn_patch            , & ! Output: [real(r8) (:)   ]  annual max of retranslocated N pool     
-
-         xsmrpool              => cnveg_carbonstate_inst%xsmrpool_patch             , & ! Input:  [real(r8) (:)   ]  (gC/m2) temporary photosynthate C pool  
-         leafc                 => cnveg_carbonstate_inst%leafc_patch                , & ! Input:  [real(r8) (:)   ]                                          
-         frootc                => cnveg_carbonstate_inst%frootc_patch               , & ! Input:  [real(r8) (:)   ]                                          
-         livestemc             => cnveg_carbonstate_inst%livestemc_patch            , & ! Input:  [real(r8) (:)   ]                                          
-
-         retransn              => cnveg_nitrogenstate_inst%retransn_patch           , & ! Input:  [real(r8) (:)   ]  (gN/m2) plant pool of retranslocated N  
+
+         leafc                 => cnveg_carbonstate_inst%leafc_patch                , & ! Input:  [real(r8) (:)   ]
+         frootc                => cnveg_carbonstate_inst%frootc_patch               , & ! Input:  [real(r8) (:)   ]
+         livestemc             => cnveg_carbonstate_inst%livestemc_patch            , & ! Input:  [real(r8) (:)   ]
+
+         retransn              => cnveg_nitrogenstate_inst%retransn_patch           , & ! Input:  [real(r8) (:)   ]  (gN/m2) plant pool of retranslocated N
          leafn                 => cnveg_nitrogenstate_inst%leafn_patch              , & ! Input:  [real(r8) (:)   ]  (gN/m2) leaf N
          livestemn             => cnveg_nitrogenstate_inst%livestemn_patch          , & ! Input:  [real(r8) (:)   ]  (gN/m2) livestem N
          frootn                => cnveg_nitrogenstate_inst%frootn_patch             , & ! Input:  [real(r8) (:)   ]  (gN/m2) fine root N
 
-         annsum_npp            => cnveg_carbonflux_inst%annsum_npp_patch            , & ! Input:  [real(r8) (:)   ]  annual sum of NPP, for wood allocation  
-         leaf_mr               => cnveg_carbonflux_inst%leaf_mr_patch               , & ! Input:  [real(r8) (:)   ]                                          
-         froot_mr              => cnveg_carbonflux_inst%froot_mr_patch              , & ! Input:  [real(r8) (:)   ]                                          
-         livestem_mr           => cnveg_carbonflux_inst%livestem_mr_patch           , & ! Input:  [real(r8) (:)   ]                                          
-         livecroot_mr          => cnveg_carbonflux_inst%livecroot_mr_patch          , & ! Input:  [real(r8) (:)   ]                                          
-         reproductive_mr              => cnveg_carbonflux_inst%reproductive_mr_patch              , & ! Input:  [real(r8) (:,:)   ]
-         gpp                   => cnveg_carbonflux_inst%gpp_before_downreg_patch    , & ! Output: [real(r8) (:)   ]  GPP flux before downregulation (gC/m2/s)
-         availc                => cnveg_carbonflux_inst%availc_patch                , & ! Output: [real(r8) (:)   ]  C flux available for allocation (gC/m2/s)
-         xsmrpool_recover      => cnveg_carbonflux_inst%xsmrpool_recover_patch      , & ! Output: [real(r8) (:)   ]  C flux assigned to recovery of negative cpool (gC/m2/s)
-         psnsun_to_cpool       => cnveg_carbonflux_inst%psnsun_to_cpool_patch       , & ! Output: [real(r8) (:)   ]
-         psnshade_to_cpool     => cnveg_carbonflux_inst%psnshade_to_cpool_patch     , & ! Output: [real(r8) (:)   ]
-         leaf_curmr            => cnveg_carbonflux_inst%leaf_curmr_patch            , & ! Output: [real(r8) (:)   ]
-         froot_curmr           => cnveg_carbonflux_inst%froot_curmr_patch           , & ! Output: [real(r8) (:)   ]                                          
-         livestem_curmr        => cnveg_carbonflux_inst%livestem_curmr_patch        , & ! Output: [real(r8) (:)   ]                                          
-         livecroot_curmr       => cnveg_carbonflux_inst%livecroot_curmr_patch       , & ! Output: [real(r8) (:)   ]                                          
-         reproductive_curmr           => cnveg_carbonflux_inst%reproductive_curmr_patch           , & ! Output: [real(r8) (:,:)   ]
-         leaf_xsmr             => cnveg_carbonflux_inst%leaf_xsmr_patch             , & ! Output: [real(r8) (:)   ]                                          
-         froot_xsmr            => cnveg_carbonflux_inst%froot_xsmr_patch            , & ! Output: [real(r8) (:)   ]                                          
-         livestem_xsmr         => cnveg_carbonflux_inst%livestem_xsmr_patch         , & ! Output: [real(r8) (:)   ]                                          
-         livecroot_xsmr        => cnveg_carbonflux_inst%livecroot_xsmr_patch        , & ! Output: [real(r8) (:)   ]                                          
-         reproductive_xsmr            => cnveg_carbonflux_inst%reproductive_xsmr_patch            , & ! Output: [real(r8) (:,:)   ]
-         cpool_to_xsmrpool     => cnveg_carbonflux_inst%cpool_to_xsmrpool_patch     , & ! Output: [real(r8) (:)   ]                                          
-         
-=======
-
-         leafc                 => cnveg_carbonstate_inst%leafc_patch                , & ! Input:  [real(r8) (:)   ]
-         frootc                => cnveg_carbonstate_inst%frootc_patch               , & ! Input:  [real(r8) (:)   ]
-         livestemc             => cnveg_carbonstate_inst%livestemc_patch            , & ! Input:  [real(r8) (:)   ]
-
-         retransn              => cnveg_nitrogenstate_inst%retransn_patch           , & ! Input:  [real(r8) (:)   ]  (gN/m2) plant pool of retranslocated N
-
          gpp                   => cnveg_carbonflux_inst%gpp_before_downreg_patch    , & ! Input:  [real(r8) (:)   ]  GPP flux before downregulation (gC/m2/s)
          availc                => cnveg_carbonflux_inst%availc_patch                , & ! Input:  [real(r8) (:)   ]  C flux available for allocation (gC/m2/s)
 
->>>>>>> e2932c99
          plant_ndemand         => cnveg_nitrogenflux_inst%plant_ndemand_patch       , & ! Output: [real(r8) (:)   ]  N flux required to support initial GPP (gN/m2/s)
          avail_retransn        => cnveg_nitrogenflux_inst%avail_retransn_patch      , & ! Output: [real(r8) (:)   ]  N flux available from retranslocation pool (gN/m2/s)
          retransn_to_npool     => cnveg_nitrogenflux_inst%retransn_to_npool_patch   , & ! Output: [real(r8) (:)   ]  deployment of retranslocated N (gN/m2/s)
@@ -754,19 +673,11 @@
                            frootn_to_retransn(p) = 0._r8
                            if (ffrootcn(ivt(p)) > 0._r8) then
                               frootn_to_retransn(p) = t1 * ((frootc(p) / frootcn(ivt(p))) - (frootc(p) / &
-<<<<<<< HEAD
-                                  ffrootcn(ivt(p))))
-                           end if
-                        else !leafn retrans flux is handled in phenology
-                           frootn_to_retransn(p) = 0._r8
-                           livestemn_to_retransn(p)=0.0_r8 
-=======
                                    ffrootcn(ivt(p))))
                            end if
                         else !leafn retrans flux is handled in phenology
                            frootn_to_retransn(p) = 0._r8
                            livestemn_to_retransn(p)=0.0_r8
->>>>>>> e2932c99
                         end if !fun
                         grain_flag(p) = 1._r8
 
