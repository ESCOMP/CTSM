module CNFireFactoryMod

  !---------------------------------------------------------------------------
  ! !DESCRIPTION:
  ! Factory to create an instance of fire_method_type. This module figures
  ! out the particular type to return.
  !
  ! !USES:
  use abortutils          , only : endrun
  use shr_log_mod         , only : errMsg => shr_log_errMsg
  use clm_varctl          , only : iulog

  implicit none
  save
  private
  !
  ! !PUBLIC ROUTINES:
  public :: CNFireReadNML         ! read the fire namelist
<<<<<<< HEAD
  public :: create_cnfire_method  ! create an object of class cnfire_method_type
  public :: create_fates_fire_data_method  ! create an object of class cnfire_method_type

  ! These parameters set the ranges of the cases in subroutine
  ! create_fates_fire_data_method. We declare them public in order to
  ! use them as flags elsewhere in the CTSM and FATES-SPITFIRE.
  ! They correspond one-to-one to the fates_spitfire_mode options listed
  ! in bld/namelist_files/namelist_definition_clm4_5.xml
  integer, public, parameter :: no_fire = 0  ! value of no_fire mode
  integer, public, parameter :: scalar_lightning = 1  ! value of scalar_lightning mode
  integer, public, parameter :: lightning_from_data = 2  ! value of lightning_from_data mode
  integer, public, parameter :: successful_ignitions = 3  ! value of successful_ignitions mode
  integer, public, parameter :: anthro_ignitions = 4  ! value of anthro_ignitions mode
=======
  public :: create_cnfire_method  ! create an object of class fire_method_type
>>>>>>> 8550666a

  ! !PRIVATE DATA MEMBERS:
  character(len=80), private :: fire_method = "li2014qianfrc"

  character(len=*), parameter, private :: sourcefile = &
       __FILE__

contains

  !-----------------------------------------------------------------------
  subroutine CNFireReadNML( NLFilename )
    !
    ! !DESCRIPTION:
    ! Read the namelist for cnfire
    !
    ! !USES:
    use fileutils      , only : getavu, relavu, opnfil
    use shr_nl_mod     , only : shr_nl_find_group_name
    use spmdMod        , only : masterproc, mpicom
    use shr_mpi_mod    , only : shr_mpi_bcast
    !
    ! !ARGUMENTS:
    character(len=*), intent(in) :: NLFilename ! Namelist filename
    !
    ! !LOCAL VARIABLES:
    integer :: ierr                 ! error code
    integer :: unitn                ! unit for namelist file

    character(len=*), parameter :: subname = 'CNFireReadNML'
    character(len=*), parameter :: nmlname = 'cnfire_inparm'
    !-----------------------------------------------------------------------

    namelist /cnfire_inparm/ fire_method

    ! Initialize options to default values, in case they are not specified in
    ! the namelist

    if (masterproc) then
       unitn = getavu()
       write(iulog,*) 'Read in '//nmlname//'  namelist'
       call opnfil (NLFilename, unitn, 'F')
       call shr_nl_find_group_name(unitn, nmlname, status=ierr)
       if (ierr == 0) then
          read(unitn, nml=cnfire_inparm, iostat=ierr)
          if (ierr /= 0) then
             call endrun(msg="ERROR reading "//nmlname//"namelist"//errmsg(sourcefile, __LINE__))
          end if
       else
          call endrun(msg="ERROR finding "//nmlname//"namelist"//errmsg(sourcefile, __LINE__))
       end if
       call relavu( unitn )
    end if

    call shr_mpi_bcast (fire_method, mpicom)

    if (masterproc) then
       write(iulog,*) ' '
       write(iulog,*) nmlname//' settings:'
       write(iulog,nml=cnfire_inparm)
       write(iulog,*) ' '
    end if
  end subroutine CNFireReadNML
  !-----------------------------------------------------------------------

  !-----------------------------------------------------------------------
  subroutine create_cnfire_method( NLFilename, cnfire_method )
    !
    ! !DESCRIPTION:
    ! Create and return an object of fire_method_type. The particular type
    ! is determined based on a namelist parameter.
    !
    ! !USES:
    use shr_kind_mod     , only : SHR_KIND_CL
    use FireMethodType   , only : fire_method_type
    use CNFireNoFireMod  , only : cnfire_nofire_type
    use CNFireLi2014Mod  , only : cnfire_li2014_type
    use CNFireLi2016Mod  , only : cnfire_li2016_type
    use decompMod        , only : bounds_type
    !
    ! !ARGUMENTS:
    character(len=*), intent(in) :: NLFilename ! Namelist filename
    class(fire_method_type), allocatable, intent(inout) :: cnfire_method
    !
    ! !LOCAL VARIABLES:
    character(len=*), parameter :: subname = 'create_cnfire_method'
    !-----------------------------------------------------------------------
    
    select case (trim(fire_method))
       
    case ("nofire")
       allocate(cnfire_nofire_type :: cnfire_method)
    case ("li2014qianfrc")
       allocate(cnfire_li2014_type :: cnfire_method)
    case ("li2016crufrc")
       allocate(cnfire_li2016_type :: cnfire_method)

    case default
       write(iulog,*) subname//' ERROR: unknown method: ', fire_method
       call endrun(msg=errMsg(sourcefile, __LINE__))

    end select
    call cnfire_method%FireReadNML( NLFilename )

  end subroutine create_cnfire_method
  !-----------------------------------------------------------------------

  !-----------------------------------------------------------------------
  subroutine create_fates_fire_data_method( fates_fire_data_method )
    !
    ! !DESCRIPTION:
    ! Create and return an object of fates_fire_data_method_type.
    ! The particular type is determined based on a namelist parameter.
    !
    ! !USES:
    use clm_varctl, only: fates_spitfire_mode
    use CNFireMethodMod, only: cnfire_method_type
    use FATESFireBase,      only: fates_fire_base_type
    use FATESFireNoDataMod, only: fates_fire_no_data_type
    use FATESFireDataMod, only: fates_fire_data_type
    !
    ! !ARGUMENTS:
    class(fates_fire_base_type), allocatable, intent(inout) :: fates_fire_data_method  ! function result
    !
    ! !LOCAL VARIABLES:
    integer :: current_case

    character(len=*), parameter :: subname = 'create_fates_fire_data_method'
    !-----------------------------------------------------------------------

    current_case = fates_spitfire_mode

    select case (current_case)

    case (no_fire:scalar_lightning)
       allocate(fates_fire_no_data_type :: fates_fire_data_method)
    case (lightning_from_data:anthro_ignitions)
       allocate(fates_fire_data_type :: fates_fire_data_method)

    case default
       write(iulog,*) subname//' ERROR: unknown method: ', fates_spitfire_mode
       call endrun(msg=errMsg(sourcefile, __LINE__))

    end select

  end subroutine create_fates_fire_data_method

end module CNFireFactoryMod<|MERGE_RESOLUTION|>--- conflicted
+++ resolved
@@ -16,23 +16,7 @@
   !
   ! !PUBLIC ROUTINES:
   public :: CNFireReadNML         ! read the fire namelist
-<<<<<<< HEAD
-  public :: create_cnfire_method  ! create an object of class cnfire_method_type
-  public :: create_fates_fire_data_method  ! create an object of class cnfire_method_type
-
-  ! These parameters set the ranges of the cases in subroutine
-  ! create_fates_fire_data_method. We declare them public in order to
-  ! use them as flags elsewhere in the CTSM and FATES-SPITFIRE.
-  ! They correspond one-to-one to the fates_spitfire_mode options listed
-  ! in bld/namelist_files/namelist_definition_clm4_5.xml
-  integer, public, parameter :: no_fire = 0  ! value of no_fire mode
-  integer, public, parameter :: scalar_lightning = 1  ! value of scalar_lightning mode
-  integer, public, parameter :: lightning_from_data = 2  ! value of lightning_from_data mode
-  integer, public, parameter :: successful_ignitions = 3  ! value of successful_ignitions mode
-  integer, public, parameter :: anthro_ignitions = 4  ! value of anthro_ignitions mode
-=======
   public :: create_cnfire_method  ! create an object of class fire_method_type
->>>>>>> 8550666a
 
   ! !PRIVATE DATA MEMBERS:
   character(len=80), private :: fire_method = "li2014qianfrc"
