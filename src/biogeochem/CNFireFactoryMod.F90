module CNFireFactoryMod

  !---------------------------------------------------------------------------
  ! !DESCRIPTION:
  ! Factory to create an instance of cnfire_method_type. This module figures
  ! out the particular type to return.
  !
  ! !USES:
  use abortutils          , only : endrun
  use shr_log_mod         , only : errMsg => shr_log_errMsg
  use clm_varctl          , only : iulog

  implicit none
  save
  private
  !
  ! !PUBLIC ROUTINES:
  public :: CNFireReadNML         ! read the fire namelist
  public :: create_cnfire_method  ! create an object of class cnfire_method_type
  public :: create_fates_fire_data_method  ! create an object of class cnfire_method_type

  ! These parameters set the ranges of the cases in subroutine
  ! create_fates_fire_data_method. We declare them public in order to
  ! use them as flags elsewhere in the CTSM and FATES-SPITFIRE.
  ! They correspond one-to-one to the fates_spitfire_mode options listed
  ! in bld/namelist_files/namelist_definition_clm4_5.xml
  integer, public, parameter :: no_fire = 0  ! value of no_fire mode
  integer, public, parameter :: scalar_lightning = 1  ! value of scalar_lightning mode
  integer, public, parameter :: lightning_from_data = 2  ! value of lightning_from_data mode
  integer, public, parameter :: successful_ignitions = 3  ! value of successful_ignitions mode
  integer, public, parameter :: anthro_ignitions = 4  ! value of anthro_ignitions mode

  ! !PRIVATE DATA MEMBERS:
  character(len=80), private :: fire_method = "li2014qianfrc"

  character(len=*), parameter, private :: sourcefile = &
       __FILE__

contains

  !-----------------------------------------------------------------------
  subroutine CNFireReadNML( NLFilename )
    !
    ! !DESCRIPTION:
    ! Read the namelist for cnfire
    !
    ! !USES:
    use fileutils      , only : getavu, relavu, opnfil
    use shr_nl_mod     , only : shr_nl_find_group_name
    use spmdMod        , only : masterproc, mpicom
    use shr_mpi_mod    , only : shr_mpi_bcast
    !
    ! !ARGUMENTS:
    character(len=*), intent(in) :: NLFilename ! Namelist filename
    !
    ! !LOCAL VARIABLES:
    integer :: ierr                 ! error code
    integer :: unitn                ! unit for namelist file

    character(len=*), parameter :: subname = 'CNFireReadNML'
    character(len=*), parameter :: nmlname = 'cnfire_inparm'
    !-----------------------------------------------------------------------

    namelist /cnfire_inparm/ fire_method

    ! Initialize options to default values, in case they are not specified in
    ! the namelist

    if (masterproc) then
       unitn = getavu()
       write(iulog,*) 'Read in '//nmlname//'  namelist'
       call opnfil (NLFilename, unitn, 'F')
       call shr_nl_find_group_name(unitn, nmlname, status=ierr)
       if (ierr == 0) then
          read(unitn, nml=cnfire_inparm, iostat=ierr)
          if (ierr /= 0) then
             call endrun(msg="ERROR reading "//nmlname//"namelist"//errmsg(sourcefile, __LINE__))
          end if
       else
          call endrun(msg="ERROR finding "//nmlname//"namelist"//errmsg(sourcefile, __LINE__))
       end if
       call relavu( unitn )
    end if

    call shr_mpi_bcast (fire_method, mpicom)

    if (masterproc) then
       write(iulog,*) ' '
       write(iulog,*) nmlname//' settings:'
       write(iulog,nml=cnfire_inparm)
       write(iulog,*) ' '
    end if
  end subroutine CNFireReadNML
  !-----------------------------------------------------------------------

  !-----------------------------------------------------------------------
  subroutine create_cnfire_method( NLFilename, cnfire_method )
    !
    ! !DESCRIPTION:
    ! Create and return an object of cnfire_method_type. The particular type
    ! is determined based on a namelist parameter.
    !
    ! !USES:
    use shr_kind_mod     , only : SHR_KIND_CL
    use CNFireMethodMod  , only : cnfire_method_type
    use CNFireNoFireMod  , only : cnfire_nofire_type
    use CNFireLi2014Mod  , only : cnfire_li2014_type
    use CNFireLi2016Mod  , only : cnfire_li2016_type
    use decompMod        , only : bounds_type
    !
    ! !ARGUMENTS:
    character(len=*), intent(in) :: NLFilename ! Namelist filename
    class(cnfire_method_type), allocatable, intent(inout) :: cnfire_method
    !
    ! !LOCAL VARIABLES:
    character(len=*), parameter :: subname = 'create_cnfire_method'
    !-----------------------------------------------------------------------
    
    select case (trim(fire_method))
       
    case ("nofire")
       allocate(cnfire_nofire_type :: cnfire_method)
    case ("li2014qianfrc")
       allocate(cnfire_li2014_type :: cnfire_method)
    case ("li2016crufrc")
       allocate(cnfire_li2016_type :: cnfire_method)

    case default
       write(iulog,*) subname//' ERROR: unknown method: ', fire_method
       call endrun(msg=errMsg(sourcefile, __LINE__))

    end select
    call cnfire_method%CNFireReadNML( NLFilename )

<<<<<<< HEAD
  end function create_cnfire_method
  !-----------------------------------------------------------------------

  !-----------------------------------------------------------------------
  subroutine create_fates_fire_data_method( fates_fire_data_method )
    !
    ! !DESCRIPTION:
    ! Create and return an object of fates_fire_data_method_type.
    ! The particular type is determined based on a namelist parameter.
    !
    ! !USES:
    use clm_varctl, only: fates_spitfire_mode
    use CNFireMethodMod, only: cnfire_method_type
    use FATESFireBase,      only: fates_fire_base_type
    use FATESFireNoDataMod, only: fates_fire_no_data_type
    use FATESFireDataMod, only: fates_fire_data_type
    !
    ! !ARGUMENTS:
    class(fates_fire_base_type), allocatable, intent(inout) :: fates_fire_data_method  ! function result
    !
    ! !LOCAL VARIABLES:
    integer :: current_case

    character(len=*), parameter :: subname = 'create_fates_fire_data_method'
    !-----------------------------------------------------------------------

    current_case = fates_spitfire_mode

    select case (current_case)

    case (no_fire:scalar_lightning)
       allocate(fates_fire_no_data_type :: fates_fire_data_method)
    case (lightning_from_data:anthro_ignitions)
       allocate(fates_fire_data_type :: fates_fire_data_method)

    case default
       write(iulog,*) subname//' ERROR: unknown method: ', fates_spitfire_mode
       call endrun(msg=errMsg(sourcefile, __LINE__))

    end select

  end subroutine create_fates_fire_data_method
=======
  end subroutine create_cnfire_method
>>>>>>> 9db8e2ec

end module CNFireFactoryMod<|MERGE_RESOLUTION|>--- conflicted
+++ resolved
@@ -132,7 +132,6 @@
     end select
     call cnfire_method%CNFireReadNML( NLFilename )
 
-<<<<<<< HEAD
   end function create_cnfire_method
   !-----------------------------------------------------------------------
 
@@ -175,8 +174,5 @@
     end select
 
   end subroutine create_fates_fire_data_method
-=======
-  end subroutine create_cnfire_method
->>>>>>> 9db8e2ec
 
 end module CNFireFactoryMod