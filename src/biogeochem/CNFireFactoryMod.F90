--- conflicted
+++ resolved
@@ -16,8 +16,7 @@
   !
   ! !PUBLIC ROUTINES:
   public :: CNFireReadNML         ! read the fire namelist
-<<<<<<< HEAD
-  public :: create_cnfire_method  ! create an object of class cnfire_method_type
+  public :: create_cnfire_method  ! create an object of class fire_method_type
   public :: create_fates_fire_data_method  ! create an object of class cnfire_method_type
 
   ! These parameters set the ranges of the cases in subroutine
@@ -30,9 +29,6 @@
   integer, public, parameter :: lightning_from_data = 2  ! value of lightning_from_data mode
   integer, public, parameter :: successful_ignitions = 3  ! value of successful_ignitions mode
   integer, public, parameter :: anthro_ignitions = 4  ! value of anthro_ignitions mode
-=======
-  public :: create_cnfire_method  ! create an object of class fire_method_type
->>>>>>> 8550666a
 
   ! !PRIVATE DATA MEMBERS:
   character(len=80), private :: fire_method = "li2014qianfrc"
