module CNPhenologyMod

#include "shr_assert.h"

  !-----------------------------------------------------------------------
  ! !MODULE: CNPhenologyMod
  !
  ! !DESCRIPTION:
  ! Module holding routines used in phenology model for coupled carbon
  ! nitrogen code.
  !
  ! !USES:
  use shr_kind_mod                    , only : r8 => shr_kind_r8
  use shr_log_mod                     , only : errMsg => shr_log_errMsg
  use shr_sys_mod                     , only : shr_sys_flush
  use decompMod                       , only : bounds_type
  use clm_varpar                      , only : maxveg, nlevdecomp_full, mxsowings, mxharvests
  use clm_varpar                      , only : i_litr_min, i_litr_max
  use clm_varctl                      , only : iulog, use_cndv
  use CNSharedParamsMod               , only : use_matrixcn
  use clm_varctl                      , only : for_testing_no_crop_seed_replenishment
  use clm_varcon                      , only : tfrz
  use abortutils                      , only : endrun
  use CanopyStateType                 , only : canopystate_type
  use CNDVType                        , only : dgvs_type
  use CNVegstateType                  , only : cnveg_state_type
  use CNVegCarbonStateType            , only : cnveg_carbonstate_type
  use CNVegCarbonFluxType             , only : cnveg_carbonflux_type
  use CNVegnitrogenstateType          , only : cnveg_nitrogenstate_type
  use CNVegnitrogenfluxType           , only : cnveg_nitrogenflux_type
  use CropType                        , only : crop_type
  use CropType                        , only : cphase_planted, cphase_leafemerge
  use CropType                        , only : cphase_grainfill, cphase_harvest
  use pftconMod                       , only : pftcon
  use SoilStateType                   , only : soilstate_type
  use TemperatureType                 , only : temperature_type
  use WaterDiagnosticBulkType         , only : waterdiagnosticbulk_type
  use Wateratm2lndBulkType            , only : wateratm2lndbulk_type
  use initVerticalMod                 , only : find_soil_layer_containing_depth
  use CropReprPoolsMod                , only : nrepr, repr_grain_min, repr_grain_max, repr_structure_min, repr_structure_max
  use ColumnType                      , only : col
  use GridcellType                    , only : grc                
  use PatchType                       , only : patch   
  use atm2lndType                     , only : atm2lnd_type             
  !
  implicit none
  private
  !
  ! !PUBLIC MEMBER FUNCTIONS:
  public :: readParams           ! Read parameters
  public :: CNPhenologyreadNML   ! Read namelist
  public :: CNPhenologyInit      ! Initialization
  public :: CNPhenology          ! Update
  public :: CropPhase            ! Get the current phase of each crop patch

  ! !PUBLIC for unit testing
  public :: CNPhenologySetNML         ! Set the namelist setttings explicitly for unit tests
  public :: CNPhenologySetParams      ! Set the parameters explicitly for unit tests
  public :: SeasonalDecidOnset        ! Logical function to determine is seasonal decidious onset should be triggered
  public :: SeasonalCriticalDaylength ! Critical day length needed for Seasonal decidious offset

  ! !PRIVITE MEMBER FIUNCTIONS:
  private :: CNPhenologyClimate             ! Get climatological everages to figure out triggers for Phenology
  private :: CNEvergreenPhenology           ! Phenology for evergreen plants
  private :: CNSeasonDecidPhenology         ! Phenology for seasonal decidious platnts
  private :: CNStressDecidPhenology         ! Phenology for stress deciidous plants
  private :: CropPhenology                  ! Phenology for crops
  private :: CropPhenologyInit              ! Initialize phenology for crops
  private :: vernalization                  ! Vernalization (overwinterring) of crops
  private :: CNOnsetGrowth                  ! Leaf Onset growth
  private :: CNOffsetLitterfall             ! Leaf Offset litter fall
  private :: CNBackgroundLitterfall         ! Background litter fall
  private :: CNLivewoodTurnover             ! Liver wood turnover to deadwood
  private :: CNCropHarvestToProductPools    ! Move crop harvest to product pools
  private :: CNLitterToColumn               ! Move litter ofrom patch to column level
  !
  ! !PRIVATE DATA MEMBERS:
  type, private :: params_type
     real(r8) :: crit_dayl             ! critical day length for senescence (sec) 
                                       ! (11 hrs [39,600 sec] from White 2001)
     real(r8) :: crit_dayl_at_high_lat ! critical day length for senescence at high latitudes (sec) 
                                       ! (in Eitel 2019 this was 54000 [15 hrs])
     real(r8) :: crit_dayl_lat_slope   ! Slope of time for critical day length with latitude (sec/deg) 
                                       ! (Birch et. all 2021 it was 720 see line below)
                                       ! 15hr-11hr/(65N-45N)=linear slope = 720 min/latitude (Birch et. al 2021)
     real(r8) :: ndays_on              ! number of days to complete leaf onset
     real(r8) :: ndays_off             ! number of days to complete leaf offset
     real(r8) :: fstor2tran            ! fraction of storage to move to transfer for each onset
     real(r8) :: crit_onset_fdd        ! critical number of freezing days to set gdd counter
     real(r8) :: crit_onset_swi        ! critical number of days > soilpsi_on for onset
     real(r8) :: soilpsi_on            ! critical soil water potential for leaf onset
     real(r8) :: crit_offset_fdd       ! critical number of freezing days to initiate offset
     real(r8) :: crit_offset_swi       ! critical number of water stress days to initiate offset
     real(r8) :: soilpsi_off           ! critical soil water potential for leaf offset
     real(r8) :: lwtop                 ! live wood turnover proportion (annual fraction)
     real(r8) :: phenology_soil_depth  ! soil depth used for measuring states for phenology triggers
  end type params_type

  type(params_type) :: params_inst

  real(r8) :: dt                            ! time step delta t (seconds)
  real(r8) :: fracday                       ! dtime as a fraction of day
  real(r8) :: crit_dayl                     ! critical daylength for offset (seconds)
  real(r8) :: ndays_on                      ! number of days to complete onset
  real(r8) :: ndays_off                     ! number of days to complete offset
  real(r8) :: fstor2tran                    ! fraction of storage to move to transfer on each onset
  real(r8) :: crit_onset_fdd                ! critical number of freezing days
  real(r8) :: crit_onset_swi                ! water stress days for offset trigger
  real(r8) :: soilpsi_on                    ! water potential for onset trigger (MPa)
  real(r8) :: crit_offset_fdd               ! critical number of freezing degree days to trigger offset
  real(r8) :: crit_offset_swi               ! water stress days for offset trigger
  real(r8) :: soilpsi_off                   ! water potential for offset trigger (MPa)
  real(r8) :: lwtop                         ! live wood turnover proportion (annual fraction)
  integer  :: phenology_soil_layer          ! soil layer used for measuring states for phenology triggers

  ! CropPhenology variables and constants
  real(r8) :: p1d, p1v                      ! photoperiod factor constants for crop vernalization
  real(r8) :: hti                           ! cold hardening index threshold for vernalization
  real(r8) :: tbase                         ! base temperature for vernalization

  integer, parameter :: NOT_Planted   = 999 ! If not planted   yet in year
  integer, parameter :: NOT_Harvested = 999 ! If not harvested yet in year
  integer, parameter :: inNH       = 1      ! Northern Hemisphere
  integer, parameter :: inSH       = 2      ! Southern Hemisphere
  integer, pointer   :: inhemi(:)           ! Hemisphere that patch is in 

  integer, allocatable :: minplantjday(:,:) ! minimum planting julian day
  integer, allocatable :: maxplantjday(:,:) ! maximum planting julian day
  integer              :: jdayyrstart(inSH) ! julian day of start of year

  ! Two matrix check parameters that will be invoked when the matrix solution
  ! comes in (use_matrixcn)
  logical,parameter :: matrixcheck_ph = .True.                   ! Matrix solution check
  logical,parameter :: acc_ph = .False.                          ! Another matrix solution check

  real(r8), private :: initial_seed_at_planting        = 3._r8   ! Initial seed at planting

  real(r8)         :: min_gddmaturity = 1._r8     ! Weird things can happen if gddmaturity is tiny
  logical,  public :: generate_crop_gdds = .false. ! If true, harvest the day before next sowing
  logical,  public :: use_mxmat = .true.           ! If true, ignore crop maximum growing season length

  ! Constants for seasonal decidious leaf onset and offset
  logical,  private :: onset_thresh_depends_on_veg     = .false. ! If onset threshold depends on vegetation type
  integer,  public, parameter :: critical_daylight_constant           = 1
  integer,  public, parameter :: critical_daylight_depends_on_lat     = critical_daylight_constant + 1
  integer,  public, parameter :: critical_daylight_depends_on_veg     = critical_daylight_depends_on_lat + 1
  integer,  public, parameter :: critical_daylight_depends_on_latnveg = critical_daylight_depends_on_veg + 1
  integer,  private :: critical_daylight_method = critical_daylight_constant
  ! For determining leaf offset latitude that's considered high latitude (see Eitel 2019)
  real(r8), parameter :: critical_offset_high_lat         = 65._r8     ! Start of what's considered high latitude (degrees)

  real(r8), parameter :: HARVEST_REASON_MATURE = 1._r8
  real(r8), parameter :: HARVEST_REASON_MAXSEASLENGTH = 2._r8
  real(r8), parameter :: HARVEST_REASON_SOWNBADDEC31 = 3._r8
  real(r8), parameter :: HARVEST_REASON_SOWTODAY = 4._r8
  real(r8), parameter :: HARVEST_REASON_SOWTOMORROW = 5._r8
  real(r8), parameter :: HARVEST_REASON_IDOPTOMORROW = 6._r8
  real(r8), parameter :: HARVEST_REASON_VERNFREEZEKILL = 7._r8

  character(len=*), parameter, private :: sourcefile = &
       __FILE__
  !-----------------------------------------------------------------------

contains

  !-----------------------------------------------------------------------
  subroutine CNPhenologyReadNML( NLFilename )
    !
    ! !DESCRIPTION:
    ! Read the namelist for CNPhenology
    !
    ! !USES:
    use fileutils      , only : getavu, relavu, opnfil
    use shr_nl_mod     , only : shr_nl_find_group_name
    use spmdMod        , only : masterproc, mpicom
    use shr_mpi_mod    , only : shr_mpi_bcast
    use clm_varctl     , only : iulog
    !
    ! !ARGUMENTS:
    character(len=*), intent(in) :: NLFilename ! Namelist filename
    !
    ! !LOCAL VARIABLES:
    integer :: ierr                 ! error code
    integer :: unitn                ! unit for namelist file

    character(len=25) :: min_critical_dayl_method   ! Method to determine critical day length for onset
    character(len=*), parameter :: subname = 'CNPhenologyReadNML'
    character(len=*), parameter :: nmlname = 'cnphenology'
    !-----------------------------------------------------------------------
    namelist /cnphenology/ initial_seed_at_planting, onset_thresh_depends_on_veg, &
                           min_critical_dayl_method, generate_crop_gdds, &
                           use_mxmat

    ! Initialize options to default values, in case they are not specified in
    ! the namelist

    if (masterproc) then
       unitn = getavu()
       write(iulog,*) 'Read in '//nmlname//'  namelist'
       call opnfil (NLFilename, unitn, 'F')
       call shr_nl_find_group_name(unitn, nmlname, status=ierr)
       if (ierr == 0) then
          read(unitn, nml=cnphenology, iostat=ierr)
          if (ierr /= 0) then
             call endrun(msg="ERROR reading "//nmlname//"namelist"//errmsg(sourcefile, __LINE__))
          end if
       else
          call endrun(msg="ERROR could NOT find "//nmlname//"namelist"//errmsg(sourcefile, __LINE__))
       end if
       call relavu( unitn )
    end if

    call shr_mpi_bcast (initial_seed_at_planting,    mpicom)
    call shr_mpi_bcast (onset_thresh_depends_on_veg, mpicom)
    call shr_mpi_bcast (min_critical_dayl_method,     mpicom)
    call shr_mpi_bcast (generate_crop_gdds,          mpicom)
    call shr_mpi_bcast (use_mxmat,                   mpicom)

    if (      min_critical_dayl_method == "DependsOnLat"       )then
       critical_daylight_method = critical_daylight_depends_on_lat
    else if ( min_critical_dayl_method == "DependsOnVeg"       )then
       critical_daylight_method = critical_daylight_depends_on_veg
    else if ( min_critical_dayl_method == "DependsOnLatAndVeg" )then
       critical_daylight_method = critical_daylight_depends_on_latnveg
    else if ( min_critical_dayl_method == "Constant"           )then
       critical_daylight_method = critical_daylight_constant
    else
       call endrun(msg="ERROR min_critical_dayl_method is NOT set to a valid value"//errmsg(sourcefile, __LINE__))
    end if

    if (masterproc) then
       write(iulog,*) ' '
       write(iulog,*) nmlname//' settings:'
       write(iulog,nml=cnphenology)
       write(iulog,*) ' '
    end if


    !-----------------------------------------------------------------------
    
  end subroutine CNPhenologyReadNML

  !-----------------------------------------------------------------------
  subroutine CNPhenologySetNML( input_onset_thresh_depends_on_veg, input_critical_daylight_method )
    !
    ! !DESCRIPTION:
    ! Set the namelist items for unit-testing
    !
    logical, intent(in) :: input_onset_thresh_depends_on_veg
    integer, intent(in) :: input_critical_daylight_method

    onset_thresh_depends_on_veg = input_onset_thresh_depends_on_veg
    critical_daylight_method = input_critical_daylight_method
    if ( (critical_daylight_method < critical_daylight_constant) .or. &
         (critical_daylight_method > critical_daylight_depends_on_latnveg) )then
       call endrun(msg="ERROR critical_daylight_method "//errmsg(sourcefile, __LINE__))
    end if
  end subroutine CNPhenologySetNML
  
  !-----------------------------------------------------------------------
  subroutine CNPhenologySetParams( )
    !
    ! !DESCRIPTION:
    ! Set the parameters for unit-testing
    !
    params_inst%crit_dayl             = 39200._r8     ! Seconds
    params_inst%crit_dayl_at_high_lat = 54000._r8     ! Seconds
    params_inst%crit_dayl_lat_slope   = 720._r8       ! Seconds / degree
    params_inst%ndays_on              = 15._r8        ! Days
    params_inst%ndays_off             = 30._r8        ! Days
    params_inst%fstor2tran            = 0.5           ! Fraction
    params_inst%crit_onset_fdd        = 15._r8        ! Days
    params_inst%crit_onset_swi        = 15._r8        ! Days
    params_inst%soilpsi_on            = -0.6_r8       ! MPa
    params_inst%crit_offset_fdd       = 15._r8        ! Days
    params_inst%crit_offset_swi       = 15._r8        ! Days
    params_inst%soilpsi_off           = -0.8          ! MPa
    params_inst%lwtop                 = 0.7_r8        ! Fraction
    params_inst%phenology_soil_depth  = 0.08_r8       ! m
  end subroutine CNPhenologySetParams
  
  !-----------------------------------------------------------------------
  subroutine readParams ( ncid )
    !
    ! !DESCRIPTION:
    !
    ! !USES:
    use ncdio_pio    , only: file_desc_t
    use paramUtilMod , only : readNcdioScalar

    ! !ARGUMENTS:
    implicit none
    type(file_desc_t),intent(inout) :: ncid   ! pio netCDF file id
    !
    ! !LOCAL VARIABLES:
    character(len=*), parameter  :: subname = 'readParams_CNPhenology'
    !-----------------------------------------------------------------------

    call readNcdioScalar(ncid, 'crit_dayl', subname, params_inst%crit_dayl)
    call readNcdioScalar(ncid, 'crit_dayl_at_high_lat', subname, params_inst%crit_dayl_at_high_lat)
    call readNcdioScalar(ncid, 'crit_dayl_lat_slope', subname, params_inst%crit_dayl_lat_slope)
    call readNcdioScalar(ncid, 'ndays_on', subname, params_inst%ndays_on)
    call readNcdioScalar(ncid, 'ndays_off', subname, params_inst%ndays_off)
    call readNcdioScalar(ncid, 'fstor2tran', subname, params_inst%fstor2tran)
    call readNcdioScalar(ncid, 'crit_onset_fdd', subname, params_inst%crit_onset_fdd)
    call readNcdioScalar(ncid, 'crit_onset_swi', subname, params_inst%crit_onset_swi)
    call readNcdioScalar(ncid, 'soilpsi_on', subname, params_inst%soilpsi_on)
    call readNcdioScalar(ncid, 'crit_offset_fdd', subname, params_inst%crit_offset_fdd)
    call readNcdioScalar(ncid, 'crit_offset_swi', subname, params_inst%crit_offset_swi)
    call readNcdioScalar(ncid, 'soilpsi_off', subname, params_inst%soilpsi_off)
    call readNcdioScalar(ncid, 'lwtop_ann', subname, params_inst%lwtop)
    call readNcdioScalar(ncid, 'phenology_soil_depth', subname, params_inst%phenology_soil_depth)
    

  end subroutine readParams

  !-----------------------------------------------------------------------
  subroutine CNPhenology (bounds, num_soilc, filter_soilc, num_soilp, &
       filter_soilp, num_pcropp, filter_pcropp, &
       waterdiagnosticbulk_inst, wateratm2lndbulk_inst, temperature_inst, atm2lnd_inst, crop_inst, &
       canopystate_inst, soilstate_inst, dgvs_inst, &
       cnveg_state_inst, cnveg_carbonstate_inst, cnveg_carbonflux_inst,    &
       cnveg_nitrogenstate_inst, cnveg_nitrogenflux_inst, &
       c13_cnveg_carbonstate_inst, c14_cnveg_carbonstate_inst, &
       leaf_prof_patch, froot_prof_patch, phase)
    ! !USES:
    use clm_time_manager , only: is_first_step
    use CNSharedParamsMod, only: use_fun
    !
    ! !DESCRIPTION:
    ! Dynamic phenology routine for coupled carbon-nitrogen code (CN)
    ! 1. grass phenology
    !
    ! !ARGUMENTS:
    type(bounds_type)              , intent(in)    :: bounds
    integer                        , intent(in)    :: num_soilc       ! number of soil columns in filter
    integer                        , intent(in)    :: filter_soilc(:) ! filter for soil columns
    integer                        , intent(in)    :: num_soilp       ! number of soil patches in filter
    integer                        , intent(in)    :: filter_soilp(:) ! filter for soil patches
    integer                        , intent(in)    :: num_pcropp      ! number of prog. crop patches in filter
    integer                        , intent(in)    :: filter_pcropp(:)! filter for prognostic crop patches
    type(waterdiagnosticbulk_type)          , intent(in)    :: waterdiagnosticbulk_inst
    type(wateratm2lndbulk_type)          , intent(in)    :: wateratm2lndbulk_inst
    type(temperature_type)         , intent(inout) :: temperature_inst
    type(atm2lnd_type)             , intent(in)    :: atm2lnd_inst
    type(crop_type)                , intent(inout) :: crop_inst
    type(canopystate_type)         , intent(in)    :: canopystate_inst
    type(soilstate_type)           , intent(in)    :: soilstate_inst
    type(dgvs_type)                , intent(inout) :: dgvs_inst
    type(cnveg_state_type)         , intent(inout) :: cnveg_state_inst
    type(cnveg_carbonstate_type)   , intent(inout) :: cnveg_carbonstate_inst
    type(cnveg_carbonflux_type)    , intent(inout) :: cnveg_carbonflux_inst
    type(cnveg_nitrogenstate_type) , intent(inout) :: cnveg_nitrogenstate_inst
    type(cnveg_nitrogenflux_type)  , intent(inout) :: cnveg_nitrogenflux_inst
    type(cnveg_carbonstate_type)   , intent(inout) :: c13_cnveg_carbonstate_inst
    type(cnveg_carbonstate_type)   , intent(inout) :: c14_cnveg_carbonstate_inst
    real(r8)                       , intent(in)    :: leaf_prof_patch(bounds%begp:,1:)
    real(r8)                       , intent(in)    :: froot_prof_patch(bounds%begp:,1:)
    integer                        , intent(in)    :: phase
    !-----------------------------------------------------------------------

    SHR_ASSERT_ALL_FL((ubound(leaf_prof_patch)   == (/bounds%endp,nlevdecomp_full/)), sourcefile, __LINE__)
    SHR_ASSERT_ALL_FL((ubound(froot_prof_patch)  == (/bounds%endp,nlevdecomp_full/)), sourcefile, __LINE__)

    ! each of the following phenology type routines includes a filter
    ! to operate only on the relevant patches


    if ( phase == 1 ) then
       call CNPhenologyClimate(num_soilp, filter_soilp, num_pcropp, filter_pcropp, &
            temperature_inst, cnveg_state_inst, crop_inst)
   
       call CNEvergreenPhenology(num_soilp, filter_soilp, &
            cnveg_state_inst, cnveg_carbonstate_inst, cnveg_nitrogenstate_inst, cnveg_carbonflux_inst, cnveg_nitrogenflux_inst)

       call CNSeasonDecidPhenology(num_soilp, filter_soilp, &
            temperature_inst, waterdiagnosticbulk_inst, cnveg_state_inst, dgvs_inst, &
            cnveg_carbonstate_inst, cnveg_nitrogenstate_inst, cnveg_carbonflux_inst, cnveg_nitrogenflux_inst)

       call CNStressDecidPhenology(num_soilp, filter_soilp,   &
            soilstate_inst, temperature_inst, atm2lnd_inst, wateratm2lndbulk_inst, cnveg_state_inst, &
            cnveg_carbonstate_inst, cnveg_nitrogenstate_inst, cnveg_carbonflux_inst, cnveg_nitrogenflux_inst)

       ! BACKWARDS_COMPATIBILITY(wjs, 2022-02-03) Old restart files generated at the end
       ! of the year can indicate that a crop was panted on Jan 1, because that used to be
       ! the time given to the last time step of the year. This would cause problems if we
       ! ran CropPhenology in time step 0, because now time step 0 is labeled as Dec 31,
       ! so CropPhenology would see the crop as having been planted 364 days ago, and so
       ! would want to harvest this newly-planted crop. To avoid this situation, we avoid
       ! calling CropPhenology on time step 0.
       !
       ! This .not. is_first_step() condition can be removed either when we can rely on
       ! all restart files having been generated with
       ! https://github.com/ESCOMP/CTSM/issues/1623 resolved, or we stop having a time
       ! step 0 (https://github.com/ESCOMP/CTSM/issues/925).
       if (num_pcropp > 0 .and. .not. is_first_step()) then
          call CropPhenology(num_pcropp, filter_pcropp, &
               waterdiagnosticbulk_inst, temperature_inst, crop_inst, canopystate_inst, cnveg_state_inst, &
               cnveg_carbonstate_inst, cnveg_nitrogenstate_inst, cnveg_carbonflux_inst, cnveg_nitrogenflux_inst, &
               c13_cnveg_carbonstate_inst, c14_cnveg_carbonstate_inst)
       end if
    else if ( phase == 2 ) then
       ! the same onset and offset routines are called regardless of
       ! phenology type - they depend only on onset_flag, offset_flag, bglfr, and bgtr

       call CNOnsetGrowth(num_soilp, filter_soilp, &
            cnveg_state_inst, &
            cnveg_carbonstate_inst, cnveg_nitrogenstate_inst, cnveg_carbonflux_inst, cnveg_nitrogenflux_inst)

       call CNOffsetLitterfall(num_soilp, filter_soilp, &
            cnveg_state_inst, cnveg_carbonstate_inst, cnveg_nitrogenstate_inst, cnveg_carbonflux_inst, cnveg_nitrogenflux_inst, &
            crop_inst)

       call CNBackgroundLitterfall(num_soilp, filter_soilp, &
            cnveg_state_inst, cnveg_carbonstate_inst, cnveg_nitrogenstate_inst, cnveg_carbonflux_inst, cnveg_nitrogenflux_inst)
   
       call CNLivewoodTurnover(num_soilp, filter_soilp, &
            cnveg_carbonstate_inst, cnveg_nitrogenstate_inst, cnveg_carbonflux_inst, cnveg_nitrogenflux_inst)

       call CNCropHarvestToProductPools(bounds, num_soilp, filter_soilp, num_soilc, filter_soilc, &
            cnveg_carbonflux_inst, cnveg_nitrogenflux_inst)

       ! gather all patch-level litterfall fluxes to the column for litter C and N inputs

       call CNLitterToColumn(bounds, num_soilc, filter_soilc, &
            cnveg_state_inst, cnveg_carbonflux_inst, cnveg_nitrogenflux_inst, &
            leaf_prof_patch(bounds%begp:bounds%endp,1:nlevdecomp_full), & 
            froot_prof_patch(bounds%begp:bounds%endp,1:nlevdecomp_full))
    else
       call endrun( 'bad phase' )
    end if

  end subroutine CNPhenology

  !-----------------------------------------------------------------------
  subroutine CNPhenologyInit(bounds)
    !
    ! !DESCRIPTION:
    ! Initialization of CNPhenology. Must be called after time-manager is
    ! initialized, and after pftcon file is read in.
    !
    ! !USES:
    use clm_time_manager, only: get_step_size_real
    use clm_varctl      , only: use_crop, use_cropcal_rx_sdates
    use clm_varcon      , only: secspday
    !
    ! !ARGUMENTS:
    type(bounds_type), intent(in) :: bounds  
    !------------------------------------------------------------------------

    !
    ! Get time-step and what fraction of a day it is
    !
    dt      = get_step_size_real()
    fracday = dt/secspday

    ! set constants for CNSeasonDecidPhenology 
    ! (critical daylength from Biome-BGC, v4.1.2)
    crit_dayl=params_inst%crit_dayl

    ! Set constants for CNSeasonDecidPhenology and CNStressDecidPhenology
    ndays_on=params_inst%ndays_on
    ndays_off=params_inst%ndays_off

    ! set transfer parameters
    fstor2tran=params_inst%fstor2tran

    call find_soil_layer_containing_depth( &
         depth = params_inst%phenology_soil_depth, &
         layer = phenology_soil_layer)

    ! -----------------------------------------
    ! Constants for CNStressDecidPhenology
    ! -----------------------------------------

    ! onset parameters
    crit_onset_fdd=params_inst%crit_onset_fdd
    ! critical onset gdd now being calculated as a function of annual
    ! average 2m temp.
    ! crit_onset_gdd = 150.0 ! c3 grass value
    ! crit_onset_gdd = 1000.0   ! c4 grass value
    crit_onset_swi=params_inst%crit_onset_swi
    soilpsi_on=params_inst%soilpsi_on

    ! offset parameters
    crit_offset_fdd=params_inst%crit_offset_fdd
    crit_offset_swi=params_inst%crit_offset_swi
    soilpsi_off=params_inst%soilpsi_off    

    ! -----------------------------------------
    ! Constants for CNLivewoodTurnover
    ! -----------------------------------------

    ! set the global parameter for livewood turnover rate
    ! define as an annual fraction (0.7), and convert to fraction per second
    lwtop=params_inst%lwtop/31536000.0_r8 !annual fraction converted to per second

    ! -----------------------------------------
    ! Call any subroutine specific initialization routines
    ! -----------------------------------------

    if ( use_crop ) call CropPhenologyInit(bounds)

    ! Error checking for parameters
    if ( (critical_daylight_method == critical_daylight_depends_on_lat) .or. &
         (critical_daylight_method == critical_daylight_depends_on_veg) .or.  &
         (critical_daylight_method == critical_daylight_depends_on_latnveg) )then
        if ( params_inst%crit_dayl_at_high_lat < params_inst%crit_dayl )then
            call endrun(msg="ERROR crit_dayl_at_high_lat should be higher than crit_dayl on paramsfile"//errmsg(sourcefile, __LINE__))
        end if
        if ( params_inst%crit_dayl_at_high_lat >= secspday )then
            call endrun(msg="ERROR crit_dayl_at_high_lat can NOT be higher than seconds in a day"//errmsg(sourcefile, __LINE__))
        end if
        if ( params_inst%crit_dayl >= secspday )then
            call endrun(msg="ERROR crit_dayl can NOT be higher than seconds in a day"//errmsg(sourcefile, __LINE__))
        end if
    end if
    if ( (critical_daylight_method == critical_daylight_depends_on_lat) .or. &
         (critical_daylight_method == critical_daylight_depends_on_latnveg) )then
        if ( params_inst%crit_dayl_lat_slope <= 0.0_r8 )then
            call endrun(msg="ERROR crit_dayl_lat_slope can not be negative or zero"//errmsg(sourcefile, __LINE__))
        end if
        if ( params_inst%crit_dayl_lat_slope >= (secspday - params_inst%crit_dayl_at_high_lat)/ &
                                                 (90._r8 - critical_offset_high_lat) )then
            call endrun(msg="ERROR crit_dayl_lat_slope cannot allow crit_dayl longer than a day"//errmsg(sourcefile, __LINE__))
        end if
    end if

  end subroutine CNPhenologyInit

  !-----------------------------------------------------------------------
  subroutine CNPhenologyClimate (num_soilp, filter_soilp, num_pcropp, filter_pcropp, &
       temperature_inst, cnveg_state_inst, crop_inst)
    !
    ! !DESCRIPTION:
    ! For coupled carbon-nitrogen code (CN).
    !
    ! !USES:
    use clm_time_manager , only : get_curr_days_per_year
    use clm_time_manager , only : get_curr_date, is_first_step
    !
    ! !ARGUMENTS:
    integer                , intent(in)    :: num_soilp       ! number of soil patches in filter
    integer                , intent(in)    :: filter_soilp(:) ! filter for soil patches
    integer                , intent(in)    :: num_pcropp      ! number of prognostic crops in filter
    integer                , intent(in)    :: filter_pcropp(:)! filter for prognostic crop patches
    type(temperature_type) , intent(inout) :: temperature_inst
    type(cnveg_state_type) , intent(inout) :: cnveg_state_inst
    type(crop_type)        , intent(inout) :: crop_inst
    !
    ! !LOCAL VARIABLES:
    integer  :: p       ! indices
    integer  :: fp      ! lake filter patch index
    real(r8) :: dayspyr ! days per year (days)
    integer  :: kyr     ! current year
    integer  :: kmo     ! month of year  (1, ..., 12)
    integer  :: kda     ! day of month   (1, ..., 31)
    integer  :: mcsec   ! seconds of day (0, ..., seconds/day)
    real(r8), parameter :: yravg   = 20.0_r8      ! length of years to average for gdd
    real(r8), parameter :: yravgm1 = yravg-1.0_r8 ! minus 1 of above
    !-----------------------------------------------------------------------

    associate(                                                & 
         nyrs_crop_active => crop_inst%nyrs_crop_active_patch,   & ! InOut:  [integer (:)  ]  number of years this crop patch has been active
         
         t_ref2m        => temperature_inst%t_ref2m_patch ,   & ! Input:  [real(r8) (:) ]  2m air temperature (K)
         gdd0           => temperature_inst%gdd0_patch    ,   & ! Output: [real(r8) (:) ]  growing deg. days base 0 deg C (ddays)            
         gdd8           => temperature_inst%gdd8_patch    ,   & ! Output: [real(r8) (:) ]     "     "    "    "   8  "  "    "               
         gdd10          => temperature_inst%gdd10_patch   ,   & ! Output: [real(r8) (:) ]     "     "    "    "  10  "  "    "               
         gdd020         => temperature_inst%gdd020_patch  ,   & ! Output: [real(r8) (:) ]  20-yr mean of gdd0 (ddays)                        
         gdd820         => temperature_inst%gdd820_patch  ,   & ! Output: [real(r8) (:) ]  20-yr mean of gdd8 (ddays)                        
         gdd1020        => temperature_inst%gdd1020_patch ,   & ! Output: [real(r8) (:) ]  20-yr mean of gdd10 (ddays)                       
         
         tempavg_t2m    => cnveg_state_inst%tempavg_t2m_patch & ! Output: [real(r8) (:) ]  temp. avg 2m air temperature (K)                  
         )

      ! set time steps
      
      dayspyr = get_curr_days_per_year()

      do fp = 1,num_soilp
         p = filter_soilp(fp)
         tempavg_t2m(p) = tempavg_t2m(p) + t_ref2m(p) * (fracday/dayspyr)
      end do

      !
      ! The following crop related steps are done here rather than CropPhenology
      ! so that they will be completed each time-step rather than with doalb.
      !
      ! NOTE(wjs, 2022-02-03) The above comment about doalb no longer applies, because
      ! there is no longer a doalb conditional around the CropPhenology call. Therefore,
      ! we could move these calculations into CropPhenology if it made sense to do so.
      !
      ! The following lines come from ibis's climate.f + stats.f
      ! gdd SUMMATIONS ARE RELATIVE TO THE PLANTING DATE (see subr. updateAccFlds)

      if (num_pcropp > 0) then
         ! get time-related info
         call get_curr_date(kyr, kmo, kda, mcsec)
      end if

      do fp = 1,num_pcropp
         p = filter_pcropp(fp)
         if (kmo == 1 .and. kda == 1 .and. nyrs_crop_active(p) == 0) then ! YR 1:
            gdd020(p)  = 0._r8                             ! set gdd..20 variables to 0
            gdd820(p)  = 0._r8                             ! and crops will not be planted
            gdd1020(p) = 0._r8
         end if
         if (kmo == 1 .and. kda == 1 .and. mcsec == 0) then        ! <-- END of EVERY YR:
            if (nyrs_crop_active(p) == 1) then                     ! <-- END of YR 1
               gdd020(p)  = gdd0(p)                                ! <-- END of YR 1
               gdd820(p)  = gdd8(p)                                ! <-- END of YR 1
               gdd1020(p) = gdd10(p)                               ! <-- END of YR 1
            end if                                                 ! <-- END of YR 1
            gdd020(p)  = (yravgm1* gdd020(p)  + gdd0(p))  / yravg  ! gdd..20 must be long term avgs
            gdd820(p)  = (yravgm1* gdd820(p)  + gdd8(p))  / yravg  ! so ignore results for yrs 1 & 2
            gdd1020(p) = (yravgm1* gdd1020(p) + gdd10(p)) / yravg 
         end if
      end do

    end associate

  end subroutine CNPhenologyClimate

  !-----------------------------------------------------------------------
  subroutine CNEvergreenPhenology (num_soilp, filter_soilp , &
       cnveg_state_inst, cnveg_carbonstate_inst, cnveg_nitrogenstate_inst, cnveg_carbonflux_inst, cnveg_nitrogenflux_inst)   
       ! cnveg_state_inst) 
    !
    ! !DESCRIPTION:
    ! For coupled carbon-nitrogen code (CN).
    !
    ! !USES:
    use clm_varcon       , only : secspday
    use clm_time_manager , only : get_average_days_per_year
    use clm_varctl       , only : CN_evergreen_phenology_opt   
    !
    ! !ARGUMENTS:
    integer           , intent(in)    :: num_soilp       ! number of soil patches in filter
    integer           , intent(in)    :: filter_soilp(:) ! filter for soil patches
    type(cnveg_state_type), intent(inout) :: cnveg_state_inst
    type(cnveg_carbonstate_type)   , intent(inout) :: cnveg_carbonstate_inst    
    type(cnveg_nitrogenstate_type) , intent(inout) :: cnveg_nitrogenstate_inst  
    type(cnveg_carbonflux_type)    , intent(inout) :: cnveg_carbonflux_inst     
    type(cnveg_nitrogenflux_type)  , intent(inout) :: cnveg_nitrogenflux_inst   
    !
    ! !LOCAL VARIABLES:
    real(r8):: avg_dayspyr                ! Average days per year
    integer :: p                          ! indices
    integer :: fp                         ! lake filter patch index
    
    real(r8):: tranr 				      
    real(r8):: t1                         ! temporary variable 
    !-----------------------------------------------------------------------

    associate(                                        & 
         ivt        => patch%itype                    , & ! Input:  [integer  (:) ]  patch vegetation type                                

         evergreen  => pftcon%evergreen             , & ! Input:  binary flag for evergreen leaf habit (0 or 1)     
         leaf_long  => pftcon%leaf_long             , & ! Input:  leaf longevity (yrs)  
         
         woody                               =>    pftcon%woody                                                         , & ! Input:  binary flag for woody lifeform (1=woody, 0=not woody)     
         
   		 leafc_storage                       =>    cnveg_carbonstate_inst%leafc_storage_patch                           , & ! Input:  [real(r8) (:)]  (gC/m2) leaf C storage                             
   		 frootc_storage                      =>    cnveg_carbonstate_inst%frootc_storage_patch                          , & ! Input:  [real(r8) (:)]  (gC/m2) fine root C storage                         
   		 livestemc_storage                   =>    cnveg_carbonstate_inst%livestemc_storage_patch                       , & ! Input:  [real(r8) (:)]  (gC/m2) live stem C storage                         
   		 deadstemc_storage                   =>    cnveg_carbonstate_inst%deadstemc_storage_patch                       , & ! Input:  [real(r8) (:)]  (gC/m2) dead stem C storage                         
   		 livecrootc_storage                  =>    cnveg_carbonstate_inst%livecrootc_storage_patch                      , & ! Input:  [real(r8) (:)]  (gC/m2) live coarse root C storage                  
   		 deadcrootc_storage                  =>    cnveg_carbonstate_inst%deadcrootc_storage_patch                      , & ! Input:  [real(r8) (:)]  (gC/m2) dead coarse root C storage                  
   		 gresp_storage                       =>    cnveg_carbonstate_inst%gresp_storage_patch                           , & ! Input:  [real(r8) (:)]  (gC/m2) growth respiration storage   
   		 leafc_xfer                          =>    cnveg_carbonstate_inst%leafc_xfer_patch                              , & ! InOut:  [real(r8) (:)]  (gC/m2) leaf C transfer                            
   		 frootc_xfer                         =>    cnveg_carbonstate_inst%frootc_xfer_patch                             , & ! InOut:  [real(r8) (:)]  (gC/m2) fine root C transfer                       
   		 livestemc_xfer                      =>    cnveg_carbonstate_inst%livestemc_xfer_patch                          , & ! InOut:  [real(r8) (:)]  (gC/m2) live stem C transfer                       
   		 deadstemc_xfer                      =>    cnveg_carbonstate_inst%deadstemc_xfer_patch                          , & ! InOut:  [real(r8) (:)]  (gC/m2) dead stem C transfer                       
   		 livecrootc_xfer                     =>    cnveg_carbonstate_inst%livecrootc_xfer_patch                         , & ! InOut:  [real(r8) (:)]  (gC/m2) live coarse root C transfer                
   		 deadcrootc_xfer                     =>    cnveg_carbonstate_inst%deadcrootc_xfer_patch                         , & ! InOut:  [real(r8) (:)]  (gC/m2) dead coarse root C transfer   
   		                
   		 leafn_storage                       =>    cnveg_nitrogenstate_inst%leafn_storage_patch                         , & ! Input:  [real(r8) (:)]  (gN/m2) leaf N storage                              
   		 frootn_storage                      =>    cnveg_nitrogenstate_inst%frootn_storage_patch                        , & ! Input:  [real(r8) (:)]  (gN/m2) fine root N storage                         
   		 livestemn_storage                   =>    cnveg_nitrogenstate_inst%livestemn_storage_patch                     , & ! Input:  [real(r8) (:)]  (gN/m2) live stem N storage                         
   		 deadstemn_storage                   =>    cnveg_nitrogenstate_inst%deadstemn_storage_patch                     , & ! Input:  [real(r8) (:)]  (gN/m2) dead stem N storage                         
   		 livecrootn_storage                  =>    cnveg_nitrogenstate_inst%livecrootn_storage_patch                    , & ! Input:  [real(r8) (:)]  (gN/m2) live coarse root N storage                  
   		 deadcrootn_storage                  =>    cnveg_nitrogenstate_inst%deadcrootn_storage_patch                    , & ! Input:  [real(r8) (:)]  (gN/m2) dead coarse root N storage               
   		 leafn_xfer                          =>    cnveg_nitrogenstate_inst%leafn_xfer_patch                            , & ! InOut:  [real(r8) (:)]  (gN/m2) leaf N transfer                            
   		 frootn_xfer                         =>    cnveg_nitrogenstate_inst%frootn_xfer_patch                           , & ! InOut:  [real(r8) (:)]  (gN/m2) fine root N transfer                       
   		 livestemn_xfer                      =>    cnveg_nitrogenstate_inst%livestemn_xfer_patch                        , & ! InOut:  [real(r8) (:)]  (gN/m2) live stem N transfer                       
   		 deadstemn_xfer                      =>    cnveg_nitrogenstate_inst%deadstemn_xfer_patch                        , & ! InOut:  [real(r8) (:)]  (gN/m2) dead stem N transfer                       
   		 livecrootn_xfer                     =>    cnveg_nitrogenstate_inst%livecrootn_xfer_patch                       , & ! InOut:  [real(r8) (:)]  (gN/m2) live coarse root N transfer                
   		 deadcrootn_xfer                     =>    cnveg_nitrogenstate_inst%deadcrootn_xfer_patch                       , & ! InOut:  [real(r8) (:)]  (gN/m2) dead coarse root N transfer     
   		                 
   		 leafc_storage_to_xfer               =>    cnveg_carbonflux_inst%leafc_storage_to_xfer_patch                    , & ! InOut:  [real(r8) (:)]                                                     
   		 frootc_storage_to_xfer              =>    cnveg_carbonflux_inst%frootc_storage_to_xfer_patch                   , & ! InOut:  [real(r8) (:)]                                                     
   		 livestemc_storage_to_xfer           =>    cnveg_carbonflux_inst%livestemc_storage_to_xfer_patch                , & ! InOut:  [real(r8) (:)]                                                     
   		 deadstemc_storage_to_xfer           =>    cnveg_carbonflux_inst%deadstemc_storage_to_xfer_patch                , & ! InOut:  [real(r8) (:)]                                                     
   		 livecrootc_storage_to_xfer          =>    cnveg_carbonflux_inst%livecrootc_storage_to_xfer_patch               , & ! InOut:  [real(r8) (:)]                                                     
   		 deadcrootc_storage_to_xfer          =>    cnveg_carbonflux_inst%deadcrootc_storage_to_xfer_patch               , & ! InOut:  [real(r8) (:)]                                                     
   		 gresp_storage_to_xfer               =>    cnveg_carbonflux_inst%gresp_storage_to_xfer_patch                    , & ! InOut:  [real(r8) (:)]  
   		 leafc_xfer_to_leafc                 =>    cnveg_carbonflux_inst%leafc_xfer_to_leafc_patch                      , & ! InOut:  [real(r8) (:)]                                                    
   		 frootc_xfer_to_frootc               =>    cnveg_carbonflux_inst%frootc_xfer_to_frootc_patch                    , & ! InOut:  [real(r8) (:)]                                                    
   		 livestemc_xfer_to_livestemc         =>    cnveg_carbonflux_inst%livestemc_xfer_to_livestemc_patch              , & ! InOut:  [real(r8) (:)]                                                    
   		 deadstemc_xfer_to_deadstemc         =>    cnveg_carbonflux_inst%deadstemc_xfer_to_deadstemc_patch              , & ! InOut:  [real(r8) (:)]                                                    
   		 livecrootc_xfer_to_livecrootc       =>    cnveg_carbonflux_inst%livecrootc_xfer_to_livecrootc_patch            , & ! InOut:  [real(r8) (:)]                                                    
   		 deadcrootc_xfer_to_deadcrootc       =>    cnveg_carbonflux_inst%deadcrootc_xfer_to_deadcrootc_patch            , & ! InOut:  [real(r8) (:)]   
   		                                                    
   		 leafn_storage_to_xfer               =>    cnveg_nitrogenflux_inst%leafn_storage_to_xfer_patch                  , & ! InOut:  [real(r8) (:)]                                                     
   		 frootn_storage_to_xfer              =>    cnveg_nitrogenflux_inst%frootn_storage_to_xfer_patch                 , & ! InOut:  [real(r8) (:)]                                                     
   		 livestemn_storage_to_xfer           =>    cnveg_nitrogenflux_inst%livestemn_storage_to_xfer_patch              , & ! InOut:  [real(r8) (:)]                                                     
   		 deadstemn_storage_to_xfer           =>    cnveg_nitrogenflux_inst%deadstemn_storage_to_xfer_patch              , & ! InOut:  [real(r8) (:)]                                                     
   		 livecrootn_storage_to_xfer          =>    cnveg_nitrogenflux_inst%livecrootn_storage_to_xfer_patch             , & ! InOut:  [real(r8) (:)]   
   		 deadcrootn_storage_to_xfer          =>    cnveg_nitrogenflux_inst%deadcrootn_storage_to_xfer_patch             , & ! InOut:  [real(r8) (:)]                                                     
   		 leafn_xfer_to_leafn                 =>    cnveg_nitrogenflux_inst%leafn_xfer_to_leafn_patch                    , & ! InOut:  [real(r8) (:)]                                                    
   		 frootn_xfer_to_frootn               =>    cnveg_nitrogenflux_inst%frootn_xfer_to_frootn_patch                  , & ! InOut:  [real(r8) (:)]                                                    
   		 livestemn_xfer_to_livestemn         =>    cnveg_nitrogenflux_inst%livestemn_xfer_to_livestemn_patch            , & ! InOut:  [real(r8) (:)]                                                    
   		 deadstemn_xfer_to_deadstemn         =>    cnveg_nitrogenflux_inst%deadstemn_xfer_to_deadstemn_patch            , & ! InOut:  [real(r8) (:)]                                                    
   		 livecrootn_xfer_to_livecrootn       =>    cnveg_nitrogenflux_inst%livecrootn_xfer_to_livecrootn_patch          , & ! InOut:  [real(r8) (:)]                                                    
   		 deadcrootn_xfer_to_deadcrootn       =>    cnveg_nitrogenflux_inst%deadcrootn_xfer_to_deadcrootn_patch          , & ! InOut:  [real(r8) (:)]     
   		           
   		 bglfr                               => cnveg_state_inst%bglfr_patch , & ! Output: [real(r8) (:) ]  background litterfall rate (1/s)                  
   		 bgtr                                => cnveg_state_inst%bgtr_patch  , & ! Output: [real(r8) (:) ]  background transfer growth rate (1/s)             
   		 lgsf                                => cnveg_state_inst%lgsf_patch    & ! Output: [real(r8) (:) ]  long growing season factor [0-1]                  

         )

      avg_dayspyr = get_average_days_per_year()

      do fp = 1,num_soilp
         p = filter_soilp(fp)
         if (evergreen(ivt(p)) == 1._r8) then
            bglfr(p) = 1._r8/(leaf_long(ivt(p)) * avg_dayspyr * secspday)
            bgtr(p)  = 0._r8
            lgsf(p)  = 0._r8
         end if
      end do
               
   !!!!!!!!!!!!!!!!!!!!!!!!!!!!!!!!!!!!!!!!!!!!!!!!!!!!! !!!!!!!!!!!!!!!!!!!!!!!!!!!!!!!!!!!!!!!!!!!!!!!!!!
   if (CN_evergreen_phenology_opt == 1) then    
   do fp = 1,num_soilp    
      p = filter_soilp(fp)    
      if (evergreen(ivt(p)) == 1._r8) then    
   
         tranr=0.0002_r8   
         ! set carbon fluxes for shifting storage pools to transfer pools    
         if (.not. use_matrixcn) then
            leafc_storage_to_xfer(p)  = tranr * leafc_storage(p)/dt
            frootc_storage_to_xfer(p) = tranr * frootc_storage(p)/dt
            if (woody(ivt(p)) == 1.0_r8) then
               livestemc_storage_to_xfer(p)  = tranr * livestemc_storage(p)/dt
               deadstemc_storage_to_xfer(p)  = tranr * deadstemc_storage(p)/dt
               livecrootc_storage_to_xfer(p) = tranr * livecrootc_storage(p)/dt
               deadcrootc_storage_to_xfer(p) = tranr * deadcrootc_storage(p)/dt
               gresp_storage_to_xfer(p)      = tranr * gresp_storage(p)/dt
            end if
         else
            ! NOTE: The non matrix version of this is in CNCStateUpdate1::CStateUpdate1 EBK (11/26/2019)
         end if !not use_matrixcn

        ! set nitrogen fluxes for shifting storage pools to transfer pools    
        if (use_matrixcn) then    
        else
           ! NOTE: The non matrix version of this is in CNNStateUpdate1::NStateUpdate1 EBK (11/26/2019)
           leafn_storage_to_xfer(p)  = tranr * leafn_storage(p)/dt    
           frootn_storage_to_xfer(p) = tranr * frootn_storage(p)/dt   
           if (woody(ivt(p)) == 1.0_r8) then    
               livestemn_storage_to_xfer(p)  = tranr * livestemn_storage(p)/dt    
               deadstemn_storage_to_xfer(p)  = tranr * deadstemn_storage(p)/dt    
               livecrootn_storage_to_xfer(p) = tranr * livecrootn_storage(p)/dt   
               deadcrootn_storage_to_xfer(p) = tranr * deadcrootn_storage(p)/dt   
           end if    
        end if !use_matrixcn  
                        
        t1 = 1.0_r8 / dt   

        if (use_matrixcn) then
        else
           ! NOTE: The non matrix version of this is in CNCStateUpdate1::CStateUpdate1 EBK (11/26/2019)
           !                                        and CNNStateUpdate1::NStateUpdate1
           leafc_xfer_to_leafc(p)   = t1 * leafc_xfer(p)    
           frootc_xfer_to_frootc(p) = t1 * frootc_xfer(p)   
            
           leafn_xfer_to_leafn(p)   = t1 * leafn_xfer(p)    
           frootn_xfer_to_frootn(p) = t1 * frootn_xfer(p)   
           if (woody(ivt(p)) == 1.0_r8) then   
               livestemc_xfer_to_livestemc(p)   = t1 * livestemc_xfer(p)   
               deadstemc_xfer_to_deadstemc(p)   = t1 * deadstemc_xfer(p)   
               livecrootc_xfer_to_livecrootc(p) = t1 * livecrootc_xfer(p)  
               deadcrootc_xfer_to_deadcrootc(p) = t1 * deadcrootc_xfer(p)  
                
               livestemn_xfer_to_livestemn(p)   = t1 * livestemn_xfer(p)   
               deadstemn_xfer_to_deadstemn(p)   = t1 * deadstemn_xfer(p)   
               livecrootn_xfer_to_livecrootn(p) = t1 * livecrootn_xfer(p)  
               deadcrootn_xfer_to_deadcrootn(p) = t1 * deadcrootn_xfer(p)  
           end if
        end if !use_matrixcn
                
      end if ! end of if (evergreen(ivt(p)) == 1._r8) then    
     
   end do ! end of pft loop 
   
   end if ! end of if (CN_evergreen_phenology_opt == 1) then    
   !!!!!!!!!!!!!!!!!!!!!!!!!!!!!!!!!!!!!!!!!!!!!!!!!!!!! !!!!!!!!!!!!!!!!!!!!!!!!!!!!!!!!!!!!!!!!!!!!!!!!!!

    end associate

  end subroutine CNEvergreenPhenology

  !-----------------------------------------------------------------------
  subroutine CNSeasonDecidPhenology (num_soilp, filter_soilp       , &
       temperature_inst, waterdiagnosticbulk_inst, cnveg_state_inst, dgvs_inst , &
       cnveg_carbonstate_inst, cnveg_nitrogenstate_inst, cnveg_carbonflux_inst, cnveg_nitrogenflux_inst)
    !
    ! !DESCRIPTION:
    ! For coupled carbon-nitrogen code (CN).
    ! This routine handles the seasonal deciduous phenology code (temperate
    ! deciduous vegetation that has only one growing season per year).
    !
    ! !USES:
    use shr_const_mod   , only: SHR_CONST_TKFRZ, SHR_CONST_PI
    use clm_varcon      , only: secspday
    use clm_varctl      , only: use_cndv
    !
    ! !ARGUMENTS:
    integer                        , intent(in)    :: num_soilp       ! number of soil patches in filter
    integer                        , intent(in)    :: filter_soilp(:) ! filter for soil patches
    type(temperature_type)         , intent(in)    :: temperature_inst
    type(waterdiagnosticbulk_type)          , intent(in)    :: waterdiagnosticbulk_inst
    type(cnveg_state_type)         , intent(inout) :: cnveg_state_inst
    type(dgvs_type)                , intent(inout) :: dgvs_inst
    type(cnveg_carbonstate_type)   , intent(inout) :: cnveg_carbonstate_inst
    type(cnveg_nitrogenstate_type) , intent(inout) :: cnveg_nitrogenstate_inst
    type(cnveg_carbonflux_type)    , intent(inout) :: cnveg_carbonflux_inst
    type(cnveg_nitrogenflux_type)  , intent(inout) :: cnveg_nitrogenflux_inst
    !
    ! !LOCAL VARIABLES:
    integer :: g,c,p          !indices
    integer :: fp             !lake filter patch index
    real(r8):: ws_flag        !winter-summer solstice flag (0 or 1)
    real(r8):: crit_onset_gdd !critical onset growing degree-day sum
    real(r8):: crit_daylat    !latitudinal light gradient in arctic-boreal 
    logical :: do_onset       ! Flag if onset should happen
    real(r8):: soilt          ! soil temperature for layer to use for seasonal phenology trigger
    !-----------------------------------------------------------------------

    associate(                                                                                                   & 
         ivt                                 =>    patch%itype                                                   , & ! Input:  [integer   (:)   ]  patch vegetation type                                
         dayl                                =>    grc%dayl                                                    , & ! Input:  [real(r8)  (:)   ]  daylength (s)
         prev_dayl                           =>    grc%prev_dayl                                               , & ! Input:  [real(r8)  (:)   ]  daylength from previous time step (s)
         
         woody                               =>    pftcon%woody                                                , & ! Input:  binary flag for woody lifeform (1=woody, 0=not woody)
         season_decid                        =>    pftcon%season_decid                                         , & ! Input:  binary flag for seasonal-deciduous leaf habit (0 or 1)
         season_decid_temperate              =>    pftcon%season_decid_temperate                               , & ! Input:  binary flag for seasonal-deciduous temperate leaf habit (0 or 1)
         
         t_soisno                            =>    temperature_inst%t_soisno_col                               , & ! Input:  [real(r8)  (:,:) ]  soil temperature (Kelvin)  (-nlevsno+1:nlevgrnd)
         soila10                             =>    temperature_inst%soila10_col                                , & ! Input:  [real(r8) (:)   ] 
         t_a5min                            =>    temperature_inst%t_a5min_patch                             , & ! input:  [real(r8) (:)   ]
         snow_5day                           =>    waterdiagnosticbulk_inst%snow_5day_col                      , & ! input:  [real(r8) (:)   ] 

         pftmayexist                         =>    dgvs_inst%pftmayexist_patch                                 , & ! Output: [logical   (:)   ]  exclude seasonal decid patches from tropics           

         annavg_t2m                          =>    cnveg_state_inst%annavg_t2m_patch                           , & ! Input:  [real(r8)  (:)   ]  annual average 2m air temperature (K)             
         dormant_flag                        =>    cnveg_state_inst%dormant_flag_patch                         , & ! Output: [real(r8)  (:)   ]  dormancy flag                                     
         days_active                         =>    cnveg_state_inst%days_active_patch                          , & ! Output: [real(r8)  (:)   ]  number of days since last dormancy                
         onset_flag                          =>    cnveg_state_inst%onset_flag_patch                           , & ! Output: [real(r8)  (:)   ]  onset flag                                        
         onset_counter                       =>    cnveg_state_inst%onset_counter_patch                        , & ! Output: [real(r8)  (:)   ]  onset counter (seconds)                           
         onset_gddflag                       =>    cnveg_state_inst%onset_gddflag_patch                        , & ! Output: [real(r8)  (:)   ]  onset freeze flag                                 
         onset_gdd                           =>    cnveg_state_inst%onset_gdd_patch                            , & ! Output: [real(r8)  (:)   ]  onset growing degree days                         
         offset_flag                         =>    cnveg_state_inst%offset_flag_patch                          , & ! Output: [real(r8)  (:)   ]  offset flag                                       
         offset_counter                      =>    cnveg_state_inst%offset_counter_patch                       , & ! Output: [real(r8)  (:)   ]  offset counter (seconds)                          
         bglfr                               =>    cnveg_state_inst%bglfr_patch                                , & ! Output: [real(r8)  (:)   ]  background litterfall rate (1/s)                  
         bgtr                                =>    cnveg_state_inst%bgtr_patch                                 , & ! Output: [real(r8)  (:)   ]  background transfer growth rate (1/s)             
         lgsf                                =>    cnveg_state_inst%lgsf_patch                                 , & ! Output: [real(r8)  (:)   ]  long growing season factor [0-1]                  
         
         leafc_storage                       =>    cnveg_carbonstate_inst%leafc_storage_patch                  , & ! Input:  [real(r8)  (:)   ]  (gC/m2) leaf C storage                            
         frootc_storage                      =>    cnveg_carbonstate_inst%frootc_storage_patch                 , & ! Input:  [real(r8)  (:)   ]  (gC/m2) fine root C storage                       
         livestemc_storage                   =>    cnveg_carbonstate_inst%livestemc_storage_patch              , & ! Input:  [real(r8)  (:)   ]  (gC/m2) live stem C storage                       
         deadstemc_storage                   =>    cnveg_carbonstate_inst%deadstemc_storage_patch              , & ! Input:  [real(r8)  (:)   ]  (gC/m2) dead stem C storage                       
         livecrootc_storage                  =>    cnveg_carbonstate_inst%livecrootc_storage_patch             , & ! Input:  [real(r8)  (:)   ]  (gC/m2) live coarse root C storage                
         deadcrootc_storage                  =>    cnveg_carbonstate_inst%deadcrootc_storage_patch             , & ! Input:  [real(r8)  (:)   ]  (gC/m2) dead coarse root C storage                
         gresp_storage                       =>    cnveg_carbonstate_inst%gresp_storage_patch                  , & ! Input:  [real(r8)  (:)   ]  (gC/m2) growth respiration storage                
         leafc_xfer                          =>    cnveg_carbonstate_inst%leafc_xfer_patch                     , & ! Output:  [real(r8) (:)   ]  (gC/m2) leaf C transfer                           
         frootc_xfer                         =>    cnveg_carbonstate_inst%frootc_xfer_patch                    , & ! Output:  [real(r8) (:)   ]  (gC/m2) fine root C transfer                      
         livestemc_xfer                      =>    cnveg_carbonstate_inst%livestemc_xfer_patch                 , & ! Output:  [real(r8) (:)   ]  (gC/m2) live stem C transfer                      
         deadstemc_xfer                      =>    cnveg_carbonstate_inst%deadstemc_xfer_patch                 , & ! Output:  [real(r8) (:)   ]  (gC/m2) dead stem C transfer                      
         livecrootc_xfer                     =>    cnveg_carbonstate_inst%livecrootc_xfer_patch                , & ! Output:  [real(r8) (:)   ]  (gC/m2) live coarse root C transfer               
         deadcrootc_xfer                     =>    cnveg_carbonstate_inst%deadcrootc_xfer_patch                , & ! Output:  [real(r8) (:)   ]  (gC/m2) dead coarse root C transfer               
         
         leafn_storage                       =>    cnveg_nitrogenstate_inst%leafn_storage_patch                , & ! Input:  [real(r8)  (:)   ]  (gN/m2) leaf N storage                            
         frootn_storage                      =>    cnveg_nitrogenstate_inst%frootn_storage_patch               , & ! Input:  [real(r8)  (:)   ]  (gN/m2) fine root N storage                       
         livestemn_storage                   =>    cnveg_nitrogenstate_inst%livestemn_storage_patch            , & ! Input:  [real(r8)  (:)   ]  (gN/m2) live stem N storage                       
         deadstemn_storage                   =>    cnveg_nitrogenstate_inst%deadstemn_storage_patch            , & ! Input:  [real(r8)  (:)   ]  (gN/m2) dead stem N storage                       
         livecrootn_storage                  =>    cnveg_nitrogenstate_inst%livecrootn_storage_patch           , & ! Input:  [real(r8)  (:)   ]  (gN/m2) live coarse root N storage                
         deadcrootn_storage                  =>    cnveg_nitrogenstate_inst%deadcrootn_storage_patch           , & ! Input:  [real(r8)  (:)   ]  (gN/m2) dead coarse root N storage                
         leafn_xfer                          =>    cnveg_nitrogenstate_inst%leafn_xfer_patch                   , & ! Output:  [real(r8) (:)   ]  (gN/m2) leaf N transfer                           
         frootn_xfer                         =>    cnveg_nitrogenstate_inst%frootn_xfer_patch                  , & ! Output:  [real(r8) (:)   ]  (gN/m2) fine root N transfer                      
         livestemn_xfer                      =>    cnveg_nitrogenstate_inst%livestemn_xfer_patch               , & ! Output:  [real(r8) (:)   ]  (gN/m2) live stem N transfer                      
         deadstemn_xfer                      =>    cnveg_nitrogenstate_inst%deadstemn_xfer_patch               , & ! Output:  [real(r8) (:)   ]  (gN/m2) dead stem N transfer                      
         livecrootn_xfer                     =>    cnveg_nitrogenstate_inst%livecrootn_xfer_patch              , & ! Output:  [real(r8) (:)   ]  (gN/m2) live coarse root N transfer               
         deadcrootn_xfer                     =>    cnveg_nitrogenstate_inst%deadcrootn_xfer_patch              , & ! Output:  [real(r8) (:)   ]  (gN/m2) dead coarse root N transfer               

         prev_leafc_to_litter                =>    cnveg_carbonflux_inst%prev_leafc_to_litter_patch            , & ! Output: [real(r8)  (:)   ]  previous timestep leaf C litterfall flux (gC/m2/s)
         prev_frootc_to_litter               =>    cnveg_carbonflux_inst%prev_frootc_to_litter_patch           , & ! Output: [real(r8)  (:)   ]  previous timestep froot C litterfall flux (gC/m2/s)
         leafc_xfer_to_leafc                 =>    cnveg_carbonflux_inst%leafc_xfer_to_leafc_patch             , & ! Output:  [real(r8) (:)   ]                                                    
         frootc_xfer_to_frootc               =>    cnveg_carbonflux_inst%frootc_xfer_to_frootc_patch           , & ! Output:  [real(r8) (:)   ]                                                    
         livestemc_xfer_to_livestemc         =>    cnveg_carbonflux_inst%livestemc_xfer_to_livestemc_patch     , & ! Output:  [real(r8) (:)   ]                                                    
         deadstemc_xfer_to_deadstemc         =>    cnveg_carbonflux_inst%deadstemc_xfer_to_deadstemc_patch     , & ! Output:  [real(r8) (:)   ]                                                    
         livecrootc_xfer_to_livecrootc       =>    cnveg_carbonflux_inst%livecrootc_xfer_to_livecrootc_patch   , & ! Output:  [real(r8) (:)   ]                                                    
         deadcrootc_xfer_to_deadcrootc       =>    cnveg_carbonflux_inst%deadcrootc_xfer_to_deadcrootc_patch   , & ! Output:  [real(r8) (:)   ]                                                    
         leafc_storage_to_xfer               =>    cnveg_carbonflux_inst%leafc_storage_to_xfer_patch           , & ! Output:  [real(r8) (:)   ]                                                    
         frootc_storage_to_xfer              =>    cnveg_carbonflux_inst%frootc_storage_to_xfer_patch          , & ! Output:  [real(r8) (:)   ]                                                    
         livestemc_storage_to_xfer           =>    cnveg_carbonflux_inst%livestemc_storage_to_xfer_patch       , & ! Output:  [real(r8) (:)   ]                                                    
         deadstemc_storage_to_xfer           =>    cnveg_carbonflux_inst%deadstemc_storage_to_xfer_patch       , & ! Output:  [real(r8) (:)   ]                                                    
         livecrootc_storage_to_xfer          =>    cnveg_carbonflux_inst%livecrootc_storage_to_xfer_patch      , & ! Output:  [real(r8) (:)   ]                                                    
         deadcrootc_storage_to_xfer          =>    cnveg_carbonflux_inst%deadcrootc_storage_to_xfer_patch      , & ! Output:  [real(r8) (:)   ]                                                    
         gresp_storage_to_xfer               =>    cnveg_carbonflux_inst%gresp_storage_to_xfer_patch           , & ! Output:  [real(r8) (:)   ]                                                    
         
         leafn_xfer_to_leafn                 =>    cnveg_nitrogenflux_inst%leafn_xfer_to_leafn_patch           , & ! Output:  [real(r8) (:)   ]                                                    
         frootn_xfer_to_frootn               =>    cnveg_nitrogenflux_inst%frootn_xfer_to_frootn_patch         , & ! Output:  [real(r8) (:)   ]                                                    
         livestemn_xfer_to_livestemn         =>    cnveg_nitrogenflux_inst%livestemn_xfer_to_livestemn_patch   , & ! Output:  [real(r8) (:)   ]                                                    
         deadstemn_xfer_to_deadstemn         =>    cnveg_nitrogenflux_inst%deadstemn_xfer_to_deadstemn_patch   , & ! Output:  [real(r8) (:)   ]                                                    
         livecrootn_xfer_to_livecrootn       =>    cnveg_nitrogenflux_inst%livecrootn_xfer_to_livecrootn_patch , & ! Output:  [real(r8) (:)   ]                                                    
         deadcrootn_xfer_to_deadcrootn       =>    cnveg_nitrogenflux_inst%deadcrootn_xfer_to_deadcrootn_patch , & ! Output:  [real(r8) (:)   ]                                                    
         leafn_storage_to_xfer               =>    cnveg_nitrogenflux_inst%leafn_storage_to_xfer_patch         , & ! Output:  [real(r8) (:)   ]                                                    
         frootn_storage_to_xfer              =>    cnveg_nitrogenflux_inst%frootn_storage_to_xfer_patch        , & ! Output:  [real(r8) (:)   ]                                                    
         livestemn_storage_to_xfer           =>    cnveg_nitrogenflux_inst%livestemn_storage_to_xfer_patch     , & ! Output:  [real(r8) (:)   ]                                                    
         deadstemn_storage_to_xfer           =>    cnveg_nitrogenflux_inst%deadstemn_storage_to_xfer_patch     , & ! Output:  [real(r8) (:)   ]                                                    
         livecrootn_storage_to_xfer          =>    cnveg_nitrogenflux_inst%livecrootn_storage_to_xfer_patch    , & ! Output:  [real(r8) (:)   ]                                                    
         deadcrootn_storage_to_xfer          =>    cnveg_nitrogenflux_inst%deadcrootn_storage_to_xfer_patch      & ! Output:  [real(r8) (:)   ]   
         )

      ! start patch loop


      do fp = 1,num_soilp
         p = filter_soilp(fp)
         c = patch%column(p)
         g = patch%gridcell(p)

         if (season_decid(ivt(p)) == 1._r8) then

            ! set background litterfall rate, background transfer rate, and
            ! long growing season factor to 0 for seasonal deciduous types
            bglfr(p) = 0._r8
            bgtr(p) = 0._r8
            lgsf(p) = 0._r8

            ! onset gdd sum from Biome-BGC, v4.1.2
            crit_onset_gdd = exp(4.8_r8 + 0.13_r8*(annavg_t2m(p) - SHR_CONST_TKFRZ))

            ! set flag for solstice period (winter->summer = 1, summer->winter = 0)
            if (dayl(g) >= prev_dayl(g)) then
               ws_flag = 1._r8
            else
               ws_flag = 0._r8
            end if

            ! update offset_counter and test for the end of the offset period
            if (offset_flag(p) == 1.0_r8) then
               ! decrement counter for offset period
               offset_counter(p) = offset_counter(p) - dt

               ! if this is the end of the offset_period, reset phenology
               ! flags and indices
               if (offset_counter(p) < dt/2._r8) then
                  ! this code block was originally handled by call cn_offset_cleanup(p)
                  ! inlined during vectorization

                  offset_flag(p) = 0._r8
                  offset_counter(p) = 0._r8
                  dormant_flag(p) = 1._r8
                  days_active(p) = 0._r8
                  if (use_cndv) then
                     pftmayexist(p) = .true.
                  end if

                  ! reset the previous timestep litterfall flux memory
                  prev_leafc_to_litter(p) = 0._r8
                  prev_frootc_to_litter(p) = 0._r8
               end if
            end if

            ! update onset_counter and test for the end of the onset period
            if (onset_flag(p) == 1.0_r8) then
               ! decrement counter for onset period
               onset_counter(p) = onset_counter(p) - dt

               ! if this is the end of the onset period, reset phenology
               ! flags and indices
               if (onset_counter(p) < dt/2._r8) then
                  ! this code block was originally handled by call cn_onset_cleanup(p)
                  ! inlined during vectorization

                  onset_flag(p) = 0.0_r8
                  onset_counter(p) = 0.0_r8
                  ! set all transfer growth rates to 0.0
                  leafc_xfer_to_leafc(p)   = 0.0_r8
                  frootc_xfer_to_frootc(p) = 0.0_r8
                  leafn_xfer_to_leafn(p)   = 0.0_r8
                  frootn_xfer_to_frootn(p) = 0.0_r8
                  if (woody(ivt(p)) == 1.0_r8) then
                     livestemc_xfer_to_livestemc(p)   = 0.0_r8
                     deadstemc_xfer_to_deadstemc(p)   = 0.0_r8
                     livecrootc_xfer_to_livecrootc(p) = 0.0_r8
                     deadcrootc_xfer_to_deadcrootc(p) = 0.0_r8
                     livestemn_xfer_to_livestemn(p)   = 0.0_r8
                     deadstemn_xfer_to_deadstemn(p)   = 0.0_r8
                     livecrootn_xfer_to_livecrootn(p) = 0.0_r8
                     deadcrootn_xfer_to_deadcrootn(p) = 0.0_r8
                  end if
                  ! set transfer pools to 0.0
                  leafc_xfer(p) = 0.0_r8
                  leafn_xfer(p) = 0.0_r8
                  frootc_xfer(p) = 0.0_r8
                  frootn_xfer(p) = 0.0_r8
                  if (woody(ivt(p)) == 1.0_r8) then
                     livestemc_xfer(p) = 0.0_r8
                     livestemn_xfer(p) = 0.0_r8
                     deadstemc_xfer(p) = 0.0_r8
                     deadstemn_xfer(p) = 0.0_r8
                     livecrootc_xfer(p) = 0.0_r8
                     livecrootn_xfer(p) = 0.0_r8
                     deadcrootc_xfer(p) = 0.0_r8
                     deadcrootn_xfer(p) = 0.0_r8
                  end if
               end if
            end if

            ! test for switching from dormant period to growth period
            if (dormant_flag(p) == 1.0_r8) then
               soilt = t_soisno(c, phenology_soil_layer)

               do_onset = SeasonalDecidOnset( onset_gdd(p), onset_gddflag(p), soilt, soila10(c), t_a5min(p), dayl(g), &
                                              snow_5day(c), ws_flag, crit_onset_gdd, season_decid_temperate(ivt(p)) )
               ! If onset is being triggered
               if (do_onset) then
                  onset_flag(p) = 1.0_r8
                  dormant_flag(p) = 0.0_r8
                  onset_gddflag(p) = 0.0_r8
                  onset_gdd(p) = 0.0_r8
                  do_onset = .false.
                  onset_counter(p) = ndays_on * secspday

                  ! move all the storage pools into transfer pools,
                  ! where they will be transfered to displayed growth over the onset period.
                  ! this code was originally handled with call cn_storage_to_xfer(p)
                  ! inlined during vectorization

                  ! set carbon fluxes for shifting storage pools to transfer pools
                  if(use_matrixcn)then
                  else
                     ! NOTE: The non matrix version of this is in CNCStateUpdate1::CStateUpdate1 EBK (11/26/2019)
                     !                                        and CNNStateUpdate1::NStateUpdate1
                     leafc_storage_to_xfer(p)  = fstor2tran * leafc_storage(p)/dt
                     frootc_storage_to_xfer(p) = fstor2tran * frootc_storage(p)/dt
                     if (woody(ivt(p)) == 1.0_r8) then
                        livestemc_storage_to_xfer(p)  = fstor2tran * livestemc_storage(p)/dt
                        deadstemc_storage_to_xfer(p)  = fstor2tran * deadstemc_storage(p)/dt
                        livecrootc_storage_to_xfer(p) = fstor2tran * livecrootc_storage(p)/dt
                        deadcrootc_storage_to_xfer(p) = fstor2tran * deadcrootc_storage(p)/dt
                        gresp_storage_to_xfer(p)      = fstor2tran * gresp_storage(p)/dt
                     end if

                     ! set nitrogen fluxes for shifting storage pools to transfer pools
                     leafn_storage_to_xfer(p)  = fstor2tran * leafn_storage(p)/dt
                     frootn_storage_to_xfer(p) = fstor2tran * frootn_storage(p)/dt
                     if (woody(ivt(p)) == 1.0_r8) then
                        livestemn_storage_to_xfer(p)  = fstor2tran * livestemn_storage(p)/dt
                        deadstemn_storage_to_xfer(p)  = fstor2tran * deadstemn_storage(p)/dt
                        livecrootn_storage_to_xfer(p) = fstor2tran * livecrootn_storage(p)/dt
                        deadcrootn_storage_to_xfer(p) = fstor2tran * deadcrootn_storage(p)/dt
                     end if
                  end if  ! use_matrixcn
               end if

               ! test for switching from growth period to offset period
            else if (offset_flag(p) == 0.0_r8) then
               if (use_cndv) then
                  ! If days_active > 355, then remove patch in
                  ! CNDVEstablishment at the end of the year.
                  ! days_active > 355 is a symptom of seasonal decid. patches occurring in
                  ! gridcells where dayl never drops below crit_dayl.
                  ! This results in TLAI>1e4 in a few gridcells.
                  days_active(p) = days_active(p) + fracday
                  if (days_active(p) > 355._r8) pftmayexist(p) = .false.
               end if

               crit_daylat = SeasonalCriticalDaylength( g, p )
               
               ! only begin to test for offset daylength once past the summer sol
               if (ws_flag == 0._r8 .and. dayl(g) < crit_daylat) then
                  offset_flag(p) = 1._r8
                  offset_counter(p) = ndays_off * secspday
                  prev_leafc_to_litter(p) = 0._r8
                  prev_frootc_to_litter(p) = 0._r8
               end if
            end if

         end if ! end if seasonal deciduous

      end do ! end of patch loop

    end associate
 
  end subroutine CNSeasonDecidPhenology

  !-----------------------------------------------------------------------
  function SeasonalCriticalDaylength( g, p ) result( crit_daylat )
    !
    ! !DESCRIPTION:
    ! Function to determine the critical day length needed for seasonal
    ! decidious leaf offset. When depends on latitude it's higher for
    ! high latitudes and lower for temperate regions.
    !
    ! !ARGUMENTS:
    integer, intent(IN) :: g ! Gridcell index
    integer, intent(IN) :: p ! Patch index
    real(r8) :: crit_daylat  ! Return value
    !
    ! !LOCAL VARIABLES:
    !-----------------------------------------------------------------------

    select case( critical_daylight_method )
    ! Critical day length depends on both vegetation type and latitude
    case(critical_daylight_depends_on_latnveg)
        ! Critical day length for offset is fixed for temperate type vegetation
        if ( pftcon%season_decid_temperate(patch%itype(p)) == 1 )then
           crit_daylat = crit_dayl
        ! For Arctic vegetation -- critical daylength is longer at high latitudes and shorter
        ! at midlatitudes
        else
           crit_daylat=params_inst%crit_dayl_at_high_lat-params_inst%crit_dayl_lat_slope* &
                       (critical_offset_high_lat-abs(grc%latdeg(g)))
           if (crit_daylat < crit_dayl) then
              crit_daylat = crit_dayl !maintain previous offset from White 2001 as minimum
           end if
        end if
    ! Critical day length depends just on vegetation type
    case(critical_daylight_depends_on_veg)
        if ( pftcon%season_decid_temperate(patch%itype(p)) == 1 )then
           crit_daylat = crit_dayl
        else
           crit_daylat=params_inst%crit_dayl_at_high_lat
        end if
    ! Critical day length depends on latitude
    case(critical_daylight_depends_on_lat)
        ! Critical daylength is higher at high latitudes and shorter
        ! for temperatre regions
        crit_daylat=params_inst%crit_dayl_at_high_lat-params_inst%crit_dayl_lat_slope* &
                    (critical_offset_high_lat-abs(grc%latdeg(g)))
        if (crit_daylat < crit_dayl) then
           crit_daylat = crit_dayl !maintain previous offset from White 2001 as minimum
        end if
    ! Critical day length is constant
    case(critical_daylight_constant)
        crit_daylat = crit_dayl
    case default
        call endrun(msg="ERROR SeasonalCriticalDaylength critical_daylight_method not implemented "//errmsg(sourcefile, __LINE__))
    end select

  end function SeasonalCriticalDaylength

  !-----------------------------------------------------------------------
  function SeasonalDecidOnset( onset_gdd, onset_gddflag, soilt, soila10, t_a5min, dayl, &
                               snow_5day, ws_flag, crit_onset_gdd, season_decid_temperate ) &
                       result( do_onset )

    !
    ! !DESCRIPTION:
    ! Function to determine if seasonal deciduous leaf onset should happen.
    !
    ! !USES:
    use shr_const_mod   , only: SHR_CONST_TKFRZ
    ! !ARGUMENTS:
    real(r8), intent(INOUT) :: onset_gdd      ! onset growing degree days 
    real(r8), intent(INOUT) :: onset_gddflag  ! Onset freeze flag
    real(r8), intent(IN)    :: soilt          ! Soil temperature at specific level for this evaluation
    real(r8), intent(IN)    :: soila10        ! 10-day running mean of the 12cm soil layer temperature (K)
    real(r8), intent(IN)    :: t_a5min        ! 5-day running mean of min 2-m temperature
    real(r8), intent(IN)    :: dayl           ! Day length
    real(r8), intent(IN)    :: snow_5day      ! 5-day average of snow
    real(r8), intent(IN)    :: ws_flag        ! winter-summer solstice flag (0 or 1)
    real(r8), intent(IN)    :: crit_onset_gdd ! critical onset growing degree-day sum
    real(r8), intent(IN)    :: season_decid_temperate  ! If this is a temperate seasonal decidious type 
    logical :: do_onset                       ! Flag if onset should happen (return value)
    !
    ! !LOCAL VARIABLES:
    real(r8), parameter :: snow5d_thresh_for_onset      = 0.1_r8          ! 5-day snow depth threshold for leaf onset
    real(r8), parameter :: min_critical_daylength_onset = 39300._r8/2._r8 ! Minimum daylength for onset to happen
                                                                          ! NOTE above: The 39300/2(19650) value is what we've
                                                                          ! tested with, we are concerned that changing 
                                                                          ! it might change answers. This trigger was just
                                                                          ! added to make sure that onset doesn't happen in Jan/Feb.
                                                                          ! See more notes on this parameter below.
    !-----------------------------------------------------------------------

    do_onset = .false.
    ! Test to turn on growing degree-day sum, if off.
    ! switch on the growing degree day sum on the winter solstice

    if (onset_gddflag == 0._r8 .and. ws_flag == 1._r8) then
        onset_gddflag = 1._r8
        onset_gdd = 0._r8
    end if

    ! Test to turn off growing degree-day sum, if on.
    ! This test resets the growing degree day sum if it gets past
    ! the summer solstice without reaching the threshold value.
    ! In that case, it will take until the next winter solstice
    ! before the growing degree-day summation starts again.

    if (onset_gddflag == 1._r8 .and. ws_flag == 0._r8) then
        onset_gddflag = 0._r8
        onset_gdd = 0._r8
    end if

    ! if the gdd flag is set, and if the soil is above freezing
    ! then accumulate growing degree days for onset trigger

    if (onset_gddflag == 1.0_r8 .and. soilt > SHR_CONST_TKFRZ) then
        onset_gdd = onset_gdd + (soilt-SHR_CONST_TKFRZ)*fracday
    end if
    if ( onset_thresh_depends_on_veg) then
       ! separate into non-arctic seasonally deciduous pfts
       ! (temperate broadleaf deciduous
       ! tree) and arctic/boreal seasonally deciduous pfts (boreal
       ! needleleaf deciduous tree,
       ! boreal broadleaf deciduous tree, boreal broadleaf deciduous
       ! shrub, C3 arctic grass)
       if (onset_gdd > crit_onset_gdd .and.  season_decid_temperate == 1) then
           do_onset = .true.
        ! Note: The check "dayl>min_critical_daylength_onset" in the if
        ! statement was added because for some coastal
        ! points the other triggers could allow onset in January/February
        ! which isn't sustainable and is a degenerate case. To prevent this
        ! condition was added, but now the other conditions aren't triggered
        ! until much later so it's value just needs to be high enough to prevent
        ! the degenerate case of happening too early, and low enough that it
        ! doesn't restrict onset. As such the value of this parameter shouldn't
        ! matter for reasonable values between the two degenerate cases.
        else if (season_decid_temperate == 0 .and.  onset_gddflag == 1.0_r8 .and. &
                soila10 > SHR_CONST_TKFRZ .and. &
                t_a5min > SHR_CONST_TKFRZ .and. ws_flag==1.0_r8 .and. &
                dayl>min_critical_daylength_onset .and.  snow_5day<snow5d_thresh_for_onset) then
           do_onset = .true.
        end if
    else
       ! set do_onset if critical growing degree-day sum is exceeded
       if (onset_gdd > crit_onset_gdd) do_onset = .true.
    end if

  end function SeasonalDecidOnset

  !-----------------------------------------------------------------------
  subroutine CNStressDecidPhenology (num_soilp, filter_soilp , &
       soilstate_inst, temperature_inst, atm2lnd_inst, wateratm2lndbulk_inst, cnveg_state_inst, &
       cnveg_carbonstate_inst, cnveg_nitrogenstate_inst, &
       cnveg_carbonflux_inst, cnveg_nitrogenflux_inst)
    !
    ! !DESCRIPTION:
    ! This routine handles phenology for vegetation types, such as grasses and
    ! tropical drought deciduous trees, that respond to cold and drought stress
    ! signals and that can have multiple growing seasons in a given year.
    ! This routine allows for the possibility that leaves might persist year-round
    ! in the absence of a suitable stress trigger, by switching to an essentially
    ! evergreen habit, but maintaining a deciduous leaf longevity, while waiting
    ! for the next stress trigger.  This is in contrast to the seasonal deciduous
    ! algorithm (for temperate deciduous trees) that forces a single growing season
    ! per year.
    !
    ! !USES:
    use clm_time_manager , only : get_average_days_per_year
    use CNSharedParamsMod, only : use_fun
    use clm_varcon       , only : secspday
    use shr_const_mod    , only : SHR_CONST_TKFRZ, SHR_CONST_PI
    use CNSharedParamsMod, only : CNParamsShareInst
    !
    ! !ARGUMENTS:
    integer                        , intent(in)    :: num_soilp       ! number of soil patches in filter
    integer                        , intent(in)    :: filter_soilp(:) ! filter for soil patches
    type(soilstate_type)           , intent(in)    :: soilstate_inst
    type(temperature_type)         , intent(in)    :: temperature_inst
    type(atm2lnd_type)             , intent(in)    :: atm2lnd_inst
    type(wateratm2lndbulk_type)             , intent(in)    :: wateratm2lndbulk_inst
    type(cnveg_state_type)         , intent(inout) :: cnveg_state_inst
    type(cnveg_carbonstate_type)   , intent(inout) :: cnveg_carbonstate_inst
    type(cnveg_nitrogenstate_type) , intent(inout) :: cnveg_nitrogenstate_inst
    type(cnveg_carbonflux_type)    , intent(inout) :: cnveg_carbonflux_inst
    type(cnveg_nitrogenflux_type)  , intent(inout) :: cnveg_nitrogenflux_inst
    !
    ! !LOCAL VARIABLES:
    real(r8),parameter :: secspqtrday = secspday / 4  ! seconds per quarter day
    integer :: g,c,p           ! indices
    integer :: fp              ! lake filter patch index
    real(r8):: avg_dayspyr     ! average days per year
    real(r8):: crit_onset_gdd  ! degree days for onset trigger
    real(r8):: soilt           ! temperature of top soil layer
    real(r8):: psi             ! water stress of top soil layer
    real(r8):: rain_threshold  ! rain threshold for leaf on [mm]
    logical :: additional_onset_condition ! additional condition for leaf onset
    !-----------------------------------------------------------------------

    associate(                                                                                                   & 
         ivt                                 =>    patch%itype                                                   , & ! Input:  [integer   (:)   ]  patch vegetation type                                
         dayl                                =>    grc%dayl                                                    , & ! Input:  [real(r8)  (:)   ]  daylength (s)
         
         prec10                              => wateratm2lndbulk_inst%prec10_patch                                     , & ! Input:  [real(r8) (:)     ]  10-day running mean of tot. precipitation
         leaf_long                           =>    pftcon%leaf_long                                            , & ! Input:  leaf longevity (yrs)                              
         woody                               =>    pftcon%woody                                                , & ! Input:  binary flag for woody lifeform (1=woody, 0=not woody)
         stress_decid                        =>    pftcon%stress_decid                                         , & ! Input:  binary flag for stress-deciduous leaf habit (0 or 1)
         leafcn                              =>    pftcon%leafcn                                               , & ! Input:  leaf C:N (gC/gN)
         frootcn                             =>    pftcon%frootcn                                              , & ! Input:  fine root C:N (gC/gN) 
         
         soilpsi                             =>    soilstate_inst%soilpsi_col                                  , & ! Input:  [real(r8)  (:,:) ]  soil water potential in each soil layer (MPa)   
         
         t_soisno                            =>    temperature_inst%t_soisno_col                               , & ! Input:  [real(r8)  (:,:) ]  soil temperature (Kelvin)  (-nlevsno+1:nlevgrnd)
         dormant_flag                        =>    cnveg_state_inst%dormant_flag_patch                         , & ! Output:  [real(r8) (:)   ]  dormancy flag                                     
         days_active                         =>    cnveg_state_inst%days_active_patch                          , & ! Output:  [real(r8) (:)   ]  number of days since last dormancy                
         onset_flag                          =>    cnveg_state_inst%onset_flag_patch                           , & ! Output:  [real(r8) (:)   ]  onset flag                                        
         onset_counter                       =>    cnveg_state_inst%onset_counter_patch                        , & ! Output:  [real(r8) (:)   ]  onset counter (seconds)                           
         onset_gddflag                       =>    cnveg_state_inst%onset_gddflag_patch                        , & ! Output:  [real(r8) (:)   ]  onset freeze flag                                 
         onset_fdd                           =>    cnveg_state_inst%onset_fdd_patch                            , & ! Output:  [real(r8) (:)   ]  onset freezing degree days counter                
         onset_gdd                           =>    cnveg_state_inst%onset_gdd_patch                            , & ! Output:  [real(r8) (:)   ]  onset growing degree days                         
         onset_swi                           =>    cnveg_state_inst%onset_swi_patch                            , & ! Output:  [real(r8) (:)   ]  onset soil water index                            
         offset_flag                         =>    cnveg_state_inst%offset_flag_patch                          , & ! Output:  [real(r8) (:)   ]  offset flag                                       
         offset_counter                      =>    cnveg_state_inst%offset_counter_patch                       , & ! Output:  [real(r8) (:)   ]  offset counter (seconds)                          
         offset_fdd                          =>    cnveg_state_inst%offset_fdd_patch                           , & ! Output:  [real(r8) (:)   ]  offset freezing degree days counter               
         offset_swi                          =>    cnveg_state_inst%offset_swi_patch                           , & ! Output:  [real(r8) (:)   ]  offset soil water index                           
         lgsf                                =>    cnveg_state_inst%lgsf_patch                                 , & ! Output:  [real(r8) (:)   ]  long growing season factor [0-1]                  
         bglfr                               =>    cnveg_state_inst%bglfr_patch                                , & ! Output:  [real(r8) (:)   ]  background litterfall rate (1/s)                  
         bgtr                                =>    cnveg_state_inst%bgtr_patch                                 , & ! Output:  [real(r8) (:)   ]  background transfer growth rate (1/s)             
         annavg_t2m                          =>    cnveg_state_inst%annavg_t2m_patch                           , & ! Output:  [real(r8) (:)   ]  annual average 2m air temperature (K)             
         leafc                               =>    cnveg_carbonstate_inst%leafc_patch                          , & ! Input:  [real(r8)  (:)   ]  (gC/m2) leaf C 
     
         frootc                              =>    cnveg_carbonstate_inst%frootc_patch                         , & ! Input:  [real(r8) (:)    ]  (gC/m2) fine root C
         leafc_storage                       =>    cnveg_carbonstate_inst%leafc_storage_patch                  , & ! Input:  [real(r8)  (:)   ]  (gC/m2) leaf C storage                            
         frootc_storage                      =>    cnveg_carbonstate_inst%frootc_storage_patch                 , & ! Input:  [real(r8)  (:)   ]  (gC/m2) fine root C storage                       
         livestemc_storage                   =>    cnveg_carbonstate_inst%livestemc_storage_patch              , & ! Input:  [real(r8)  (:)   ]  (gC/m2) live stem C storage                       
         deadstemc_storage                   =>    cnveg_carbonstate_inst%deadstemc_storage_patch              , & ! Input:  [real(r8)  (:)   ]  (gC/m2) dead stem C storage                       
         livecrootc_storage                  =>    cnveg_carbonstate_inst%livecrootc_storage_patch             , & ! Input:  [real(r8)  (:)   ]  (gC/m2) live coarse root C storage                
         deadcrootc_storage                  =>    cnveg_carbonstate_inst%deadcrootc_storage_patch             , & ! Input:  [real(r8)  (:)   ]  (gC/m2) dead coarse root C storage                
         gresp_storage                       =>    cnveg_carbonstate_inst%gresp_storage_patch                  , & ! Input:  [real(r8)  (:)   ]  (gC/m2) growth respiration storage                
         leafc_xfer                          =>    cnveg_carbonstate_inst%leafc_xfer_patch                     , & ! Output:  [real(r8) (:)   ]  (gC/m2) leaf C transfer
         frootc_xfer                         =>    cnveg_carbonstate_inst%frootc_xfer_patch                    , & ! Output:  [real(r8) (:)   ]  (gC/m2) fine root C transfer                      
         livestemc_xfer                      =>    cnveg_carbonstate_inst%livestemc_xfer_patch                 , & ! Output:  [real(r8) (:)   ]  (gC/m2) live stem C transfer                      
         deadstemc_xfer                      =>    cnveg_carbonstate_inst%deadstemc_xfer_patch                 , & ! Output:  [real(r8) (:)   ]  (gC/m2) dead stem C transfer                      
         livecrootc_xfer                     =>    cnveg_carbonstate_inst%livecrootc_xfer_patch                , & ! Output:  [real(r8) (:)   ]  (gC/m2) live coarse root C transfer               
         deadcrootc_xfer                     =>    cnveg_carbonstate_inst%deadcrootc_xfer_patch                , & ! Output:  [real(r8) (:)   ]  (gC/m2) dead coarse root C transfer               
         leafn_storage                       =>    cnveg_nitrogenstate_inst%leafn_storage_patch                , & ! Input:  [real(r8)  (:)   ]  (gN/m2) leaf N storage                            
         frootn_storage                      =>    cnveg_nitrogenstate_inst%frootn_storage_patch               , & ! Input:  [real(r8)  (:)   ]  (gN/m2) fine root N storage                       
         livestemn_storage                   =>    cnveg_nitrogenstate_inst%livestemn_storage_patch            , & ! Input:  [real(r8)  (:)   ]  (gN/m2) live stem N storage                       
         deadstemn_storage                   =>    cnveg_nitrogenstate_inst%deadstemn_storage_patch            , & ! Input:  [real(r8)  (:)   ]  (gN/m2) dead stem N storage                       
         livecrootn_storage                  =>    cnveg_nitrogenstate_inst%livecrootn_storage_patch           , & ! Input:  [real(r8)  (:)   ]  (gN/m2) live coarse root N storage                
         deadcrootn_storage                  =>    cnveg_nitrogenstate_inst%deadcrootn_storage_patch           , & ! Input:  [real(r8)  (:)   ]  (gN/m2) dead coarse root N storage                
         leafn_xfer                          =>    cnveg_nitrogenstate_inst%leafn_xfer_patch                   , & ! Output:  [real(r8) (:)   ]  (gN/m2) leaf N transfer                           
         frootn_xfer                         =>    cnveg_nitrogenstate_inst%frootn_xfer_patch                  , & ! Output:  [real(r8) (:)   ]  (gN/m2) fine root N transfer                      
         livestemn_xfer                      =>    cnveg_nitrogenstate_inst%livestemn_xfer_patch               , & ! Output:  [real(r8) (:)   ]  (gN/m2) live stem N transfer                      
         deadstemn_xfer                      =>    cnveg_nitrogenstate_inst%deadstemn_xfer_patch               , & ! Output:  [real(r8) (:)   ]  (gN/m2) dead stem N transfer                      
         livecrootn_xfer                     =>    cnveg_nitrogenstate_inst%livecrootn_xfer_patch              , & ! Output:  [real(r8) (:)   ]  (gN/m2) live coarse root N transfer               
         deadcrootn_xfer                     =>    cnveg_nitrogenstate_inst%deadcrootn_xfer_patch              , & ! Output:  [real(r8) (:)   ]  (gN/m2) dead coarse root N transfer               
         
         prev_leafc_to_litter                =>    cnveg_carbonflux_inst%prev_leafc_to_litter_patch            , & ! Output:  [real(r8) (:)   ]  previous timestep leaf C litterfall flux (gC/m2/s)
         prev_frootc_to_litter               =>    cnveg_carbonflux_inst%prev_frootc_to_litter_patch           , & ! Output:  [real(r8) (:)   ]  previous timestep froot C litterfall flux (gC/m2/s)
         leafc_xfer_to_leafc                 =>    cnveg_carbonflux_inst%leafc_xfer_to_leafc_patch             , & ! Output:  [real(r8) (:)   ]                                                    
         frootc_xfer_to_frootc               =>    cnveg_carbonflux_inst%frootc_xfer_to_frootc_patch           , & ! Output:  [real(r8) (:)   ]                                                    
         livestemc_xfer_to_livestemc         =>    cnveg_carbonflux_inst%livestemc_xfer_to_livestemc_patch     , & ! Output:  [real(r8) (:)   ]                                                    
         deadstemc_xfer_to_deadstemc         =>    cnveg_carbonflux_inst%deadstemc_xfer_to_deadstemc_patch     , & ! Output:  [real(r8) (:)   ]                                                    
         livecrootc_xfer_to_livecrootc       =>    cnveg_carbonflux_inst%livecrootc_xfer_to_livecrootc_patch   , & ! Output:  [real(r8) (:)   ]                                                    
         deadcrootc_xfer_to_deadcrootc       =>    cnveg_carbonflux_inst%deadcrootc_xfer_to_deadcrootc_patch   , & ! Output:  [real(r8) (:)   ]                                                    
         leafc_storage_to_xfer               =>    cnveg_carbonflux_inst%leafc_storage_to_xfer_patch           , & ! Output:  [real(r8) (:)   ]                                                    
         frootc_storage_to_xfer              =>    cnveg_carbonflux_inst%frootc_storage_to_xfer_patch          , & ! Output:  [real(r8) (:)   ]                                                    
         livestemc_storage_to_xfer           =>    cnveg_carbonflux_inst%livestemc_storage_to_xfer_patch       , & ! Output:  [real(r8) (:)   ]                                                    
         deadstemc_storage_to_xfer           =>    cnveg_carbonflux_inst%deadstemc_storage_to_xfer_patch       , & ! Output:  [real(r8) (:)   ]                                                    
         livecrootc_storage_to_xfer          =>    cnveg_carbonflux_inst%livecrootc_storage_to_xfer_patch      , & ! Output:  [real(r8) (:)   ]                                                    
         deadcrootc_storage_to_xfer          =>    cnveg_carbonflux_inst%deadcrootc_storage_to_xfer_patch      , & ! Output:  [real(r8) (:)   ]                                                    
         gresp_storage_to_xfer               =>    cnveg_carbonflux_inst%gresp_storage_to_xfer_patch           , & ! Output:  [real(r8) (:)   ]                                                    
         
         leafn_xfer_to_leafn                 =>    cnveg_nitrogenflux_inst%leafn_xfer_to_leafn_patch           , & ! Output:  [real(r8) (:)   ]                                                    
         frootn_xfer_to_frootn               =>    cnveg_nitrogenflux_inst%frootn_xfer_to_frootn_patch         , & ! Output:  [real(r8) (:)   ]                                                    
         livestemn_xfer_to_livestemn         =>    cnveg_nitrogenflux_inst%livestemn_xfer_to_livestemn_patch   , & ! Output:  [real(r8) (:)   ]                                                    
         deadstemn_xfer_to_deadstemn         =>    cnveg_nitrogenflux_inst%deadstemn_xfer_to_deadstemn_patch   , & ! Output:  [real(r8) (:)   ]                                                    
         livecrootn_xfer_to_livecrootn       =>    cnveg_nitrogenflux_inst%livecrootn_xfer_to_livecrootn_patch , & ! Output:  [real(r8) (:)   ]                                                    
         deadcrootn_xfer_to_deadcrootn       =>    cnveg_nitrogenflux_inst%deadcrootn_xfer_to_deadcrootn_patch , & ! Output:  [real(r8) (:)   ]                                                    
         leafn_storage_to_xfer               =>    cnveg_nitrogenflux_inst%leafn_storage_to_xfer_patch         , & ! Output:  [real(r8) (:)   ]                                                    
         frootn_storage_to_xfer              =>    cnveg_nitrogenflux_inst%frootn_storage_to_xfer_patch        , & ! Output:  [real(r8) (:)   ]                                                    
         livestemn_storage_to_xfer           =>    cnveg_nitrogenflux_inst%livestemn_storage_to_xfer_patch     , & ! Output:  [real(r8) (:)   ]                                                    
         deadstemn_storage_to_xfer           =>    cnveg_nitrogenflux_inst%deadstemn_storage_to_xfer_patch     , & ! Output:  [real(r8) (:)   ]                                                    
         livecrootn_storage_to_xfer          =>    cnveg_nitrogenflux_inst%livecrootn_storage_to_xfer_patch    , & ! Output:  [real(r8) (:)   ]                                                    
         deadcrootn_storage_to_xfer          =>    cnveg_nitrogenflux_inst%deadcrootn_storage_to_xfer_patch      & ! Output:  [real(r8) (:)		 ] 
         )

      avg_dayspyr = get_average_days_per_year()

      ! specify rain threshold for leaf onset
      rain_threshold = 20._r8

      do fp = 1,num_soilp
         p = filter_soilp(fp)
         c = patch%column(p)
         g = patch%gridcell(p)

         if (stress_decid(ivt(p)) == 1._r8) then
            soilt = t_soisno(c, phenology_soil_layer)
            psi = soilpsi(c, phenology_soil_layer)

            ! onset gdd sum from Biome-BGC, v4.1.2
            crit_onset_gdd = exp(4.8_r8 + 0.13_r8*(annavg_t2m(p) - SHR_CONST_TKFRZ))


            ! update offset_counter and test for the end of the offset period
            if (offset_flag(p) == 1._r8) then
               ! decrement counter for offset period
               offset_counter(p) = offset_counter(p) - dt

               ! if this is the end of the offset_period, reset phenology
               ! flags and indices
               if (offset_counter(p) < dt/2._r8) then
                  ! this code block was originally handled by call cn_offset_cleanup(p)
                  ! inlined during vectorization
                  offset_flag(p) = 0._r8
                  offset_counter(p) = 0._r8
                  dormant_flag(p) = 1._r8
                  days_active(p) = 0._r8

                  ! reset the previous timestep litterfall flux memory
                  prev_leafc_to_litter(p) = 0._r8
                  prev_frootc_to_litter(p) = 0._r8
               end if
            end if

            ! update onset_counter and test for the end of the onset period
            if (onset_flag(p) == 1.0_r8) then
               ! decrement counter for onset period
               onset_counter(p) = onset_counter(p) - dt

               ! if this is the end of the onset period, reset phenology
               ! flags and indices
               if (onset_counter(p) < dt/2._r8) then
                  ! this code block was originally handled by call cn_onset_cleanup(p)
                  ! inlined during vectorization
                  onset_flag(p) = 0._r8
                  onset_counter(p) = 0._r8
                  ! set all transfer growth rates to 0.0
                  leafc_xfer_to_leafc(p)   = 0._r8
                  frootc_xfer_to_frootc(p) = 0._r8
                  leafn_xfer_to_leafn(p)   = 0._r8
                  frootn_xfer_to_frootn(p) = 0._r8
                  if (woody(ivt(p)) == 1.0_r8) then
                     livestemc_xfer_to_livestemc(p)   = 0._r8
                     deadstemc_xfer_to_deadstemc(p)   = 0._r8
                     livecrootc_xfer_to_livecrootc(p) = 0._r8
                     deadcrootc_xfer_to_deadcrootc(p) = 0._r8
                     livestemn_xfer_to_livestemn(p)   = 0._r8
                     deadstemn_xfer_to_deadstemn(p)   = 0._r8
                     livecrootn_xfer_to_livecrootn(p) = 0._r8
                     deadcrootn_xfer_to_deadcrootn(p) = 0._r8
                  end if
                  ! set transfer pools to 0.0
                  leafc_xfer(p) = 0._r8
                  leafn_xfer(p) = 0._r8
                  frootc_xfer(p) = 0._r8
                  frootn_xfer(p) = 0._r8
                  if (woody(ivt(p)) == 1.0_r8) then
                     livestemc_xfer(p) = 0._r8
                     livestemn_xfer(p) = 0._r8
                     deadstemc_xfer(p) = 0._r8
                     deadstemn_xfer(p) = 0._r8
                     livecrootc_xfer(p) = 0._r8
                     livecrootn_xfer(p) = 0._r8
                     deadcrootc_xfer(p) = 0._r8
                     deadcrootn_xfer(p) = 0._r8
                  end if
               end if
            end if

            ! test for switching from dormant period to growth period
            if (dormant_flag(p) == 1._r8) then

               ! keep track of the number of freezing degree days in this
               ! dormancy period (only if the freeze flag has not previously been set
               ! for this dormancy period

               if (onset_gddflag(p) == 0._r8 .and. soilt < SHR_CONST_TKFRZ) onset_fdd(p) = onset_fdd(p) + fracday

               ! if the number of freezing degree days exceeds a critical value,
               ! then onset will require both wet soils and a critical soil
               ! temperature sum.  If this case is triggered, reset any previously
               ! accumulated value in onset_swi, so that onset now depends on
               ! the accumulated soil water index following the freeze trigger

               if (onset_fdd(p) > crit_onset_fdd) then
                  onset_gddflag(p) = 1._r8
                  onset_fdd(p) = 0._r8
                  onset_swi(p) = 0._r8
               end if

               ! if the freeze flag is set, and if the soil is above freezing
               ! then accumulate growing degree days for onset trigger

               if (onset_gddflag(p) == 1._r8 .and. soilt > SHR_CONST_TKFRZ) then
                  onset_gdd(p) = onset_gdd(p) + (soilt-SHR_CONST_TKFRZ)*fracday
               end if

              ! if soils are wet, accumulate soil water index for onset trigger
               additional_onset_condition = .true.
               if(CNParamsShareInst%constrain_stress_deciduous_onset) then
                  ! if additional constraint condition not met,  set to false
                  if ((prec10(p) * (3600.0_r8*10.0_r8*24.0_r8)) < rain_threshold) then
                     additional_onset_condition = .false.
                  endif
               endif

               if (psi >= soilpsi_on) then
                  onset_swi(p) = onset_swi(p) + fracday
               endif

               ! if critical soil water index is exceeded, set onset_flag, and
               ! then test for soil temperature criteria

               ! Adding in Kyla's rainfall trigger when fun on. RF. prec10 (mm/s) needs to be higher than 8mm over 10 days. 

               if (onset_swi(p) > crit_onset_swi.and. additional_onset_condition)  then
                  onset_flag(p) = 1._r8
              
                  ! only check soil temperature criteria if freeze flag set since
                  ! beginning of last dormancy.  If freeze flag set and growing
                  ! degree day sum (since freeze trigger) is lower than critical
                  ! value, then override the onset_flag set from soil water.

                  if (onset_gddflag(p) == 1._r8 .and. onset_gdd(p) < crit_onset_gdd) onset_flag(p) = 0._r8
               end if

               ! only allow onset if dayl > 6hrs
               if (onset_flag(p) == 1._r8 .and. dayl(g) <= secspqtrday) then
                  onset_flag(p) = 0._r8
               end if

               ! if this is the beginning of the onset period
               ! then reset the phenology flags and indices

               if (onset_flag(p) == 1._r8) then
                  dormant_flag(p) = 0._r8
                  days_active(p) = 0._r8
                  onset_gddflag(p) = 0._r8
                  onset_fdd(p) = 0._r8
                  onset_gdd(p) = 0._r8
                  onset_swi(p) = 0._r8
                  onset_counter(p) = ndays_on * secspday

                  ! call subroutine to move all the storage pools into transfer pools,
                  ! where they will be transfered to displayed growth over the onset period.
                  ! this code was originally handled with call cn_storage_to_xfer(p)
                  ! inlined during vectorization

                  ! set carbon fluxes for shifting storage pools to transfer pools
                  if (use_matrixcn) then 
                  else
                     ! NOTE: The non matrix version of this is in CNCStateUpdate1::CStateUpdate1 EBK (11/26/2019)
                     !                                        and CNNStateUpdate1::NStateUpdate1
                     leafc_storage_to_xfer(p)  = fstor2tran * leafc_storage(p)/dt
                     frootc_storage_to_xfer(p) = fstor2tran * frootc_storage(p)/dt
                     if (woody(ivt(p)) == 1.0_r8) then
                        livestemc_storage_to_xfer(p)  = fstor2tran * livestemc_storage(p)/dt
                        deadstemc_storage_to_xfer(p)  = fstor2tran * deadstemc_storage(p)/dt
                        livecrootc_storage_to_xfer(p) = fstor2tran * livecrootc_storage(p)/dt
                        deadcrootc_storage_to_xfer(p) = fstor2tran * deadcrootc_storage(p)/dt
                        gresp_storage_to_xfer(p)      = fstor2tran * gresp_storage(p)/dt
                     end if

                     ! set nitrogen fluxes for shifting storage pools to transfer pools
                     leafn_storage_to_xfer(p)  = fstor2tran * leafn_storage(p)/dt
                     frootn_storage_to_xfer(p) = fstor2tran * frootn_storage(p)/dt
                     if (woody(ivt(p)) == 1.0_r8) then
                        livestemn_storage_to_xfer(p)  = fstor2tran * livestemn_storage(p)/dt
                        deadstemn_storage_to_xfer(p)  = fstor2tran * deadstemn_storage(p)/dt
                        livecrootn_storage_to_xfer(p) = fstor2tran * livecrootn_storage(p)/dt
                        deadcrootn_storage_to_xfer(p) = fstor2tran * deadcrootn_storage(p)/dt
                     end if
                  end if
               end if

               ! test for switching from growth period to offset period
            else if (offset_flag(p) == 0._r8) then

               ! if soil water potential lower than critical value, accumulate
               ! as stress in offset soil water index

               if (psi <= soilpsi_off) then
                  offset_swi(p) = offset_swi(p) + fracday

                  ! if the offset soil water index exceeds critical value, and
                  ! if this is not the middle of a previously initiated onset period,
                  ! then set flag to start the offset period and reset index variables

                  if (offset_swi(p) >= crit_offset_swi .and. onset_flag(p) == 0._r8) offset_flag(p) = 1._r8

                  ! if soil water potential higher than critical value, reduce the
                  ! offset water stress index.  By this mechanism, there must be a
                  ! sustained period of water stress to initiate offset.

               else if (psi >= soilpsi_on) then
                  offset_swi(p) = offset_swi(p) - fracday
                  offset_swi(p) = max(offset_swi(p),0._r8)
               end if

               ! decrease freezing day accumulator for warm soil
               if (offset_fdd(p) > 0._r8 .and. soilt > SHR_CONST_TKFRZ) then
                  offset_fdd(p) = offset_fdd(p) - fracday
                  offset_fdd(p) = max(0._r8, offset_fdd(p))
               end if

               ! increase freezing day accumulator for cold soil
               if (soilt <= SHR_CONST_TKFRZ) then
                  offset_fdd(p) = offset_fdd(p) + fracday

                  ! if freezing degree day sum is greater than critical value, initiate offset
                  if (offset_fdd(p) > crit_offset_fdd .and. onset_flag(p) == 0._r8) offset_flag(p) = 1._r8
               end if

               ! force offset if daylength is < 6 hrs
               if (dayl(g) <= secspqtrday) then
                  offset_flag(p) = 1._r8
               end if

               ! if this is the beginning of the offset period
               ! then reset flags and indices
               if (offset_flag(p) == 1._r8) then
                  offset_fdd(p) = 0._r8
                  offset_swi(p) = 0._r8
                  offset_counter(p) = ndays_off * secspday
                  prev_leafc_to_litter(p) = 0._r8
                  prev_frootc_to_litter(p) = 0._r8
               end if
            end if

            ! keep track of number of days since last dormancy for control on
            ! fraction of new growth to send to storage for next growing season

            if (dormant_flag(p) == 0.0_r8) then
               days_active(p) = days_active(p) + fracday
            end if

            ! calculate long growing season factor (lgsf)
            ! only begin to calculate a lgsf greater than 0.0 once the number
            ! of days active exceeds days/year.
            lgsf(p) = max(min(3.0_r8*(days_active(p)-leaf_long(ivt(p))*avg_dayspyr )/avg_dayspyr, 1._r8),0._r8)
            ! RosieF. 5 Nov 2015.  Changed this such that the increase in leaf turnover is faster after
            ! trees enter the 'fake evergreen' state. Otherwise, they have a whole year of 
            ! cheating, with less litterfall than they should have, resulting in very high LAI. 
            ! Further, the 'fake evergreen' state (where lgsf>0) is entered at the end of a single leaf lifespan
            ! and not a whole year. The '3' is arbitrary, given that this entire system is quite abstract. 


            ! set background litterfall rate, when not in the phenological offset period
            if (offset_flag(p) == 1._r8) then
               bglfr(p) = 0._r8
            else
               ! calculate the background litterfall rate (bglfr)
               ! in units 1/s, based on leaf longevity (yrs) and correction for long growing season

               bglfr(p) = (1._r8/(leaf_long(ivt(p))*avg_dayspyr*secspday))*lgsf(p)
            end if

            ! set background transfer rate when active but not in the phenological onset period
            if (onset_flag(p) == 1._r8) then
               bgtr(p) = 0._r8
            else
               ! the background transfer rate is calculated as the rate that would result
               ! in complete turnover of the storage pools in one year at steady state,
               ! once lgsf has reached 1.0 (after 730 days active).

               bgtr(p) = (1._r8/(avg_dayspyr*secspday))*lgsf(p)

               ! set carbon fluxes for shifting storage pools to transfer pools

               ! reduced the amount of stored carbon flowing to display pool by only counting the delta
               ! between leafc and leafc_store in the flux. RosieF, Nov5 2015. 
               leafc_storage_to_xfer(p)  = max(0.0_r8,(leafc_storage(p)-leafc(p))) * bgtr(p)
               frootc_storage_to_xfer(p) = max(0.0_r8,(frootc_storage(p)-frootc(p))) * bgtr(p)

               if (use_matrixcn) then
               else
                 ! NOTE: The non matrix version of this is in CNCStateUpdate1::CStateUpdate1 EBK (11/26/2019)
                 !                                        and CNNStateUpdate1::NStateUpdate1
                 if (woody(ivt(p)) == 1.0_r8) then
                    livestemc_storage_to_xfer(p)  = livestemc_storage(p) * bgtr(p)
                    deadstemc_storage_to_xfer(p)  = deadstemc_storage(p) * bgtr(p)
                    livecrootc_storage_to_xfer(p) = livecrootc_storage(p) * bgtr(p)
                    deadcrootc_storage_to_xfer(p) = deadcrootc_storage(p) * bgtr(p)
                    gresp_storage_to_xfer(p)      = gresp_storage(p) * bgtr(p)
                 end if
              end if !use_matrixcn

               ! set nitrogen fluxes for shifting storage pools to transfer pools
               if (use_matrixcn) then 
               else
                  ! NOTE: The non matrix version of this is in CNCStateUpdate1::CStateUpdate1 EBK (11/26/2019)
                  !                                        and CNNStateUpdate1::NStateUpdate11
                  leafn_storage_to_xfer(p)  = leafn_storage(p) * bgtr(p)
                  frootn_storage_to_xfer(p) = frootn_storage(p) * bgtr(p)
                  if (woody(ivt(p)) == 1.0_r8) then
                     livestemn_storage_to_xfer(p)  = livestemn_storage(p) * bgtr(p)
                     deadstemn_storage_to_xfer(p)  = deadstemn_storage(p) * bgtr(p)
                     livecrootn_storage_to_xfer(p) = livecrootn_storage(p) * bgtr(p)
                     deadcrootn_storage_to_xfer(p) = deadcrootn_storage(p) * bgtr(p)
                  end if
               end if !use_matrixcn
            end if

         end if ! end if stress deciduous

      end do ! end of patch loop

    end associate

  end subroutine CNStressDecidPhenology

  !-----------------------------------------------------------------------
  subroutine CropPhenology(num_pcropp, filter_pcropp                     , &
       waterdiagnosticbulk_inst, temperature_inst, crop_inst, canopystate_inst, cnveg_state_inst , &
       cnveg_carbonstate_inst, cnveg_nitrogenstate_inst, cnveg_carbonflux_inst, cnveg_nitrogenflux_inst,&
       c13_cnveg_carbonstate_inst, c14_cnveg_carbonstate_inst)

    ! !DESCRIPTION:
    ! Code from AgroIBIS to determine crop phenology and code from CN to
    ! handle CN fluxes during the phenological onset                       & offset periods.
    
    ! !USES:
    use clm_time_manager , only : get_prev_calday, get_curr_days_per_year, is_beg_curr_year
    use clm_time_manager , only : get_average_days_per_year
    use clm_time_manager , only : get_prev_date
    use pftconMod        , only : ntmp_corn, nswheat, nwwheat, ntmp_soybean
    use pftconMod        , only : nirrig_tmp_corn, nirrig_swheat, nirrig_wwheat, nirrig_tmp_soybean
    use pftconMod        , only : ntrp_corn, nsugarcane, ntrp_soybean, ncotton, nrice
    use pftconMod        , only : nirrig_trp_corn, nirrig_sugarcane, nirrig_trp_soybean
    use pftconMod        , only : nirrig_cotton, nirrig_rice
    use pftconMod        , only : nmiscanthus, nirrig_miscanthus, nswitchgrass, nirrig_switchgrass
    
    use clm_varcon       , only : spval, secspday
    use clm_varctl       , only : use_fertilizer 
    use clm_varctl       , only : use_c13, use_c14
    use clm_varcon       , only : c13ratio, c14ratio
    use clm_varctl       , only : use_cropcal_rx_sdates, use_cropcal_rx_cultivar_gdds, use_cropcal_streams
    !
    ! !ARGUMENTS:
    integer                        , intent(in)    :: num_pcropp       ! number of prog crop patches in filter
    integer                        , intent(in)    :: filter_pcropp(:) ! filter for prognostic crop patches
    type(waterdiagnosticbulk_type)          , intent(in)    :: waterdiagnosticbulk_inst
    type(temperature_type)         , intent(in)    :: temperature_inst
    type(crop_type)                , intent(inout) :: crop_inst
    type(canopystate_type)         , intent(in)    :: canopystate_inst
    type(cnveg_state_type)         , intent(inout) :: cnveg_state_inst
    type(cnveg_carbonstate_type)   , intent(inout) :: cnveg_carbonstate_inst
    type(cnveg_nitrogenstate_type) , intent(inout) :: cnveg_nitrogenstate_inst
    type(cnveg_carbonflux_type)    , intent(inout) :: cnveg_carbonflux_inst
    type(cnveg_nitrogenflux_type)  , intent(inout) :: cnveg_nitrogenflux_inst
    type(cnveg_carbonstate_type)   , intent(inout) :: c13_cnveg_carbonstate_inst
    type(cnveg_carbonstate_type)   , intent(inout) :: c14_cnveg_carbonstate_inst
    !
    ! LOCAL VARAIBLES:
    integer jday      ! julian day of the year
    integer fp,p      ! patch indices
    integer c         ! column indices
    integer g         ! gridcell indices
    integer h         ! hemisphere indices
    integer s         ! growing season indices
    integer k         ! grain pool indices
    integer idpp      ! number of days past planting
    integer mxmat     ! maximum growing season length
    integer kyr       ! current year
    integer kmo       ! month of year  (1, ..., 12)
    integer kda       ! day of month   (1, ..., 31)
    integer mcsec     ! seconds of day (0, ..., seconds/day)
    real(r8) harvest_reason
    real(r8) dayspyr  ! days per year in this year
    real(r8) avg_dayspyr ! average number of days per year
    real(r8) crmcorn  ! comparitive relative maturity for corn
    real(r8) ndays_on ! number of days to fertilize
    logical is_in_sowing_window ! is the crop in its sowing window?
    logical is_end_sowing_window ! is it the last day of the crop's sowing window?
    logical sowing_gdd_requirement_met ! has the gridcell historically been warm enough to support the crop?
    logical do_plant_normal ! are the normal planting rules defined and satisfied?
    logical do_plant_lastchance ! if not the above, what about relaxed rules for the last day of the planting window?
    logical do_plant_prescribed ! is today the prescribed sowing date?
    logical do_plant  ! are we planting in this time step for any reason?
    logical did_plant ! did we plant the crop in this time step?
    logical allow_unprescribed_planting ! should crop be allowed to be planted according to sowing window rules?
    logical do_harvest    ! Are harvest conditions satisfied?
    logical fake_harvest  ! Dealing with incorrect Dec. 31 planting
    logical did_plant_prescribed_today    ! Was the crop sown today?
    logical will_plant_prescribed_tomorrow ! Is tomorrow a prescribed sowing day?
    logical vernalization_forces_harvest ! Was the crop killed by freezing during vernalization?
    !------------------------------------------------------------------------

    associate(                                                                   & 
         ivt               =>    patch%itype                                     , & ! Input:  [integer  (:) ]  patch vegetation type                                
         
         leaf_long         =>    pftcon%leaf_long                                , & ! Input:  leaf longevity (yrs)                              
         leafcn            =>    pftcon%leafcn                                 , & ! Input:  leaf C:N (gC/gN)                                  
         manunitro         =>    pftcon%manunitro                              , & ! Input:  max manure to be applied in total (kgN/m2)
         minplanttemp      =>    pftcon%minplanttemp                           , & ! Input:  
         planttemp         =>    pftcon%planttemp                              , & ! Input:  
         gddmin            =>    pftcon%gddmin                                 , & ! Input:  
         lfemerg           =>    pftcon%lfemerg                                , & ! Input:  
         grnfill           =>    pftcon%grnfill                               , & ! Input:  

         t_ref2m_min       =>    temperature_inst%t_ref2m_min_patch            , & ! Input:  [real(r8) (:) ]  daily minimum of average 2 m height surface air temperature (K)
         t10               =>    temperature_inst%t_a10_patch                  , & ! Input:  [real(r8) (:) ]  10-day running mean of the 2 m temperature (K)    
         a5tmin            =>    temperature_inst%t_a5min_patch                , & ! Input:  [real(r8) (:) ]  5-day running mean of min 2-m temperature         
         a10tmin           =>    temperature_inst%t_a10min_patch               , & ! Input:  [real(r8) (:) ]  10-day running mean of min 2-m temperature        
         gdd020            =>    temperature_inst%gdd020_patch                 , & ! Input:  [real(r8) (:) ]  20 yr mean of gdd0                                
         gdd820            =>    temperature_inst%gdd820_patch                 , & ! Input:  [real(r8) (:) ]  20 yr mean of gdd8                                

         fertnitro         =>    crop_inst%fertnitro_patch                     , & ! Input:  [real(r8) (:) ]  fertilizer nitrogen
         hui               =>    crop_inst%hui_patch                           , & ! Input:  [real(r8) (:) ]  crop patch heat unit index (growing degree-days); set to 0 at sowing and accumulated until harvest
         leafout           =>    crop_inst%gddtsoi_patch                       , & ! Input:  [real(r8) (:) ]  gdd from top soil layer temperature              
         harvdate          =>    crop_inst%harvdate_patch                      , & ! Output: [integer  (:) ]  harvest date                                       
         croplive          =>    crop_inst%croplive_patch                      , & ! Output: [logical  (:) ]  Flag, true if planted, not harvested               
         vf                =>    crop_inst%vf_patch                            , & ! Output: [real(r8) (:) ]  vernalization factor                              
         next_rx_sdate     =>    crop_inst%next_rx_sdate_patch                 , & ! Inout:  [integer  (:) ]  prescribed sowing date of next growing season this year
         sowing_count      =>    crop_inst%sowing_count                        , & ! Inout:  [integer  (:) ]  number of sowing events this year for this patch
         harvest_count     =>    crop_inst%harvest_count                       , & ! Inout:  [integer  (:) ]  number of harvest events this year for this patch
         peaklai           =>    cnveg_state_inst%peaklai_patch                , & ! Output: [integer  (:) ]  1: max allowed lai; 0: not at max
         tlai              =>    canopystate_inst%tlai_patch                   , & ! Input:  [real(r8) (:) ]  one-sided leaf area index, no burying by snow     
         
         idop              =>    cnveg_state_inst%idop_patch                   , & ! Output: [integer  (:) ]  date of planting (day of year)
         iyop              =>    cnveg_state_inst%iyop_patch                   , & ! Output: [integer  (:) ]  year of planting (day of year)
         gddmaturity       =>    cnveg_state_inst%gddmaturity_patch            , & ! Output: [real(r8) (:) ]  gdd needed to harvest                             
         huileaf           =>    cnveg_state_inst%huileaf_patch                , & ! Output: [real(r8) (:) ]  heat unit index needed from planting to leaf emergence
         huigrain          =>    cnveg_state_inst%huigrain_patch               , & ! Output: [real(r8) (:) ]  same to reach vegetative maturity                 
         cumvd             =>    cnveg_state_inst%cumvd_patch                  , & ! Output: [real(r8) (:) ]  cumulative vernalization d?ependence?             
         hdidx             =>    cnveg_state_inst%hdidx_patch                  , & ! Output: [real(r8) (:) ]  cold hardening index?                             
         bglfr             =>    cnveg_state_inst%bglfr_patch                  , & ! Output: [real(r8) (:) ]  background litterfall rate (1/s)                  
         bgtr              =>    cnveg_state_inst%bgtr_patch                   , & ! Output: [real(r8) (:) ]  background transfer growth rate (1/s)             
         lgsf              =>    cnveg_state_inst%lgsf_patch                   , & ! Output: [real(r8) (:) ]  long growing season factor [0-1]                  
         onset_flag        =>    cnveg_state_inst%onset_flag_patch             , & ! Output: [real(r8) (:) ]  onset flag                                        
         offset_flag       =>    cnveg_state_inst%offset_flag_patch            , & ! Output: [real(r8) (:) ]  offset flag                                       
         onset_counter     =>    cnveg_state_inst%onset_counter_patch          , & ! Output: [real(r8) (:) ]  onset counter                                     
         offset_counter    =>    cnveg_state_inst%offset_counter_patch         , & ! Output: [real(r8) (:) ]  offset counter                                    
         
         leafc_xfer        =>    cnveg_carbonstate_inst%leafc_xfer_patch       , & ! Output: [real(r8) (:) ]  (gC/m2)   leaf C transfer                           

         crop_seedc_to_leaf =>   cnveg_carbonflux_inst%crop_seedc_to_leaf_patch, & ! Output: [real(r8) (:) ]  (gC/m2/s) seed source to leaf

         fert_counter      =>    cnveg_nitrogenflux_inst%fert_counter_patch    , & ! Output: [real(r8) (:) ]  >0 fertilize; <=0 not (seconds)                   
         leafn_xfer        =>    cnveg_nitrogenstate_inst%leafn_xfer_patch     , & ! Output: [real(r8) (:) ]  (gN/m2)   leaf N transfer                           
         crop_seedn_to_leaf =>   cnveg_nitrogenflux_inst%crop_seedn_to_leaf_patch, & ! Output: [real(r8) (:) ]  (gN/m2/s) seed source to leaf
         cphase            =>    crop_inst%cphase_patch                        , & ! Output: [real(r8) (:)]   phenology phase
         fert              =>    cnveg_nitrogenflux_inst%fert_patch              & ! Output: [real(r8) (:) ]  (gN/m2/s) fertilizer applied each timestep 
         )

      ! get time info
      dayspyr = get_curr_days_per_year()
      avg_dayspyr = get_average_days_per_year()
      jday    = get_prev_calday()
      call get_prev_date(kyr, kmo, kda, mcsec)

      if (use_fertilizer) then
       ndays_on = 20._r8 ! number of days to fertilize
      else
       ndays_on = 0._r8 ! number of days to fertilize
      end if

      do fp = 1, num_pcropp
         p = filter_pcropp(fp)
         c = patch%column(p)
         g = patch%gridcell(p)
         h = inhemi(p)

         ! background litterfall and transfer rates; long growing season factor

         bglfr(p) = 0._r8 ! this value changes later in a crop's life cycle
         bgtr(p)  = 0._r8
         lgsf(p)  = 0._r8

         ! Should never be saved as zero, but including this so it's initialized just in case
         harvest_reason = 0._r8

         ! ---------------------------------
         ! from AgroIBIS subroutine planting
         ! ---------------------------------

         ! initialize other variables that are calculated for crops
         ! on an annual basis in cropresidue subroutine

         ! Second condition ensures everything is correctly set when resuming from a run with old code
         ! OR starting a run mid-year without any restart file OR handling a new crop column that just
         ! came into existence (and not at the year boundary for some reason).
         if ( is_beg_curr_year() .or. crop_inst%sdates_thisyr_patch(p,1) == spval ) then
            sowing_count(p) = 0
            harvest_count(p) = 0
            do s = 1, mxsowings
               crop_inst%sdates_thisyr_patch(p,s) = -1._r8
               crop_inst%sowing_reason_thisyr_patch(p,s) = -1._r8
            end do
            do s = 1, mxharvests
               crop_inst%sdates_perharv_patch(p,s) = -1._r8
               crop_inst%syears_perharv_patch(p,s) = -1._r8
               crop_inst%hdates_thisyr_patch(p,s) = -1._r8
               cnveg_state_inst%gddmaturity_thisyr(p,s) = -1._r8
               crop_inst%gddaccum_thisyr_patch(p,s) = -1._r8
               crop_inst%hui_thisyr_patch(p,s) = -1._r8
               crop_inst%sowing_reason_perharv_patch = -1._r8
               crop_inst%harvest_reason_thisyr_patch(p,s) = -1._r8
               do k = repr_grain_min, repr_grain_max
                  cnveg_carbonflux_inst%repr_grainc_to_food_perharv_patch(p,s,k) = 0._r8
               end do
            end do
            do k = repr_grain_min, repr_grain_max
               cnveg_carbonflux_inst%repr_grainc_to_food_thisyr_patch(p,k) = 0._r8
            end do
            next_rx_sdate(p) = crop_inst%rx_sdates_thisyr_patch(p,1)
         end if

         ! Get next sowing date
         if (sowing_count(p) < mxsowings) then
             next_rx_sdate(p) = crop_inst%rx_sdates_thisyr_patch(p,sowing_count(p)+1)
         end if

         ! CropType->InitAllocate() initializes next_rx_sdate to -1. It's only changed from that, by cropCalStreamMod->cropcal_interp(),  when use_cropcal_rx_sdates is true. So if not using prescribed sowing dates, this boolean will always be false, because jday can never be -1.
         do_plant_prescribed = next_rx_sdate(p) == jday .and. sowing_count(p) < mxsowings
         
         ! BACKWARDS_COMPATIBILITY(wjs/ssr, 2022-02-18)
         ! When resuming from a run with old code, may need to manually set these.
         ! Will be needed until we can rely on all restart files have been generated
         ! with CropPhenology() getting the day of the year from the START of the timestep
         ! (i.e., jday = get_prev_calday()) instead of the END of the timestep (i.e.,
         ! jday = get_calday()). See CTSM issue #1623.
         ! Once removed, can also remove the "Instead, always harvest the day before idop" bit.
         if (croplive(p) .and. idop(p) <= jday .and. sowing_count(p) == 0) then
             sowing_count(p) = 1
             crop_inst%sdates_thisyr_patch(p,1) = real(idop(p), r8)
         end if

         ! This is outside the croplive check so that the "harvest if planting conditions were met today" conditional works.
         is_in_sowing_window = jday >= minplantjday(ivt(p),h) .and. jday <= maxplantjday(ivt(p),h)
         is_end_sowing_window = jday == maxplantjday(ivt(p),h)
         !
         ! Only allow sowing according to normal "window" rules if not using prescribed
         ! sowing dates at all, or if this cell had no values in the prescribed sowing
         ! date file.
         allow_unprescribed_planting = (.not. use_cropcal_rx_sdates) .or. crop_inst%rx_sdates_thisyr_patch(p,1)<0
         if (sowing_count(p) == mxsowings) then
            do_plant_normal = .false.
            do_plant_lastchance = .false.
         else if (ivt(p) == nwwheat .or. ivt(p) == nirrig_wwheat) then
            ! winter temperate cereal : use gdd0 as a limit to plant winter cereal
            sowing_gdd_requirement_met = gdd020(p) /= spval .and. gdd020(p) >= gddmin(ivt(p))
            ! Are all the normal requirements for planting met?
            do_plant_normal = allow_unprescribed_planting           .and. &
                              a5tmin(p)   /= spval                  .and. &
                              a5tmin(p)   <= minplanttemp(ivt(p))   .and. &
                              is_in_sowing_window                   .and. &
                              sowing_gdd_requirement_met
            ! If not, but it's the last day of the planting window, what about relaxed rules?
            do_plant_lastchance = allow_unprescribed_planting           .and. &
                                  (.not. do_plant_normal)               .and. &
                                  is_end_sowing_window                  .and. &
                                  sowing_gdd_requirement_met
         else ! not winter cereal... slevis: added distinction between NH and SH
            ! slevis: The idea is that jday will equal idop sooner or later in the year
            !         while the gdd part is either true or false for the year.
            ! Are all the normal requirements for planting met?
            do_plant_normal = allow_unprescribed_planting               .and. &
                              t10(p) /= spval .and. a10tmin(p) /= spval .and. &
                              t10(p)     > planttemp(ivt(p))            .and. &
                              a10tmin(p) > minplanttemp(ivt(p))         .and. &
                              is_in_sowing_window                       .and. &
                              gdd820(p)  /= spval                       .and. &
                              gdd820(p)  >= gddmin(ivt(p))
            ! If not, but it's the last day of the planting window, what about relaxed rules?
            do_plant_lastchance = allow_unprescribed_planting    .and. &
                                  (.not. do_plant_normal)        .and. &
                                  is_end_sowing_window           .and. &
                                  gdd820(p) > 0._r8 .and. &
                                  gdd820(p) /= spval
         end if
         do_plant = do_plant_prescribed .or. do_plant_normal .or. do_plant_lastchance
         did_plant = .false.

         ! Once outputs can handle >1 planting per year, remove 2nd condition.
         if ( (.not. croplive(p)) .and. sowing_count(p) == 0 ) then

            ! gdd needed for * chosen crop and a likely hybrid (for that region) *
            ! to reach full physiological maturity

            ! based on accumulated seasonal average growing degree days from
            ! April 1 - Sept 30 (inclusive)
            ! for corn and soybeans in the United States -
            ! decided upon by what the typical average growing season length is
            ! and the gdd needed to reach maturity in those regions

            ! first choice is used for spring temperate cereal and/or soybeans and maize

            ! slevis: ibis reads xinpdate in io.f from control.crops.nc variable name 'plantdate'
            !         According to Chris Kucharik, the dataset of
            !         xinpdate was generated from a previous model run at 0.5 deg resolution

            if (do_plant) then

               if (ivt(p) == nwwheat .or. ivt(p) == nirrig_wwheat) then
                  cumvd(p)       = 0._r8
                  hdidx(p)       = 0._r8
                  vf(p)          = 0._r8
               end if

               call PlantCrop(p, leafcn(ivt(p)), jday, kyr, do_plant_normal, &
                              do_plant_lastchance, do_plant_prescribed,  &
                              temperature_inst, crop_inst, cnveg_state_inst, &
                              cnveg_carbonstate_inst, cnveg_nitrogenstate_inst, &
                              cnveg_carbonflux_inst, cnveg_nitrogenflux_inst, &
                              c13_cnveg_carbonstate_inst, c14_cnveg_carbonstate_inst)
               did_plant = .true.

            else
               gddmaturity(p) = 0._r8
            end if

            ! crop phenology (gdd thresholds) controlled by gdd needed for
            ! maturity (physiological) which is based on the average gdd
            ! accumulation and hybrids in United States from April 1 - Sept 30,
            ! unless using cultivar GDD target inputs

            ! calculate threshold from phase 1 to phase 2:
            ! threshold for attaining leaf emergence (based on fraction of
            ! gdd(i) -- climatological average)
            ! Hayhoe and Dwyer, 1990, Can. J. Soil Sci 70:493-497
            ! Carlson and Gage, 1989, Agric. For. Met., 45: 313-324
            ! J.T. Ritchie, 1991: Modeling Plant and Soil systems

            huileaf(p) = lfemerg(ivt(p)) * gddmaturity(p) ! 3-7% in cereal

            ! calculate threshhold from phase 2 to phase 3:
            ! from leaf emergence to beginning of grain-fill period
            ! this hypothetically occurs at the end of tassling, not the beginning
            ! tassel initiation typically begins at 0.5-0.55 * gddmaturity

            ! calculate linear relationship between huigrain fraction and relative
            ! maturity rating for maize

            if (ivt(p) == ntmp_corn .or. ivt(p) == nirrig_tmp_corn .or. &
                ivt(p) == ntrp_corn .or. ivt(p) == nirrig_trp_corn .or. &
                ivt(p) == nsugarcane .or. ivt(p) == nirrig_sugarcane .or. &
                ivt(p) == nmiscanthus .or. ivt(p) == nirrig_miscanthus .or. &
                ivt(p) == nswitchgrass .or. ivt(p) == nirrig_switchgrass) then
               ! the following estimation of crmcorn from gddmaturity is based on a linear
               ! regression using data from Pioneer-brand corn hybrids (Kucharik, 2003,
               ! Earth Interactions 7:1-33: fig. 2)
               crmcorn = max(73._r8, min(135._r8, (gddmaturity(p)+ 53.683_r8)/13.882_r8))

               ! the following adjustment of grnfill based on crmcorn is based on a tuning
               ! of Agro-IBIS to give reasonable results for max LAI and the seasonal
               ! progression of LAI growth (pers. comm. C. Kucharik June 10, 2010)
               huigrain(p) = -0.002_r8  * (crmcorn - 73._r8) + grnfill(ivt(p))

               huigrain(p) = min(max(huigrain(p), grnfill(ivt(p))-0.1_r8), grnfill(ivt(p)))
               huigrain(p) = huigrain(p) * gddmaturity(p)     ! Cabelguenne et
            else
               huigrain(p) = grnfill(ivt(p)) * gddmaturity(p) ! al. 1999
            end if

         end if ! crop not live nor planted

         ! ----------------------------------
         ! from AgroIBIS subroutine phenocrop
         ! ----------------------------------

         ! all of the phenology changes are based on the total number of gdd needed
         ! to change to the next phase - based on fractions of the total gdd typical
         ! for  that region based on the April 1 - Sept 30 window of development

         ! crop phenology (gdd thresholds) controlled by gdd needed for
         ! maturity (physiological) which is based on the average gdd
         ! accumulation and hybrids in United States from April 1 - Sept 30

         ! Phase 1: Planting to leaf emergence (now in CNAllocation)
         ! Phase 2: Leaf emergence to beginning of grain fill (general LAI accumulation)
         ! Phase 3: Grain fill to physiological maturity and harvest (LAI decline)
         ! Harvest: if gdd past grain fill initiation exceeds limit
         ! or number of days past planting reaches a maximum, the crop has
         ! reached physiological maturity and plant is harvested;
         ! crop could be live or dead at this stage - these limits
         ! could lead to reaching physiological maturity or determining
         ! a harvest date for a crop killed by an early frost (see next comments)
         ! --- --- ---
         ! keeping comments without the code (slevis):
         ! if minimum temperature, t_ref2m_min <= freeze kill threshold, tkill
         ! for 3 consecutive days and lai is above a minimum,
         ! plant will be damaged/killed. This function is more for spring freeze events
         ! or for early fall freeze events

         ! spring temperate cereal is affected by this, winter cereal kill function
         ! is determined in crops.f - is a more elaborate function of
         ! cold hardening of the plant

         ! currently simulates too many grid cells killed by freezing temperatures

         ! removed on March 12 2002 - C. Kucharik
         ! until it can be a bit more refined, or used at a smaller scale.
         ! we really have no way of validating this routine
         ! too difficult to implement on 0.5 degree scale grid cells
         ! --- --- ---

         onset_flag(p)  = 0._r8 ! CN terminology to trigger certain
         offset_flag(p) = 0._r8 ! carbon and nitrogen transfers

         if (croplive(p)) then
            cphase(p) = cphase_planted

            ! call vernalization if winter temperate cereal planted, living, and the
            ! vernalization factor is not 1;
            ! vf affects the calculation of gddtsoi & hui

            vernalization_forces_harvest = .false.
            if (t_ref2m_min(p) < 1.e30_r8 .and. vf(p) /= 1._r8 .and. &
               (ivt(p) == nwwheat .or. ivt(p) == nirrig_wwheat)) then
               call vernalization(p, &
                    canopystate_inst, temperature_inst, waterdiagnosticbulk_inst, cnveg_state_inst, &
                    crop_inst, vernalization_forces_harvest)
            end if

            ! days past planting may determine harvest

            if (jday >= idop(p)) then
               idpp = jday - idop(p)
            else
               idpp = int(dayspyr) + jday - idop(p)
            end if

            ! onset_counter initialized to zero when .not. croplive
            ! offset_counter relevant only at time step of harvest

            onset_counter(p) = onset_counter(p) - dt

            ! enter phase 2 onset for one time step:
            ! transfer seed carbon to leaf emergence

            if (peaklai(p) >= 1) then
               hui(p) = max(hui(p),huigrain(p))
            endif

            do_harvest = .false.
            fake_harvest = .false.
            did_plant_prescribed_today = .false.
            if (use_cropcal_rx_sdates .and. sowing_count(p) > 0) then
                did_plant_prescribed_today = crop_inst%sdates_thisyr_patch(p,sowing_count(p)) == real(jday, r8)
            end if

            ! Optionally ignore maximum growing season length
            mxmat = pftcon%mxmat(ivt(p))
            if (.not. use_mxmat) then
                mxmat = 999
            end if

            if (jday == 1 .and. croplive(p) .and. idop(p) == 1 .and. sowing_count(p) == 0) then
                ! BACKWARDS_COMPATIBILITY(ssr, 2022-02-03): To get rid of crops incorrectly planted in last time step of Dec. 31. That was fixed in commit dadbc62 ("Call CropPhenology regardless of doalb"), but this handles restart files with the old behavior. fake_harvest ensures that outputs aren't polluted.
                do_harvest = .true.
                fake_harvest = .true.
                harvest_reason = HARVEST_REASON_SOWNBADDEC31
            else if (use_cropcal_streams .and. do_plant .and. .not. did_plant) then
                ! Today was supposed to be the planting day, but the previous crop still hasn't been harvested.
                do_harvest = .true.
                harvest_reason = HARVEST_REASON_SOWTODAY

            ! If generate_crop_gdds and this patch has prescribed sowing inputs
            else if (generate_crop_gdds .and. crop_inst%rx_sdates_thisyr_patch(p,1) .gt. 0) then
               if (next_rx_sdate(p) >= 0) then
                  ! Harvest the day before the next sowing date this year.
                  do_harvest = jday == next_rx_sdate(p) - 1

                  ! ... unless that will lead to growing season length 365 (or 366,
                  ! if last year was a leap year). This would result in idop==jday,
                  ! which would invoke the "manually setting sowing_count and 
                  ! sdates_thisyr" code. This would lead to crops never getting
                  ! harvested. Instead, always harvest the day before idop.
                  if ((.not. do_harvest) .and. &
                      (idop(p) > 1 .and. jday == idop(p) - 1) .or. &
                      (idop(p) == 1 .and. jday == dayspyr)) then
                      do_harvest = .true.
                      if (do_harvest) then
                          harvest_reason = HARVEST_REASON_IDOPTOMORROW
                      end if
                  else if (do_harvest) then
                      harvest_reason = HARVEST_REASON_SOWTOMORROW
                  end if

               else
                  ! If this patch has already had all its plantings for the year, don't harvest
                  ! until some time next year.
                  do_harvest = .false.

                  ! ... unless first sowing next year happens Jan. 1.
                  ! WARNING: This implementation assumes that sowing dates don't change over time!
                  ! In order to avoid this, you'd have to read this year's AND next year's prescribed
                  ! sowing dates.
                  if (crop_inst%rx_sdates_thisyr_patch(p,1) == 1) then
                      do_harvest = jday == dayspyr
                  end if

                  if (do_harvest) then
                      harvest_reason = HARVEST_REASON_SOWTOMORROW
                  end if

               endif

            else if (did_plant_prescribed_today) then
               ! Do not harvest on the day this growing season began;
               ! would create challenges for postprocessing.
               do_harvest = .false.
            else if (vernalization_forces_harvest) then
               do_harvest = .true.
               harvest_reason = HARVEST_REASON_VERNFREEZEKILL
            else
               ! Original harvest rule
               do_harvest = hui(p) >= gddmaturity(p) .or. idpp >= mxmat

               ! Always harvest the day before the next prescribed sowing, if still alive.
               ! WARNING: This implementation assumes that sowing dates don't change over time!
               ! In order to avoid this, you'd have to read this year's AND next year's prescribed
               ! sowing dates.
               ! WARNING: This implementation assumes that all patches use prescribed sowing dates.
               if (use_cropcal_rx_sdates) then
                  will_plant_prescribed_tomorrow = (jday == next_rx_sdate(p) - 1) .or. &
                                              (crop_inst%sdates_thisyr_patch(p,1) == 1 .and. &
                                               jday == dayspyr)
               else
                  will_plant_prescribed_tomorrow = .false.
               end if
               do_harvest = do_harvest .or. will_plant_prescribed_tomorrow

               if (hui(p) >= gddmaturity(p)) then
                   harvest_reason = HARVEST_REASON_MATURE
               else if (idpp >= mxmat) then
                   harvest_reason = HARVEST_REASON_MAXSEASLENGTH
               else if (will_plant_prescribed_tomorrow) then
                   harvest_reason = HARVEST_REASON_SOWTOMORROW
               end if
            endif

            ! The following conditionals are similar to those in CropPhase. However, they
            ! differ slightly because here we are potentially setting a new crop phase,
            ! whereas CropPhase is just designed to get the current, already-determined
            ! phase. However, despite these differences: if you make changes to the
            ! following conditionals, you should also check to see if you should make
            ! similar changes in CropPhase.
            if ((.not. do_harvest) .and. leafout(p) >= huileaf(p) .and. hui(p) < huigrain(p) .and. idpp < mxmat) then
               cphase(p) = cphase_leafemerge
               if (abs(onset_counter(p)) > 1.e-6_r8) then
                  onset_flag(p)    = 1._r8
                  onset_counter(p) = dt
                    fert_counter(p)  = ndays_on * secspday
                    if (ndays_on .gt. 0) then
                       fert(p) = (manunitro(ivt(p)) * 1000._r8 + fertnitro(p))/ fert_counter(p)
                    else
                       fert(p) = 0._r8
                    end if
               else
                  ! this ensures no re-entry to onset of phase2
                  ! b/c onset_counter(p) = onset_counter(p) - dt
                  ! at every time step

                  onset_counter(p) = dt
               end if

               ! enter harvest for one time step:
               ! - transfer live biomass to litter and to crop yield
               ! - send xsmrpool to the atmosphere
               ! if onset and harvest needed to last longer than one timestep
               ! the onset_counter would change from dt and you'd need to make
               ! changes to the offset subroutine below

            else if (do_harvest) then
               ! Don't update these if you're just harvesting because of incorrect Dec.
               ! 31 planting
               if (.not. fake_harvest) then
                  if (harvdate(p) >= NOT_Harvested) harvdate(p) = jday
                  harvest_count(p) = harvest_count(p) + 1
                  crop_inst%sdates_perharv_patch(p, harvest_count(p)) = real(idop(p), r8)
                  crop_inst%syears_perharv_patch(p, harvest_count(p)) = real(iyop(p), r8)
                  crop_inst%hdates_thisyr_patch(p, harvest_count(p)) = real(jday, r8)
                  cnveg_state_inst%gddmaturity_thisyr(p,harvest_count(p)) = gddmaturity(p)
                  crop_inst%gddaccum_thisyr_patch(p, harvest_count(p)) = crop_inst%gddaccum_patch(p)
                  crop_inst%hui_thisyr_patch(p, harvest_count(p)) = hui(p)
                  crop_inst%sowing_reason_perharv_patch(p, harvest_count(p)) = real(crop_inst%sowing_reason_patch(p), r8)
                  crop_inst%sowing_reason_patch(p) = -1
                  crop_inst%harvest_reason_thisyr_patch(p, harvest_count(p)) = harvest_reason
               endif

               croplive(p) = .false.     ! no re-entry in greater if-block
               cphase(p) = cphase_harvest
               if (tlai(p) > 0._r8) then ! plant had emerged before harvest
                  offset_flag(p) = 1._r8
                  offset_counter(p) = dt
               else                      ! plant never emerged from the ground
                  ! Revert planting transfers; this will replenish the crop seed deficit.
                  ! We subtract from any existing value in crop_seedc_to_leaf /
                  ! crop_seedn_to_leaf in the unlikely event that we enter this block of
                  ! code in the same time step where the planting transfer originally
                  ! occurred.
                  crop_seedc_to_leaf(p) = crop_seedc_to_leaf(p) - leafc_xfer(p)/dt
                  crop_seedn_to_leaf(p) = crop_seedn_to_leaf(p) - leafn_xfer(p)/dt
                  leafc_xfer(p) = 0._r8

                  leafn_xfer(p) = leafc_xfer(p) / leafcn(ivt(p))
                  if (use_c13) then
                     c13_cnveg_carbonstate_inst%leafc_xfer_patch(p) = 0._r8
                  endif
                  if (use_c14) then
                     c14_cnveg_carbonstate_inst%leafc_xfer_patch(p) = 0._r8
                  endif

               end if

               ! enter phase 3 while previous criteria fail and next is true;
               ! in terms of order, phase 3 occurs before harvest, but when
               ! harvest *can* occur, we want it to have first priority.
               ! AgroIBIS uses a complex formula for lai decline.
               ! Use CN's simple formula at least as a place holder (slevis)

            else if (hui(p) >= huigrain(p)) then
               cphase(p) = cphase_grainfill
               bglfr(p) = 1._r8/(leaf_long(ivt(p))*avg_dayspyr*secspday)
            end if

            ! continue fertilizer application while in phase 2;
            ! assumes that onset of phase 2 took one time step only

              if (fert_counter(p) <= 0._r8) then
                 fert(p) = 0._r8
              else ! continue same fert application every timestep
                 fert_counter(p) = fert_counter(p) - dt
              end if

         else   ! crop not live
            ! next 2 lines conserve mass if leaf*_xfer > 0 due to interpinic.
            ! We subtract from any existing value in crop_seedc_to_leaf /
            ! crop_seedn_to_leaf in the unlikely event that we enter this block of
            ! code in the same time step where the planting transfer originally
            ! occurred.
            crop_seedc_to_leaf(p) = crop_seedc_to_leaf(p) - leafc_xfer(p)/dt
            crop_seedn_to_leaf(p) = crop_seedn_to_leaf(p) - leafn_xfer(p)/dt
            onset_counter(p) = 0._r8
            leafc_xfer(p) = 0._r8
            leafn_xfer(p) = leafc_xfer(p) / leafcn(ivt(p))
            if (use_c13) then
               c13_cnveg_carbonstate_inst%leafc_xfer_patch(p) = 0._r8
            endif
            if (use_c14) then
               c14_cnveg_carbonstate_inst%leafc_xfer_patch(p) = 0._r8
            endif
         end if ! croplive

      end do ! prognostic crops loop

    end associate

  end subroutine CropPhenology

  !-----------------------------------------------------------------------
  subroutine CropPhase(bounds, num_pcropp, filter_pcropp, &
       crop_inst, cnveg_state_inst, crop_phase)
    !
    ! !DESCRIPTION:
    ! Get the current phase of each crop patch.
    !
    ! The returned values (in crop_phase) are from the set of cphase_* values defined in
    ! CropType. The returned values in crop_phase are only valid for patches where
    ! croplive is true; the values are undefined where croplive is false and should not be
    ! used there!
    !
    ! This has logic similar to that in CropPhenology. If you make changes here, you
    ! should also check if similar changes need to be made in CropPhenology.
    !
    ! !ARGUMENTS:
    type(bounds_type)      , intent(in)    :: bounds
    integer                , intent(in)    :: num_pcropp       ! number of prog crop patches in filter
    integer                , intent(in)    :: filter_pcropp(:) ! filter for prognostic crop patches
    type(crop_type)        , intent(in)    :: crop_inst
    type(cnveg_state_type) , intent(in)    :: cnveg_state_inst
    real(r8)               , intent(inout) :: crop_phase(bounds%begp:)
    !
    ! !LOCAL VARIABLES:
    integer :: p, fp

    character(len=*), parameter :: subname = 'CropPhase'
    !-----------------------------------------------------------------------
    SHR_ASSERT_ALL_FL((ubound(crop_phase) == [bounds%endp]), sourcefile, __LINE__)

    associate( &
         croplive =>    crop_inst%croplive_patch        , & ! Input: [logical  (:) ]  Flag, true if planted, not harvested
         hui      =>    crop_inst%hui_patch             , & ! Input: [real(r8) (:) ]  gdd since planting (gddplant)
         leafout  =>    crop_inst%gddtsoi_patch         , & ! Input: [real(r8) (:) ]  gdd from top soil layer temperature
         huileaf  =>    cnveg_state_inst%huileaf_patch  , & ! Input: [real(r8) (:) ]  heat unit index needed from planting to leaf emergence
         huigrain =>    cnveg_state_inst%huigrain_patch   & ! Input: [real(r8) (:) ]  same to reach vegetative maturity
         )

    do fp = 1, num_pcropp
       p = filter_pcropp(fp)

       if (croplive(p)) then
          ! Start with cphase_planted, but this might get changed in the later
          ! conditional blocks.
          crop_phase(p) = cphase_planted
          if (leafout(p) >= huileaf(p) .and. hui(p) < huigrain(p)) then
             crop_phase(p) = cphase_leafemerge
          else if (hui(p) >= huigrain(p)) then
             ! Since we know croplive is true, any hui greater than huigrain implies that
             ! we're in the grainfill stage: if we were passt gddmaturity then croplive
             ! would be false.
             crop_phase(p) = cphase_grainfill
          end if
       end if
    end do

    end associate

  end subroutine CropPhase


  !-----------------------------------------------------------------------
  subroutine CropPhenologyInit(bounds)
    !
    ! !DESCRIPTION:
    ! Initialization of CropPhenology. Must be called after time-manager is
    ! initialized, and after pftcon file is read in.
    !
    ! !USES:
    use pftconMod       , only: npcropmin, npcropmax
    use clm_time_manager, only: get_calday
    !
    ! !ARGUMENTS:
    type(bounds_type), intent(in) :: bounds  
    !
    ! LOCAL VARAIBLES:
    integer           :: p,g,n,i                     ! indices
    !------------------------------------------------------------------------

    allocate( inhemi(bounds%begp:bounds%endp) )

    allocate( minplantjday(0:maxveg,inSH)) ! minimum planting julian day
    allocate( maxplantjday(0:maxveg,inSH)) ! minimum planting julian day

    ! Julian day for the start of the year (mid-winter)
    jdayyrstart(inNH) =   1
    jdayyrstart(inSH) = 182

    ! Convert planting dates into julian day
    minplantjday(:,:) = huge(1)
    maxplantjday(:,:) = huge(1)
    do n = npcropmin, npcropmax
       if (pftcon%is_pft_known_to_model(n)) then
          minplantjday(n, inNH) = int( get_calday( pftcon%mnNHplantdate(n), 0 ) )
          maxplantjday(n, inNH) = int( get_calday( pftcon%mxNHplantdate(n), 0 ) )

          minplantjday(n, inSH) = int( get_calday( pftcon%mnSHplantdate(n), 0 ) )
          maxplantjday(n, inSH) = int( get_calday( pftcon%mxSHplantdate(n), 0 ) )
       end if
    end do

    ! Figure out what hemisphere each PATCH is in
    do p = bounds%begp, bounds%endp
       g = patch%gridcell(p)
       ! Northern hemisphere
       if ( grc%latdeg(g) > 0.0_r8 )then
          inhemi(p) = inNH
       else
          inhemi(p) = inSH
       end if
    end do

    !
    ! Constants for Crop vernalization
    !
    ! photoperiod factor calculation
    ! genetic constant - can be modified

    p1d = 0.004_r8  ! average for genotypes from Ritchey, 1991.
    ! Modeling plant & soil systems: Wheat phasic developmt
    p1v = 0.003_r8  ! average for genotypes from Ritchey, 1991.

    hti   = 1._r8
    tbase = 0._r8

  end subroutine CropPhenologyInit

    !-----------------------------------------------------------------------
  subroutine PlantCrop(p, leafcn_in, jday, kyr, do_plant_normal, &
       do_plant_lastchance, do_plant_prescribed,            &
       temperature_inst, crop_inst, cnveg_state_inst,               &
       cnveg_carbonstate_inst, cnveg_nitrogenstate_inst,            &
       cnveg_carbonflux_inst, cnveg_nitrogenflux_inst,              &
       c13_cnveg_carbonstate_inst, c14_cnveg_carbonstate_inst)
    !
    ! !DESCRIPTION:
    !
    ! subroutine calculates initializes variables to what they should be upon
    ! planting. Includes only operations that apply to all crop types; 
    ! additional operations need to happen in CropPhenology().

    ! !USES:
    use clm_varctl       , only : use_c13, use_c14
    use clm_varctl       , only : use_cropcal_rx_sdates, use_cropcal_rx_cultivar_gdds, use_cropcal_streams
    use clm_varcon       , only : c13ratio, c14ratio
    use clm_varpar       , only : mxsowings
    use pftconMod        , only : ntmp_corn, nswheat, nwwheat, ntmp_soybean
    use pftconMod        , only : nirrig_tmp_corn, nirrig_swheat, nirrig_wwheat, nirrig_tmp_soybean
    use pftconMod        , only : ntrp_corn, nsugarcane, ntrp_soybean, ncotton, nrice
    use pftconMod        , only : nirrig_trp_corn, nirrig_sugarcane, nirrig_trp_soybean
    use pftconMod        , only : nirrig_cotton, nirrig_rice
    use pftconMod        , only : nmiscanthus, nirrig_miscanthus, nswitchgrass, nirrig_switchgrass
    !
    ! !ARGUMENTS:
    integer                , intent(in)    :: p         ! PATCH index running over
    real(r8)               , intent(in)    :: leafcn_in ! leaf C:N (gC/gN) of this patch's vegetation type (pftcon%leafcn(ivt(p)))
    integer                , intent(in)    :: jday      ! julian day of the year
    integer                , intent(in)    :: kyr       ! current year
    logical                , intent(in)    :: do_plant_normal ! Are all the normal requirements for planting met?
    logical                , intent(in)    :: do_plant_lastchance ! Are the last-chance requirements for planting met?
    logical                , intent(in)    :: do_plant_prescribed ! are we planting because it was prescribed?
    type(temperature_type)         , intent(in)    :: temperature_inst
    type(crop_type)                , intent(inout) :: crop_inst
    type(cnveg_state_type)         , intent(inout) :: cnveg_state_inst
    type(cnveg_carbonstate_type)   , intent(inout) :: cnveg_carbonstate_inst
    type(cnveg_nitrogenstate_type) , intent(inout) :: cnveg_nitrogenstate_inst
    type(cnveg_carbonflux_type)    , intent(inout) :: cnveg_carbonflux_inst
    type(cnveg_nitrogenflux_type)  , intent(inout) :: cnveg_nitrogenflux_inst
    type(cnveg_carbonstate_type)   , intent(inout) :: c13_cnveg_carbonstate_inst
    type(cnveg_carbonstate_type)   , intent(inout) :: c14_cnveg_carbonstate_inst
    !
    ! LOCAL VARAIBLES:
    integer s              ! growing season index
    integer k              ! grain pool index
    real(r8) gdd_target    ! cultivar GDD target this growing season
    real(r8) this_sowing_reason ! number representing sowing reason(s)
    logical did_rx_gdds    ! did this patch use a prescribed harvest requirement?
    !------------------------------------------------------------------------

    associate(                                                                     & 
         ivt               =>    patch%itype                                     , & ! Input:  [integer  (:) ]  patch vegetation type
         croplive          =>    crop_inst%croplive_patch                        , & ! Output: [logical  (:) ]  Flag, true if planted, not harvested
         harvdate          =>    crop_inst%harvdate_patch                        , & ! Output: [integer  (:) ]  harvest date
         next_rx_sdate     =>    crop_inst%next_rx_sdate_patch                   , & ! Inout:  [integer  (:) ]  prescribed sowing date of next growing season this year
         sowing_count      =>    crop_inst%sowing_count                          , & ! Inout:  [integer  (:) ]  number of sowing events this year for this patch
         sowing_reason     =>    crop_inst%sowing_reason_thisyr_patch            , & ! Output:  [real(r8)  (:) ]  reason for each sowing this year for this patch
         gddmaturity       =>    cnveg_state_inst%gddmaturity_patch            , & ! Output: [real(r8) (:) ]  gdd needed to harvest
         idop              =>    cnveg_state_inst%idop_patch                     , & ! Output: [integer  (:) ]  date of planting
         iyop              =>    cnveg_state_inst%iyop_patch                     , & ! Output: [integer  (:) ]  year of planting
         leafc_xfer        =>    cnveg_carbonstate_inst%leafc_xfer_patch         , & ! Output: [real(r8) (:) ]  (gC/m2)   leaf C transfer
         leafn_xfer        =>    cnveg_nitrogenstate_inst%leafn_xfer_patch       , & ! Output: [real(r8) (:) ]  (gN/m2)   leaf N transfer
         crop_seedc_to_leaf =>   cnveg_carbonflux_inst%crop_seedc_to_leaf_patch  , & ! Output: [real(r8) (:) ]  (gC/m2/s) seed source to leaf
         crop_seedn_to_leaf =>   cnveg_nitrogenflux_inst%crop_seedn_to_leaf_patch, & ! Output: [real(r8) (:) ]  (gN/m2/s) seed source to leaf
         hybgdd            =>    pftcon%hybgdd                                 , & ! Input:  [real(r8) (:) ]
         gddmin            =>    pftcon%gddmin                                 , & ! Input:
         gdd020            =>    temperature_inst%gdd020_patch                 , & ! Input:  [real(r8) (:) ]  20 yr mean of gdd0
         gdd820            =>    temperature_inst%gdd820_patch                 , & ! Input:  [real(r8) (:) ]  20 yr mean of gdd8
         gdd1020           =>    temperature_inst%gdd1020_patch                , & ! Input:  [real(r8) (:) ]  20 yr mean of gdd10
         aleafi            =>    cnveg_state_inst%aleafi_patch                 , & ! Output: [real(r8) (:)   ]  saved allocation coefficient from phase 2
         astemi            =>    cnveg_state_inst%astemi_patch                 , & ! Output: [real(r8) (:)   ]  saved allocation coefficient from phase 2
         aleaf             =>    cnveg_state_inst%aleaf_patch                  , & ! Output: [real(r8) (:)   ]  leaf allocation coefficient
         astem             =>    cnveg_state_inst%astem_patch                  , & ! Output: [real(r8) (:)   ]  stem allocation coefficient
         aroot             =>    cnveg_state_inst%aroot_patch                  , & ! Output: [real(r8) (:)   ]  root allocation coefficient
         arepr             =>    cnveg_state_inst%arepr_patch                    & ! Output: [real(r8) (:,:) ]  reproductive allocation coefficient(s)
         )

      ! impose limit on growing season length needed
      ! for crop maturity - for cold weather constraints
      croplive(p)  = .true.
      idop(p)      = jday
      iyop(p)      = kyr
      harvdate(p)  = NOT_Harvested
      sowing_count(p) = sowing_count(p) + 1

      if (use_cropcal_rx_sdates .and. sowing_count(p) < mxsowings) then
         next_rx_sdate(p) = crop_inst%rx_sdates_thisyr_patch(p, sowing_count(p)+1)
      else
         next_rx_sdate(p) = -1
      endif
      crop_inst%sdates_thisyr_patch(p,sowing_count(p)) = real(jday, r8)

      this_sowing_reason = 0._r8
      if (do_plant_prescribed) then
          this_sowing_reason = 10._r8
      end if
      if (do_plant_normal) then
          this_sowing_reason = this_sowing_reason + 1._r8
      else if (do_plant_lastchance) then
          this_sowing_reason = this_sowing_reason + 2._r8
      end if
      sowing_reason(p,sowing_count(p)) = this_sowing_reason
      crop_inst%sowing_reason_patch(p) = this_sowing_reason

      leafc_xfer(p)  = initial_seed_at_planting
      leafn_xfer(p) = leafc_xfer(p) / leafcn_in ! with onset
      crop_seedc_to_leaf(p) = leafc_xfer(p)/dt
      crop_seedn_to_leaf(p) = leafn_xfer(p)/dt

      ! because leafc_xfer is set above rather than incremneted through the normal process, must also set its isotope
      ! pools here.  use totvegc_patch as the closest analogue if nonzero, and use initial value otherwise
      if (use_c13) then
         if ( cnveg_carbonstate_inst%totvegc_patch(p) .gt. 0._r8) then
            c13_cnveg_carbonstate_inst%leafc_xfer_patch(p) = leafc_xfer(p) * &
            c13_cnveg_carbonstate_inst%totvegc_patch(p) / cnveg_carbonstate_inst%totvegc_patch(p)
         else
            c13_cnveg_carbonstate_inst%leafc_xfer_patch(p) = leafc_xfer(p) * c13ratio
         endif
      endif
      if (use_c14) then
         if ( cnveg_carbonstate_inst%totvegc_patch(p) .gt. 0._r8) then
            c14_cnveg_carbonstate_inst%leafc_xfer_patch(p) = leafc_xfer(p) * &
               c14_cnveg_carbonstate_inst%totvegc_patch(p) / cnveg_carbonstate_inst%totvegc_patch(p)
         else
            c14_cnveg_carbonstate_inst%leafc_xfer_patch(p) = leafc_xfer(p) * c14ratio
         endif
      endif

      ! set GDD target
      did_rx_gdds = .false.
      if (use_cropcal_rx_cultivar_gdds .and. crop_inst%rx_cultivar_gdds_thisyr_patch(p,sowing_count(p)) .ge. 0._r8) then
         gddmaturity(p) = crop_inst%rx_cultivar_gdds_thisyr_patch(p,sowing_count(p))
         did_rx_gdds = .true.
      else if (ivt(p) == nwwheat .or. ivt(p) == nirrig_wwheat) then
         gddmaturity(p) = hybgdd(ivt(p))
      else
         if (ivt(p) == ntmp_soybean .or. ivt(p) == nirrig_tmp_soybean .or. &
               ivt(p) == ntrp_soybean .or. ivt(p) == nirrig_trp_soybean) then
            gddmaturity(p) = min(gdd1020(p), hybgdd(ivt(p)))
         end if
         if (ivt(p) == ntmp_corn .or. ivt(p) == nirrig_tmp_corn .or. &
               ivt(p) == ntrp_corn .or. ivt(p) == nirrig_trp_corn .or. &
               ivt(p) == nsugarcane .or. ivt(p) == nirrig_sugarcane .or. &
               ivt(p) == nmiscanthus .or. ivt(p) == nirrig_miscanthus .or. &
               ivt(p) == nswitchgrass .or. ivt(p) == nirrig_switchgrass) then
            gddmaturity(p) = max(950._r8, min(gdd820(p)*0.85_r8, hybgdd(ivt(p))))
            if (do_plant_normal) then
               gddmaturity(p) = max(950._r8, min(gddmaturity(p)+150._r8, 1850._r8))
            end if
         end if
         if (ivt(p) == nswheat .or. ivt(p) == nirrig_swheat .or. &
               ivt(p) == ncotton .or. ivt(p) == nirrig_cotton .or. &
               ivt(p) == nrice   .or. ivt(p) == nirrig_rice) then
            gddmaturity(p) = min(gdd020(p), hybgdd(ivt(p)))
         end if

      endif

      if (use_cropcal_streams .and. gddmaturity(p) < min_gddmaturity) then
          if (did_rx_gdds) then
              write(iulog,*) 'Some patch with ivt ',ivt(p),' has rx gddmaturity',gddmaturity(p),'; using min_gddmaturity instead (',min_gddmaturity,')'
          endif
          gddmaturity(p) = min_gddmaturity
      endif

      ! Initialize allocation coefficients.
      ! Because crops have no live carbon pools when planted but not emerged, this shouldn't
      ! matter unless they skip the vegetative phase (which only happens in very weird run
      ! setups).
      aleaf(p) = 1._r8
      aleafi(p) = 1._r8
      astem(p) = 0._r8
      astemi(p) = 0._r8
      aroot(p) = 0._r8
      do k = 1, nrepr
         arepr(p,k) = 0._r8
      end do

    end associate

  end subroutine PlantCrop

  !-----------------------------------------------------------------------
  subroutine vernalization(p, &
       canopystate_inst, temperature_inst, waterdiagnosticbulk_inst, cnveg_state_inst, crop_inst, &
       force_harvest)
    !
    ! !DESCRIPTION:
    !
    ! * * * only call for winter temperate cereal * * *
    !
    ! subroutine calculates vernalization and photoperiod effects on
    ! gdd accumulation in winter temperate cereal varieties. Thermal time accumulation
    ! is reduced in 1st period until plant is fully vernalized. During this
    ! time of emergence to spikelet formation, photoperiod can also have a
    ! drastic effect on plant development.
    !
    ! !ARGUMENTS:
    integer                , intent(in)    :: p    ! PATCH index running over
    type(canopystate_type) , intent(in)    :: canopystate_inst
    type(temperature_type) , intent(in)    :: temperature_inst
    type(waterdiagnosticbulk_type)  , intent(in)    :: waterdiagnosticbulk_inst
    type(cnveg_state_type) , intent(inout) :: cnveg_state_inst
    type(crop_type)        , intent(inout) :: crop_inst
    logical                , intent(inout) :: force_harvest ! "harvest" forced if freeze-killed
    !
    ! LOCAL VARAIBLES:
    real(r8) tcrown                     ! ?
    real(r8) vd, vd1, vd2               ! vernalization dependence
    real(r8) tkil                       ! Freeze kill threshold
    integer  c,g                        ! indices
    !------------------------------------------------------------------------

    associate(                                               & 
         tlai        => canopystate_inst%tlai_patch        , & ! Input:  [real(r8) (:) ]  one-sided leaf area index, no burying by snow     

         t_ref2m     => temperature_inst%t_ref2m_patch     , & ! Input:  [real(r8) (:) ]  2 m height surface air temperature (K)            
         t_ref2m_min => temperature_inst%t_ref2m_min_patch , & ! Input:  [real(r8) (:) ] daily minimum of average 2 m height surface air temperature (K)
         t_ref2m_max => temperature_inst%t_ref2m_max_patch , & ! Input:  [real(r8) (:) ] daily maximum of average 2 m height surface air temperature (K)

         snow_depth  => waterdiagnosticbulk_inst%snow_depth_col     , & ! Input:  [real(r8) (:) ]  snow height (m)                                   

         hdidx       => cnveg_state_inst%hdidx_patch       , & ! Output: [real(r8) (:) ]  cold hardening index?                             
         cumvd       => cnveg_state_inst%cumvd_patch       , & ! Output: [real(r8) (:) ]  cumulative vernalization d?ependence?             

         vf          => crop_inst%vf_patch                   & ! Output: [real(r8) (:) ]  vernalization factor for cereal
         )

      c = patch%column(p)

      ! for all equations - temperatures must be in degrees (C)
      ! calculate temperature of crown of crop (e.g., 3 cm soil temperature)
      ! snow depth in centimeters
      
      if (t_ref2m(p) < tfrz) then !slevis: t_ref2m inst of td=daily avg (K)
         tcrown = 2._r8 + (t_ref2m(p) - tfrz) * (0.4_r8 + 0.0018_r8 * &
              (min(snow_depth(c)*100._r8, 15._r8) - 15._r8)**2)
      else !slevis: snow_depth inst of adsnod=daily average (m)
         tcrown = t_ref2m(p) - tfrz
      end if

      ! vernalization factor calculation
      ! if vf(p) = 1.  then plant is fully vernalized - and thermal time
      ! accumulation in phase 1 will be unaffected
      ! refers to gddtsoi & hui, defined in the accumulation routines (slevis)
      ! reset vf, cumvd, and hdidx to 0 at planting of crop (slevis)

      if (t_ref2m_max(p) > tfrz) then
         if (t_ref2m_min(p) <= tfrz+15._r8) then
            vd1      = 1.4_r8 - 0.0778_r8 * tcrown
            vd2      = 0.5_r8 + 13.44_r8 / ((t_ref2m_max(p)-t_ref2m_min(p)+3._r8)**2) * tcrown
            vd       = max(0._r8, min(1._r8, vd1, vd2))
            cumvd(p) = cumvd(p) + vd
         end if

         if (cumvd(p) < 10._r8 .and. t_ref2m_max(p) > tfrz+30._r8) then
            cumvd(p) = cumvd(p) - 0.5_r8 * (t_ref2m_max(p) - tfrz - 30._r8)
         end if
         cumvd(p) = max(0._r8, cumvd(p))       ! must be > 0

         vf(p) = 1._r8 - p1v * (50._r8 - cumvd(p))
         vf(p) = max(0._r8, min(vf(p), 1._r8)) ! must be between 0 - 1
      end if

      ! calculate cold hardening of plant
      ! determines for winter cereal varieties whether the plant has completed
      ! a period of cold hardening to protect it from freezing temperatures. If
      ! not, then exposure could result in death or killing of plants.

      ! there are two distinct phases of hardening

      if (t_ref2m_min(p) <= tfrz-3._r8 .or. hdidx(p) /= 0._r8) then
         if (hdidx(p) >= hti) then   ! done with phase 1
            hdidx(p) = hdidx(p) + 0.083_r8
            hdidx(p) = min(hdidx(p), hti*2._r8)
         end if

         if (t_ref2m_max(p) >= tbase + tfrz + 10._r8) then
            hdidx(p) = hdidx(p) - 0.02_r8 * (t_ref2m_max(p)-tbase-tfrz-10._r8)
            if (hdidx(p) > hti) hdidx(p) = hdidx(p) - 0.02_r8 * (t_ref2m_max(p)-tbase-tfrz-10._r8)
            hdidx(p) = max(0._r8, hdidx(p))
         end if

      else if (tcrown >= tbase-1._r8) then
         if (tcrown <= tbase+8._r8) then
            hdidx(p) = hdidx(p) + 0.1_r8 - (tcrown-tbase+3.5_r8)**2 / 506._r8
            if (hdidx(p) >= hti .and. tcrown <= tbase + 0._r8) then
               hdidx(p) = hdidx(p) + 0.083_r8
               hdidx(p) = min(hdidx(p), hti*2._r8)
            end if
         end if

         if (t_ref2m_max(p) >= tbase + tfrz + 10._r8) then
            hdidx(p) = hdidx(p) - 0.02_r8 * (t_ref2m_max(p)-tbase-tfrz-10._r8)
            if (hdidx(p) > hti) hdidx(p) = hdidx(p) - 0.02_r8 * (t_ref2m_max(p)-tbase-tfrz-10._r8)
            hdidx(p) = max(0._r8, hdidx(p))
         end if
      end if

      ! calculate what the cereal killing temperature
      ! there is a linear inverse relationship between
      ! hardening of the plant and the killing temperature or
      ! threshold that the plant can withstand
      ! when plant is fully-hardened (hdidx = 2), the killing threshold is -18 C

      ! will have to develop some type of relationship that reduces LAI and
      ! biomass pools in response to cold damaged crop

      if (t_ref2m_min(p) <= tfrz - 6._r8) then
         tkil = (tbase - 6._r8) - 6._r8 * hdidx(p)
         if (tkil >= tcrown) then
            if ((0.95_r8 - 0.02_r8 * (tcrown - tkil)**2) >= 0.02_r8) then
               write (iulog,*)  'crop damaged by cold temperatures at p,c =', p,c
            else if (tlai(p) > 0._r8) then
               ! slevis: kill if past phase1 by forcing through harvest
               ! srabin: do this with force_harvest instead of setting
               !         gddmaturity = huigrain = 0, since gddmaturity==0 can
               !         lead to 0/0 when the crop isn't actually harvested based
               !         on "maturity." This can occur when generate_crop_gdds
               !         is true.
               force_harvest = .true.
               write (iulog,*)  '95% of crop killed by cold temperatures at p,c =', p,c
            end if
         end if
      end if

    end associate 

  end subroutine vernalization

  !-----------------------------------------------------------------------
  subroutine CNOnsetGrowth (num_soilp, filter_soilp, &
       cnveg_state_inst, &
       cnveg_carbonstate_inst, cnveg_nitrogenstate_inst, cnveg_carbonflux_inst, cnveg_nitrogenflux_inst)
    !
    ! !DESCRIPTION:
    ! Determines the flux of stored C and N from transfer pools to display
    ! pools during the phenological onset period.
    !
    ! !ARGUMENTS:
    integer                        , intent(in)    :: num_soilp       ! number of soil patches in filter
    integer                        , intent(in)    :: filter_soilp(:) ! filter for soil patches
    type(cnveg_state_type)             , intent(in)    :: cnveg_state_inst
    type(cnveg_carbonstate_type)   , intent(in)    :: cnveg_carbonstate_inst
    type(cnveg_nitrogenstate_type) , intent(in)    :: cnveg_nitrogenstate_inst
    type(cnveg_carbonflux_type)    , intent(inout) :: cnveg_carbonflux_inst
    type(cnveg_nitrogenflux_type)  , intent(inout) :: cnveg_nitrogenflux_inst
    !
    ! !LOCAL VARIABLES:
    integer :: p            ! indices
    integer :: fp           ! lake filter patch index
    real(r8):: t1           ! temporary variable
    !-----------------------------------------------------------------------

    associate(                                                                                             & 
         ivt                                 =>    patch%itype                                                   , & ! Input:  [integer   (:) ]  patch vegetation type                                

         woody                               =>    pftcon%woody                                                , & ! Input:  binary flag for woody lifeform (1=woody, 0=not woody)
         
         onset_flag                          =>    cnveg_state_inst%onset_flag_patch                           , & ! Input:  [real(r8)  (:) ]  onset flag                                        
         onset_counter                       =>    cnveg_state_inst%onset_counter_patch                        , & ! Input:  [real(r8)  (:) ]  onset days counter                                
         bgtr                                =>    cnveg_state_inst%bgtr_patch                                 , & ! Input:  [real(r8)  (:) ]  background transfer growth rate (1/s)             
         
         leafc_xfer                          =>    cnveg_carbonstate_inst%leafc_xfer_patch                     , & ! Input:  [real(r8)  (:) ]  (gC/m2) leaf C transfer                           
         frootc_xfer                         =>    cnveg_carbonstate_inst%frootc_xfer_patch                    , & ! Input:  [real(r8)  (:) ]  (gC/m2) fine root C transfer                      
         livestemc_xfer                      =>    cnveg_carbonstate_inst%livestemc_xfer_patch                 , & ! Input:  [real(r8)  (:) ]  (gC/m2) live stem C transfer                      
         deadstemc_xfer                      =>    cnveg_carbonstate_inst%deadstemc_xfer_patch                 , & ! Input:  [real(r8)  (:) ]  (gC/m2) dead stem C transfer                      
         livecrootc_xfer                     =>    cnveg_carbonstate_inst%livecrootc_xfer_patch                , & ! Input:  [real(r8)  (:) ]  (gC/m2) live coarse root C transfer               
         deadcrootc_xfer                     =>    cnveg_carbonstate_inst%deadcrootc_xfer_patch                , & ! Input:  [real(r8)  (:) ]  (gC/m2) dead coarse root C transfer               
         
         leafn_xfer                          =>    cnveg_nitrogenstate_inst%leafn_xfer_patch                   , & ! Input:  [real(r8)  (:) ]  (gN/m2) leaf N transfer                           
         frootn_xfer                         =>    cnveg_nitrogenstate_inst%frootn_xfer_patch                  , & ! Input:  [real(r8)  (:) ]  (gN/m2) fine root N transfer                      
         livestemn_xfer                      =>    cnveg_nitrogenstate_inst%livestemn_xfer_patch               , & ! Input:  [real(r8)  (:) ]  (gN/m2) live stem N transfer                      
         deadstemn_xfer                      =>    cnveg_nitrogenstate_inst%deadstemn_xfer_patch               , & ! Input:  [real(r8)  (:) ]  (gN/m2) dead stem N transfer                      
         livecrootn_xfer                     =>    cnveg_nitrogenstate_inst%livecrootn_xfer_patch              , & ! Input:  [real(r8)  (:) ]  (gN/m2) live coarse root N transfer               
         deadcrootn_xfer                     =>    cnveg_nitrogenstate_inst%deadcrootn_xfer_patch              , & ! Input:  [real(r8)  (:) ]  (gN/m2) dead coarse root N transfer               
         
         leafc_xfer_to_leafc                 =>    cnveg_carbonflux_inst%leafc_xfer_to_leafc_patch             , & ! Output:  [real(r8) (:) ]                                                    
         frootc_xfer_to_frootc               =>    cnveg_carbonflux_inst%frootc_xfer_to_frootc_patch           , & ! Output:  [real(r8) (:) ]                                                    
         livestemc_xfer_to_livestemc         =>    cnveg_carbonflux_inst%livestemc_xfer_to_livestemc_patch     , & ! Output:  [real(r8) (:) ]                                                    
         deadstemc_xfer_to_deadstemc         =>    cnveg_carbonflux_inst%deadstemc_xfer_to_deadstemc_patch     , & ! Output:  [real(r8) (:) ]                                                    
         livecrootc_xfer_to_livecrootc       =>    cnveg_carbonflux_inst%livecrootc_xfer_to_livecrootc_patch   , & ! Output:  [real(r8) (:) ]                                                    
         deadcrootc_xfer_to_deadcrootc       =>    cnveg_carbonflux_inst%deadcrootc_xfer_to_deadcrootc_patch   , & ! Output:  [real(r8) (:) ]                                                    
         
         leafn_xfer_to_leafn                 =>    cnveg_nitrogenflux_inst%leafn_xfer_to_leafn_patch           , & ! Output:  [real(r8) (:) ]                                                    
         frootn_xfer_to_frootn               =>    cnveg_nitrogenflux_inst%frootn_xfer_to_frootn_patch         , & ! Output:  [real(r8) (:) ]                                                    
         livestemn_xfer_to_livestemn         =>    cnveg_nitrogenflux_inst%livestemn_xfer_to_livestemn_patch   , & ! Output:  [real(r8) (:) ]                                                    
         deadstemn_xfer_to_deadstemn         =>    cnveg_nitrogenflux_inst%deadstemn_xfer_to_deadstemn_patch   , & ! Output:  [real(r8) (:) ]                                                    
         livecrootn_xfer_to_livecrootn       =>    cnveg_nitrogenflux_inst%livecrootn_xfer_to_livecrootn_patch , & ! Output:  [real(r8) (:) ]                                                    
         deadcrootn_xfer_to_deadcrootn       =>    cnveg_nitrogenflux_inst%deadcrootn_xfer_to_deadcrootn_patch   & ! Output:  [real(r8) (:) ]
         )

      ! patch loop
      do fp = 1,num_soilp
         p = filter_soilp(fp)

         ! only calculate these fluxes during onset period
         if (onset_flag(p) == 1._r8) then

            ! The transfer rate is a linearly decreasing function of time,
            ! going to zero on the last timestep of the onset period

            if (abs(onset_counter(p) - dt) <= dt/2._r8) then
               t1 = 1.0_r8 / dt
            else
               t1 = 2.0_r8 / (onset_counter(p))
            end if
            if (use_matrixcn)then
            else
               ! NOTE: The non matrix version of this is in CNCStateUpdate1::CStateUpdate1 EBK (11/26/2019)
               !                                        and CNNStateUpdate1::NStateUpdate1
               leafc_xfer_to_leafc(p)   = t1 * leafc_xfer(p)
               frootc_xfer_to_frootc(p) = t1 * frootc_xfer(p)
               leafn_xfer_to_leafn(p)   = t1 * leafn_xfer(p)
               frootn_xfer_to_frootn(p) = t1 * frootn_xfer(p)
               if (woody(ivt(p)) == 1.0_r8) then
                  livestemc_xfer_to_livestemc(p)   = t1 * livestemc_xfer(p)
                  deadstemc_xfer_to_deadstemc(p)   = t1 * deadstemc_xfer(p)
                  livecrootc_xfer_to_livecrootc(p) = t1 * livecrootc_xfer(p)
                  deadcrootc_xfer_to_deadcrootc(p) = t1 * deadcrootc_xfer(p)
                  livestemn_xfer_to_livestemn(p)   = t1 * livestemn_xfer(p)
                  deadstemn_xfer_to_deadstemn(p)   = t1 * deadstemn_xfer(p)
                  livecrootn_xfer_to_livecrootn(p) = t1 * livecrootn_xfer(p)
                  deadcrootn_xfer_to_deadcrootn(p) = t1 * deadcrootn_xfer(p)
               end if
            end if !use_matrixcn

         end if ! end if onset period

         ! calculate the background rate of transfer growth (used for stress
         ! deciduous algorithm). In this case, all of the mass in the transfer
         ! pools should be moved to displayed growth in each timestep.

         if (bgtr(p) > 0._r8) then
            if(.not. use_matrixcn)then
               leafc_xfer_to_leafc(p)   = leafc_xfer(p) / dt
               frootc_xfer_to_frootc(p) = frootc_xfer(p) / dt
               leafn_xfer_to_leafn(p)   = leafn_xfer(p) / dt
               frootn_xfer_to_frootn(p) = frootn_xfer(p) / dt
               if (woody(ivt(p)) == 1.0_r8) then
                  livestemc_xfer_to_livestemc(p)   = livestemc_xfer(p) / dt
                  deadstemc_xfer_to_deadstemc(p)   = deadstemc_xfer(p) / dt
                  livecrootc_xfer_to_livecrootc(p) = livecrootc_xfer(p) / dt
                  deadcrootc_xfer_to_deadcrootc(p) = deadcrootc_xfer(p) / dt
                  livestemn_xfer_to_livestemn(p)   = livestemn_xfer(p) / dt
                  deadstemn_xfer_to_deadstemn(p)   = deadstemn_xfer(p) / dt
                  livecrootn_xfer_to_livecrootn(p) = livecrootn_xfer(p) / dt
                  deadcrootn_xfer_to_deadcrootn(p) = deadcrootn_xfer(p) / dt
               end if
            end if !not use_matrixcn
         end if ! end if bgtr

      end do ! end patch loop

    end associate

  end subroutine CNOnsetGrowth

  !-----------------------------------------------------------------------
  subroutine CNOffsetLitterfall (num_soilp, filter_soilp, &
       cnveg_state_inst, cnveg_carbonstate_inst, cnveg_nitrogenstate_inst, cnveg_carbonflux_inst, cnveg_nitrogenflux_inst, &
       crop_inst)
    !
    ! !DESCRIPTION:
    ! Determines the flux of C and N from displayed pools to litter
    ! pools during the phenological offset period.
    !
    ! !USES:
    use pftconMod        , only : npcropmin
    use pftconMod        , only : nmiscanthus, nirrig_miscanthus, nswitchgrass, nirrig_switchgrass
    
    use CNSharedParamsMod, only : use_fun
    use clm_varctl       , only : CNratio_floating, crop_residue_removal_frac
    !
    ! !ARGUMENTS:
    integer                       , intent(in)    :: num_soilp       ! number of soil patches in filter
    integer                       , intent(in)    :: filter_soilp(:) ! filter for soil patches
    type(cnveg_state_type)        , intent(inout) :: cnveg_state_inst
    type(cnveg_carbonstate_type)  , intent(in)    :: cnveg_carbonstate_inst
    type(cnveg_nitrogenstate_type), intent(in)    :: cnveg_nitrogenstate_inst
    type(cnveg_carbonflux_type)   , intent(inout) :: cnveg_carbonflux_inst
    type(cnveg_nitrogenflux_type) , intent(inout) :: cnveg_nitrogenflux_inst
    type(crop_type)               , intent(in)    :: crop_inst
    !
    ! !LOCAL VARIABLES:
    integer :: p, c, k, h   ! indices
    integer :: fp           ! lake filter patch index
    real(r8):: t1           ! temporary variable
    real(r8):: denom        ! temporary variable for divisor
    real(r8) :: ntovr_leaf  
    real(r8) :: fr_leafn_to_litter ! fraction of the nitrogen turnover that goes to litter; remaining fraction is retranslocated
    real(r8) :: grainc_to_out, grainn_to_out ! Temporary for grain Carbon and grain Nitrogen output
    real(r8) :: cropseedc_deficit_remaining  ! remaining amount of crop seed C deficit that still needs to be restored (gC/m2) (positive, in contrast to the negative cropseedc_deficit)
    real(r8) :: cropseedn_deficit_remaining  ! remaining amount of crop seed N deficit that still needs to be restored (gN/m2) (positive, in contrast to the negative cropseedn_deficit)
    real(r8) :: cropseedc_deficit_to_restore ! amount of crop seed C deficit that will be restored from this grain pool (gC/m2)
    real(r8) :: cropseedn_deficit_to_restore ! amount of crop seed N deficit that will be restored from this grain pool (gN/m2)
<<<<<<< HEAD
    real(r8) :: leafc_remaining, livestemc_remaining
    real(r8) :: leafn_remaining, livestemn_remaining
=======
    real(r8) :: repr_grainc_to_food_thispool ! amount added to / subtracted from repr_grainc_to_food for the pool in question (gC/m2/s)
>>>>>>> f47ce5cf
    !-----------------------------------------------------------------------

    associate(                                                                           & 
         ivt                   =>    patch%itype                                       , & ! Input:  [integer  (:) ]  patch vegetation type                                

         leafcn                =>    pftcon%leafcn                                     , & ! Input:  leaf C:N (gC/gN) 
         
         biofuel_harvfrac      =>    pftcon%biofuel_harvfrac                           , & ! Input:  cut a fraction of leaf & stem for biofuel (-)
         repr_structure_harvfrac =>  pftcon%repr_structure_harvfrac                    , & ! Input:  fraction of each reproductive structure component that is harvested and sent to the crop products pool

         lflitcn               =>    pftcon%lflitcn                                    , & ! Input:  leaf litter C:N (gC/gN)                           
         frootcn               =>    pftcon%frootcn                                    , & ! Input:  fine root C:N (gC/gN)                             
         graincn               =>    pftcon%graincn                                    , & ! Input:  grain C:N (gC/gN)                                 

         offset_flag           =>    cnveg_state_inst%offset_flag_patch                , & ! Input:  [real(r8) (:) ]  offset flag                                       
         offset_counter        =>    cnveg_state_inst%offset_counter_patch             , & ! Input:  [real(r8) (:) ]  offset days counter                               

         leafc                 =>    cnveg_carbonstate_inst%leafc_patch                , & ! Input:  [real(r8) (:) ]  (gC/m2) leaf C                                    
         frootc                =>    cnveg_carbonstate_inst%frootc_patch               , & ! Input:  [real(r8) (:) ]  (gC/m2) fine root C                               
         reproductivec                =>    cnveg_carbonstate_inst%reproductivec_patch               , & ! Input:  [real(r8) (:,:) ]  (gC/m2) grain C
         cropseedc_deficit     =>    cnveg_carbonstate_inst%cropseedc_deficit_patch    , & ! Input:  [real(r8) (:) ]  (gC/m2) crop seed C deficit
         livestemc             =>    cnveg_carbonstate_inst%livestemc_patch            , & ! Input:  [real(r8) (:) ]  (gC/m2) livestem C                                
         cropseedn_deficit     =>    cnveg_nitrogenstate_inst%cropseedn_deficit_patch  , & ! Input:  [real(r8) (:) ]  (gC/m2) crop seed N deficit
         livestemn             =>    cnveg_nitrogenstate_inst%livestemn_patch          , & ! Input:  [real(r8) (:) ]  (gN/m2) livestem N

         cpool_to_reproductivec       =>    cnveg_carbonflux_inst%cpool_to_reproductivec_patch       , & ! Input:  [real(r8) (:,:) ]  allocation to grain C (gC/m2/s)
         npool_to_reproductiven       =>    cnveg_nitrogenflux_inst%npool_to_reproductiven_patch     , & ! Input: [real(r8) (:,:)  ]  allocation to grain N (gN/m2/s)
         reproductiven                =>    cnveg_nitrogenstate_inst%reproductiven_patch             , & ! Input: [real(r8) (:,:)  ]  (kgN/m2) grain N
         cpool_to_livestemc    =>    cnveg_carbonflux_inst%cpool_to_livestemc_patch    , & ! Input:  [real(r8) (:) ]  allocation to live stem C (gC/m2/s)               
         cpool_to_leafc        =>    cnveg_carbonflux_inst%cpool_to_leafc_patch        , & ! Input:  [real(r8) (:) ]  allocation to leaf C (gC/m2/s)                    
         cpool_to_frootc       =>    cnveg_carbonflux_inst%cpool_to_frootc_patch       , & ! Input:  [real(r8) (:) ]  allocation to fine root C (gC/m2/s)               
         prev_leafc_to_litter  =>    cnveg_carbonflux_inst%prev_leafc_to_litter_patch  , & ! Output: [real(r8) (:) ]  previous timestep leaf C litterfall flux (gC/m2/s)
         prev_frootc_to_litter =>    cnveg_carbonflux_inst%prev_frootc_to_litter_patch , & ! Output: [real(r8) (:) ]  previous timestep froot C litterfall flux (gC/m2/s)
         leafc_to_litter       =>    cnveg_carbonflux_inst%leafc_to_litter_patch       , & ! Output: [real(r8) (:) ]  leaf C litterfall (gC/m2/s)                       
         frootc_to_litter      =>    cnveg_carbonflux_inst%frootc_to_litter_patch      , & ! Output: [real(r8) (:) ]  fine root C litterfall (gC/m2/s)                  
         livestemc_to_litter   =>    cnveg_carbonflux_inst%livestemc_to_litter_patch   , & ! Output: [real(r8) (:) ]  live stem C litterfall (gC/m2/s)                  
         repr_grainc_to_food   =>    cnveg_carbonflux_inst%repr_grainc_to_food_patch   , & ! Output: [real(r8) (:,:) ]  grain C to food (gC/m2/s)
         repr_grainc_to_food_perharv => cnveg_carbonflux_inst%repr_grainc_to_food_perharv_patch, & ! Output: [real(r8) (:,:,:) ]  grain C to food per harvest (gC/m2)
         repr_grainc_to_food_thisyr => cnveg_carbonflux_inst%repr_grainc_to_food_thisyr_patch, & ! Output: [real(r8) (:,:) ]  grain C to food harvested this calendar year (gC/m2)
         repr_grainc_to_seed   =>    cnveg_carbonflux_inst%repr_grainc_to_seed_patch   , & ! Output: [real(r8) (:,:) ]  grain C to seed (gC/m2/s)
         repr_structurec_to_cropprod => cnveg_carbonflux_inst%repr_structurec_to_cropprod_patch, & ! Output: [real(r8) (:,:) ] reproductive structure C to crop product pool (gC/m2/s)
         repr_structurec_to_litter   => cnveg_carbonflux_inst%repr_structurec_to_litter_patch,   & ! Output: [real(r8) (:,:) ] reproductive structure C to litter (gC/m2/s)
         leafc_to_biofuelc     =>    cnveg_carbonflux_inst%leafc_to_biofuelc_patch     , & ! Output: [real(r8) (:) ]  leaf C to biofuel C (gC/m2/s)
         livestemc_to_biofuelc =>    cnveg_carbonflux_inst%livestemc_to_biofuelc_patch , & ! Output: [real(r8) (:) ]  livestem C to biofuel C (gC/m2/s)
         leafc_to_removedresiduec     => cnveg_carbonflux_inst%leafc_to_removedresiduec_patch     , & ! Output: [real(r8) (:) ]  leaf C to removed residue C (gC/m2/s)
         livestemc_to_removedresiduec => cnveg_carbonflux_inst%livestemc_to_removedresiduec_patch , & ! Output: [real(r8) (:) ]  livestem C to removed residue C (gC/m2/s)
         leafn                 =>    cnveg_nitrogenstate_inst%leafn_patch              , & ! Input:  [real(r8) (:) ]  (gN/m2) leaf N      
         frootn                =>    cnveg_nitrogenstate_inst%frootn_patch             , & ! Input:  [real(r8) (:) ]  (gN/m2) fine root N                        

         livestemn_to_litter   =>    cnveg_nitrogenflux_inst%livestemn_to_litter_patch , & ! Output: [real(r8) (:) ]  livestem N to litter (gN/m2/s)                    
         repr_grainn_to_food        =>    cnveg_nitrogenflux_inst%repr_grainn_to_food_patch      , & ! Output: [real(r8) (:,:) ]  grain N to food (gN/m2/s)
         repr_grainn_to_seed        =>    cnveg_nitrogenflux_inst%repr_grainn_to_seed_patch      , & ! Output: [real(r8) (:,:) ]  grain N to seed (gN/m2/s)
         repr_structuren_to_cropprod => cnveg_nitrogenflux_inst%repr_structuren_to_cropprod_patch, & ! Output: [real(r8) (:,:) ] reproductive structure N to crop product pool (gN/m2/s)
         repr_structuren_to_litter   => cnveg_nitrogenflux_inst%repr_structuren_to_litter_patch,   & ! Output: [real(r8) (:,:) ] reproductive structure N to litter (gN/m2/s)
         leafn_to_biofueln     =>    cnveg_nitrogenflux_inst%leafn_to_biofueln_patch   , & ! Output: [real(r8) (:) ]  leaf N to biofuel N (gN/m2/s)
         livestemn_to_biofueln =>    cnveg_nitrogenflux_inst%livestemn_to_biofueln_patch, & ! Output: [real(r8) (:) ]  livestem N to biofuel N (gN/m2/s)     
         leafn_to_removedresiduen     => cnveg_nitrogenflux_inst%leafn_to_removedresiduen_patch    , & ! Output: [real(r8) (:) ]  leaf N to removed residue N (gN/m2/s)
         livestemn_to_removedresiduen => cnveg_nitrogenflux_inst%livestemn_to_removedresiduen_patch, & ! Output: [real(r8) (:) ]  livestem N to removed residue N (gN/m2/s)     
         leafn_to_litter       =>    cnveg_nitrogenflux_inst%leafn_to_litter_patch     , & ! Output: [real(r8) (:) ]  leaf N litterfall (gN/m2/s)                       
         leafn_to_retransn     =>    cnveg_nitrogenflux_inst%leafn_to_retransn_patch   , & ! Input: [real(r8) (:) ]  leaf N to retranslocated N pool (gN/m2/s)         
         free_retransn_to_npool=>    cnveg_nitrogenflux_inst%free_retransn_to_npool_patch  , & ! Input: [real(r8) (:) ] free leaf N to retranslocated N pool (gN/m2/s)          
         paid_retransn_to_npool=>    cnveg_nitrogenflux_inst%retransn_to_npool_patch, & ! Input: [real(r8) (:) ] free leaf N to retranslocated N pool (gN/m2/s)          
         frootn_to_litter      =>    cnveg_nitrogenflux_inst%frootn_to_litter_patch    , & ! Output: [real(r8) (:) ]  fine root N litterfall (gN/m2/s)                  
         leafc_to_litter_fun   =>    cnveg_carbonflux_inst%leafc_to_litter_fun_patch   , & ! Output:  [real(r8) (:) ]  leaf C litterfall used by FUN (gC/m2/s)
         leafcn_offset         =>    cnveg_state_inst%leafcn_offset_patch                & ! Output:  [real(r8) (:) ]  Leaf C:N used by FUN

         )

      ! The litterfall transfer rate starts at 0.0 and increases linearly
      ! over time, with displayed growth going to 0.0 on the last day of litterfall

      do fp = 1,num_soilp
         p = filter_soilp(fp)

         ! only calculate fluxes during offset period
         if (offset_flag(p) == 1._r8) then

            if (abs(offset_counter(p) - dt) <= dt/2._r8) then
               t1 = 1.0_r8 / dt
               frootc_to_litter(p) = t1 * frootc(p) + cpool_to_frootc(p)
               
               ! leafc_litter and frootc_to_litter for matrix
               if (use_matrixcn) then
               else
                  ! NOTE: The non matrix version of this is in CNCStateUpdate1::CStateUpdate1 EBK (11/26/2019)
                  !                                        and CNNStateUpdate1::NStateUpdate1
               end if ! use_matrixcn

               ! this assumes that offset_counter == dt for crops
               ! if this were ever changed, we'd need to add code to the "else"
               if (ivt(p) >= npcropmin) then

                  ! How many harvests have occurred?
                  h = crop_inst%harvest_count(p)

                  ! Replenish the seed deficits from grain, if there is enough available
                  ! grain. (If there is not enough available grain, the seed deficits will
                  ! accumulate until there is eventually enough grain to replenish them.)
                  ! Note that, if there are multiple grain pools, we arbitrarily pull
                  ! first from grain pool 1, then from grain pool 2, etc., until we have
                  ! fully replenished the seed deficit.
                  if (for_testing_no_crop_seed_replenishment) then
                     cropseedc_deficit_remaining = 0._r8
                     cropseedn_deficit_remaining = 0._r8
                  else
                     cropseedc_deficit_remaining = -cropseedc_deficit(p)
                     cropseedn_deficit_remaining = -cropseedn_deficit(p)
                  end if
                  do k = repr_grain_min, repr_grain_max
                     cropseedc_deficit_to_restore = min(cropseedc_deficit_remaining, reproductivec(p,k))
                     cropseedc_deficit_remaining = cropseedc_deficit_remaining - cropseedc_deficit_to_restore
                     repr_grainc_to_seed(p,k) = t1 * cropseedc_deficit_to_restore

                     cropseedn_deficit_to_restore = min(cropseedn_deficit_remaining, reproductiven(p,k))
                     cropseedn_deficit_remaining = cropseedn_deficit_remaining - cropseedn_deficit_to_restore
                     repr_grainn_to_seed(p,k) = t1 * cropseedn_deficit_to_restore

                     ! Send the remaining grain to the food product pool
                     repr_grainc_to_food_thispool = cpool_to_reproductivec(p,k) - repr_grainc_to_seed(p,k)
                     repr_grainc_to_food(p,k) = t1 * reproductivec(p,k) &
                          + repr_grainc_to_food_thispool
                     if (reproductivec(p,k) + repr_grainc_to_food_thispool * dt > 0._r8) then
                         repr_grainc_to_food_perharv(p,h,k) = reproductivec(p,k) &
                             + repr_grainc_to_food_thispool * dt
                         repr_grainc_to_food_thisyr(p,k) = repr_grainc_to_food_thisyr(p,k) &
                             + repr_grainc_to_food_perharv(p,h,k)
                     end if
                     repr_grainn_to_food(p,k) = t1 * reproductiven(p,k) &
                          + npool_to_reproductiven(p,k) - repr_grainn_to_seed(p,k)
                  end do

                  do k = repr_structure_min, repr_structure_max
                     repr_structurec_to_cropprod(p,k) = (t1 * reproductivec(p,k) + cpool_to_reproductivec(p,k)) &
                          * repr_structure_harvfrac(ivt(p), k)
                     repr_structurec_to_litter(p,k)   = (t1 * reproductivec(p,k) + cpool_to_reproductivec(p,k)) &
                          * (1._r8 - repr_structure_harvfrac(ivt(p), k))
                     repr_structuren_to_cropprod(p,k) = (t1 * reproductiven(p,k) + npool_to_reproductiven(p,k)) &
                          * repr_structure_harvfrac(ivt(p), k)
                     repr_structuren_to_litter(p,k)   = (t1 * reproductiven(p,k) + npool_to_reproductiven(p,k)) &
                          * (1._r8 - repr_structure_harvfrac(ivt(p), k))
                  end do
                  
                  ! Cut a certain fraction (i.e., biofuel_harvfrac(ivt(p))) (e.g., biofuel_harvfrac(ivt(p)=70% for bioenergy crops) of leaf C
                  ! and move this fration of leaf C to biofuel C, rather than move it to litter
                  leafc_to_biofuelc(p) = t1 * leafc(p) * biofuel_harvfrac(ivt(p))
                  leafc_remaining = leafc(p)*(1._r8-biofuel_harvfrac(ivt(p)))
                  leafn_to_biofueln(p) = t1 * leafn(p) * biofuel_harvfrac(ivt(p))

                  ! Cut a certain fraction (i.e., biofuel_harvfrac(ivt(p))) (e.g., biofuel_harvfrac(ivt(p)=70% for bioenergy crops) of livestem C
                  ! and move this fration of leaf C to biofuel C, rather than move it to litter
                  livestemc_to_biofuelc(p) = t1 * livestemc(p) * biofuel_harvfrac(ivt(p))
                  livestemn_to_biofueln(p) = t1 * livestemn(p) * biofuel_harvfrac(ivt(p))
                  livestemc_remaining = livestemc(p)*(1._r8-biofuel_harvfrac(ivt(p)))
                  livestemn_remaining = livestemn(p)*(1._r8-biofuel_harvfrac(ivt(p)))

                  ! Remove residues
                  leafc_to_removedresiduec(p) = t1 * leafc_remaining * crop_residue_removal_frac
                  leafn_to_removedresiduen(p) = t1 * leafn_remaining * crop_residue_removal_frac
                  livestemc_to_removedresiduec(p) = t1 * livestemc_remaining * crop_residue_removal_frac
                  livestemn_to_removedresiduen(p) = t1 * livestemn_remaining * crop_residue_removal_frac
                  leafc_remaining     = leafc_remaining     * (1._r8 - crop_residue_removal_frac)
                  livestemc_remaining = livestemc_remaining * (1._r8 - crop_residue_removal_frac)
                  
                  leafc_to_litter(p)  = t1 * leafc_remaining  + cpool_to_leafc(p)
                  livestemc_to_litter(p)   = t1 * livestemc_remaining  + cpool_to_livestemc(p)

                  ! Matrix for grain, livestem to litter and biofuel
                  if(use_matrixcn)then
                  else
                     ! NOTE: The non matrix version of this is in CNCStateUpdate1::CStateUpdate1 EBK (11/26/2019)
                     !                                        and CNNStateUpdate1::NStateUpdate1
                  end if ! use_matrixcn
               end if
            else
               t1 = dt * 2.0_r8 / (offset_counter(p) * offset_counter(p))
               leafc_to_litter(p)  = prev_leafc_to_litter(p)  + t1*(leafc(p)  - prev_leafc_to_litter(p)*offset_counter(p))
               frootc_to_litter(p) = prev_frootc_to_litter(p) + t1*(frootc(p) - prev_frootc_to_litter(p)*offset_counter(p))

               ! Matrix for leafc and frootc to litter
               if (use_matrixcn) then
               else
                  ! NOTE: The non matrix version of this is in CNCStateUpdate1::CStateUpdate1 EBK (11/26/2019)
                  !                                        and CNNStateUpdate1::NStateUpdate1
               end if !use_matrixcn
            end if
            
            if ( use_fun ) then
               if(leafc_to_litter(p)*dt.gt.leafc(p))then
                   leafc_to_litter(p) = leafc(p)/dt + cpool_to_leafc(p)

                   ! Matrix for leafc to litter
                   if (use_matrixcn) then
                   else
                      ! NOTE: The non matrix version of this is in CNCStateUpdate1::CStateUpdate1 EBK (11/26/2019)
                   end if !use_matrixcn 
               endif
               if(frootc_to_litter(p)*dt.gt.frootc(p))then
                   frootc_to_litter(p) = frootc(p)/dt + cpool_to_frootc(p)

                   ! Matrix update for frootc to litter
                  if (use_matrixcn) then
                  else
                     ! NOTE: The non matrix version of this is in CNCStateUpdate1::CStateUpdate1 EBK (11/26/2019)
                  end if !use_matrixcn
               endif
            end if
            
            
            if ( use_fun ) then
               leafc_to_litter_fun(p)      =  leafc_to_litter(p)
               leafn_to_retransn(p)        =  paid_retransn_to_npool(p) + free_retransn_to_npool(p)
               if (leafn(p).gt.0._r8) then
                  if (leafn(p)-leafn_to_retransn(p)*dt.gt.0._r8) then
                      leafcn_offset(p)     =  leafc(p)/(leafn(p)-leafn_to_retransn(p)*dt)
                  else
                      leafcn_offset(p)     =  leafc(p)/leafn(p)
                  end if
               else
                  leafcn_offset(p)         =  leafcn(ivt(p))
               end if
               leafn_to_litter(p)          =  leafc_to_litter(p)/leafcn_offset(p) - leafn_to_retransn(p)
               leafn_to_litter(p)          =  max(leafn_to_litter(p),0._r8)

               ! Matrix update for leafn to litter and retrans
               if (use_matrixcn) then   
               else
                  ! NOTE: The non matrix version of this is in CNCStateUpdate1::CStateUpdate1 EBK (11/26/2019)
                  !                                        and CNNStateUpdate1::NStateUpdate1
               end if !use_matrixcn
               
               denom = ( leafn_to_retransn(p) + leafn_to_litter(p) )
               if ( denom /= 0.0_r8 ) then
                  fr_leafn_to_litter =  leafn_to_litter(p) / ( leafn_to_retransn(p) + leafn_to_litter(p) )
               else if ( leafn_to_litter(p) == 0.0_r8 ) then
                  fr_leafn_to_litter =  0.0_r8
               else
                  fr_leafn_to_litter =  1.0_r8
               end if

            else
               if (CNratio_floating .eqv. .true.) then    
                  fr_leafn_to_litter = 0.5_r8    ! assuming 50% of nitrogen turnover goes to litter
               end if
               ! calculate the leaf N litterfall and retranslocation
               leafn_to_litter(p)   = leafc_to_litter(p)  / lflitcn(ivt(p))
               leafn_to_retransn(p) = (leafc_to_litter(p) / leafcn(ivt(p))) - leafn_to_litter(p)

               ! Matrix update for leafn to litter and retrans
               if (use_matrixcn) then   
               else
                  ! NOTE: The non matrix version of this is in CNNStateUpdate1::NStateUpdate1 EBK (11/26/2019)
               end if !use_matrixcn
            end if    

            ! calculate fine root N litterfall (no retranslocation of fine root N)
            frootn_to_litter(p) = frootc_to_litter(p) / frootcn(ivt(p))

            ! Matrix update for frootn to litter
            if (use_matrixcn) then   
            else
               ! NOTE: The non matrix version of this is in CNNStateUpdate1::NStateUpdate1 EBK (11/26/2019)
            end if !use_matrixcn
            
            if (CNratio_floating .eqv. .true.) then    
               if (leafc(p) == 0.0_r8) then    
                  ntovr_leaf = 0.0_r8    
               else    
                  ntovr_leaf = leafc_to_litter(p) * (leafn(p) / leafc(p))   
               end if   
           
               leafn_to_litter(p)   = fr_leafn_to_litter * ntovr_leaf
               leafn_to_retransn(p) = ntovr_leaf - leafn_to_litter(p)

               ! Matrix update for leafn to litter and retrans
               if (use_matrixcn) then   
               else
               end if !use_matrixcn
               if (frootc(p) == 0.0_r8) then    
                   frootn_to_litter(p) = 0.0_r8    
               else    
                   frootn_to_litter(p) = frootc_to_litter(p) * (frootn(p) / frootc(p))   
               end if   

               ! Matrix update for frootn to litter
               if (use_matrixcn) then   
               else
                  ! NOTE: The non matrix version of this is in CNNStateUpdate1::NStateUpdate1 EBK (11/26/2019)
               end if !use_matrixcn
            end if  
            
            if ( use_fun ) then
               if(frootn_to_litter(p)*dt.gt.frootn(p))then

                  ! Send all frootn to litter
                  if (.not. use_matrixcn) then   
                     frootn_to_litter(p) = frootn(p)/dt
                  else
                     ! Matrix update for frootn to litter
                  end if
               endif    
            end if

            if (ivt(p) >= npcropmin) then
               ! NOTE(slevis, 2014-12) results in -ve livestemn and -ve totpftn
               !X! livestemn_to_litter(p) = livestemc_to_litter(p) / livewdcn(ivt(p))
               ! NOTE(slevis, 2014-12) Beth Drewniak suggested this instead
               livestemn_to_litter(p) = livestemn(p) / dt * (1._r8 - biofuel_harvfrac(ivt(p))) * (1._r8 - crop_residue_removal_frac)

               ! Matrix update for livestemn to litter
               if(use_matrixcn)then
               else
               end if
            end if

            ! save the current litterfall fluxes
            prev_leafc_to_litter(p)  = leafc_to_litter(p)
            prev_frootc_to_litter(p) = frootc_to_litter(p)
                
         end if ! end if offset period

      end do ! end patch loop
      !matrix for leafn_to_retran will be added in allocation subroutine

    end associate 

  end subroutine CNOffsetLitterfall

  !-----------------------------------------------------------------------
  subroutine CNBackgroundLitterfall (num_soilp, filter_soilp, &
       cnveg_state_inst, cnveg_carbonstate_inst, cnveg_nitrogenstate_inst, cnveg_carbonflux_inst, cnveg_nitrogenflux_inst)
    !
    ! !DESCRIPTION:
    ! Determines the flux of C and N from displayed pools to litter
    ! pools as the result of background litter fall.
    !
    ! !USES:
    use CNSharedParamsMod   , only : use_fun
    use clm_varctl          , only : CNratio_floating    
    ! !ARGUMENTS:
    implicit none
    integer                       , intent(in)    :: num_soilp       ! number of soil patches in filter
    integer                       , intent(in)    :: filter_soilp(:) ! filter for soil patches
    type(cnveg_state_type)        , intent(inout) :: cnveg_state_inst
    type(cnveg_carbonstate_type)  , intent(in)    :: cnveg_carbonstate_inst
    type(cnveg_nitrogenstate_type), intent(in)    :: cnveg_nitrogenstate_inst
    type(cnveg_carbonflux_type)   , intent(inout) :: cnveg_carbonflux_inst
    type(cnveg_nitrogenflux_type) , intent(inout) :: cnveg_nitrogenflux_inst
    !
    ! !LOCAL VARIABLES:
    integer :: p            ! indices
    integer :: fp           ! lake filter patch index
    real(r8) :: fr_leafn_to_litter ! fraction of the nitrogen turnover that goes to litter; remaining fraction is retranslocated
    real(r8) :: ntovr_leaf  
    real(r8) :: denom       
    !-----------------------------------------------------------------------

    associate(                                                                     & 
         ivt               =>    patch%itype                                     , & ! Input:  [integer  (:) ]  patch vegetation type                                

         leafcn            =>    pftcon%leafcn                                   , & ! Input:  leaf C:N (gC/gN)                                  
         lflitcn           =>    pftcon%lflitcn                                  , & ! Input:  leaf litter C:N (gC/gN)                           
         frootcn           =>    pftcon%frootcn                                  , & ! Input:  fine root C:N (gC/gN)                             

         bglfr             =>    cnveg_state_inst%bglfr_patch                    , & ! Input:  [real(r8) (:) ]  background litterfall rate (1/s)                  

         leafc             =>    cnveg_carbonstate_inst%leafc_patch              , & ! Input:  [real(r8) (:) ]  (gC/m2) leaf C                                    
         frootc            =>    cnveg_carbonstate_inst%frootc_patch             , & ! Input:  [real(r8) (:) ]  (gC/m2) fine root C                               
         
         leafc_to_litter   =>    cnveg_carbonflux_inst%leafc_to_litter_patch     , & ! Output: [real(r8) (:) ]                                                    
         frootc_to_litter  =>    cnveg_carbonflux_inst%frootc_to_litter_patch    , & ! Output: [real(r8) (:) ]                                                    

         leafn             =>    cnveg_nitrogenstate_inst%leafn_patch            , & ! Input:  [real(r8) (:) ]  (gN/m2) leaf N  
         frootn            =>    cnveg_nitrogenstate_inst%frootn_patch           , & ! Input:  [real(r8) (:) ]  (gN/m2) fine root N 
         leafn_to_litter   =>    cnveg_nitrogenflux_inst%leafn_to_litter_patch   , & ! Output: [real(r8) (:) ]                                                    
         leafn_to_retransn =>    cnveg_nitrogenflux_inst%leafn_to_retransn_patch , & ! Output: [real(r8) (:) ]                                                    
         frootn_to_litter  =>    cnveg_nitrogenflux_inst%frootn_to_litter_patch  , & ! Output: [real(r8) (:) ]                                                    
         leafc_to_litter_fun   => cnveg_carbonflux_inst%leafc_to_litter_fun_patch, & ! Output:  [real(r8) (:) ] leaf C litterfall used by FUN (gC/m2/s)
         leafcn_offset         => cnveg_state_inst%leafcn_offset_patch           , & ! Output:  [real(r8) (:) ] Leaf C:N used by FUN
         free_retransn_to_npool=>    cnveg_nitrogenflux_inst%free_retransn_to_npool_patch  , & ! Input: [real(r8) (:) ] free leaf N to retranslocated N pool (gN/m2/s)          
         paid_retransn_to_npool=>    cnveg_nitrogenflux_inst%retransn_to_npool_patch     & ! Input: [real(r8) (:) ] free leaf N to retranslocated N pool (gN/m2/s)

         )

      ! patch loop
      do fp = 1,num_soilp
         p = filter_soilp(fp)

         ! only calculate these fluxes if the background litterfall rate is non-zero
         if (bglfr(p) > 0._r8) then
            ! units for bglfr are already 1/s
            leafc_to_litter(p)  = bglfr(p) * leafc(p)
            frootc_to_litter(p) = bglfr(p) * frootc(p)

            ! Matrix update for leafc and frootc to litter
            if (use_matrixcn) then
            else
            end if
            if ( use_fun ) then
               leafc_to_litter_fun(p)     = leafc_to_litter(p)
               leafn_to_retransn(p)       = paid_retransn_to_npool(p) + free_retransn_to_npool(p)
               if (leafn(p).gt.0._r8) then
                  if (leafn(p)-leafn_to_retransn(p)*dt.gt.0._r8) then
                     leafcn_offset(p)     = leafc(p)/(leafn(p)-leafn_to_retransn(p)*dt)
                  else
                     leafcn_offset(p)     = leafc(p)/leafn(p)
                  end if
               else
                  leafcn_offset(p)        = leafcn(ivt(p))
               end if
               leafn_to_litter(p)         = leafc_to_litter(p)/leafcn_offset(p) - leafn_to_retransn(p)
               leafn_to_litter(p)         = max(leafn_to_litter(p),0._r8)

               ! Matrix update for leafn to litter and retrans
               if(use_matrixcn)then
               else
                  ! NOTE: The non matrix version of this is in CNNStateUpdate1::NStateUpdate1 EBK (11/26/2019)
               end if !use_matrixcn

               denom = ( leafn_to_retransn(p) + leafn_to_litter(p) )
               if ( denom /= 0.0_r8 ) then
                  fr_leafn_to_litter =  leafn_to_litter(p) / ( leafn_to_retransn(p) + leafn_to_litter(p) )
               else if ( leafn_to_litter(p) == 0.0_r8 ) then
                  fr_leafn_to_litter =  0.0_r8
               else
                  fr_leafn_to_litter =  1.0_r8
               end if


            else
               if (CNratio_floating .eqv. .true.) then    
                  fr_leafn_to_litter = 0.5_r8    ! assuming 50% of nitrogen turnover goes to litter
               end if
               ! calculate the leaf N litterfall and retranslocation
               leafn_to_litter(p)   = leafc_to_litter(p)  / lflitcn(ivt(p))
               leafn_to_retransn(p) = (leafc_to_litter(p) / leafcn(ivt(p))) - leafn_to_litter(p)

               ! Matrix update for leafn to litter and retrans
               if (use_matrixcn) then   
               else
                  ! NOTE: The non matrix version of this is in CNNStateUpdate1::NStateUpdate1 EBK (11/26/2019)
               end if !use_matrixcn
            end if    

            ! calculate fine root N litterfall (no retranslocation of fine root N)
            frootn_to_litter(p) = frootc_to_litter(p) / frootcn(ivt(p))
            
            if (CNratio_floating .eqv. .true.) then    
               if (leafc(p) == 0.0_r8) then    
                  ntovr_leaf = 0.0_r8    
               else    
                  ntovr_leaf = leafc_to_litter(p) * (leafn(p) / leafc(p))   
               end if   
           
               leafn_to_litter(p)   = fr_leafn_to_litter * ntovr_leaf
               leafn_to_retransn(p) = ntovr_leaf - leafn_to_litter(p)

               ! Matrix update for leafn to litter and retrans
               if (use_matrixcn) then   
               else
                  ! NOTE: The non matrix version of this is in CNNStateUpdate1::NStateUpdate1 EBK (11/26/2019)
               end if !use_matrixcn
               if (frootc(p) == 0.0_r8) then    
                   frootn_to_litter(p) = 0.0_r8    
                else    
                   frootn_to_litter(p) = frootc_to_litter(p) * (frootn(p) / frootc(p))   
                end if   
            end if    

            if ( use_fun ) then
               if(frootn_to_litter(p)*dt.gt.frootn(p))then
                    frootn_to_litter(p) = frootn(p)/dt
               endif
            end if

            ! Matrix update for frootn to litter
            if (use_matrixcn) then   
            else
               ! NOTE: The non matrix version of this is in CNNStateUpdate1::NStateUpdate1 EBK (11/26/2019)
            end if !use_matrixcn
         end if

      end do
      !matrix for retransn_to_leafn will be added in allocation subroutine
    end associate 

  end subroutine CNBackgroundLitterfall

  !-----------------------------------------------------------------------
  subroutine CNLivewoodTurnover (num_soilp, filter_soilp, &
       cnveg_carbonstate_inst, cnveg_nitrogenstate_inst, cnveg_carbonflux_inst, cnveg_nitrogenflux_inst)
    !
    ! !DESCRIPTION:
    ! Determines the flux of C and N from live wood to
    ! dead wood pools, for stem and coarse root.
    !
    use CNSharedParamsMod, only: use_fun
    use clm_varctl          , only : CNratio_floating    
    ! !ARGUMENTS:
    integer                        , intent(in)    :: num_soilp       ! number of soil patches in filter
    integer                        , intent(in)    :: filter_soilp(:) ! filter for soil patches
    type(cnveg_carbonstate_type)   , intent(in)    :: cnveg_carbonstate_inst
    type(cnveg_nitrogenstate_type) , intent(in)    :: cnveg_nitrogenstate_inst
    type(cnveg_carbonflux_type)    , intent(inout) :: cnveg_carbonflux_inst
    type(cnveg_nitrogenflux_type)  , intent(inout) :: cnveg_nitrogenflux_inst
    !
    ! !LOCAL VARIABLES:
    integer :: p            ! indices
    integer :: fp           ! lake filter patch index
    real(r8):: ctovr        ! temporary variable for carbon turnover
    real(r8):: ntovr        ! temporary variable for nitrogen turnover
    !-----------------------------------------------------------------------

    associate(                                                                                   & 
         ivt                      =>    patch%itype                                              , & ! Input:  [integer  (:) ]  patch vegetation type                                

         woody                    =>    pftcon%woody                                           , & ! Input:  binary flag for woody lifeform (1=woody, 0=not woody)
         livewdcn                 =>    pftcon%livewdcn                                        , & ! Input:  live wood (phloem and ray parenchyma) C:N (gC/gN) 
         deadwdcn                 =>    pftcon%deadwdcn                                        , & ! Input:  dead wood (xylem and heartwood) C:N (gC/gN)       

         livestemc                =>    cnveg_carbonstate_inst%livestemc_patch                 , & ! Input:  [real(r8) (:) ]  (gC/m2) live stem C                               
         livecrootc               =>    cnveg_carbonstate_inst%livecrootc_patch                , & ! Input:  [real(r8) (:) ]  (gC/m2) live coarse root C                        

         livestemn                =>    cnveg_nitrogenstate_inst%livestemn_patch               , & ! Input:  [real(r8) (:) ]  (gN/m2) live stem N                               
         livecrootn               =>    cnveg_nitrogenstate_inst%livecrootn_patch              , & ! Input:  [real(r8) (:) ]  (gN/m2) live coarse root N                        
         retransn                 =>    cnveg_nitrogenstate_inst%retransn_patch                , & ! Output: [real(r8)  (:)]
         
         livestemc_to_deadstemc   =>    cnveg_carbonflux_inst%livestemc_to_deadstemc_patch     , & ! Output: [real(r8) (:) ]                                                    
         livecrootc_to_deadcrootc =>    cnveg_carbonflux_inst%livecrootc_to_deadcrootc_patch   , & ! Output: [real(r8) (:) ]                                                    

         livestemn_to_deadstemn   =>    cnveg_nitrogenflux_inst%livestemn_to_deadstemn_patch   , & ! Output: [real(r8) (:) ]                                                    
         livestemn_to_retransn    =>    cnveg_nitrogenflux_inst%livestemn_to_retransn_patch    , & ! Output: [real(r8) (:) ]                                                    
         livecrootn_to_deadcrootn =>    cnveg_nitrogenflux_inst%livecrootn_to_deadcrootn_patch , & ! Output: [real(r8) (:) ]                                                    
         livecrootn_to_retransn   =>    cnveg_nitrogenflux_inst%livecrootn_to_retransn_patch   , & ! Output: [real(r8) (:) ] 
         free_retransn_to_npool   =>    cnveg_nitrogenflux_inst%free_retransn_to_npool_patch     & ! Input:  [real(r8) (:) ] free leaf N to retranslocated N pool (gN/m2/s)          
         )



      ! patch loop
ptch: do fp = 1,num_soilp
         p = filter_soilp(fp)

         ! only calculate these fluxes for woody types
         if (woody(ivt(p)) > 0._r8) then

            ! live stem to dead stem turnover

            ctovr = livestemc(p) * lwtop
            ntovr = ctovr / livewdcn(ivt(p))
            livestemc_to_deadstemc(p) = ctovr
            livestemn_to_deadstemn(p) = ctovr / deadwdcn(ivt(p))

            ! Matrix update for livestemc to deadstem
            if( use_matrixcn)then
            else
               ! NOTE: The non matrix version of this is in CNCStateUpdate1::CStateUpdate1 EBK (11/26/2019)
               !                                        and CNNStateUpdate1::NStateUpdate1
            end if
            if (CNratio_floating .eqv. .true.) then    
               if (livestemc(p) == 0.0_r8) then    
                   ntovr = 0.0_r8    
                   livestemn_to_deadstemn(p) = 0.0_r8 
               else    
                   ntovr = ctovr * (livestemn(p) / livestemc(p))   
                   livestemn_to_deadstemn(p) = ctovr / deadwdcn(ivt(p)) 
               end if   

               ! Matrix update for livestemn to deadstem 
               if (use_matrixcn)then 
               else
                  ! NOTE: The non matrix version of this is in CNNStateUpdate1::NStateUpdate1 EBK (11/26/2019)
               end if
            end if
            
            livestemn_to_retransn(p)  = ntovr - livestemn_to_deadstemn(p)
            !matrix for livestemn_to_retransn will be added in allocation subroutine

            ! live coarse root to dead coarse root turnover

            ctovr = livecrootc(p) * lwtop
            ntovr = ctovr / livewdcn(ivt(p))

            if(.not. use_matrixcn)then
               ! NOTE: The non matrix version of this is in CNCStateUpdate1::CStateUpdate1 EBK (11/26/2019)
               !                                        and CNNStateUpdate1::NStateUpdate1
               livecrootc_to_deadcrootc(p) = ctovr
               livecrootn_to_deadcrootn(p) = ctovr / deadwdcn(ivt(p))
            else
               ! Matrix update for livecroot to deadcroot
            end if !use_matrixcn
            
            if (CNratio_floating .eqv. .true.) then    
               if (livecrootc(p) == 0.0_r8) then    
                  ntovr = 0.0_r8    
                  livecrootn_to_deadcrootn(p) = 0.0_r8 
               else    
                  ntovr = ctovr * (livecrootn(p) / livecrootc(p))   
                  livecrootn_to_deadcrootn(p) = ctovr / deadwdcn(ivt(p)) 
               end if   

               ! Matrix update for livecroot to deadcroot
               if (use_matrixcn)then 
               else
                  ! NOTE: The non matrix version of this is in CNNStateUpdate1::NStateUpdate1 EBK (11/26/2019)
               end if !use_matrixcn
            end if

            livecrootn_to_retransn(p)  = ntovr - livecrootn_to_deadcrootn(p)

            ! Matrix update for livecrootn and livestemn to retrans as well as free retransn to npool with FUN
            if(use_matrixcn)then
            else
               ! The non-matrix version of this is in NStateUpdate1
            end if !use_matrixcn

         end if

      end do ptch

    end associate 

  end subroutine CNLivewoodTurnover

  !-----------------------------------------------------------------------
  subroutine CNCropHarvestToProductPools(bounds, num_soilp, filter_soilp, num_soilc, filter_soilc, &
       cnveg_carbonflux_inst, cnveg_nitrogenflux_inst)
    !
    ! !DESCRIPTION:
    ! If using prognostic crop, then move any necessary harvested amounts into fluxes
    ! destined for the product pools.
    !
    ! !USES:
    use clm_varctl    , only : use_crop
    use clm_varctl    , only : use_grainproduct
    use subgridAveMod , only : p2c
    !
    ! !ARGUMENTS:
    type(bounds_type)             , intent(in)    :: bounds
    integer                       , intent(in)    :: num_soilp       ! number of soil patches in filter
    integer                       , intent(in)    :: filter_soilp(:) ! filter for soil patches
    integer                       , intent(in)    :: num_soilc       ! number of soil columns in filter
    integer                       , intent(in)    :: filter_soilc(:) ! filter for soil columns
    type(cnveg_carbonflux_type)   , intent(inout) :: cnveg_carbonflux_inst
    type(cnveg_nitrogenflux_type) , intent(inout) :: cnveg_nitrogenflux_inst
    !
    ! !LOCAL VARIABLES:
    integer :: fp, p, k

    character(len=*), parameter :: subname = 'CNCropHarvestToProductPools'
    !-----------------------------------------------------------------------

    if (use_crop) then
       do fp = 1, num_soilp
          p = filter_soilp(fp)
          cnveg_carbonflux_inst%crop_harvestc_to_cropprodc_patch(p) = &
               cnveg_carbonflux_inst%leafc_to_biofuelc_patch(p) + &
               cnveg_carbonflux_inst%livestemc_to_biofuelc_patch(p) + &
               cnveg_carbonflux_inst%leafc_to_removedresiduec_patch(p) + &
               cnveg_carbonflux_inst%livestemc_to_removedresiduec_patch(p)
          cnveg_nitrogenflux_inst%crop_harvestn_to_cropprodn_patch(p) = &
               cnveg_nitrogenflux_inst%leafn_to_biofueln_patch(p) + &
               cnveg_nitrogenflux_inst%livestemn_to_biofueln_patch(p) + &
               cnveg_nitrogenflux_inst%leafn_to_removedresiduen_patch(p) + &
               cnveg_nitrogenflux_inst%livestemn_to_removedresiduen_patch(p)
       end do

       if (use_grainproduct) then
          do k = repr_grain_min, repr_grain_max
             do fp = 1, num_soilp
                p = filter_soilp(fp)
                cnveg_carbonflux_inst%crop_harvestc_to_cropprodc_patch(p) = &
                     cnveg_carbonflux_inst%crop_harvestc_to_cropprodc_patch(p) + &
                     cnveg_carbonflux_inst%repr_grainc_to_food_patch(p,k)
                cnveg_nitrogenflux_inst%crop_harvestn_to_cropprodn_patch(p) = &
                     cnveg_nitrogenflux_inst%crop_harvestn_to_cropprodn_patch(p) + &
                     cnveg_nitrogenflux_inst%repr_grainn_to_food_patch(p,k)
             end do
          end do
       end if

       do k = repr_structure_min, repr_structure_max
          do fp = 1, num_soilp
             p = filter_soilp(fp)
             cnveg_carbonflux_inst%crop_harvestc_to_cropprodc_patch(p) = &
                  cnveg_carbonflux_inst%crop_harvestc_to_cropprodc_patch(p) + &
                  cnveg_carbonflux_inst%repr_structurec_to_cropprod_patch(p,k)
             cnveg_nitrogenflux_inst%crop_harvestn_to_cropprodn_patch(p) = &
                  cnveg_nitrogenflux_inst%crop_harvestn_to_cropprodn_patch(p) + &
                  cnveg_nitrogenflux_inst%repr_structuren_to_cropprod_patch(p,k)
          end do
       end do

       call p2c (bounds, num_soilc, filter_soilc, &
            cnveg_carbonflux_inst%crop_harvestc_to_cropprodc_patch(bounds%begp:bounds%endp), &
            cnveg_carbonflux_inst%crop_harvestc_to_cropprodc_col(bounds%begc:bounds%endc))

       call p2c (bounds, num_soilc, filter_soilc, &
            cnveg_nitrogenflux_inst%crop_harvestn_to_cropprodn_patch(bounds%begp:bounds%endp), &
            cnveg_nitrogenflux_inst%crop_harvestn_to_cropprodn_col(bounds%begc:bounds%endc))

    end if

  end subroutine CNCropHarvestToProductPools

  !-----------------------------------------------------------------------
  subroutine CNLitterToColumn (bounds, num_soilc, filter_soilc,         &
       cnveg_state_inst,cnveg_carbonflux_inst, cnveg_nitrogenflux_inst, &
       leaf_prof_patch, froot_prof_patch)
    !
    ! !DESCRIPTION:
    ! called at the end of cn_phenology to gather all patch-level litterfall fluxes
    ! to the column level and assign them to the three litter pools
    !
    ! !USES:
    use clm_varpar , only : max_patch_per_col, nlevdecomp
    use pftconMod  , only : npcropmin
    use clm_varctl , only : use_grainproduct
    !
    ! !ARGUMENTS:
    type(bounds_type)               , intent(in)    :: bounds
    integer                         , intent(in)    :: num_soilc       ! number of soil columns in filter
    integer                         , intent(in)    :: filter_soilc(:) ! filter for soil columns
    type(cnveg_state_type)          , intent(in)    :: cnveg_state_inst
    type(cnveg_carbonflux_type)     , intent(inout) :: cnveg_carbonflux_inst
    type(cnveg_nitrogenflux_type)   , intent(inout) :: cnveg_nitrogenflux_inst
    real(r8)                        , intent(in)    :: leaf_prof_patch(bounds%begp:,1:)
    real(r8)                        , intent(in)    :: froot_prof_patch(bounds%begp:,1:)
    !
    ! !LOCAL VARIABLES:
    integer :: fc,c,pi,p,k,j,i     ! indices
    !-----------------------------------------------------------------------

    SHR_ASSERT_ALL_FL((ubound(leaf_prof_patch)   == (/bounds%endp,nlevdecomp_full/)), sourcefile, __LINE__)
    SHR_ASSERT_ALL_FL((ubound(froot_prof_patch)  == (/bounds%endp,nlevdecomp_full/)), sourcefile, __LINE__)

    associate(                                                                                & 
         leaf_prof                 => leaf_prof_patch                                       , & ! Input:  [real(r8) (:,:) ]  (1/m) profile of leaves                         
         froot_prof                => froot_prof_patch                                      , & ! Input:  [real(r8) (:,:) ]  (1/m) profile of fine roots                     

         ivt                       => patch%itype                                             , & ! Input:  [integer  (:)   ]  patch vegetation type                                
         wtcol                     => patch%wtcol                                             , & ! Input:  [real(r8) (:)   ]  weight (relative to column) for this patch (0-1)    

         lf_f                      => pftcon%lf_f                                           , & ! Input:  leaf litter fractions
         fr_f                      => pftcon%fr_f                                           , & ! Input:  fine root litter fractions

         leafc_to_litter           => cnveg_carbonflux_inst%leafc_to_litter_patch           , & ! Input:  [real(r8) (:)   ]  leaf C litterfall (gC/m2/s)                       
         frootc_to_litter          => cnveg_carbonflux_inst%frootc_to_litter_patch          , & ! Input:  [real(r8) (:)   ]  fine root N litterfall (gN/m2/s)                  
         livestemc_to_litter       => cnveg_carbonflux_inst%livestemc_to_litter_patch       , & ! Input:  [real(r8) (:)   ]  live stem C litterfall (gC/m2/s)                  
         repr_grainc_to_food       => cnveg_carbonflux_inst%repr_grainc_to_food_patch       , & ! Input:  [real(r8) (:,:) ]  grain C to food (gC/m2/s)
         repr_structurec_to_litter => cnveg_carbonflux_inst%repr_structurec_to_litter_patch,  & ! Input:  [real(r8) (:,:) ] reproductive structure C to litter (gC/m2/s)
         phenology_c_to_litr_c     => cnveg_carbonflux_inst%phenology_c_to_litr_c_col       , & ! Output: [real(r8) (:,:,:) ]  C fluxes associated with phenology (litterfall and crop) to litter pools (gC/m3/s)

         livestemn_to_litter       => cnveg_nitrogenflux_inst%livestemn_to_litter_patch     , & ! Input:  [real(r8) (:)   ]  livestem N to litter (gN/m2/s)                    
         repr_grainn_to_food       => cnveg_nitrogenflux_inst%repr_grainn_to_food_patch     , & ! Input:  [real(r8) (:,:) ]  grain N to food (gN/m2/s)
         repr_structuren_to_litter => cnveg_nitrogenflux_inst%repr_structuren_to_litter_patch,& ! Input:  [real(r8) (:,:) ] reproductive structure N to litter (gN/m2/s)
         leafn_to_litter           => cnveg_nitrogenflux_inst%leafn_to_litter_patch         , & ! Input:  [real(r8) (:)   ]  leaf N litterfall (gN/m2/s)                       
         frootn_to_litter          => cnveg_nitrogenflux_inst%frootn_to_litter_patch        , & ! Input:  [real(r8) (:)   ]  fine root N litterfall (gN/m2/s)                  
         phenology_n_to_litr_n     => cnveg_nitrogenflux_inst%phenology_n_to_litr_n_col       & ! Output: [real(r8) (:,:,:) ]  N fluxes associated with phenology (litterfall and crop) to litter pools (gN/m3/s)
         )
    
      do j = 1, nlevdecomp
         do pi = 1,max_patch_per_col
            do fc = 1,num_soilc
               c = filter_soilc(fc)

               if ( pi <=  col%npatches(c) ) then
                  p = col%patchi(c) + pi - 1
                  if (patch%active(p)) then

                     do i = i_litr_min, i_litr_max
                        ! leaf litter carbon fluxes
                        phenology_c_to_litr_c(c,j,i) = &
                           phenology_c_to_litr_c(c,j,i) + &
                           leafc_to_litter(p) * lf_f(ivt(p),i) * wtcol(p) * leaf_prof(p,j)

                        ! leaf litter nitrogen fluxes
                        phenology_n_to_litr_n(c,j,i) = &
                           phenology_n_to_litr_n(c,j,i) + &
                           leafn_to_litter(p) * lf_f(ivt(p),i) * wtcol(p) * leaf_prof(p,j)

                        ! fine root litter carbon fluxes
                        phenology_c_to_litr_c(c,j,i) = &
                           phenology_c_to_litr_c(c,j,i) + &
                           frootc_to_litter(p) * fr_f(ivt(p),i) * wtcol(p) * froot_prof(p,j)

                        ! fine root litter nitrogen fluxes
                        phenology_n_to_litr_n(c,j,i) = &
                           phenology_n_to_litr_n(c,j,i) + &
                           frootn_to_litter(p) * fr_f(ivt(p),i) * wtcol(p) * froot_prof(p,j)
                     end do

                     ! agroibis puts crop stem litter together with leaf litter
                     ! so I've used the leaf lf_f* parameters instead of making
                     ! new ones for now (slevis)
                     ! also for simplicity I've put "food" into the litter pools

                     if (ivt(p) >= npcropmin) then ! add livestemc to litter
                        do i = i_litr_min, i_litr_max
                           ! stem litter carbon fluxes
                           phenology_c_to_litr_c(c,j,i) = &
                              phenology_c_to_litr_c(c,j,i) + &
                              livestemc_to_litter(p) * lf_f(ivt(p),i) * wtcol(p) * leaf_prof(p,j)

                           ! stem litter nitrogen fluxes
                           phenology_n_to_litr_n(c,j,i) = &
                              phenology_n_to_litr_n(c,j,i) + &
                              livestemn_to_litter(p) * lf_f(ivt(p),i) * wtcol(p) * leaf_prof(p,j)
                        end do

                        if (.not. use_grainproduct) then
                           do i = i_litr_min, i_litr_max
                              do k = repr_grain_min, repr_grain_max
                                 ! grain litter carbon fluxes
                                 phenology_c_to_litr_c(c,j,i) = &
                                      phenology_c_to_litr_c(c,j,i) + &
                                      repr_grainc_to_food(p,k) * lf_f(ivt(p),i) * wtcol(p) * leaf_prof(p,j)

                                 ! grain litter nitrogen fluxes
                                 phenology_n_to_litr_n(c,j,i) = &
                                      phenology_n_to_litr_n(c,j,i) + &
                                      repr_grainn_to_food(p,k) * lf_f(ivt(p),i) * wtcol(p) * leaf_prof(p,j)
                              end do
                           end do
                        end if

                        do i = i_litr_min, i_litr_max
                           do k = repr_structure_min, repr_structure_max
                              ! reproductive structure litter carbon fluxes
                              phenology_c_to_litr_c(c,j,i) = &
                                   phenology_c_to_litr_c(c,j,i) + &
                                   repr_structurec_to_litter(p,k) * lf_f(ivt(p),i) * wtcol(p) * leaf_prof(p,j)

                              ! reproductive structure litter nitrogen fluxes
                              phenology_n_to_litr_n(c,j,i) = &
                                   phenology_n_to_litr_n(c,j,i) + &
                                   repr_structuren_to_litter(p,k) * lf_f(ivt(p),i) * wtcol(p) * leaf_prof(p,j)
                           end do
                        end do
                     end if
                  end if
               end if

            end do

         end do
      end do

    end associate 

  end subroutine CNLitterToColumn

end module CNPhenologyMod<|MERGE_RESOLUTION|>--- conflicted
+++ resolved
@@ -2978,12 +2978,9 @@
     real(r8) :: cropseedn_deficit_remaining  ! remaining amount of crop seed N deficit that still needs to be restored (gN/m2) (positive, in contrast to the negative cropseedn_deficit)
     real(r8) :: cropseedc_deficit_to_restore ! amount of crop seed C deficit that will be restored from this grain pool (gC/m2)
     real(r8) :: cropseedn_deficit_to_restore ! amount of crop seed N deficit that will be restored from this grain pool (gN/m2)
-<<<<<<< HEAD
     real(r8) :: leafc_remaining, livestemc_remaining
     real(r8) :: leafn_remaining, livestemn_remaining
-=======
     real(r8) :: repr_grainc_to_food_thispool ! amount added to / subtracted from repr_grainc_to_food for the pool in question (gC/m2/s)
->>>>>>> f47ce5cf
     !-----------------------------------------------------------------------
 
     associate(                                                                           & 
