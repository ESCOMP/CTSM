--- conflicted
+++ resolved
@@ -1704,14 +1704,11 @@
     integer s         ! growing season indices
     integer k         ! grain pool indices
     integer idpp      ! number of days past planting
-<<<<<<< HEAD
     integer kyr       ! current year
     integer kmo       ! month of year  (1, ..., 12)
     integer kda       ! day of month   (1, ..., 31)
     integer   mcsec   ! seconds of day (0, ..., seconds/day)
-=======
     real(r8) harvest_reason
->>>>>>> cd6fd12f
     real(r8) dayspyr  ! days per year in this year
     real(r8) avg_dayspyr ! average number of days per year
     real(r8) crmcorn  ! comparitive relative maturity for corn
@@ -1899,13 +1896,9 @@
                   hdidx(p)       = 0._r8
                   vf(p)          = 0._r8
                   
-<<<<<<< HEAD
-                  call PlantCrop(p, leafcn(ivt(p)), jday, kyr, crop_inst, cnveg_state_inst, &
-=======
-                  call PlantCrop(p, leafcn(ivt(p)), jday, &
+                  call PlantCrop(p, leafcn(ivt(p)), jday, kyr, &
                                  do_plant_normal, do_plant_lastchance, &
                                  crop_inst, cnveg_state_inst, &
->>>>>>> cd6fd12f
                                  cnveg_carbonstate_inst, cnveg_nitrogenstate_inst, &
                                  cnveg_carbonflux_inst, cnveg_nitrogenflux_inst, &
                                  c13_cnveg_carbonstate_inst, c14_cnveg_carbonstate_inst)
@@ -1936,13 +1929,9 @@
 
                if (do_plant_normal .or. do_plant_lastchance) then
 
-<<<<<<< HEAD
-                  call PlantCrop(p, leafcn(ivt(p)), jday, kyr, crop_inst, cnveg_state_inst, &
-=======
-                  call PlantCrop(p, leafcn(ivt(p)), jday, &
+                  call PlantCrop(p, leafcn(ivt(p)), jday, kyr, &
                                  do_plant_normal, do_plant_lastchance, &
                                  crop_inst, cnveg_state_inst, &
->>>>>>> cd6fd12f
                                  cnveg_carbonstate_inst, cnveg_nitrogenstate_inst, &
                                  cnveg_carbonflux_inst, cnveg_nitrogenflux_inst, &
                                  c13_cnveg_carbonstate_inst, c14_cnveg_carbonstate_inst)
@@ -2342,12 +2331,8 @@
   end subroutine CropPhenologyInit
 
     !-----------------------------------------------------------------------
-<<<<<<< HEAD
   subroutine PlantCrop(p, leafcn_in, jday, kyr, &
-=======
-  subroutine PlantCrop(p, leafcn_in, jday, do_plant_normal, &
-       do_plant_lastchance, &
->>>>>>> cd6fd12f
+       do_plant_normal, do_plant_lastchance, &
        crop_inst, cnveg_state_inst,                                 &
        cnveg_carbonstate_inst, cnveg_nitrogenstate_inst,            &
        cnveg_carbonflux_inst, cnveg_nitrogenflux_inst,              &
@@ -2367,12 +2352,9 @@
     integer                , intent(in)    :: p         ! PATCH index running over
     real(r8)               , intent(in)    :: leafcn_in ! leaf C:N (gC/gN) of this patch's vegetation type (pftcon%leafcn(ivt(p)))
     integer                , intent(in)    :: jday      ! julian day of the year
-<<<<<<< HEAD
     integer                , intent(in)    :: kyr       ! current year
-=======
     logical                , intent(in)    :: do_plant_normal ! Are all the normal requirements for planting met?
     logical                , intent(in)    :: do_plant_lastchance ! Are the last-chance requirements for planting met?
->>>>>>> cd6fd12f
     type(crop_type)                , intent(inout) :: crop_inst
     type(cnveg_state_type)         , intent(inout) :: cnveg_state_inst
     type(cnveg_carbonstate_type)   , intent(inout) :: cnveg_carbonstate_inst
@@ -2391,13 +2373,9 @@
          croplive          =>    crop_inst%croplive_patch                        , & ! Output: [logical  (:) ]  Flag, true if planted, not harvested
          harvdate          =>    crop_inst%harvdate_patch                        , & ! Output: [integer  (:) ]  harvest date
          sowing_count      =>    crop_inst%sowing_count                          , & ! Inout:  [integer  (:) ]  number of sowing events this year for this patch
-<<<<<<< HEAD
          idop              =>    cnveg_state_inst%idop_patch                     , & ! Output: [integer  (:) ]  date of planting (day of year)
          iyop              =>    cnveg_state_inst%iyop_patch                     , & ! Output: [integer  (:) ]  year of planting
-=======
          sowing_reason     =>    crop_inst%sowing_reason_thisyr                  , & ! Output:  [real(r8)  (:) ]  reason for each sowing this year for this patch
-         idop              =>    cnveg_state_inst%idop_patch                     , & ! Output: [integer  (:) ]  date of planting                                   
->>>>>>> cd6fd12f
          leafc_xfer        =>    cnveg_carbonstate_inst%leafc_xfer_patch         , & ! Output: [real(r8) (:) ]  (gC/m2)   leaf C transfer
          leafn_xfer        =>    cnveg_nitrogenstate_inst%leafn_xfer_patch       , & ! Output: [real(r8) (:) ]  (gN/m2)   leaf N transfer
          crop_seedc_to_leaf =>   cnveg_carbonflux_inst%crop_seedc_to_leaf_patch  , & ! Output: [real(r8) (:) ]  (gC/m2/s) seed source to leaf
