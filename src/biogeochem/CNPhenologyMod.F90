module CNPhenologyMod

#include "shr_assert.h"

  !-----------------------------------------------------------------------
  ! !MODULE: CNPhenologyMod
  !
  ! !DESCRIPTION:
  ! Module holding routines used in phenology model for coupled carbon
  ! nitrogen code.
  !
  ! !USES:
  use shr_kind_mod                    , only : r8 => shr_kind_r8
  use shr_log_mod                     , only : errMsg => shr_log_errMsg
  use shr_sys_mod                     , only : shr_sys_flush
  use decompMod                       , only : bounds_type
  use clm_varpar                      , only : maxveg, nlevdecomp_full, mxsowings, mxharvests
  use clm_varpar                      , only : i_litr_min, i_litr_max
  use clm_varctl                      , only : iulog, use_cndv
  use CNSharedParamsMod               , only : use_matrixcn
  use clm_varctl                      , only : for_testing_no_crop_seed_replenishment
  use clm_varcon                      , only : tfrz
  use abortutils                      , only : endrun
  use CanopyStateType                 , only : canopystate_type
  use CNDVType                        , only : dgvs_type
  use CNVegstateType                  , only : cnveg_state_type
  use CNVegCarbonStateType            , only : cnveg_carbonstate_type
  use CNVegCarbonFluxType             , only : cnveg_carbonflux_type
  use CNVegnitrogenstateType          , only : cnveg_nitrogenstate_type
  use CNVegnitrogenfluxType           , only : cnveg_nitrogenflux_type
  use CropType                        , only : crop_type
  use CropType                        , only : cphase_planted, cphase_leafemerge
  use CropType                        , only : cphase_grainfill, cphase_harvest
  use pftconMod                       , only : pftcon
  use SoilStateType                   , only : soilstate_type
  use TemperatureType                 , only : temperature_type
  use WaterDiagnosticBulkType         , only : waterdiagnosticbulk_type
  use Wateratm2lndBulkType            , only : wateratm2lndbulk_type
  use initVerticalMod                 , only : find_soil_layer_containing_depth
  use CropReprPoolsMod                , only : nrepr, repr_grain_min, repr_grain_max, repr_structure_min, repr_structure_max
  use ColumnType                      , only : col
  use GridcellType                    , only : grc                
  use PatchType                       , only : patch   
  use atm2lndType                     , only : atm2lnd_type             
  !
  implicit none
  private
  !
  ! !PUBLIC MEMBER FUNCTIONS:
  public :: readParams           ! Read parameters
  public :: CNPhenologyreadNML   ! Read namelist
  public :: CNPhenologyInit      ! Initialization
  public :: CNPhenology          ! Update
  public :: CropPhase            ! Get the current phase of each crop patch

  ! !PUBLIC for unit testing
  public :: CNPhenologySetNML         ! Set the namelist setttings explicitly for unit tests
  public :: CNPhenologySetParams      ! Set the parameters explicitly for unit tests
  public :: SeasonalDecidOnset        ! Logical function to determine is seasonal decidious onset should be triggered
  public :: SeasonalCriticalDaylength ! Critical day length needed for Seasonal decidious offset

  ! !PRIVITE MEMBER FIUNCTIONS:
  private :: CNPhenologyClimate             ! Get climatological everages to figure out triggers for Phenology
  private :: CNEvergreenPhenology           ! Phenology for evergreen plants
  private :: CNSeasonDecidPhenology         ! Phenology for seasonal decidious platnts
  private :: CNStressDecidPhenology         ! Phenology for stress deciidous plants
  private :: CropPhenology                  ! Phenology for crops
  private :: CropPhenologyInit              ! Initialize phenology for crops
  private :: vernalization                  ! Vernalization (overwinterring) of crops
  private :: CNOnsetGrowth                  ! Leaf Onset growth
  private :: CNOffsetLitterfall             ! Leaf Offset litter fall
  private :: CNBackgroundLitterfall         ! Background litter fall
  private :: CNLivewoodTurnover             ! Liver wood turnover to deadwood
  private :: CNCropHarvestToProductPools    ! Move crop harvest to product pools
  private :: CNLitterToColumn               ! Move litter ofrom patch to column level
  !
  ! !PRIVATE DATA MEMBERS:
  type, private :: params_type
     real(r8) :: crit_dayl             ! critical day length for senescence (sec) 
                                       ! (11 hrs [39,600 sec] from White 2001)
     real(r8) :: crit_dayl_at_high_lat ! critical day length for senescence at high latitudes (sec) 
                                       ! (in Eitel 2019 this was 54000 [15 hrs])
     real(r8) :: crit_dayl_lat_slope   ! Slope of time for critical day length with latitude (sec/deg) 
                                       ! (Birch et. all 2021 it was 720 see line below)
                                       ! 15hr-11hr/(65N-45N)=linear slope = 720 min/latitude (Birch et. al 2021)
     real(r8) :: ndays_on              ! number of days to complete leaf onset
     real(r8) :: ndays_off             ! number of days to complete leaf offset
     real(r8) :: fstor2tran            ! fraction of storage to move to transfer for each onset
     real(r8) :: crit_onset_fdd        ! critical number of freezing days to set gdd counter
     real(r8) :: crit_onset_swi        ! critical number of days > soilpsi_on for onset
     real(r8) :: soilpsi_on            ! critical soil water potential for leaf onset
     real(r8) :: crit_offset_fdd       ! critical number of freezing days to initiate offset
     real(r8) :: crit_offset_swi       ! critical number of water stress days to initiate offset
     real(r8) :: soilpsi_off           ! critical soil water potential for leaf offset
     real(r8) :: lwtop                 ! live wood turnover proportion (annual fraction)
     real(r8) :: phenology_soil_depth  ! soil depth used for measuring states for phenology triggers
  end type params_type

  type(params_type) :: params_inst

  real(r8) :: dt                            ! time step delta t (seconds)
  real(r8) :: fracday                       ! dtime as a fraction of day
  real(r8) :: crit_dayl                     ! critical daylength for offset (seconds)
  real(r8) :: ndays_on                      ! number of days to complete onset
  real(r8) :: ndays_off                     ! number of days to complete offset
  real(r8) :: fstor2tran                    ! fraction of storage to move to transfer on each onset
  real(r8) :: crit_onset_fdd                ! critical number of freezing days
  real(r8) :: crit_onset_swi                ! water stress days for offset trigger
  real(r8) :: soilpsi_on                    ! water potential for onset trigger (MPa)
  real(r8) :: crit_offset_fdd               ! critical number of freezing degree days to trigger offset
  real(r8) :: crit_offset_swi               ! water stress days for offset trigger
  real(r8) :: soilpsi_off                   ! water potential for offset trigger (MPa)
  real(r8) :: lwtop                         ! live wood turnover proportion (annual fraction)
  integer  :: phenology_soil_layer          ! soil layer used for measuring states for phenology triggers

  ! CropPhenology variables and constants
  real(r8) :: p1d, p1v                      ! photoperiod factor constants for crop vernalization
  real(r8) :: hti                           ! cold hardening index threshold for vernalization
  real(r8) :: tbase                         ! base temperature for vernalization

  integer, parameter :: NOT_Planted   = 999 ! If not planted   yet in year
  integer, parameter :: NOT_Harvested = 999 ! If not harvested yet in year
  integer, parameter :: inNH       = 1      ! Northern Hemisphere
  integer, parameter :: inSH       = 2      ! Southern Hemisphere
  integer, pointer   :: inhemi(:)           ! Hemisphere that patch is in 

  integer, allocatable :: minplantjday(:,:) ! minimum planting julian day
  integer, allocatable :: maxplantjday(:,:) ! maximum planting julian day
  integer              :: jdayyrstart(inSH) ! julian day of start of year

  ! Two matrix check parameters that will be invoked when the matrix solution
  ! comes in (use_matrixcn)
  logical,parameter :: matrixcheck_ph = .True.                   ! Matrix solution check
  logical,parameter :: acc_ph = .False.                          ! Another matrix solution check

  real(r8), private :: initial_seed_at_planting        = 3._r8   ! Initial seed at planting

  real(r8)         :: min_gddmaturity = 1._r8     ! Weird things can happen if gddmaturity is tiny
  logical,  public :: generate_crop_gdds = .false. ! If true, harvest the day before next sowing
  logical,  public :: use_mxmat = .true.           ! If true, ignore crop maximum growing season length

  ! Constants for seasonal decidious leaf onset and offset
  logical,  private :: onset_thresh_depends_on_veg     = .false. ! If onset threshold depends on vegetation type
  integer,  public, parameter :: critical_daylight_constant           = 1
  integer,  public, parameter :: critical_daylight_depends_on_lat     = critical_daylight_constant + 1
  integer,  public, parameter :: critical_daylight_depends_on_veg     = critical_daylight_depends_on_lat + 1
  integer,  public, parameter :: critical_daylight_depends_on_latnveg = critical_daylight_depends_on_veg + 1
  integer,  private :: critical_daylight_method = critical_daylight_constant
  ! For determining leaf offset latitude that's considered high latitude (see Eitel 2019)
  real(r8), parameter :: critical_offset_high_lat         = 65._r8     ! Start of what's considered high latitude (degrees)

  real(r8), parameter :: HARVEST_REASON_MATURE = 1._r8
  real(r8), parameter :: HARVEST_REASON_MAXSEASLENGTH = 2._r8
  real(r8), parameter :: HARVEST_REASON_SOWNBADDEC31 = 3._r8
  real(r8), parameter :: HARVEST_REASON_SOWTODAY = 4._r8
  real(r8), parameter :: HARVEST_REASON_SOWTOMORROW = 5._r8
  real(r8), parameter :: HARVEST_REASON_IDOPTOMORROW = 6._r8
  real(r8), parameter :: HARVEST_REASON_VERNFREEZEKILL = 7._r8

  character(len=*), parameter, private :: sourcefile = &
       __FILE__
  !-----------------------------------------------------------------------

contains

  !-----------------------------------------------------------------------
  subroutine CNPhenologyReadNML( NLFilename )
    !
    ! !DESCRIPTION:
    ! Read the namelist for CNPhenology
    !
    ! !USES:
    use fileutils      , only : getavu, relavu, opnfil
    use shr_nl_mod     , only : shr_nl_find_group_name
    use spmdMod        , only : masterproc, mpicom
    use shr_mpi_mod    , only : shr_mpi_bcast
    use clm_varctl     , only : iulog
    !
    ! !ARGUMENTS:
    character(len=*), intent(in) :: NLFilename ! Namelist filename
    !
    ! !LOCAL VARIABLES:
    integer :: ierr                 ! error code
    integer :: unitn                ! unit for namelist file

    character(len=25) :: min_critical_dayl_method   ! Method to determine critical day length for onset
    character(len=*), parameter :: subname = 'CNPhenologyReadNML'
    character(len=*), parameter :: nmlname = 'cnphenology'
    !-----------------------------------------------------------------------
    namelist /cnphenology/ initial_seed_at_planting, onset_thresh_depends_on_veg, &
                           min_critical_dayl_method, generate_crop_gdds, &
                           use_mxmat

    ! Initialize options to default values, in case they are not specified in
    ! the namelist

    if (masterproc) then
       unitn = getavu()
       write(iulog,*) 'Read in '//nmlname//'  namelist'
       call opnfil (NLFilename, unitn, 'F')
       call shr_nl_find_group_name(unitn, nmlname, status=ierr)
       if (ierr == 0) then
          read(unitn, nml=cnphenology, iostat=ierr)
          if (ierr /= 0) then
             call endrun(msg="ERROR reading "//nmlname//"namelist"//errmsg(sourcefile, __LINE__))
          end if
       else
          call endrun(msg="ERROR could NOT find "//nmlname//"namelist"//errmsg(sourcefile, __LINE__))
       end if
       call relavu( unitn )
    end if

    call shr_mpi_bcast (initial_seed_at_planting,    mpicom)
    call shr_mpi_bcast (onset_thresh_depends_on_veg, mpicom)
    call shr_mpi_bcast (min_critical_dayl_method,     mpicom)
    call shr_mpi_bcast (generate_crop_gdds,          mpicom)
    call shr_mpi_bcast (use_mxmat,                   mpicom)

    if (      min_critical_dayl_method == "DependsOnLat"       )then
       critical_daylight_method = critical_daylight_depends_on_lat
    else if ( min_critical_dayl_method == "DependsOnVeg"       )then
       critical_daylight_method = critical_daylight_depends_on_veg
    else if ( min_critical_dayl_method == "DependsOnLatAndVeg" )then
       critical_daylight_method = critical_daylight_depends_on_latnveg
    else if ( min_critical_dayl_method == "Constant"           )then
       critical_daylight_method = critical_daylight_constant
    else
       call endrun(msg="ERROR min_critical_dayl_method is NOT set to a valid value"//errmsg(sourcefile, __LINE__))
    end if

    if (masterproc) then
       write(iulog,*) ' '
       write(iulog,*) nmlname//' settings:'
       write(iulog,nml=cnphenology)
       write(iulog,*) ' '
    end if


    !-----------------------------------------------------------------------
    
  end subroutine CNPhenologyReadNML

  !-----------------------------------------------------------------------
  subroutine CNPhenologySetNML( input_onset_thresh_depends_on_veg, input_critical_daylight_method )
    !
    ! !DESCRIPTION:
    ! Set the namelist items for unit-testing
    !
    logical, intent(in) :: input_onset_thresh_depends_on_veg
    integer, intent(in) :: input_critical_daylight_method

    onset_thresh_depends_on_veg = input_onset_thresh_depends_on_veg
    critical_daylight_method = input_critical_daylight_method
    if ( (critical_daylight_method < critical_daylight_constant) .or. &
         (critical_daylight_method > critical_daylight_depends_on_latnveg) )then
       call endrun(msg="ERROR critical_daylight_method "//errmsg(sourcefile, __LINE__))
    end if
  end subroutine CNPhenologySetNML
  
  !-----------------------------------------------------------------------
  subroutine CNPhenologySetParams( )
    !
    ! !DESCRIPTION:
    ! Set the parameters for unit-testing
    !
    params_inst%crit_dayl             = 39200._r8     ! Seconds
    params_inst%crit_dayl_at_high_lat = 54000._r8     ! Seconds
    params_inst%crit_dayl_lat_slope   = 720._r8       ! Seconds / degree
    params_inst%ndays_on              = 15._r8        ! Days
    params_inst%ndays_off             = 30._r8        ! Days
    params_inst%fstor2tran            = 0.5           ! Fraction
    params_inst%crit_onset_fdd        = 15._r8        ! Days
    params_inst%crit_onset_swi        = 15._r8        ! Days
    params_inst%soilpsi_on            = -0.6_r8       ! MPa
    params_inst%crit_offset_fdd       = 15._r8        ! Days
    params_inst%crit_offset_swi       = 15._r8        ! Days
    params_inst%soilpsi_off           = -0.8          ! MPa
    params_inst%lwtop                 = 0.7_r8        ! Fraction
    params_inst%phenology_soil_depth  = 0.08_r8       ! m
  end subroutine CNPhenologySetParams
  
  !-----------------------------------------------------------------------
  subroutine readParams ( ncid )
    !
    ! !DESCRIPTION:
    !
    ! !USES:
    use ncdio_pio    , only: file_desc_t
    use paramUtilMod , only : readNcdioScalar

    ! !ARGUMENTS:
    implicit none
    type(file_desc_t),intent(inout) :: ncid   ! pio netCDF file id
    !
    ! !LOCAL VARIABLES:
    character(len=*), parameter  :: subname = 'readParams_CNPhenology'
    !-----------------------------------------------------------------------

    call readNcdioScalar(ncid, 'crit_dayl', subname, params_inst%crit_dayl)
    call readNcdioScalar(ncid, 'crit_dayl_at_high_lat', subname, params_inst%crit_dayl_at_high_lat)
    call readNcdioScalar(ncid, 'crit_dayl_lat_slope', subname, params_inst%crit_dayl_lat_slope)
    call readNcdioScalar(ncid, 'ndays_on', subname, params_inst%ndays_on)
    call readNcdioScalar(ncid, 'ndays_off', subname, params_inst%ndays_off)
    call readNcdioScalar(ncid, 'fstor2tran', subname, params_inst%fstor2tran)
    call readNcdioScalar(ncid, 'crit_onset_fdd', subname, params_inst%crit_onset_fdd)
    call readNcdioScalar(ncid, 'crit_onset_swi', subname, params_inst%crit_onset_swi)
    call readNcdioScalar(ncid, 'soilpsi_on', subname, params_inst%soilpsi_on)
    call readNcdioScalar(ncid, 'crit_offset_fdd', subname, params_inst%crit_offset_fdd)
    call readNcdioScalar(ncid, 'crit_offset_swi', subname, params_inst%crit_offset_swi)
    call readNcdioScalar(ncid, 'soilpsi_off', subname, params_inst%soilpsi_off)
    call readNcdioScalar(ncid, 'lwtop_ann', subname, params_inst%lwtop)
    call readNcdioScalar(ncid, 'phenology_soil_depth', subname, params_inst%phenology_soil_depth)
    

  end subroutine readParams

  !-----------------------------------------------------------------------
  subroutine CNPhenology (bounds, num_soilc, filter_soilc, num_soilp, &
       filter_soilp, num_pcropp, filter_pcropp, &
       waterdiagnosticbulk_inst, wateratm2lndbulk_inst, temperature_inst, atm2lnd_inst, crop_inst, &
       canopystate_inst, soilstate_inst, dgvs_inst, &
       cnveg_state_inst, cnveg_carbonstate_inst, cnveg_carbonflux_inst,    &
       cnveg_nitrogenstate_inst, cnveg_nitrogenflux_inst, &
       c13_cnveg_carbonstate_inst, c14_cnveg_carbonstate_inst, &
       leaf_prof_patch, froot_prof_patch, phase)
    ! !USES:
    use clm_time_manager , only: is_first_step
    use CNSharedParamsMod, only: use_fun
    !
    ! !DESCRIPTION:
    ! Dynamic phenology routine for coupled carbon-nitrogen code (CN)
    ! 1. grass phenology
    !
    ! !ARGUMENTS:
    type(bounds_type)              , intent(in)    :: bounds
    integer                        , intent(in)    :: num_soilc       ! number of soil columns in filter
    integer                        , intent(in)    :: filter_soilc(:) ! filter for soil columns
    integer                        , intent(in)    :: num_soilp       ! number of soil patches in filter
    integer                        , intent(in)    :: filter_soilp(:) ! filter for soil patches
    integer                        , intent(in)    :: num_pcropp      ! number of prog. crop patches in filter
    integer                        , intent(in)    :: filter_pcropp(:)! filter for prognostic crop patches
    type(waterdiagnosticbulk_type)          , intent(in)    :: waterdiagnosticbulk_inst
    type(wateratm2lndbulk_type)          , intent(in)    :: wateratm2lndbulk_inst
    type(temperature_type)         , intent(inout) :: temperature_inst
    type(atm2lnd_type)             , intent(in)    :: atm2lnd_inst
    type(crop_type)                , intent(inout) :: crop_inst
    type(canopystate_type)         , intent(in)    :: canopystate_inst
    type(soilstate_type)           , intent(in)    :: soilstate_inst
    type(dgvs_type)                , intent(inout) :: dgvs_inst
    type(cnveg_state_type)         , intent(inout) :: cnveg_state_inst
    type(cnveg_carbonstate_type)   , intent(inout) :: cnveg_carbonstate_inst
    type(cnveg_carbonflux_type)    , intent(inout) :: cnveg_carbonflux_inst
    type(cnveg_nitrogenstate_type) , intent(inout) :: cnveg_nitrogenstate_inst
    type(cnveg_nitrogenflux_type)  , intent(inout) :: cnveg_nitrogenflux_inst
    type(cnveg_carbonstate_type)   , intent(inout) :: c13_cnveg_carbonstate_inst
    type(cnveg_carbonstate_type)   , intent(inout) :: c14_cnveg_carbonstate_inst
    real(r8)                       , intent(in)    :: leaf_prof_patch(bounds%begp:,1:)
    real(r8)                       , intent(in)    :: froot_prof_patch(bounds%begp:,1:)
    integer                        , intent(in)    :: phase
    !-----------------------------------------------------------------------

    SHR_ASSERT_ALL_FL((ubound(leaf_prof_patch)   == (/bounds%endp,nlevdecomp_full/)), sourcefile, __LINE__)
    SHR_ASSERT_ALL_FL((ubound(froot_prof_patch)  == (/bounds%endp,nlevdecomp_full/)), sourcefile, __LINE__)

    ! each of the following phenology type routines includes a filter
    ! to operate only on the relevant patches


    if ( phase == 1 ) then
       call CNPhenologyClimate(num_soilp, filter_soilp, num_pcropp, filter_pcropp, &
            temperature_inst, cnveg_state_inst, crop_inst)
   
       call CNEvergreenPhenology(num_soilp, filter_soilp, &
            cnveg_state_inst, cnveg_carbonstate_inst, cnveg_nitrogenstate_inst, cnveg_carbonflux_inst, cnveg_nitrogenflux_inst)

       call CNSeasonDecidPhenology(num_soilp, filter_soilp, &
            temperature_inst, waterdiagnosticbulk_inst, cnveg_state_inst, dgvs_inst, &
            cnveg_carbonstate_inst, cnveg_nitrogenstate_inst, cnveg_carbonflux_inst, cnveg_nitrogenflux_inst)

       call CNStressDecidPhenology(num_soilp, filter_soilp,   &
            soilstate_inst, temperature_inst, atm2lnd_inst, wateratm2lndbulk_inst, cnveg_state_inst, &
            cnveg_carbonstate_inst, cnveg_nitrogenstate_inst, cnveg_carbonflux_inst, cnveg_nitrogenflux_inst)

       ! BACKWARDS_COMPATIBILITY(wjs, 2022-02-03) Old restart files generated at the end
       ! of the year can indicate that a crop was panted on Jan 1, because that used to be
       ! the time given to the last time step of the year. This would cause problems if we
       ! ran CropPhenology in time step 0, because now time step 0 is labeled as Dec 31,
       ! so CropPhenology would see the crop as having been planted 364 days ago, and so
       ! would want to harvest this newly-planted crop. To avoid this situation, we avoid
       ! calling CropPhenology on time step 0.
       !
       ! This .not. is_first_step() condition can be removed either when we can rely on
       ! all restart files having been generated with
       ! https://github.com/ESCOMP/CTSM/issues/1623 resolved, or we stop having a time
       ! step 0 (https://github.com/ESCOMP/CTSM/issues/925).
       if (num_pcropp > 0 .and. .not. is_first_step()) then
          call CropPhenology(num_pcropp, filter_pcropp, &
               waterdiagnosticbulk_inst, temperature_inst, crop_inst, canopystate_inst, cnveg_state_inst, &
               cnveg_carbonstate_inst, cnveg_nitrogenstate_inst, cnveg_carbonflux_inst, cnveg_nitrogenflux_inst, &
               c13_cnveg_carbonstate_inst, c14_cnveg_carbonstate_inst)
       end if
    else if ( phase == 2 ) then
       ! the same onset and offset routines are called regardless of
       ! phenology type - they depend only on onset_flag, offset_flag, bglfr, and bgtr

       call CNOnsetGrowth(num_soilp, filter_soilp, &
            cnveg_state_inst, &
            cnveg_carbonstate_inst, cnveg_nitrogenstate_inst, cnveg_carbonflux_inst, cnveg_nitrogenflux_inst)

       call CNOffsetLitterfall(num_soilp, filter_soilp, &
            cnveg_state_inst, cnveg_carbonstate_inst, cnveg_nitrogenstate_inst, cnveg_carbonflux_inst, cnveg_nitrogenflux_inst, &
            crop_inst)

       call CNBackgroundLitterfall(num_soilp, filter_soilp, &
            cnveg_state_inst, cnveg_carbonstate_inst, cnveg_nitrogenstate_inst, cnveg_carbonflux_inst, cnveg_nitrogenflux_inst)
   
       call CNLivewoodTurnover(num_soilp, filter_soilp, &
            cnveg_carbonstate_inst, cnveg_nitrogenstate_inst, cnveg_carbonflux_inst, cnveg_nitrogenflux_inst)

       call CNCropHarvestToProductPools(bounds, num_soilp, filter_soilp, num_soilc, filter_soilc, &
            cnveg_carbonflux_inst, cnveg_nitrogenflux_inst)

       ! gather all patch-level litterfall fluxes to the column for litter C and N inputs

       call CNLitterToColumn(bounds, num_soilp, filter_soilp, &
            cnveg_state_inst, cnveg_carbonflux_inst, cnveg_nitrogenflux_inst, &
            leaf_prof_patch(bounds%begp:bounds%endp,1:nlevdecomp_full), & 
            froot_prof_patch(bounds%begp:bounds%endp,1:nlevdecomp_full))
    else
       call endrun( 'bad phase' )
    end if

  end subroutine CNPhenology

  !-----------------------------------------------------------------------
  subroutine CNPhenologyInit(bounds)
    !
    ! !DESCRIPTION:
    ! Initialization of CNPhenology. Must be called after time-manager is
    ! initialized, and after pftcon file is read in.
    !
    ! !USES:
    use clm_time_manager, only: get_step_size_real
    use clm_varctl      , only: use_crop, use_cropcal_rx_sdates
    use clm_varcon      , only: secspday
    !
    ! !ARGUMENTS:
    type(bounds_type), intent(in) :: bounds  
    !------------------------------------------------------------------------

    !
    ! Get time-step and what fraction of a day it is
    !
    dt      = get_step_size_real()
    fracday = dt/secspday

    ! set constants for CNSeasonDecidPhenology 
    ! (critical daylength from Biome-BGC, v4.1.2)
    crit_dayl=params_inst%crit_dayl

    ! Set constants for CNSeasonDecidPhenology and CNStressDecidPhenology
    ndays_on=params_inst%ndays_on
    ndays_off=params_inst%ndays_off

    ! set transfer parameters
    fstor2tran=params_inst%fstor2tran

    call find_soil_layer_containing_depth( &
         depth = params_inst%phenology_soil_depth, &
         layer = phenology_soil_layer)

    ! -----------------------------------------
    ! Constants for CNStressDecidPhenology
    ! -----------------------------------------

    ! onset parameters
    crit_onset_fdd=params_inst%crit_onset_fdd
    ! critical onset gdd now being calculated as a function of annual
    ! average 2m temp.
    ! crit_onset_gdd = 150.0 ! c3 grass value
    ! crit_onset_gdd = 1000.0   ! c4 grass value
    crit_onset_swi=params_inst%crit_onset_swi
    soilpsi_on=params_inst%soilpsi_on

    ! offset parameters
    crit_offset_fdd=params_inst%crit_offset_fdd
    crit_offset_swi=params_inst%crit_offset_swi
    soilpsi_off=params_inst%soilpsi_off    

    ! -----------------------------------------
    ! Constants for CNLivewoodTurnover
    ! -----------------------------------------

    ! set the global parameter for livewood turnover rate
    ! define as an annual fraction (0.7), and convert to fraction per second
    lwtop=params_inst%lwtop/31536000.0_r8 !annual fraction converted to per second

    ! -----------------------------------------
    ! Call any subroutine specific initialization routines
    ! -----------------------------------------

    if ( use_crop ) call CropPhenologyInit(bounds)

    ! Error checking for parameters
    if ( (critical_daylight_method == critical_daylight_depends_on_lat) .or. &
         (critical_daylight_method == critical_daylight_depends_on_veg) .or.  &
         (critical_daylight_method == critical_daylight_depends_on_latnveg) )then
        if ( params_inst%crit_dayl_at_high_lat < params_inst%crit_dayl )then
            call endrun(msg="ERROR crit_dayl_at_high_lat should be higher than crit_dayl on paramsfile"//errmsg(sourcefile, __LINE__))
        end if
        if ( params_inst%crit_dayl_at_high_lat >= secspday )then
            call endrun(msg="ERROR crit_dayl_at_high_lat can NOT be higher than seconds in a day"//errmsg(sourcefile, __LINE__))
        end if
        if ( params_inst%crit_dayl >= secspday )then
            call endrun(msg="ERROR crit_dayl can NOT be higher than seconds in a day"//errmsg(sourcefile, __LINE__))
        end if
    end if
    if ( (critical_daylight_method == critical_daylight_depends_on_lat) .or. &
         (critical_daylight_method == critical_daylight_depends_on_latnveg) )then
        if ( params_inst%crit_dayl_lat_slope <= 0.0_r8 )then
            call endrun(msg="ERROR crit_dayl_lat_slope can not be negative or zero"//errmsg(sourcefile, __LINE__))
        end if
        if ( params_inst%crit_dayl_lat_slope >= (secspday - params_inst%crit_dayl_at_high_lat)/ &
                                                 (90._r8 - critical_offset_high_lat) )then
            call endrun(msg="ERROR crit_dayl_lat_slope cannot allow crit_dayl longer than a day"//errmsg(sourcefile, __LINE__))
        end if
    end if

  end subroutine CNPhenologyInit

  !-----------------------------------------------------------------------
  subroutine CNPhenologyClimate (num_soilp, filter_soilp, num_pcropp, filter_pcropp, &
       temperature_inst, cnveg_state_inst, crop_inst)
    !
    ! !DESCRIPTION:
    ! For coupled carbon-nitrogen code (CN).
    !
    ! !USES:
    use clm_time_manager , only : get_curr_days_per_year
    use clm_time_manager , only : get_curr_date, is_first_step
    !
    ! !ARGUMENTS:
    integer                , intent(in)    :: num_soilp       ! number of soil patches in filter
    integer                , intent(in)    :: filter_soilp(:) ! filter for soil patches
    integer                , intent(in)    :: num_pcropp      ! number of prognostic crops in filter
    integer                , intent(in)    :: filter_pcropp(:)! filter for prognostic crop patches
    type(temperature_type) , intent(inout) :: temperature_inst
    type(cnveg_state_type) , intent(inout) :: cnveg_state_inst
    type(crop_type)        , intent(inout) :: crop_inst
    !
    ! !LOCAL VARIABLES:
    integer  :: p       ! indices
    integer  :: fp      ! filter patch index
    real(r8) :: dayspyr ! days per year (days)
    integer  :: kyr     ! current year
    integer  :: kmo     ! month of year  (1, ..., 12)
    integer  :: kda     ! day of month   (1, ..., 31)
    integer  :: mcsec   ! seconds of day (0, ..., seconds/day)
    real(r8), parameter :: yravg   = 20.0_r8      ! length of years to average for gdd
    real(r8), parameter :: yravgm1 = yravg-1.0_r8 ! minus 1 of above
    !-----------------------------------------------------------------------

    associate(                                                & 
         nyrs_crop_active => crop_inst%nyrs_crop_active_patch,   & ! InOut:  [integer (:)  ]  number of years this crop patch has been active
         
         t_ref2m        => temperature_inst%t_ref2m_patch ,   & ! Input:  [real(r8) (:) ]  2m air temperature (K)
         gdd0           => temperature_inst%gdd0_patch    ,   & ! Output: [real(r8) (:) ]  growing deg. days base 0 deg C (ddays)            
         gdd8           => temperature_inst%gdd8_patch    ,   & ! Output: [real(r8) (:) ]     "     "    "    "   8  "  "    "               
         gdd10          => temperature_inst%gdd10_patch   ,   & ! Output: [real(r8) (:) ]     "     "    "    "  10  "  "    "               
         gdd020         => temperature_inst%gdd020_patch  ,   & ! Output: [real(r8) (:) ]  20-yr mean of gdd0 (ddays)                        
         gdd820         => temperature_inst%gdd820_patch  ,   & ! Output: [real(r8) (:) ]  20-yr mean of gdd8 (ddays)                        
         gdd1020        => temperature_inst%gdd1020_patch ,   & ! Output: [real(r8) (:) ]  20-yr mean of gdd10 (ddays)                       
         
         tempavg_t2m    => cnveg_state_inst%tempavg_t2m_patch & ! Output: [real(r8) (:) ]  temp. avg 2m air temperature (K)                  
         )

      ! set time steps
      
      dayspyr = get_curr_days_per_year()

      do fp = 1,num_soilp
         p = filter_soilp(fp)
         tempavg_t2m(p) = tempavg_t2m(p) + t_ref2m(p) * (fracday/dayspyr)
      end do

      !
      ! The following crop related steps are done here rather than CropPhenology
      ! so that they will be completed each time-step rather than with doalb.
      !
      ! NOTE(wjs, 2022-02-03) The above comment about doalb no longer applies, because
      ! there is no longer a doalb conditional around the CropPhenology call. Therefore,
      ! we could move these calculations into CropPhenology if it made sense to do so.
      !
      ! The following lines come from ibis's climate.f + stats.f
      ! gdd SUMMATIONS ARE RELATIVE TO THE PLANTING DATE (see subr. updateAccFlds)

      if (num_pcropp > 0) then
         ! get time-related info
         call get_curr_date(kyr, kmo, kda, mcsec)
      end if

      do fp = 1,num_pcropp
         p = filter_pcropp(fp)
         if (kmo == 1 .and. kda == 1 .and. nyrs_crop_active(p) == 0) then ! YR 1:
            gdd020(p)  = 0._r8                             ! set gdd..20 variables to 0
            gdd820(p)  = 0._r8                             ! and crops will not be planted
            gdd1020(p) = 0._r8
         end if
         if (kmo == 1 .and. kda == 1 .and. mcsec == 0) then        ! <-- END of EVERY YR:
            if (nyrs_crop_active(p) == 1) then                     ! <-- END of YR 1
               gdd020(p)  = gdd0(p)                                ! <-- END of YR 1
               gdd820(p)  = gdd8(p)                                ! <-- END of YR 1
               gdd1020(p) = gdd10(p)                               ! <-- END of YR 1
            end if                                                 ! <-- END of YR 1
            gdd020(p)  = (yravgm1* gdd020(p)  + gdd0(p))  / yravg  ! gdd..20 must be long term avgs
            gdd820(p)  = (yravgm1* gdd820(p)  + gdd8(p))  / yravg  ! so ignore results for yrs 1 & 2
            gdd1020(p) = (yravgm1* gdd1020(p) + gdd10(p)) / yravg 
         end if
      end do

    end associate

  end subroutine CNPhenologyClimate

  !-----------------------------------------------------------------------
  subroutine CNEvergreenPhenology (num_soilp, filter_soilp , &
       cnveg_state_inst, cnveg_carbonstate_inst, cnveg_nitrogenstate_inst, cnveg_carbonflux_inst, cnveg_nitrogenflux_inst)   
       ! cnveg_state_inst) 
    !
    ! !DESCRIPTION:
    ! For coupled carbon-nitrogen code (CN).
    !
    ! !USES:
    use clm_varcon       , only : secspday
    use clm_time_manager , only : get_average_days_per_year
    use clm_varctl       , only : CN_evergreen_phenology_opt   
    !
    ! !ARGUMENTS:
    integer           , intent(in)    :: num_soilp       ! number of soil patches in filter
    integer           , intent(in)    :: filter_soilp(:) ! filter for soil patches
    type(cnveg_state_type), intent(inout) :: cnveg_state_inst
    type(cnveg_carbonstate_type)   , intent(inout) :: cnveg_carbonstate_inst    
    type(cnveg_nitrogenstate_type) , intent(inout) :: cnveg_nitrogenstate_inst  
    type(cnveg_carbonflux_type)    , intent(inout) :: cnveg_carbonflux_inst     
    type(cnveg_nitrogenflux_type)  , intent(inout) :: cnveg_nitrogenflux_inst   
    !
    ! !LOCAL VARIABLES:
    real(r8):: avg_dayspyr                ! Average days per year
    integer :: p                          ! indices
    integer :: fp                         ! filter patch index
    
    real(r8):: tranr 				      
    real(r8):: t1                         ! temporary variable 
    !-----------------------------------------------------------------------

    associate(                                        & 
         ivt        => patch%itype                    , & ! Input:  [integer  (:) ]  patch vegetation type                                

         evergreen  => pftcon%evergreen             , & ! Input:  binary flag for evergreen leaf habit (0 or 1)     
         leaf_long  => pftcon%leaf_long             , & ! Input:  leaf longevity (yrs)  
         
         woody                               =>    pftcon%woody                                                         , & ! Input:  binary flag for woody lifeform (1=woody, 0=not woody)     
         
   		 leafc_storage                       =>    cnveg_carbonstate_inst%leafc_storage_patch                           , & ! Input:  [real(r8) (:)]  (gC/m2) leaf C storage                             
   		 frootc_storage                      =>    cnveg_carbonstate_inst%frootc_storage_patch                          , & ! Input:  [real(r8) (:)]  (gC/m2) fine root C storage                         
   		 livestemc_storage                   =>    cnveg_carbonstate_inst%livestemc_storage_patch                       , & ! Input:  [real(r8) (:)]  (gC/m2) live stem C storage                         
   		 deadstemc_storage                   =>    cnveg_carbonstate_inst%deadstemc_storage_patch                       , & ! Input:  [real(r8) (:)]  (gC/m2) dead stem C storage                         
   		 livecrootc_storage                  =>    cnveg_carbonstate_inst%livecrootc_storage_patch                      , & ! Input:  [real(r8) (:)]  (gC/m2) live coarse root C storage                  
   		 deadcrootc_storage                  =>    cnveg_carbonstate_inst%deadcrootc_storage_patch                      , & ! Input:  [real(r8) (:)]  (gC/m2) dead coarse root C storage                  
   		 gresp_storage                       =>    cnveg_carbonstate_inst%gresp_storage_patch                           , & ! Input:  [real(r8) (:)]  (gC/m2) growth respiration storage   
   		 leafc_xfer                          =>    cnveg_carbonstate_inst%leafc_xfer_patch                              , & ! InOut:  [real(r8) (:)]  (gC/m2) leaf C transfer                            
   		 frootc_xfer                         =>    cnveg_carbonstate_inst%frootc_xfer_patch                             , & ! InOut:  [real(r8) (:)]  (gC/m2) fine root C transfer                       
   		 livestemc_xfer                      =>    cnveg_carbonstate_inst%livestemc_xfer_patch                          , & ! InOut:  [real(r8) (:)]  (gC/m2) live stem C transfer                       
   		 deadstemc_xfer                      =>    cnveg_carbonstate_inst%deadstemc_xfer_patch                          , & ! InOut:  [real(r8) (:)]  (gC/m2) dead stem C transfer                       
   		 livecrootc_xfer                     =>    cnveg_carbonstate_inst%livecrootc_xfer_patch                         , & ! InOut:  [real(r8) (:)]  (gC/m2) live coarse root C transfer                
   		 deadcrootc_xfer                     =>    cnveg_carbonstate_inst%deadcrootc_xfer_patch                         , & ! InOut:  [real(r8) (:)]  (gC/m2) dead coarse root C transfer   
   		                
   		 leafn_storage                       =>    cnveg_nitrogenstate_inst%leafn_storage_patch                         , & ! Input:  [real(r8) (:)]  (gN/m2) leaf N storage                              
   		 frootn_storage                      =>    cnveg_nitrogenstate_inst%frootn_storage_patch                        , & ! Input:  [real(r8) (:)]  (gN/m2) fine root N storage                         
   		 livestemn_storage                   =>    cnveg_nitrogenstate_inst%livestemn_storage_patch                     , & ! Input:  [real(r8) (:)]  (gN/m2) live stem N storage                         
   		 deadstemn_storage                   =>    cnveg_nitrogenstate_inst%deadstemn_storage_patch                     , & ! Input:  [real(r8) (:)]  (gN/m2) dead stem N storage                         
   		 livecrootn_storage                  =>    cnveg_nitrogenstate_inst%livecrootn_storage_patch                    , & ! Input:  [real(r8) (:)]  (gN/m2) live coarse root N storage                  
   		 deadcrootn_storage                  =>    cnveg_nitrogenstate_inst%deadcrootn_storage_patch                    , & ! Input:  [real(r8) (:)]  (gN/m2) dead coarse root N storage               
   		 leafn_xfer                          =>    cnveg_nitrogenstate_inst%leafn_xfer_patch                            , & ! InOut:  [real(r8) (:)]  (gN/m2) leaf N transfer                            
   		 frootn_xfer                         =>    cnveg_nitrogenstate_inst%frootn_xfer_patch                           , & ! InOut:  [real(r8) (:)]  (gN/m2) fine root N transfer                       
   		 livestemn_xfer                      =>    cnveg_nitrogenstate_inst%livestemn_xfer_patch                        , & ! InOut:  [real(r8) (:)]  (gN/m2) live stem N transfer                       
   		 deadstemn_xfer                      =>    cnveg_nitrogenstate_inst%deadstemn_xfer_patch                        , & ! InOut:  [real(r8) (:)]  (gN/m2) dead stem N transfer                       
   		 livecrootn_xfer                     =>    cnveg_nitrogenstate_inst%livecrootn_xfer_patch                       , & ! InOut:  [real(r8) (:)]  (gN/m2) live coarse root N transfer                
   		 deadcrootn_xfer                     =>    cnveg_nitrogenstate_inst%deadcrootn_xfer_patch                       , & ! InOut:  [real(r8) (:)]  (gN/m2) dead coarse root N transfer     
   		                 
   		 leafc_storage_to_xfer               =>    cnveg_carbonflux_inst%leafc_storage_to_xfer_patch                    , & ! InOut:  [real(r8) (:)]                                                     
   		 frootc_storage_to_xfer              =>    cnveg_carbonflux_inst%frootc_storage_to_xfer_patch                   , & ! InOut:  [real(r8) (:)]                                                     
   		 livestemc_storage_to_xfer           =>    cnveg_carbonflux_inst%livestemc_storage_to_xfer_patch                , & ! InOut:  [real(r8) (:)]                                                     
   		 deadstemc_storage_to_xfer           =>    cnveg_carbonflux_inst%deadstemc_storage_to_xfer_patch                , & ! InOut:  [real(r8) (:)]                                                     
   		 livecrootc_storage_to_xfer          =>    cnveg_carbonflux_inst%livecrootc_storage_to_xfer_patch               , & ! InOut:  [real(r8) (:)]                                                     
   		 deadcrootc_storage_to_xfer          =>    cnveg_carbonflux_inst%deadcrootc_storage_to_xfer_patch               , & ! InOut:  [real(r8) (:)]                                                     
   		 gresp_storage_to_xfer               =>    cnveg_carbonflux_inst%gresp_storage_to_xfer_patch                    , & ! InOut:  [real(r8) (:)]  
   		 leafc_xfer_to_leafc                 =>    cnveg_carbonflux_inst%leafc_xfer_to_leafc_patch                      , & ! InOut:  [real(r8) (:)]                                                    
   		 frootc_xfer_to_frootc               =>    cnveg_carbonflux_inst%frootc_xfer_to_frootc_patch                    , & ! InOut:  [real(r8) (:)]                                                    
   		 livestemc_xfer_to_livestemc         =>    cnveg_carbonflux_inst%livestemc_xfer_to_livestemc_patch              , & ! InOut:  [real(r8) (:)]                                                    
   		 deadstemc_xfer_to_deadstemc         =>    cnveg_carbonflux_inst%deadstemc_xfer_to_deadstemc_patch              , & ! InOut:  [real(r8) (:)]                                                    
   		 livecrootc_xfer_to_livecrootc       =>    cnveg_carbonflux_inst%livecrootc_xfer_to_livecrootc_patch            , & ! InOut:  [real(r8) (:)]                                                    
   		 deadcrootc_xfer_to_deadcrootc       =>    cnveg_carbonflux_inst%deadcrootc_xfer_to_deadcrootc_patch            , & ! InOut:  [real(r8) (:)]   
   		                                                    
   		 leafn_storage_to_xfer               =>    cnveg_nitrogenflux_inst%leafn_storage_to_xfer_patch                  , & ! InOut:  [real(r8) (:)]                                                     
   		 frootn_storage_to_xfer              =>    cnveg_nitrogenflux_inst%frootn_storage_to_xfer_patch                 , & ! InOut:  [real(r8) (:)]                                                     
   		 livestemn_storage_to_xfer           =>    cnveg_nitrogenflux_inst%livestemn_storage_to_xfer_patch              , & ! InOut:  [real(r8) (:)]                                                     
   		 deadstemn_storage_to_xfer           =>    cnveg_nitrogenflux_inst%deadstemn_storage_to_xfer_patch              , & ! InOut:  [real(r8) (:)]                                                     
   		 livecrootn_storage_to_xfer          =>    cnveg_nitrogenflux_inst%livecrootn_storage_to_xfer_patch             , & ! InOut:  [real(r8) (:)]   
   		 deadcrootn_storage_to_xfer          =>    cnveg_nitrogenflux_inst%deadcrootn_storage_to_xfer_patch             , & ! InOut:  [real(r8) (:)]                                                     
   		 leafn_xfer_to_leafn                 =>    cnveg_nitrogenflux_inst%leafn_xfer_to_leafn_patch                    , & ! InOut:  [real(r8) (:)]                                                    
   		 frootn_xfer_to_frootn               =>    cnveg_nitrogenflux_inst%frootn_xfer_to_frootn_patch                  , & ! InOut:  [real(r8) (:)]                                                    
   		 livestemn_xfer_to_livestemn         =>    cnveg_nitrogenflux_inst%livestemn_xfer_to_livestemn_patch            , & ! InOut:  [real(r8) (:)]                                                    
   		 deadstemn_xfer_to_deadstemn         =>    cnveg_nitrogenflux_inst%deadstemn_xfer_to_deadstemn_patch            , & ! InOut:  [real(r8) (:)]                                                    
   		 livecrootn_xfer_to_livecrootn       =>    cnveg_nitrogenflux_inst%livecrootn_xfer_to_livecrootn_patch          , & ! InOut:  [real(r8) (:)]                                                    
   		 deadcrootn_xfer_to_deadcrootn       =>    cnveg_nitrogenflux_inst%deadcrootn_xfer_to_deadcrootn_patch          , & ! InOut:  [real(r8) (:)]     
   		           
   		 bglfr                               => cnveg_state_inst%bglfr_patch , & ! Output: [real(r8) (:) ]  background litterfall rate (1/s)                  
   		 bgtr                                => cnveg_state_inst%bgtr_patch  , & ! Output: [real(r8) (:) ]  background transfer growth rate (1/s)             
   		 lgsf                                => cnveg_state_inst%lgsf_patch    & ! Output: [real(r8) (:) ]  long growing season factor [0-1]                  

         )

      avg_dayspyr = get_average_days_per_year()

      do fp = 1,num_soilp
         p = filter_soilp(fp)
         if (evergreen(ivt(p)) == 1._r8) then
            bglfr(p) = 1._r8/(leaf_long(ivt(p)) * avg_dayspyr * secspday)
            bgtr(p)  = 0._r8
            lgsf(p)  = 0._r8
         end if
      end do
               
   !!!!!!!!!!!!!!!!!!!!!!!!!!!!!!!!!!!!!!!!!!!!!!!!!!!!! !!!!!!!!!!!!!!!!!!!!!!!!!!!!!!!!!!!!!!!!!!!!!!!!!!
   if (CN_evergreen_phenology_opt == 1) then    
   do fp = 1,num_soilp    
      p = filter_soilp(fp)    
      if (evergreen(ivt(p)) == 1._r8) then    
   
         tranr=0.0002_r8   
         ! set carbon fluxes for shifting storage pools to transfer pools    
         if (.not. use_matrixcn) then
            leafc_storage_to_xfer(p)  = tranr * leafc_storage(p)/dt
            frootc_storage_to_xfer(p) = tranr * frootc_storage(p)/dt
            if (woody(ivt(p)) == 1.0_r8) then
               livestemc_storage_to_xfer(p)  = tranr * livestemc_storage(p)/dt
               deadstemc_storage_to_xfer(p)  = tranr * deadstemc_storage(p)/dt
               livecrootc_storage_to_xfer(p) = tranr * livecrootc_storage(p)/dt
               deadcrootc_storage_to_xfer(p) = tranr * deadcrootc_storage(p)/dt
               gresp_storage_to_xfer(p)      = tranr * gresp_storage(p)/dt
            end if
         else
            ! NOTE: The non matrix version of this is in CNCStateUpdate1::CStateUpdate1 EBK (11/26/2019)
         end if !not use_matrixcn

        ! set nitrogen fluxes for shifting storage pools to transfer pools    
        if (use_matrixcn) then    
        else
           ! NOTE: The non matrix version of this is in CNNStateUpdate1::NStateUpdate1 EBK (11/26/2019)
           leafn_storage_to_xfer(p)  = tranr * leafn_storage(p)/dt    
           frootn_storage_to_xfer(p) = tranr * frootn_storage(p)/dt   
           if (woody(ivt(p)) == 1.0_r8) then    
               livestemn_storage_to_xfer(p)  = tranr * livestemn_storage(p)/dt    
               deadstemn_storage_to_xfer(p)  = tranr * deadstemn_storage(p)/dt    
               livecrootn_storage_to_xfer(p) = tranr * livecrootn_storage(p)/dt   
               deadcrootn_storage_to_xfer(p) = tranr * deadcrootn_storage(p)/dt   
           end if    
        end if !use_matrixcn  
                        
        t1 = 1.0_r8 / dt   

        if (use_matrixcn) then
        else
           ! NOTE: The non matrix version of this is in CNCStateUpdate1::CStateUpdate1 EBK (11/26/2019)
           !                                        and CNNStateUpdate1::NStateUpdate1
           leafc_xfer_to_leafc(p)   = t1 * leafc_xfer(p)    
           frootc_xfer_to_frootc(p) = t1 * frootc_xfer(p)   
            
           leafn_xfer_to_leafn(p)   = t1 * leafn_xfer(p)    
           frootn_xfer_to_frootn(p) = t1 * frootn_xfer(p)   
           if (woody(ivt(p)) == 1.0_r8) then   
               livestemc_xfer_to_livestemc(p)   = t1 * livestemc_xfer(p)   
               deadstemc_xfer_to_deadstemc(p)   = t1 * deadstemc_xfer(p)   
               livecrootc_xfer_to_livecrootc(p) = t1 * livecrootc_xfer(p)  
               deadcrootc_xfer_to_deadcrootc(p) = t1 * deadcrootc_xfer(p)  
                
               livestemn_xfer_to_livestemn(p)   = t1 * livestemn_xfer(p)   
               deadstemn_xfer_to_deadstemn(p)   = t1 * deadstemn_xfer(p)   
               livecrootn_xfer_to_livecrootn(p) = t1 * livecrootn_xfer(p)  
               deadcrootn_xfer_to_deadcrootn(p) = t1 * deadcrootn_xfer(p)  
           end if
        end if !use_matrixcn
                
      end if ! end of if (evergreen(ivt(p)) == 1._r8) then    
     
   end do ! end of pft loop 
   
   end if ! end of if (CN_evergreen_phenology_opt == 1) then    
   !!!!!!!!!!!!!!!!!!!!!!!!!!!!!!!!!!!!!!!!!!!!!!!!!!!!! !!!!!!!!!!!!!!!!!!!!!!!!!!!!!!!!!!!!!!!!!!!!!!!!!!

    end associate

  end subroutine CNEvergreenPhenology

  !-----------------------------------------------------------------------
  subroutine CNSeasonDecidPhenology (num_soilp, filter_soilp       , &
       temperature_inst, waterdiagnosticbulk_inst, cnveg_state_inst, dgvs_inst , &
       cnveg_carbonstate_inst, cnveg_nitrogenstate_inst, cnveg_carbonflux_inst, cnveg_nitrogenflux_inst)
    !
    ! !DESCRIPTION:
    ! For coupled carbon-nitrogen code (CN).
    ! This routine handles the seasonal deciduous phenology code (temperate
    ! deciduous vegetation that has only one growing season per year).
    !
    ! !USES:
    use shr_const_mod   , only: SHR_CONST_TKFRZ, SHR_CONST_PI
    use clm_varcon      , only: secspday
    use clm_varctl      , only: use_cndv
    !
    ! !ARGUMENTS:
    integer                        , intent(in)    :: num_soilp       ! number of soil patches in filter
    integer                        , intent(in)    :: filter_soilp(:) ! filter for soil patches
    type(temperature_type)         , intent(in)    :: temperature_inst
    type(waterdiagnosticbulk_type)          , intent(in)    :: waterdiagnosticbulk_inst
    type(cnveg_state_type)         , intent(inout) :: cnveg_state_inst
    type(dgvs_type)                , intent(inout) :: dgvs_inst
    type(cnveg_carbonstate_type)   , intent(inout) :: cnveg_carbonstate_inst
    type(cnveg_nitrogenstate_type) , intent(inout) :: cnveg_nitrogenstate_inst
    type(cnveg_carbonflux_type)    , intent(inout) :: cnveg_carbonflux_inst
    type(cnveg_nitrogenflux_type)  , intent(inout) :: cnveg_nitrogenflux_inst
    !
    ! !LOCAL VARIABLES:
    integer :: g,c,p          !indices
    integer :: fp             !filter patch index
    real(r8):: ws_flag        !winter-summer solstice flag (0 or 1)
    real(r8):: crit_onset_gdd !critical onset growing degree-day sum
    real(r8):: crit_daylat    !latitudinal light gradient in arctic-boreal 
    logical :: do_onset       ! Flag if onset should happen
    real(r8):: soilt          ! soil temperature for layer to use for seasonal phenology trigger
    !-----------------------------------------------------------------------

    associate(                                                                                                   & 
         ivt                                 =>    patch%itype                                                   , & ! Input:  [integer   (:)   ]  patch vegetation type                                
         dayl                                =>    grc%dayl                                                    , & ! Input:  [real(r8)  (:)   ]  daylength (s)
         prev_dayl                           =>    grc%prev_dayl                                               , & ! Input:  [real(r8)  (:)   ]  daylength from previous time step (s)
         
         woody                               =>    pftcon%woody                                                , & ! Input:  binary flag for woody lifeform (1=woody, 0=not woody)
         season_decid                        =>    pftcon%season_decid                                         , & ! Input:  binary flag for seasonal-deciduous leaf habit (0 or 1)
         season_decid_temperate              =>    pftcon%season_decid_temperate                               , & ! Input:  binary flag for seasonal-deciduous temperate leaf habit (0 or 1)
         
         t_soisno                            =>    temperature_inst%t_soisno_col                               , & ! Input:  [real(r8)  (:,:) ]  soil temperature (Kelvin)  (-nlevsno+1:nlevgrnd)
         soila10                             =>    temperature_inst%soila10_col                                , & ! Input:  [real(r8) (:)   ] 
         t_a5min                            =>    temperature_inst%t_a5min_patch                             , & ! input:  [real(r8) (:)   ]
         snow_5day                           =>    waterdiagnosticbulk_inst%snow_5day_col                      , & ! input:  [real(r8) (:)   ] 

         pftmayexist                         =>    dgvs_inst%pftmayexist_patch                                 , & ! Output: [logical   (:)   ]  exclude seasonal decid patches from tropics           

         annavg_t2m                          =>    cnveg_state_inst%annavg_t2m_patch                           , & ! Input:  [real(r8)  (:)   ]  annual average 2m air temperature (K)             
         dormant_flag                        =>    cnveg_state_inst%dormant_flag_patch                         , & ! Output: [real(r8)  (:)   ]  dormancy flag                                     
         days_active                         =>    cnveg_state_inst%days_active_patch                          , & ! Output: [real(r8)  (:)   ]  number of days since last dormancy                
         onset_flag                          =>    cnveg_state_inst%onset_flag_patch                           , & ! Output: [real(r8)  (:)   ]  onset flag                                        
         onset_counter                       =>    cnveg_state_inst%onset_counter_patch                        , & ! Output: [real(r8)  (:)   ]  onset counter (seconds)                           
         onset_gddflag                       =>    cnveg_state_inst%onset_gddflag_patch                        , & ! Output: [real(r8)  (:)   ]  onset freeze flag                                 
         onset_gdd                           =>    cnveg_state_inst%onset_gdd_patch                            , & ! Output: [real(r8)  (:)   ]  onset growing degree days                         
         offset_flag                         =>    cnveg_state_inst%offset_flag_patch                          , & ! Output: [real(r8)  (:)   ]  offset flag                                       
         offset_counter                      =>    cnveg_state_inst%offset_counter_patch                       , & ! Output: [real(r8)  (:)   ]  offset counter (seconds)                          
         bglfr                               =>    cnveg_state_inst%bglfr_patch                                , & ! Output: [real(r8)  (:)   ]  background litterfall rate (1/s)                  
         bgtr                                =>    cnveg_state_inst%bgtr_patch                                 , & ! Output: [real(r8)  (:)   ]  background transfer growth rate (1/s)             
         lgsf                                =>    cnveg_state_inst%lgsf_patch                                 , & ! Output: [real(r8)  (:)   ]  long growing season factor [0-1]                  
         
         leafc_storage                       =>    cnveg_carbonstate_inst%leafc_storage_patch                  , & ! Input:  [real(r8)  (:)   ]  (gC/m2) leaf C storage                            
         frootc_storage                      =>    cnveg_carbonstate_inst%frootc_storage_patch                 , & ! Input:  [real(r8)  (:)   ]  (gC/m2) fine root C storage                       
         livestemc_storage                   =>    cnveg_carbonstate_inst%livestemc_storage_patch              , & ! Input:  [real(r8)  (:)   ]  (gC/m2) live stem C storage                       
         deadstemc_storage                   =>    cnveg_carbonstate_inst%deadstemc_storage_patch              , & ! Input:  [real(r8)  (:)   ]  (gC/m2) dead stem C storage                       
         livecrootc_storage                  =>    cnveg_carbonstate_inst%livecrootc_storage_patch             , & ! Input:  [real(r8)  (:)   ]  (gC/m2) live coarse root C storage                
         deadcrootc_storage                  =>    cnveg_carbonstate_inst%deadcrootc_storage_patch             , & ! Input:  [real(r8)  (:)   ]  (gC/m2) dead coarse root C storage                
         gresp_storage                       =>    cnveg_carbonstate_inst%gresp_storage_patch                  , & ! Input:  [real(r8)  (:)   ]  (gC/m2) growth respiration storage                
         leafc_xfer                          =>    cnveg_carbonstate_inst%leafc_xfer_patch                     , & ! Output:  [real(r8) (:)   ]  (gC/m2) leaf C transfer                           
         frootc_xfer                         =>    cnveg_carbonstate_inst%frootc_xfer_patch                    , & ! Output:  [real(r8) (:)   ]  (gC/m2) fine root C transfer                      
         livestemc_xfer                      =>    cnveg_carbonstate_inst%livestemc_xfer_patch                 , & ! Output:  [real(r8) (:)   ]  (gC/m2) live stem C transfer                      
         deadstemc_xfer                      =>    cnveg_carbonstate_inst%deadstemc_xfer_patch                 , & ! Output:  [real(r8) (:)   ]  (gC/m2) dead stem C transfer                      
         livecrootc_xfer                     =>    cnveg_carbonstate_inst%livecrootc_xfer_patch                , & ! Output:  [real(r8) (:)   ]  (gC/m2) live coarse root C transfer               
         deadcrootc_xfer                     =>    cnveg_carbonstate_inst%deadcrootc_xfer_patch                , & ! Output:  [real(r8) (:)   ]  (gC/m2) dead coarse root C transfer               
         
         leafn_storage                       =>    cnveg_nitrogenstate_inst%leafn_storage_patch                , & ! Input:  [real(r8)  (:)   ]  (gN/m2) leaf N storage                            
         frootn_storage                      =>    cnveg_nitrogenstate_inst%frootn_storage_patch               , & ! Input:  [real(r8)  (:)   ]  (gN/m2) fine root N storage                       
         livestemn_storage                   =>    cnveg_nitrogenstate_inst%livestemn_storage_patch            , & ! Input:  [real(r8)  (:)   ]  (gN/m2) live stem N storage                       
         deadstemn_storage                   =>    cnveg_nitrogenstate_inst%deadstemn_storage_patch            , & ! Input:  [real(r8)  (:)   ]  (gN/m2) dead stem N storage                       
         livecrootn_storage                  =>    cnveg_nitrogenstate_inst%livecrootn_storage_patch           , & ! Input:  [real(r8)  (:)   ]  (gN/m2) live coarse root N storage                
         deadcrootn_storage                  =>    cnveg_nitrogenstate_inst%deadcrootn_storage_patch           , & ! Input:  [real(r8)  (:)   ]  (gN/m2) dead coarse root N storage                
         leafn_xfer                          =>    cnveg_nitrogenstate_inst%leafn_xfer_patch                   , & ! Output:  [real(r8) (:)   ]  (gN/m2) leaf N transfer                           
         frootn_xfer                         =>    cnveg_nitrogenstate_inst%frootn_xfer_patch                  , & ! Output:  [real(r8) (:)   ]  (gN/m2) fine root N transfer                      
         livestemn_xfer                      =>    cnveg_nitrogenstate_inst%livestemn_xfer_patch               , & ! Output:  [real(r8) (:)   ]  (gN/m2) live stem N transfer                      
         deadstemn_xfer                      =>    cnveg_nitrogenstate_inst%deadstemn_xfer_patch               , & ! Output:  [real(r8) (:)   ]  (gN/m2) dead stem N transfer                      
         livecrootn_xfer                     =>    cnveg_nitrogenstate_inst%livecrootn_xfer_patch              , & ! Output:  [real(r8) (:)   ]  (gN/m2) live coarse root N transfer               
         deadcrootn_xfer                     =>    cnveg_nitrogenstate_inst%deadcrootn_xfer_patch              , & ! Output:  [real(r8) (:)   ]  (gN/m2) dead coarse root N transfer               

         prev_leafc_to_litter                =>    cnveg_carbonflux_inst%prev_leafc_to_litter_patch            , & ! Output: [real(r8)  (:)   ]  previous timestep leaf C litterfall flux (gC/m2/s)
         prev_frootc_to_litter               =>    cnveg_carbonflux_inst%prev_frootc_to_litter_patch           , & ! Output: [real(r8)  (:)   ]  previous timestep froot C litterfall flux (gC/m2/s)
         leafc_xfer_to_leafc                 =>    cnveg_carbonflux_inst%leafc_xfer_to_leafc_patch             , & ! Output:  [real(r8) (:)   ]                                                    
         frootc_xfer_to_frootc               =>    cnveg_carbonflux_inst%frootc_xfer_to_frootc_patch           , & ! Output:  [real(r8) (:)   ]                                                    
         livestemc_xfer_to_livestemc         =>    cnveg_carbonflux_inst%livestemc_xfer_to_livestemc_patch     , & ! Output:  [real(r8) (:)   ]                                                    
         deadstemc_xfer_to_deadstemc         =>    cnveg_carbonflux_inst%deadstemc_xfer_to_deadstemc_patch     , & ! Output:  [real(r8) (:)   ]                                                    
         livecrootc_xfer_to_livecrootc       =>    cnveg_carbonflux_inst%livecrootc_xfer_to_livecrootc_patch   , & ! Output:  [real(r8) (:)   ]                                                    
         deadcrootc_xfer_to_deadcrootc       =>    cnveg_carbonflux_inst%deadcrootc_xfer_to_deadcrootc_patch   , & ! Output:  [real(r8) (:)   ]                                                    
         leafc_storage_to_xfer               =>    cnveg_carbonflux_inst%leafc_storage_to_xfer_patch           , & ! Output:  [real(r8) (:)   ]                                                    
         frootc_storage_to_xfer              =>    cnveg_carbonflux_inst%frootc_storage_to_xfer_patch          , & ! Output:  [real(r8) (:)   ]                                                    
         livestemc_storage_to_xfer           =>    cnveg_carbonflux_inst%livestemc_storage_to_xfer_patch       , & ! Output:  [real(r8) (:)   ]                                                    
         deadstemc_storage_to_xfer           =>    cnveg_carbonflux_inst%deadstemc_storage_to_xfer_patch       , & ! Output:  [real(r8) (:)   ]                                                    
         livecrootc_storage_to_xfer          =>    cnveg_carbonflux_inst%livecrootc_storage_to_xfer_patch      , & ! Output:  [real(r8) (:)   ]                                                    
         deadcrootc_storage_to_xfer          =>    cnveg_carbonflux_inst%deadcrootc_storage_to_xfer_patch      , & ! Output:  [real(r8) (:)   ]                                                    
         gresp_storage_to_xfer               =>    cnveg_carbonflux_inst%gresp_storage_to_xfer_patch           , & ! Output:  [real(r8) (:)   ]                                                    
         
         leafn_xfer_to_leafn                 =>    cnveg_nitrogenflux_inst%leafn_xfer_to_leafn_patch           , & ! Output:  [real(r8) (:)   ]                                                    
         frootn_xfer_to_frootn               =>    cnveg_nitrogenflux_inst%frootn_xfer_to_frootn_patch         , & ! Output:  [real(r8) (:)   ]                                                    
         livestemn_xfer_to_livestemn         =>    cnveg_nitrogenflux_inst%livestemn_xfer_to_livestemn_patch   , & ! Output:  [real(r8) (:)   ]                                                    
         deadstemn_xfer_to_deadstemn         =>    cnveg_nitrogenflux_inst%deadstemn_xfer_to_deadstemn_patch   , & ! Output:  [real(r8) (:)   ]                                                    
         livecrootn_xfer_to_livecrootn       =>    cnveg_nitrogenflux_inst%livecrootn_xfer_to_livecrootn_patch , & ! Output:  [real(r8) (:)   ]                                                    
         deadcrootn_xfer_to_deadcrootn       =>    cnveg_nitrogenflux_inst%deadcrootn_xfer_to_deadcrootn_patch , & ! Output:  [real(r8) (:)   ]                                                    
         leafn_storage_to_xfer               =>    cnveg_nitrogenflux_inst%leafn_storage_to_xfer_patch         , & ! Output:  [real(r8) (:)   ]                                                    
         frootn_storage_to_xfer              =>    cnveg_nitrogenflux_inst%frootn_storage_to_xfer_patch        , & ! Output:  [real(r8) (:)   ]                                                    
         livestemn_storage_to_xfer           =>    cnveg_nitrogenflux_inst%livestemn_storage_to_xfer_patch     , & ! Output:  [real(r8) (:)   ]                                                    
         deadstemn_storage_to_xfer           =>    cnveg_nitrogenflux_inst%deadstemn_storage_to_xfer_patch     , & ! Output:  [real(r8) (:)   ]                                                    
         livecrootn_storage_to_xfer          =>    cnveg_nitrogenflux_inst%livecrootn_storage_to_xfer_patch    , & ! Output:  [real(r8) (:)   ]                                                    
         deadcrootn_storage_to_xfer          =>    cnveg_nitrogenflux_inst%deadcrootn_storage_to_xfer_patch      & ! Output:  [real(r8) (:)   ]   
         )

      ! start patch loop


      do fp = 1,num_soilp
         p = filter_soilp(fp)
         c = patch%column(p)
         g = patch%gridcell(p)

         if (season_decid(ivt(p)) == 1._r8) then

            ! set background litterfall rate, background transfer rate, and
            ! long growing season factor to 0 for seasonal deciduous types
            bglfr(p) = 0._r8
            bgtr(p) = 0._r8
            lgsf(p) = 0._r8

            ! onset gdd sum from Biome-BGC, v4.1.2
            crit_onset_gdd = exp(4.8_r8 + 0.13_r8*(annavg_t2m(p) - SHR_CONST_TKFRZ))

            ! set flag for solstice period (winter->summer = 1, summer->winter = 0)
            if (dayl(g) >= prev_dayl(g)) then
               ws_flag = 1._r8
            else
               ws_flag = 0._r8
            end if

            ! update offset_counter and test for the end of the offset period
            if (offset_flag(p) == 1.0_r8) then
               ! decrement counter for offset period
               offset_counter(p) = offset_counter(p) - dt

               ! if this is the end of the offset_period, reset phenology
               ! flags and indices
               if (offset_counter(p) < dt/2._r8) then
                  ! this code block was originally handled by call cn_offset_cleanup(p)
                  ! inlined during vectorization

                  offset_flag(p) = 0._r8
                  offset_counter(p) = 0._r8
                  dormant_flag(p) = 1._r8
                  days_active(p) = 0._r8
                  if (use_cndv) then
                     pftmayexist(p) = .true.
                  end if

                  ! reset the previous timestep litterfall flux memory
                  prev_leafc_to_litter(p) = 0._r8
                  prev_frootc_to_litter(p) = 0._r8
               end if
            end if

            ! update onset_counter and test for the end of the onset period
            if (onset_flag(p) == 1.0_r8) then
               ! decrement counter for onset period
               onset_counter(p) = onset_counter(p) - dt

               ! if this is the end of the onset period, reset phenology
               ! flags and indices
               if (onset_counter(p) < dt/2._r8) then
                  ! this code block was originally handled by call cn_onset_cleanup(p)
                  ! inlined during vectorization

                  onset_flag(p) = 0.0_r8
                  onset_counter(p) = 0.0_r8
                  ! set all transfer growth rates to 0.0
                  leafc_xfer_to_leafc(p)   = 0.0_r8
                  frootc_xfer_to_frootc(p) = 0.0_r8
                  leafn_xfer_to_leafn(p)   = 0.0_r8
                  frootn_xfer_to_frootn(p) = 0.0_r8
                  if (woody(ivt(p)) == 1.0_r8) then
                     livestemc_xfer_to_livestemc(p)   = 0.0_r8
                     deadstemc_xfer_to_deadstemc(p)   = 0.0_r8
                     livecrootc_xfer_to_livecrootc(p) = 0.0_r8
                     deadcrootc_xfer_to_deadcrootc(p) = 0.0_r8
                     livestemn_xfer_to_livestemn(p)   = 0.0_r8
                     deadstemn_xfer_to_deadstemn(p)   = 0.0_r8
                     livecrootn_xfer_to_livecrootn(p) = 0.0_r8
                     deadcrootn_xfer_to_deadcrootn(p) = 0.0_r8
                  end if
                  ! set transfer pools to 0.0
                  leafc_xfer(p) = 0.0_r8
                  leafn_xfer(p) = 0.0_r8
                  frootc_xfer(p) = 0.0_r8
                  frootn_xfer(p) = 0.0_r8
                  if (woody(ivt(p)) == 1.0_r8) then
                     livestemc_xfer(p) = 0.0_r8
                     livestemn_xfer(p) = 0.0_r8
                     deadstemc_xfer(p) = 0.0_r8
                     deadstemn_xfer(p) = 0.0_r8
                     livecrootc_xfer(p) = 0.0_r8
                     livecrootn_xfer(p) = 0.0_r8
                     deadcrootc_xfer(p) = 0.0_r8
                     deadcrootn_xfer(p) = 0.0_r8
                  end if
               end if
            end if

            ! test for switching from dormant period to growth period
            if (dormant_flag(p) == 1.0_r8) then
               soilt = t_soisno(c, phenology_soil_layer)

               do_onset = SeasonalDecidOnset( onset_gdd(p), onset_gddflag(p), soilt, soila10(c), t_a5min(p), dayl(g), &
                                              snow_5day(c), ws_flag, crit_onset_gdd, season_decid_temperate(ivt(p)) )
               ! If onset is being triggered
               if (do_onset) then
                  onset_flag(p) = 1.0_r8
                  dormant_flag(p) = 0.0_r8
                  onset_gddflag(p) = 0.0_r8
                  onset_gdd(p) = 0.0_r8
                  do_onset = .false.
                  onset_counter(p) = ndays_on * secspday

                  ! move all the storage pools into transfer pools,
                  ! where they will be transfered to displayed growth over the onset period.
                  ! this code was originally handled with call cn_storage_to_xfer(p)
                  ! inlined during vectorization

                  ! set carbon fluxes for shifting storage pools to transfer pools
                  if(use_matrixcn)then
                  else
                     ! NOTE: The non matrix version of this is in CNCStateUpdate1::CStateUpdate1 EBK (11/26/2019)
                     !                                        and CNNStateUpdate1::NStateUpdate1
                     leafc_storage_to_xfer(p)  = fstor2tran * leafc_storage(p)/dt
                     frootc_storage_to_xfer(p) = fstor2tran * frootc_storage(p)/dt
                     if (woody(ivt(p)) == 1.0_r8) then
                        livestemc_storage_to_xfer(p)  = fstor2tran * livestemc_storage(p)/dt
                        deadstemc_storage_to_xfer(p)  = fstor2tran * deadstemc_storage(p)/dt
                        livecrootc_storage_to_xfer(p) = fstor2tran * livecrootc_storage(p)/dt
                        deadcrootc_storage_to_xfer(p) = fstor2tran * deadcrootc_storage(p)/dt
                        gresp_storage_to_xfer(p)      = fstor2tran * gresp_storage(p)/dt
                     end if

                     ! set nitrogen fluxes for shifting storage pools to transfer pools
                     leafn_storage_to_xfer(p)  = fstor2tran * leafn_storage(p)/dt
                     frootn_storage_to_xfer(p) = fstor2tran * frootn_storage(p)/dt
                     if (woody(ivt(p)) == 1.0_r8) then
                        livestemn_storage_to_xfer(p)  = fstor2tran * livestemn_storage(p)/dt
                        deadstemn_storage_to_xfer(p)  = fstor2tran * deadstemn_storage(p)/dt
                        livecrootn_storage_to_xfer(p) = fstor2tran * livecrootn_storage(p)/dt
                        deadcrootn_storage_to_xfer(p) = fstor2tran * deadcrootn_storage(p)/dt
                     end if
                  end if  ! use_matrixcn
               end if

               ! test for switching from growth period to offset period
            else if (offset_flag(p) == 0.0_r8) then
               if (use_cndv) then
                  ! If days_active > 355, then remove patch in
                  ! CNDVEstablishment at the end of the year.
                  ! days_active > 355 is a symptom of seasonal decid. patches occurring in
                  ! gridcells where dayl never drops below crit_dayl.
                  ! This results in TLAI>1e4 in a few gridcells.
                  days_active(p) = days_active(p) + fracday
                  if (days_active(p) > 355._r8) pftmayexist(p) = .false.
               end if

               crit_daylat = SeasonalCriticalDaylength( g, p )
               
               ! only begin to test for offset daylength once past the summer sol
               if (ws_flag == 0._r8 .and. dayl(g) < crit_daylat) then
                  offset_flag(p) = 1._r8
                  offset_counter(p) = ndays_off * secspday
                  prev_leafc_to_litter(p) = 0._r8
                  prev_frootc_to_litter(p) = 0._r8
               end if
            end if

         end if ! end if seasonal deciduous

      end do ! end of patch loop

    end associate
 
  end subroutine CNSeasonDecidPhenology

  !-----------------------------------------------------------------------
  function SeasonalCriticalDaylength( g, p ) result( crit_daylat )
    !
    ! !DESCRIPTION:
    ! Function to determine the critical day length needed for seasonal
    ! decidious leaf offset. When depends on latitude it's higher for
    ! high latitudes and lower for temperate regions.
    !
    ! !ARGUMENTS:
    integer, intent(IN) :: g ! Gridcell index
    integer, intent(IN) :: p ! Patch index
    real(r8) :: crit_daylat  ! Return value
    !
    ! !LOCAL VARIABLES:
    !-----------------------------------------------------------------------

    select case( critical_daylight_method )
    ! Critical day length depends on both vegetation type and latitude
    case(critical_daylight_depends_on_latnveg)
        ! Critical day length for offset is fixed for temperate type vegetation
        if ( pftcon%season_decid_temperate(patch%itype(p)) == 1 )then
           crit_daylat = crit_dayl
        ! For Arctic vegetation -- critical daylength is longer at high latitudes and shorter
        ! at midlatitudes
        else
           crit_daylat=params_inst%crit_dayl_at_high_lat-params_inst%crit_dayl_lat_slope* &
                       (critical_offset_high_lat-abs(grc%latdeg(g)))
           if (crit_daylat < crit_dayl) then
              crit_daylat = crit_dayl !maintain previous offset from White 2001 as minimum
           end if
        end if
    ! Critical day length depends just on vegetation type
    case(critical_daylight_depends_on_veg)
        if ( pftcon%season_decid_temperate(patch%itype(p)) == 1 )then
           crit_daylat = crit_dayl
        else
           crit_daylat=params_inst%crit_dayl_at_high_lat
        end if
    ! Critical day length depends on latitude
    case(critical_daylight_depends_on_lat)
        ! Critical daylength is higher at high latitudes and shorter
        ! for temperatre regions
        crit_daylat=params_inst%crit_dayl_at_high_lat-params_inst%crit_dayl_lat_slope* &
                    (critical_offset_high_lat-abs(grc%latdeg(g)))
        if (crit_daylat < crit_dayl) then
           crit_daylat = crit_dayl !maintain previous offset from White 2001 as minimum
        end if
    ! Critical day length is constant
    case(critical_daylight_constant)
        crit_daylat = crit_dayl
    case default
        call endrun(msg="ERROR SeasonalCriticalDaylength critical_daylight_method not implemented "//errmsg(sourcefile, __LINE__))
    end select

  end function SeasonalCriticalDaylength

  !-----------------------------------------------------------------------
  function SeasonalDecidOnset( onset_gdd, onset_gddflag, soilt, soila10, t_a5min, dayl, &
                               snow_5day, ws_flag, crit_onset_gdd, season_decid_temperate ) &
                       result( do_onset )

    !
    ! !DESCRIPTION:
    ! Function to determine if seasonal deciduous leaf onset should happen.
    !
    ! !USES:
    use shr_const_mod   , only: SHR_CONST_TKFRZ
    ! !ARGUMENTS:
    real(r8), intent(INOUT) :: onset_gdd      ! onset growing degree days 
    real(r8), intent(INOUT) :: onset_gddflag  ! Onset freeze flag
    real(r8), intent(IN)    :: soilt          ! Soil temperature at specific level for this evaluation
    real(r8), intent(IN)    :: soila10        ! 10-day running mean of the 12cm soil layer temperature (K)
    real(r8), intent(IN)    :: t_a5min        ! 5-day running mean of min 2-m temperature
    real(r8), intent(IN)    :: dayl           ! Day length
    real(r8), intent(IN)    :: snow_5day      ! 5-day average of snow
    real(r8), intent(IN)    :: ws_flag        ! winter-summer solstice flag (0 or 1)
    real(r8), intent(IN)    :: crit_onset_gdd ! critical onset growing degree-day sum
    real(r8), intent(IN)    :: season_decid_temperate  ! If this is a temperate seasonal decidious type 
    logical :: do_onset                       ! Flag if onset should happen (return value)
    !
    ! !LOCAL VARIABLES:
    real(r8), parameter :: snow5d_thresh_for_onset      = 0.1_r8          ! 5-day snow depth threshold for leaf onset
    real(r8), parameter :: min_critical_daylength_onset = 39300._r8/2._r8 ! Minimum daylength for onset to happen
                                                                          ! NOTE above: The 39300/2(19650) value is what we've
                                                                          ! tested with, we are concerned that changing 
                                                                          ! it might change answers. This trigger was just
                                                                          ! added to make sure that onset doesn't happen in Jan/Feb.
                                                                          ! See more notes on this parameter below.
    !-----------------------------------------------------------------------

    do_onset = .false.
    ! Test to turn on growing degree-day sum, if off.
    ! switch on the growing degree day sum on the winter solstice

    if (onset_gddflag == 0._r8 .and. ws_flag == 1._r8) then
        onset_gddflag = 1._r8
        onset_gdd = 0._r8
    end if

    ! Test to turn off growing degree-day sum, if on.
    ! This test resets the growing degree day sum if it gets past
    ! the summer solstice without reaching the threshold value.
    ! In that case, it will take until the next winter solstice
    ! before the growing degree-day summation starts again.

    if (onset_gddflag == 1._r8 .and. ws_flag == 0._r8) then
        onset_gddflag = 0._r8
        onset_gdd = 0._r8
    end if

    ! if the gdd flag is set, and if the soil is above freezing
    ! then accumulate growing degree days for onset trigger

    if (onset_gddflag == 1.0_r8 .and. soilt > SHR_CONST_TKFRZ) then
        onset_gdd = onset_gdd + (soilt-SHR_CONST_TKFRZ)*fracday
    end if
    if ( onset_thresh_depends_on_veg) then
       ! separate into non-arctic seasonally deciduous pfts
       ! (temperate broadleaf deciduous
       ! tree) and arctic/boreal seasonally deciduous pfts (boreal
       ! needleleaf deciduous tree,
       ! boreal broadleaf deciduous tree, boreal broadleaf deciduous
       ! shrub, C3 arctic grass)
       if (onset_gdd > crit_onset_gdd .and.  season_decid_temperate == 1) then
           do_onset = .true.
        ! Note: The check "dayl>min_critical_daylength_onset" in the if
        ! statement was added because for some coastal
        ! points the other triggers could allow onset in January/February
        ! which isn't sustainable and is a degenerate case. To prevent this
        ! condition was added, but now the other conditions aren't triggered
        ! until much later so it's value just needs to be high enough to prevent
        ! the degenerate case of happening too early, and low enough that it
        ! doesn't restrict onset. As such the value of this parameter shouldn't
        ! matter for reasonable values between the two degenerate cases.
        else if (season_decid_temperate == 0 .and.  onset_gddflag == 1.0_r8 .and. &
                soila10 > SHR_CONST_TKFRZ .and. &
                t_a5min > SHR_CONST_TKFRZ .and. ws_flag==1.0_r8 .and. &
                dayl>min_critical_daylength_onset .and.  snow_5day<snow5d_thresh_for_onset) then
           do_onset = .true.
        end if
    else
       ! set do_onset if critical growing degree-day sum is exceeded
       if (onset_gdd > crit_onset_gdd) do_onset = .true.
    end if

  end function SeasonalDecidOnset

  !-----------------------------------------------------------------------
  subroutine CNStressDecidPhenology (num_soilp, filter_soilp , &
       soilstate_inst, temperature_inst, atm2lnd_inst, wateratm2lndbulk_inst, cnveg_state_inst, &
       cnveg_carbonstate_inst, cnveg_nitrogenstate_inst, &
       cnveg_carbonflux_inst, cnveg_nitrogenflux_inst)
    !
    ! !DESCRIPTION:
    ! This routine handles phenology for vegetation types, such as grasses and
    ! tropical drought deciduous trees, that respond to cold and drought stress
    ! signals and that can have multiple growing seasons in a given year.
    ! This routine allows for the possibility that leaves might persist year-round
    ! in the absence of a suitable stress trigger, by switching to an essentially
    ! evergreen habit, but maintaining a deciduous leaf longevity, while waiting
    ! for the next stress trigger.  This is in contrast to the seasonal deciduous
    ! algorithm (for temperate deciduous trees) that forces a single growing season
    ! per year.
    !
    ! !USES:
    use clm_time_manager , only : get_average_days_per_year
    use CNSharedParamsMod, only : use_fun
    use clm_varcon       , only : secspday
    use shr_const_mod    , only : SHR_CONST_TKFRZ, SHR_CONST_PI
    use CNSharedParamsMod, only : CNParamsShareInst
    !
    ! !ARGUMENTS:
    integer                        , intent(in)    :: num_soilp       ! number of soil patches in filter
    integer                        , intent(in)    :: filter_soilp(:) ! filter for soil patches
    type(soilstate_type)           , intent(in)    :: soilstate_inst
    type(temperature_type)         , intent(in)    :: temperature_inst
    type(atm2lnd_type)             , intent(in)    :: atm2lnd_inst
    type(wateratm2lndbulk_type)             , intent(in)    :: wateratm2lndbulk_inst
    type(cnveg_state_type)         , intent(inout) :: cnveg_state_inst
    type(cnveg_carbonstate_type)   , intent(inout) :: cnveg_carbonstate_inst
    type(cnveg_nitrogenstate_type) , intent(inout) :: cnveg_nitrogenstate_inst
    type(cnveg_carbonflux_type)    , intent(inout) :: cnveg_carbonflux_inst
    type(cnveg_nitrogenflux_type)  , intent(inout) :: cnveg_nitrogenflux_inst
    !
    ! !LOCAL VARIABLES:
    real(r8),parameter :: secspqtrday = secspday / 4  ! seconds per quarter day
    integer :: g,c,p           ! indices
    integer :: fp              ! filter patch index
    real(r8):: avg_dayspyr     ! average days per year
    real(r8):: crit_onset_gdd  ! degree days for onset trigger
    real(r8):: soilt           ! temperature of top soil layer
    real(r8):: psi             ! water stress of top soil layer
    real(r8):: rain_threshold  ! rain threshold for leaf on [mm]
    logical :: additional_onset_condition ! additional condition for leaf onset
    !-----------------------------------------------------------------------

    associate(                                                                                                   & 
         ivt                                 =>    patch%itype                                                   , & ! Input:  [integer   (:)   ]  patch vegetation type                                
         dayl                                =>    grc%dayl                                                    , & ! Input:  [real(r8)  (:)   ]  daylength (s)
         
         prec10                              => wateratm2lndbulk_inst%prec10_patch                                     , & ! Input:  [real(r8) (:)     ]  10-day running mean of tot. precipitation
         leaf_long                           =>    pftcon%leaf_long                                            , & ! Input:  leaf longevity (yrs)                              
         woody                               =>    pftcon%woody                                                , & ! Input:  binary flag for woody lifeform (1=woody, 0=not woody)
         stress_decid                        =>    pftcon%stress_decid                                         , & ! Input:  binary flag for stress-deciduous leaf habit (0 or 1)
         leafcn                              =>    pftcon%leafcn                                               , & ! Input:  leaf C:N (gC/gN)
         frootcn                             =>    pftcon%frootcn                                              , & ! Input:  fine root C:N (gC/gN) 
         
         soilpsi                             =>    soilstate_inst%soilpsi_col                                  , & ! Input:  [real(r8)  (:,:) ]  soil water potential in each soil layer (MPa)   
         
         t_soisno                            =>    temperature_inst%t_soisno_col                               , & ! Input:  [real(r8)  (:,:) ]  soil temperature (Kelvin)  (-nlevsno+1:nlevgrnd)
         dormant_flag                        =>    cnveg_state_inst%dormant_flag_patch                         , & ! Output:  [real(r8) (:)   ]  dormancy flag                                     
         days_active                         =>    cnveg_state_inst%days_active_patch                          , & ! Output:  [real(r8) (:)   ]  number of days since last dormancy                
         onset_flag                          =>    cnveg_state_inst%onset_flag_patch                           , & ! Output:  [real(r8) (:)   ]  onset flag                                        
         onset_counter                       =>    cnveg_state_inst%onset_counter_patch                        , & ! Output:  [real(r8) (:)   ]  onset counter (seconds)                           
         onset_gddflag                       =>    cnveg_state_inst%onset_gddflag_patch                        , & ! Output:  [real(r8) (:)   ]  onset freeze flag                                 
         onset_fdd                           =>    cnveg_state_inst%onset_fdd_patch                            , & ! Output:  [real(r8) (:)   ]  onset freezing degree days counter                
         onset_gdd                           =>    cnveg_state_inst%onset_gdd_patch                            , & ! Output:  [real(r8) (:)   ]  onset growing degree days                         
         onset_swi                           =>    cnveg_state_inst%onset_swi_patch                            , & ! Output:  [real(r8) (:)   ]  onset soil water index                            
         offset_flag                         =>    cnveg_state_inst%offset_flag_patch                          , & ! Output:  [real(r8) (:)   ]  offset flag                                       
         offset_counter                      =>    cnveg_state_inst%offset_counter_patch                       , & ! Output:  [real(r8) (:)   ]  offset counter (seconds)                          
         offset_fdd                          =>    cnveg_state_inst%offset_fdd_patch                           , & ! Output:  [real(r8) (:)   ]  offset freezing degree days counter               
         offset_swi                          =>    cnveg_state_inst%offset_swi_patch                           , & ! Output:  [real(r8) (:)   ]  offset soil water index                           
         lgsf                                =>    cnveg_state_inst%lgsf_patch                                 , & ! Output:  [real(r8) (:)   ]  long growing season factor [0-1]                  
         bglfr                               =>    cnveg_state_inst%bglfr_patch                                , & ! Output:  [real(r8) (:)   ]  background litterfall rate (1/s)                  
         bgtr                                =>    cnveg_state_inst%bgtr_patch                                 , & ! Output:  [real(r8) (:)   ]  background transfer growth rate (1/s)             
         annavg_t2m                          =>    cnveg_state_inst%annavg_t2m_patch                           , & ! Output:  [real(r8) (:)   ]  annual average 2m air temperature (K)             
         leafc                               =>    cnveg_carbonstate_inst%leafc_patch                          , & ! Input:  [real(r8)  (:)   ]  (gC/m2) leaf C 
     
         frootc                              =>    cnveg_carbonstate_inst%frootc_patch                         , & ! Input:  [real(r8) (:)    ]  (gC/m2) fine root C
         leafc_storage                       =>    cnveg_carbonstate_inst%leafc_storage_patch                  , & ! Input:  [real(r8)  (:)   ]  (gC/m2) leaf C storage                            
         frootc_storage                      =>    cnveg_carbonstate_inst%frootc_storage_patch                 , & ! Input:  [real(r8)  (:)   ]  (gC/m2) fine root C storage                       
         livestemc_storage                   =>    cnveg_carbonstate_inst%livestemc_storage_patch              , & ! Input:  [real(r8)  (:)   ]  (gC/m2) live stem C storage                       
         deadstemc_storage                   =>    cnveg_carbonstate_inst%deadstemc_storage_patch              , & ! Input:  [real(r8)  (:)   ]  (gC/m2) dead stem C storage                       
         livecrootc_storage                  =>    cnveg_carbonstate_inst%livecrootc_storage_patch             , & ! Input:  [real(r8)  (:)   ]  (gC/m2) live coarse root C storage                
         deadcrootc_storage                  =>    cnveg_carbonstate_inst%deadcrootc_storage_patch             , & ! Input:  [real(r8)  (:)   ]  (gC/m2) dead coarse root C storage                
         gresp_storage                       =>    cnveg_carbonstate_inst%gresp_storage_patch                  , & ! Input:  [real(r8)  (:)   ]  (gC/m2) growth respiration storage                
         leafc_xfer                          =>    cnveg_carbonstate_inst%leafc_xfer_patch                     , & ! Output:  [real(r8) (:)   ]  (gC/m2) leaf C transfer
         frootc_xfer                         =>    cnveg_carbonstate_inst%frootc_xfer_patch                    , & ! Output:  [real(r8) (:)   ]  (gC/m2) fine root C transfer                      
         livestemc_xfer                      =>    cnveg_carbonstate_inst%livestemc_xfer_patch                 , & ! Output:  [real(r8) (:)   ]  (gC/m2) live stem C transfer                      
         deadstemc_xfer                      =>    cnveg_carbonstate_inst%deadstemc_xfer_patch                 , & ! Output:  [real(r8) (:)   ]  (gC/m2) dead stem C transfer                      
         livecrootc_xfer                     =>    cnveg_carbonstate_inst%livecrootc_xfer_patch                , & ! Output:  [real(r8) (:)   ]  (gC/m2) live coarse root C transfer               
         deadcrootc_xfer                     =>    cnveg_carbonstate_inst%deadcrootc_xfer_patch                , & ! Output:  [real(r8) (:)   ]  (gC/m2) dead coarse root C transfer               
         leafn_storage                       =>    cnveg_nitrogenstate_inst%leafn_storage_patch                , & ! Input:  [real(r8)  (:)   ]  (gN/m2) leaf N storage                            
         frootn_storage                      =>    cnveg_nitrogenstate_inst%frootn_storage_patch               , & ! Input:  [real(r8)  (:)   ]  (gN/m2) fine root N storage                       
         livestemn_storage                   =>    cnveg_nitrogenstate_inst%livestemn_storage_patch            , & ! Input:  [real(r8)  (:)   ]  (gN/m2) live stem N storage                       
         deadstemn_storage                   =>    cnveg_nitrogenstate_inst%deadstemn_storage_patch            , & ! Input:  [real(r8)  (:)   ]  (gN/m2) dead stem N storage                       
         livecrootn_storage                  =>    cnveg_nitrogenstate_inst%livecrootn_storage_patch           , & ! Input:  [real(r8)  (:)   ]  (gN/m2) live coarse root N storage                
         deadcrootn_storage                  =>    cnveg_nitrogenstate_inst%deadcrootn_storage_patch           , & ! Input:  [real(r8)  (:)   ]  (gN/m2) dead coarse root N storage                
         leafn_xfer                          =>    cnveg_nitrogenstate_inst%leafn_xfer_patch                   , & ! Output:  [real(r8) (:)   ]  (gN/m2) leaf N transfer                           
         frootn_xfer                         =>    cnveg_nitrogenstate_inst%frootn_xfer_patch                  , & ! Output:  [real(r8) (:)   ]  (gN/m2) fine root N transfer                      
         livestemn_xfer                      =>    cnveg_nitrogenstate_inst%livestemn_xfer_patch               , & ! Output:  [real(r8) (:)   ]  (gN/m2) live stem N transfer                      
         deadstemn_xfer                      =>    cnveg_nitrogenstate_inst%deadstemn_xfer_patch               , & ! Output:  [real(r8) (:)   ]  (gN/m2) dead stem N transfer                      
         livecrootn_xfer                     =>    cnveg_nitrogenstate_inst%livecrootn_xfer_patch              , & ! Output:  [real(r8) (:)   ]  (gN/m2) live coarse root N transfer               
         deadcrootn_xfer                     =>    cnveg_nitrogenstate_inst%deadcrootn_xfer_patch              , & ! Output:  [real(r8) (:)   ]  (gN/m2) dead coarse root N transfer               
         
         prev_leafc_to_litter                =>    cnveg_carbonflux_inst%prev_leafc_to_litter_patch            , & ! Output:  [real(r8) (:)   ]  previous timestep leaf C litterfall flux (gC/m2/s)
         prev_frootc_to_litter               =>    cnveg_carbonflux_inst%prev_frootc_to_litter_patch           , & ! Output:  [real(r8) (:)   ]  previous timestep froot C litterfall flux (gC/m2/s)
         leafc_xfer_to_leafc                 =>    cnveg_carbonflux_inst%leafc_xfer_to_leafc_patch             , & ! Output:  [real(r8) (:)   ]                                                    
         frootc_xfer_to_frootc               =>    cnveg_carbonflux_inst%frootc_xfer_to_frootc_patch           , & ! Output:  [real(r8) (:)   ]                                                    
         livestemc_xfer_to_livestemc         =>    cnveg_carbonflux_inst%livestemc_xfer_to_livestemc_patch     , & ! Output:  [real(r8) (:)   ]                                                    
         deadstemc_xfer_to_deadstemc         =>    cnveg_carbonflux_inst%deadstemc_xfer_to_deadstemc_patch     , & ! Output:  [real(r8) (:)   ]                                                    
         livecrootc_xfer_to_livecrootc       =>    cnveg_carbonflux_inst%livecrootc_xfer_to_livecrootc_patch   , & ! Output:  [real(r8) (:)   ]                                                    
         deadcrootc_xfer_to_deadcrootc       =>    cnveg_carbonflux_inst%deadcrootc_xfer_to_deadcrootc_patch   , & ! Output:  [real(r8) (:)   ]                                                    
         leafc_storage_to_xfer               =>    cnveg_carbonflux_inst%leafc_storage_to_xfer_patch           , & ! Output:  [real(r8) (:)   ]                                                    
         frootc_storage_to_xfer              =>    cnveg_carbonflux_inst%frootc_storage_to_xfer_patch          , & ! Output:  [real(r8) (:)   ]                                                    
         livestemc_storage_to_xfer           =>    cnveg_carbonflux_inst%livestemc_storage_to_xfer_patch       , & ! Output:  [real(r8) (:)   ]                                                    
         deadstemc_storage_to_xfer           =>    cnveg_carbonflux_inst%deadstemc_storage_to_xfer_patch       , & ! Output:  [real(r8) (:)   ]                                                    
         livecrootc_storage_to_xfer          =>    cnveg_carbonflux_inst%livecrootc_storage_to_xfer_patch      , & ! Output:  [real(r8) (:)   ]                                                    
         deadcrootc_storage_to_xfer          =>    cnveg_carbonflux_inst%deadcrootc_storage_to_xfer_patch      , & ! Output:  [real(r8) (:)   ]                                                    
         gresp_storage_to_xfer               =>    cnveg_carbonflux_inst%gresp_storage_to_xfer_patch           , & ! Output:  [real(r8) (:)   ]                                                    
         
         leafn_xfer_to_leafn                 =>    cnveg_nitrogenflux_inst%leafn_xfer_to_leafn_patch           , & ! Output:  [real(r8) (:)   ]                                                    
         frootn_xfer_to_frootn               =>    cnveg_nitrogenflux_inst%frootn_xfer_to_frootn_patch         , & ! Output:  [real(r8) (:)   ]                                                    
         livestemn_xfer_to_livestemn         =>    cnveg_nitrogenflux_inst%livestemn_xfer_to_livestemn_patch   , & ! Output:  [real(r8) (:)   ]                                                    
         deadstemn_xfer_to_deadstemn         =>    cnveg_nitrogenflux_inst%deadstemn_xfer_to_deadstemn_patch   , & ! Output:  [real(r8) (:)   ]                                                    
         livecrootn_xfer_to_livecrootn       =>    cnveg_nitrogenflux_inst%livecrootn_xfer_to_livecrootn_patch , & ! Output:  [real(r8) (:)   ]                                                    
         deadcrootn_xfer_to_deadcrootn       =>    cnveg_nitrogenflux_inst%deadcrootn_xfer_to_deadcrootn_patch , & ! Output:  [real(r8) (:)   ]                                                    
         leafn_storage_to_xfer               =>    cnveg_nitrogenflux_inst%leafn_storage_to_xfer_patch         , & ! Output:  [real(r8) (:)   ]                                                    
         frootn_storage_to_xfer              =>    cnveg_nitrogenflux_inst%frootn_storage_to_xfer_patch        , & ! Output:  [real(r8) (:)   ]                                                    
         livestemn_storage_to_xfer           =>    cnveg_nitrogenflux_inst%livestemn_storage_to_xfer_patch     , & ! Output:  [real(r8) (:)   ]                                                    
         deadstemn_storage_to_xfer           =>    cnveg_nitrogenflux_inst%deadstemn_storage_to_xfer_patch     , & ! Output:  [real(r8) (:)   ]                                                    
         livecrootn_storage_to_xfer          =>    cnveg_nitrogenflux_inst%livecrootn_storage_to_xfer_patch    , & ! Output:  [real(r8) (:)   ]                                                    
         deadcrootn_storage_to_xfer          =>    cnveg_nitrogenflux_inst%deadcrootn_storage_to_xfer_patch      & ! Output:  [real(r8) (:)		 ] 
         )

      avg_dayspyr = get_average_days_per_year()

      ! specify rain threshold for leaf onset
      rain_threshold = 20._r8

      do fp = 1,num_soilp
         p = filter_soilp(fp)
         c = patch%column(p)
         g = patch%gridcell(p)

         if (stress_decid(ivt(p)) == 1._r8) then
            soilt = t_soisno(c, phenology_soil_layer)
            psi = soilpsi(c, phenology_soil_layer)

            ! onset gdd sum from Biome-BGC, v4.1.2
            crit_onset_gdd = exp(4.8_r8 + 0.13_r8*(annavg_t2m(p) - SHR_CONST_TKFRZ))


            ! update offset_counter and test for the end of the offset period
            if (offset_flag(p) == 1._r8) then
               ! decrement counter for offset period
               offset_counter(p) = offset_counter(p) - dt

               ! if this is the end of the offset_period, reset phenology
               ! flags and indices
               if (offset_counter(p) < dt/2._r8) then
                  ! this code block was originally handled by call cn_offset_cleanup(p)
                  ! inlined during vectorization
                  offset_flag(p) = 0._r8
                  offset_counter(p) = 0._r8
                  dormant_flag(p) = 1._r8
                  days_active(p) = 0._r8

                  ! reset the previous timestep litterfall flux memory
                  prev_leafc_to_litter(p) = 0._r8
                  prev_frootc_to_litter(p) = 0._r8
               end if
            end if

            ! update onset_counter and test for the end of the onset period
            if (onset_flag(p) == 1.0_r8) then
               ! decrement counter for onset period
               onset_counter(p) = onset_counter(p) - dt

               ! if this is the end of the onset period, reset phenology
               ! flags and indices
               if (onset_counter(p) < dt/2._r8) then
                  ! this code block was originally handled by call cn_onset_cleanup(p)
                  ! inlined during vectorization
                  onset_flag(p) = 0._r8
                  onset_counter(p) = 0._r8
                  ! set all transfer growth rates to 0.0
                  leafc_xfer_to_leafc(p)   = 0._r8
                  frootc_xfer_to_frootc(p) = 0._r8
                  leafn_xfer_to_leafn(p)   = 0._r8
                  frootn_xfer_to_frootn(p) = 0._r8
                  if (woody(ivt(p)) == 1.0_r8) then
                     livestemc_xfer_to_livestemc(p)   = 0._r8
                     deadstemc_xfer_to_deadstemc(p)   = 0._r8
                     livecrootc_xfer_to_livecrootc(p) = 0._r8
                     deadcrootc_xfer_to_deadcrootc(p) = 0._r8
                     livestemn_xfer_to_livestemn(p)   = 0._r8
                     deadstemn_xfer_to_deadstemn(p)   = 0._r8
                     livecrootn_xfer_to_livecrootn(p) = 0._r8
                     deadcrootn_xfer_to_deadcrootn(p) = 0._r8
                  end if
                  ! set transfer pools to 0.0
                  leafc_xfer(p) = 0._r8
                  leafn_xfer(p) = 0._r8
                  frootc_xfer(p) = 0._r8
                  frootn_xfer(p) = 0._r8
                  if (woody(ivt(p)) == 1.0_r8) then
                     livestemc_xfer(p) = 0._r8
                     livestemn_xfer(p) = 0._r8
                     deadstemc_xfer(p) = 0._r8
                     deadstemn_xfer(p) = 0._r8
                     livecrootc_xfer(p) = 0._r8
                     livecrootn_xfer(p) = 0._r8
                     deadcrootc_xfer(p) = 0._r8
                     deadcrootn_xfer(p) = 0._r8
                  end if
               end if
            end if

            ! test for switching from dormant period to growth period
            if (dormant_flag(p) == 1._r8) then

               ! keep track of the number of freezing degree days in this
               ! dormancy period (only if the freeze flag has not previously been set
               ! for this dormancy period

               if (onset_gddflag(p) == 0._r8 .and. soilt < SHR_CONST_TKFRZ) onset_fdd(p) = onset_fdd(p) + fracday

               ! if the number of freezing degree days exceeds a critical value,
               ! then onset will require both wet soils and a critical soil
               ! temperature sum.  If this case is triggered, reset any previously
               ! accumulated value in onset_swi, so that onset now depends on
               ! the accumulated soil water index following the freeze trigger

               if (onset_fdd(p) > crit_onset_fdd) then
                  onset_gddflag(p) = 1._r8
                  onset_fdd(p) = 0._r8
                  onset_swi(p) = 0._r8
               end if

               ! if the freeze flag is set, and if the soil is above freezing
               ! then accumulate growing degree days for onset trigger

               if (onset_gddflag(p) == 1._r8 .and. soilt > SHR_CONST_TKFRZ) then
                  onset_gdd(p) = onset_gdd(p) + (soilt-SHR_CONST_TKFRZ)*fracday
               end if

              ! if soils are wet, accumulate soil water index for onset trigger
               additional_onset_condition = .true.
               if(CNParamsShareInst%constrain_stress_deciduous_onset) then
                  ! if additional constraint condition not met,  set to false
                  if ((prec10(p) * (3600.0_r8*10.0_r8*24.0_r8)) < rain_threshold) then
                     additional_onset_condition = .false.
                  endif
               endif

               if (psi >= soilpsi_on) then
                  onset_swi(p) = onset_swi(p) + fracday
               endif

               ! if critical soil water index is exceeded, set onset_flag, and
               ! then test for soil temperature criteria

               ! Adding in Kyla's rainfall trigger when fun on. RF. prec10 (mm/s) needs to be higher than 8mm over 10 days. 

               if (onset_swi(p) > crit_onset_swi.and. additional_onset_condition)  then
                  onset_flag(p) = 1._r8
              
                  ! only check soil temperature criteria if freeze flag set since
                  ! beginning of last dormancy.  If freeze flag set and growing
                  ! degree day sum (since freeze trigger) is lower than critical
                  ! value, then override the onset_flag set from soil water.

                  if (onset_gddflag(p) == 1._r8 .and. onset_gdd(p) < crit_onset_gdd) onset_flag(p) = 0._r8
               end if

               ! only allow onset if dayl > 6hrs
               if (onset_flag(p) == 1._r8 .and. dayl(g) <= secspqtrday) then
                  onset_flag(p) = 0._r8
               end if

               ! if this is the beginning of the onset period
               ! then reset the phenology flags and indices

               if (onset_flag(p) == 1._r8) then
                  dormant_flag(p) = 0._r8
                  days_active(p) = 0._r8
                  onset_gddflag(p) = 0._r8
                  onset_fdd(p) = 0._r8
                  onset_gdd(p) = 0._r8
                  onset_swi(p) = 0._r8
                  onset_counter(p) = ndays_on * secspday

                  ! call subroutine to move all the storage pools into transfer pools,
                  ! where they will be transfered to displayed growth over the onset period.
                  ! this code was originally handled with call cn_storage_to_xfer(p)
                  ! inlined during vectorization

                  ! set carbon fluxes for shifting storage pools to transfer pools
                  if (use_matrixcn) then 
                  else
                     ! NOTE: The non matrix version of this is in CNCStateUpdate1::CStateUpdate1 EBK (11/26/2019)
                     !                                        and CNNStateUpdate1::NStateUpdate1
                     leafc_storage_to_xfer(p)  = fstor2tran * leafc_storage(p)/dt
                     frootc_storage_to_xfer(p) = fstor2tran * frootc_storage(p)/dt
                     if (woody(ivt(p)) == 1.0_r8) then
                        livestemc_storage_to_xfer(p)  = fstor2tran * livestemc_storage(p)/dt
                        deadstemc_storage_to_xfer(p)  = fstor2tran * deadstemc_storage(p)/dt
                        livecrootc_storage_to_xfer(p) = fstor2tran * livecrootc_storage(p)/dt
                        deadcrootc_storage_to_xfer(p) = fstor2tran * deadcrootc_storage(p)/dt
                        gresp_storage_to_xfer(p)      = fstor2tran * gresp_storage(p)/dt
                     end if

                     ! set nitrogen fluxes for shifting storage pools to transfer pools
                     leafn_storage_to_xfer(p)  = fstor2tran * leafn_storage(p)/dt
                     frootn_storage_to_xfer(p) = fstor2tran * frootn_storage(p)/dt
                     if (woody(ivt(p)) == 1.0_r8) then
                        livestemn_storage_to_xfer(p)  = fstor2tran * livestemn_storage(p)/dt
                        deadstemn_storage_to_xfer(p)  = fstor2tran * deadstemn_storage(p)/dt
                        livecrootn_storage_to_xfer(p) = fstor2tran * livecrootn_storage(p)/dt
                        deadcrootn_storage_to_xfer(p) = fstor2tran * deadcrootn_storage(p)/dt
                     end if
                  end if
               end if

               ! test for switching from growth period to offset period
            else if (offset_flag(p) == 0._r8) then

               ! if soil water potential lower than critical value, accumulate
               ! as stress in offset soil water index

               if (psi <= soilpsi_off) then
                  offset_swi(p) = offset_swi(p) + fracday

                  ! if the offset soil water index exceeds critical value, and
                  ! if this is not the middle of a previously initiated onset period,
                  ! then set flag to start the offset period and reset index variables

                  if (offset_swi(p) >= crit_offset_swi .and. onset_flag(p) == 0._r8) offset_flag(p) = 1._r8

                  ! if soil water potential higher than critical value, reduce the
                  ! offset water stress index.  By this mechanism, there must be a
                  ! sustained period of water stress to initiate offset.

               else if (psi >= soilpsi_on) then
                  offset_swi(p) = offset_swi(p) - fracday
                  offset_swi(p) = max(offset_swi(p),0._r8)
               end if

               ! decrease freezing day accumulator for warm soil
               if (offset_fdd(p) > 0._r8 .and. soilt > SHR_CONST_TKFRZ) then
                  offset_fdd(p) = offset_fdd(p) - fracday
                  offset_fdd(p) = max(0._r8, offset_fdd(p))
               end if

               ! increase freezing day accumulator for cold soil
               if (soilt <= SHR_CONST_TKFRZ) then
                  offset_fdd(p) = offset_fdd(p) + fracday

                  ! if freezing degree day sum is greater than critical value, initiate offset
                  if (offset_fdd(p) > crit_offset_fdd .and. onset_flag(p) == 0._r8) offset_flag(p) = 1._r8
               end if

               ! force offset if daylength is < 6 hrs
               if (dayl(g) <= secspqtrday) then
                  offset_flag(p) = 1._r8
               end if

               ! if this is the beginning of the offset period
               ! then reset flags and indices
               if (offset_flag(p) == 1._r8) then
                  offset_fdd(p) = 0._r8
                  offset_swi(p) = 0._r8
                  offset_counter(p) = ndays_off * secspday
                  prev_leafc_to_litter(p) = 0._r8
                  prev_frootc_to_litter(p) = 0._r8
               end if
            end if

            ! keep track of number of days since last dormancy for control on
            ! fraction of new growth to send to storage for next growing season

            if (dormant_flag(p) == 0.0_r8) then
               days_active(p) = days_active(p) + fracday
            end if

            ! calculate long growing season factor (lgsf)
            ! only begin to calculate a lgsf greater than 0.0 once the number
            ! of days active exceeds days/year.
            lgsf(p) = max(min(3.0_r8*(days_active(p)-leaf_long(ivt(p))*avg_dayspyr )/avg_dayspyr, 1._r8),0._r8)
            ! RosieF. 5 Nov 2015.  Changed this such that the increase in leaf turnover is faster after
            ! trees enter the 'fake evergreen' state. Otherwise, they have a whole year of 
            ! cheating, with less litterfall than they should have, resulting in very high LAI. 
            ! Further, the 'fake evergreen' state (where lgsf>0) is entered at the end of a single leaf lifespan
            ! and not a whole year. The '3' is arbitrary, given that this entire system is quite abstract. 


            ! set background litterfall rate, when not in the phenological offset period
            if (offset_flag(p) == 1._r8) then
               bglfr(p) = 0._r8
            else
               ! calculate the background litterfall rate (bglfr)
               ! in units 1/s, based on leaf longevity (yrs) and correction for long growing season

               bglfr(p) = (1._r8/(leaf_long(ivt(p))*avg_dayspyr*secspday))*lgsf(p)
            end if

            ! set background transfer rate when active but not in the phenological onset period
            if (onset_flag(p) == 1._r8) then
               bgtr(p) = 0._r8
            else
               ! the background transfer rate is calculated as the rate that would result
               ! in complete turnover of the storage pools in one year at steady state,
               ! once lgsf has reached 1.0 (after 730 days active).

               bgtr(p) = (1._r8/(avg_dayspyr*secspday))*lgsf(p)

               ! set carbon fluxes for shifting storage pools to transfer pools

               ! reduced the amount of stored carbon flowing to display pool by only counting the delta
               ! between leafc and leafc_store in the flux. RosieF, Nov5 2015. 
               leafc_storage_to_xfer(p)  = max(0.0_r8,(leafc_storage(p)-leafc(p))) * bgtr(p)
               frootc_storage_to_xfer(p) = max(0.0_r8,(frootc_storage(p)-frootc(p))) * bgtr(p)

               if (use_matrixcn) then
               else
                 ! NOTE: The non matrix version of this is in CNCStateUpdate1::CStateUpdate1 EBK (11/26/2019)
                 !                                        and CNNStateUpdate1::NStateUpdate1
                 if (woody(ivt(p)) == 1.0_r8) then
                    livestemc_storage_to_xfer(p)  = livestemc_storage(p) * bgtr(p)
                    deadstemc_storage_to_xfer(p)  = deadstemc_storage(p) * bgtr(p)
                    livecrootc_storage_to_xfer(p) = livecrootc_storage(p) * bgtr(p)
                    deadcrootc_storage_to_xfer(p) = deadcrootc_storage(p) * bgtr(p)
                    gresp_storage_to_xfer(p)      = gresp_storage(p) * bgtr(p)
                 end if
              end if !use_matrixcn

               ! set nitrogen fluxes for shifting storage pools to transfer pools
               if (use_matrixcn) then 
               else
                  ! NOTE: The non matrix version of this is in CNCStateUpdate1::CStateUpdate1 EBK (11/26/2019)
                  !                                        and CNNStateUpdate1::NStateUpdate11
                  leafn_storage_to_xfer(p)  = leafn_storage(p) * bgtr(p)
                  frootn_storage_to_xfer(p) = frootn_storage(p) * bgtr(p)
                  if (woody(ivt(p)) == 1.0_r8) then
                     livestemn_storage_to_xfer(p)  = livestemn_storage(p) * bgtr(p)
                     deadstemn_storage_to_xfer(p)  = deadstemn_storage(p) * bgtr(p)
                     livecrootn_storage_to_xfer(p) = livecrootn_storage(p) * bgtr(p)
                     deadcrootn_storage_to_xfer(p) = deadcrootn_storage(p) * bgtr(p)
                  end if
               end if !use_matrixcn
            end if

         end if ! end if stress deciduous

      end do ! end of patch loop

    end associate

  end subroutine CNStressDecidPhenology

  !-----------------------------------------------------------------------
  subroutine CropPhenology(num_pcropp, filter_pcropp                     , &
       waterdiagnosticbulk_inst, temperature_inst, crop_inst, canopystate_inst, cnveg_state_inst , &
       cnveg_carbonstate_inst, cnveg_nitrogenstate_inst, cnveg_carbonflux_inst, cnveg_nitrogenflux_inst,&
       c13_cnveg_carbonstate_inst, c14_cnveg_carbonstate_inst)

    ! !DESCRIPTION:
    ! Code from AgroIBIS to determine crop phenology and code from CN to
    ! handle CN fluxes during the phenological onset                       & offset periods.
    
    ! !USES:
    use clm_time_manager , only : get_prev_calday, get_curr_days_per_year, is_beg_curr_year
    use clm_time_manager , only : get_average_days_per_year
    use clm_time_manager , only : get_prev_date
    use pftconMod        , only : ntmp_corn, nswheat, nwwheat, ntmp_soybean
    use pftconMod        , only : nirrig_tmp_corn, nirrig_swheat, nirrig_wwheat, nirrig_tmp_soybean
    use pftconMod        , only : ntrp_corn, nsugarcane, ntrp_soybean, ncotton, nrice
    use pftconMod        , only : nirrig_trp_corn, nirrig_sugarcane, nirrig_trp_soybean
    use pftconMod        , only : nirrig_cotton, nirrig_rice
    use pftconMod        , only : nmiscanthus, nirrig_miscanthus, nswitchgrass, nirrig_switchgrass
    
    use clm_varcon       , only : spval, secspday
    use clm_varctl       , only : use_fertilizer 
    use clm_varctl       , only : use_c13, use_c14
    use clm_varcon       , only : c13ratio, c14ratio
    use clm_varctl       , only : use_cropcal_rx_sdates, use_cropcal_rx_cultivar_gdds, use_cropcal_streams
    !
    ! !ARGUMENTS:
    integer                        , intent(in)    :: num_pcropp       ! number of prog crop patches in filter
    integer                        , intent(in)    :: filter_pcropp(:) ! filter for prognostic crop patches
    type(waterdiagnosticbulk_type)          , intent(in)    :: waterdiagnosticbulk_inst
    type(temperature_type)         , intent(in)    :: temperature_inst
    type(crop_type)                , intent(inout) :: crop_inst
    type(canopystate_type)         , intent(in)    :: canopystate_inst
    type(cnveg_state_type)         , intent(inout) :: cnveg_state_inst
    type(cnveg_carbonstate_type)   , intent(inout) :: cnveg_carbonstate_inst
    type(cnveg_nitrogenstate_type) , intent(inout) :: cnveg_nitrogenstate_inst
    type(cnveg_carbonflux_type)    , intent(inout) :: cnveg_carbonflux_inst
    type(cnveg_nitrogenflux_type)  , intent(inout) :: cnveg_nitrogenflux_inst
    type(cnveg_carbonstate_type)   , intent(inout) :: c13_cnveg_carbonstate_inst
    type(cnveg_carbonstate_type)   , intent(inout) :: c14_cnveg_carbonstate_inst
    !
    ! LOCAL VARAIBLES:
    integer jday      ! julian day of the year
    integer fp,p      ! patch indices
    integer c         ! column indices
    integer g         ! gridcell indices
    integer h         ! hemisphere indices
    integer s         ! growing season indices
    integer k         ! grain pool indices
    integer idpp      ! number of days past planting
    integer mxmat     ! maximum growing season length
    integer kyr       ! current year
    integer kmo       ! month of year  (1, ..., 12)
    integer kda       ! day of month   (1, ..., 31)
    integer mcsec     ! seconds of day (0, ..., seconds/day)
    real(r8) harvest_reason
    real(r8) dayspyr  ! days per year in this year
    real(r8) avg_dayspyr ! average number of days per year
    real(r8) crmcorn  ! comparitive relative maturity for corn
    real(r8) ndays_on ! number of days to fertilize
    logical is_in_sowing_window ! is the crop in its sowing window?
    logical is_end_sowing_window ! is it the last day of the crop's sowing window?
    logical sowing_gdd_requirement_met ! has the gridcell historically been warm enough to support the crop?
    logical do_plant_normal ! are the normal planting rules defined and satisfied?
    logical do_plant_lastchance ! if not the above, what about relaxed rules for the last day of the planting window?
    logical do_plant_prescribed ! is today the prescribed sowing date?
    logical do_plant  ! are we planting in this time step for any reason?
    logical did_plant ! did we plant the crop in this time step?
    logical allow_unprescribed_planting ! should crop be allowed to be planted according to sowing window rules?
    logical do_harvest    ! Are harvest conditions satisfied?
    logical fake_harvest  ! Dealing with incorrect Dec. 31 planting
    logical did_plant_prescribed_today    ! Was the crop sown today?
    logical will_plant_prescribed_tomorrow ! Is tomorrow a prescribed sowing day?
    logical vernalization_forces_harvest ! Was the crop killed by freezing during vernalization?
    !------------------------------------------------------------------------

    associate(                                                                   & 
         ivt               =>    patch%itype                                     , & ! Input:  [integer  (:) ]  patch vegetation type                                
         
         leaf_long         =>    pftcon%leaf_long                                , & ! Input:  leaf longevity (yrs)                              
         leafcn            =>    pftcon%leafcn                                 , & ! Input:  leaf C:N (gC/gN)                                  
         manunitro         =>    pftcon%manunitro                              , & ! Input:  max manure to be applied in total (kgN/m2)
         minplanttemp      =>    pftcon%minplanttemp                           , & ! Input:  
         planttemp         =>    pftcon%planttemp                              , & ! Input:  
         gddmin            =>    pftcon%gddmin                                 , & ! Input:  
         lfemerg           =>    pftcon%lfemerg                                , & ! Input:  
         grnfill           =>    pftcon%grnfill                               , & ! Input:  

         t_ref2m_min       =>    temperature_inst%t_ref2m_min_patch            , & ! Input:  [real(r8) (:) ]  daily minimum of average 2 m height surface air temperature (K)
         t10               =>    temperature_inst%t_a10_patch                  , & ! Input:  [real(r8) (:) ]  10-day running mean of the 2 m temperature (K)    
         a5tmin            =>    temperature_inst%t_a5min_patch                , & ! Input:  [real(r8) (:) ]  5-day running mean of min 2-m temperature         
         a10tmin           =>    temperature_inst%t_a10min_patch               , & ! Input:  [real(r8) (:) ]  10-day running mean of min 2-m temperature        
         gdd020            =>    temperature_inst%gdd020_patch                 , & ! Input:  [real(r8) (:) ]  20 yr mean of gdd0                                
         gdd820            =>    temperature_inst%gdd820_patch                 , & ! Input:  [real(r8) (:) ]  20 yr mean of gdd8                                

         fertnitro         =>    crop_inst%fertnitro_patch                     , & ! Input:  [real(r8) (:) ]  fertilizer nitrogen
         hui               =>    crop_inst%hui_patch                           , & ! Input:  [real(r8) (:) ]  crop patch heat unit index (growing degree-days); set to 0 at sowing and accumulated until harvest
         leafout           =>    crop_inst%gddtsoi_patch                       , & ! Input:  [real(r8) (:) ]  gdd from top soil layer temperature              
         harvdate          =>    crop_inst%harvdate_patch                      , & ! Output: [integer  (:) ]  harvest date                                       
         croplive          =>    crop_inst%croplive_patch                      , & ! Output: [logical  (:) ]  Flag, true if planted, not harvested               
         vf                =>    crop_inst%vf_patch                            , & ! Output: [real(r8) (:) ]  vernalization factor                              
         next_rx_sdate     =>    crop_inst%next_rx_sdate_patch                 , & ! Inout:  [integer  (:) ]  prescribed sowing date of next growing season this year
         sowing_count      =>    crop_inst%sowing_count                        , & ! Inout:  [integer  (:) ]  number of sowing events this year for this patch
         harvest_count     =>    crop_inst%harvest_count                       , & ! Inout:  [integer  (:) ]  number of harvest events this year for this patch
         peaklai           =>    cnveg_state_inst%peaklai_patch                , & ! Output: [integer  (:) ]  1: max allowed lai; 0: not at max
         tlai              =>    canopystate_inst%tlai_patch                   , & ! Input:  [real(r8) (:) ]  one-sided leaf area index, no burying by snow     
         
         idop              =>    cnveg_state_inst%idop_patch                   , & ! Output: [integer  (:) ]  date of planting (day of year)
         iyop              =>    cnveg_state_inst%iyop_patch                   , & ! Output: [integer  (:) ]  year of planting (day of year)
         gddmaturity       =>    cnveg_state_inst%gddmaturity_patch            , & ! Output: [real(r8) (:) ]  gdd needed to harvest                             
         huileaf           =>    cnveg_state_inst%huileaf_patch                , & ! Output: [real(r8) (:) ]  heat unit index needed from planting to leaf emergence
         huigrain          =>    cnveg_state_inst%huigrain_patch               , & ! Output: [real(r8) (:) ]  same to reach vegetative maturity                 
         cumvd             =>    cnveg_state_inst%cumvd_patch                  , & ! Output: [real(r8) (:) ]  cumulative vernalization d?ependence?             
         hdidx             =>    cnveg_state_inst%hdidx_patch                  , & ! Output: [real(r8) (:) ]  cold hardening index?                             
         bglfr             =>    cnveg_state_inst%bglfr_patch                  , & ! Output: [real(r8) (:) ]  background litterfall rate (1/s)                  
         bgtr              =>    cnveg_state_inst%bgtr_patch                   , & ! Output: [real(r8) (:) ]  background transfer growth rate (1/s)             
         lgsf              =>    cnveg_state_inst%lgsf_patch                   , & ! Output: [real(r8) (:) ]  long growing season factor [0-1]                  
         onset_flag        =>    cnveg_state_inst%onset_flag_patch             , & ! Output: [real(r8) (:) ]  onset flag                                        
         offset_flag       =>    cnveg_state_inst%offset_flag_patch            , & ! Output: [real(r8) (:) ]  offset flag                                       
         onset_counter     =>    cnveg_state_inst%onset_counter_patch          , & ! Output: [real(r8) (:) ]  onset counter                                     
         offset_counter    =>    cnveg_state_inst%offset_counter_patch         , & ! Output: [real(r8) (:) ]  offset counter                                    
         
         leafc_xfer        =>    cnveg_carbonstate_inst%leafc_xfer_patch       , & ! Output: [real(r8) (:) ]  (gC/m2)   leaf C transfer                           

         crop_seedc_to_leaf =>   cnveg_carbonflux_inst%crop_seedc_to_leaf_patch, & ! Output: [real(r8) (:) ]  (gC/m2/s) seed source to leaf

         fert_counter      =>    cnveg_nitrogenflux_inst%fert_counter_patch    , & ! Output: [real(r8) (:) ]  >0 fertilize; <=0 not (seconds)                   
         leafn_xfer        =>    cnveg_nitrogenstate_inst%leafn_xfer_patch     , & ! Output: [real(r8) (:) ]  (gN/m2)   leaf N transfer                           
         crop_seedn_to_leaf =>   cnveg_nitrogenflux_inst%crop_seedn_to_leaf_patch, & ! Output: [real(r8) (:) ]  (gN/m2/s) seed source to leaf
         cphase            =>    crop_inst%cphase_patch                        , & ! Output: [real(r8) (:)]   phenology phase
         fert              =>    cnveg_nitrogenflux_inst%fert_patch              & ! Output: [real(r8) (:) ]  (gN/m2/s) fertilizer applied each timestep 
         )

      ! get time info
      dayspyr = get_curr_days_per_year()
      avg_dayspyr = get_average_days_per_year()
      jday    = get_prev_calday()
      call get_prev_date(kyr, kmo, kda, mcsec)

      if (use_fertilizer) then
       ndays_on = 20._r8 ! number of days to fertilize
      else
       ndays_on = 0._r8 ! number of days to fertilize
      end if

      do fp = 1, num_pcropp
         p = filter_pcropp(fp)
         c = patch%column(p)
         g = patch%gridcell(p)
         h = inhemi(p)

         ! background litterfall and transfer rates; long growing season factor

         bglfr(p) = 0._r8 ! this value changes later in a crop's life cycle
         bgtr(p)  = 0._r8
         lgsf(p)  = 0._r8

         ! Should never be saved as zero, but including this so it's initialized just in case
         harvest_reason = 0._r8

         ! ---------------------------------
         ! from AgroIBIS subroutine planting
         ! ---------------------------------

         ! initialize other variables that are calculated for crops
         ! on an annual basis in cropresidue subroutine

         ! Second condition ensures everything is correctly set when resuming from a run with old code
         ! OR starting a run mid-year without any restart file OR handling a new crop column that just
         ! came into existence (and not at the year boundary for some reason).
         if ( is_beg_curr_year() .or. crop_inst%sdates_thisyr_patch(p,1) == spval ) then
            sowing_count(p) = 0
            harvest_count(p) = 0
            do s = 1, mxsowings
               crop_inst%sdates_thisyr_patch(p,s) = -1._r8
               crop_inst%sowing_reason_thisyr_patch(p,s) = -1._r8
            end do
            do s = 1, mxharvests
               crop_inst%sdates_perharv_patch(p,s) = -1._r8
               crop_inst%syears_perharv_patch(p,s) = -1._r8
               crop_inst%hdates_thisyr_patch(p,s) = -1._r8
               cnveg_state_inst%gddmaturity_thisyr(p,s) = -1._r8
               crop_inst%gddaccum_thisyr_patch(p,s) = -1._r8
               crop_inst%hui_thisyr_patch(p,s) = -1._r8
               crop_inst%sowing_reason_perharv_patch = -1._r8
               crop_inst%harvest_reason_thisyr_patch(p,s) = -1._r8
               do k = repr_grain_min, repr_grain_max
                  cnveg_carbonflux_inst%repr_grainc_to_food_perharv_patch(p,s,k) = 0._r8
               end do
            end do
            do k = repr_grain_min, repr_grain_max
               cnveg_carbonflux_inst%repr_grainc_to_food_thisyr_patch(p,k) = 0._r8
            end do
            next_rx_sdate(p) = crop_inst%rx_sdates_thisyr_patch(p,1)
         end if

         ! Get next sowing date
         if (sowing_count(p) < mxsowings) then
             next_rx_sdate(p) = crop_inst%rx_sdates_thisyr_patch(p,sowing_count(p)+1)
         end if

         ! CropType->InitAllocate() initializes next_rx_sdate to -1. It's only changed from that, by cropCalStreamMod->cropcal_interp(),  when use_cropcal_rx_sdates is true. So if not using prescribed sowing dates, this boolean will always be false, because jday can never be -1.
         do_plant_prescribed = next_rx_sdate(p) == jday .and. sowing_count(p) < mxsowings
         
         ! BACKWARDS_COMPATIBILITY(wjs/ssr, 2022-02-18)
         ! When resuming from a run with old code, may need to manually set these.
         ! Will be needed until we can rely on all restart files have been generated
         ! with CropPhenology() getting the day of the year from the START of the timestep
         ! (i.e., jday = get_prev_calday()) instead of the END of the timestep (i.e.,
         ! jday = get_calday()). See CTSM issue #1623.
         ! Once removed, can also remove the "Instead, always harvest the day before idop" bit.
         if (croplive(p) .and. idop(p) <= jday .and. sowing_count(p) == 0) then
             sowing_count(p) = 1
             crop_inst%sdates_thisyr_patch(p,1) = real(idop(p), r8)
         end if

         ! This is outside the croplive check so that the "harvest if planting conditions were met today" conditional works.
         is_in_sowing_window = jday >= minplantjday(ivt(p),h) .and. jday <= maxplantjday(ivt(p),h)
         is_end_sowing_window = jday == maxplantjday(ivt(p),h)
         !
         ! Only allow sowing according to normal "window" rules if not using prescribed
         ! sowing dates at all, or if this cell had no values in the prescribed sowing
         ! date file.
         allow_unprescribed_planting = (.not. use_cropcal_rx_sdates) .or. crop_inst%rx_sdates_thisyr_patch(p,1)<0
         if (sowing_count(p) == mxsowings) then
            do_plant_normal = .false.
            do_plant_lastchance = .false.
         else if (ivt(p) == nwwheat .or. ivt(p) == nirrig_wwheat) then
            ! winter temperate cereal : use gdd0 as a limit to plant winter cereal
            sowing_gdd_requirement_met = gdd020(p) /= spval .and. gdd020(p) >= gddmin(ivt(p))
            ! Are all the normal requirements for planting met?
            do_plant_normal = allow_unprescribed_planting           .and. &
                              a5tmin(p)   /= spval                  .and. &
                              a5tmin(p)   <= minplanttemp(ivt(p))   .and. &
                              is_in_sowing_window                   .and. &
                              sowing_gdd_requirement_met
            ! If not, but it's the last day of the planting window, what about relaxed rules?
            do_plant_lastchance = allow_unprescribed_planting           .and. &
                                  (.not. do_plant_normal)               .and. &
                                  is_end_sowing_window                  .and. &
                                  sowing_gdd_requirement_met
         else ! not winter cereal... slevis: added distinction between NH and SH
            ! slevis: The idea is that jday will equal idop sooner or later in the year
            !         while the gdd part is either true or false for the year.
            ! Are all the normal requirements for planting met?
            do_plant_normal = allow_unprescribed_planting               .and. &
                              t10(p) /= spval .and. a10tmin(p) /= spval .and. &
                              t10(p)     > planttemp(ivt(p))            .and. &
                              a10tmin(p) > minplanttemp(ivt(p))         .and. &
                              is_in_sowing_window                       .and. &
                              gdd820(p)  /= spval                       .and. &
                              gdd820(p)  >= gddmin(ivt(p))
            ! If not, but it's the last day of the planting window, what about relaxed rules?
            do_plant_lastchance = allow_unprescribed_planting    .and. &
                                  (.not. do_plant_normal)        .and. &
                                  is_end_sowing_window           .and. &
                                  gdd820(p) > 0._r8 .and. &
                                  gdd820(p) /= spval
         end if
         do_plant = do_plant_prescribed .or. do_plant_normal .or. do_plant_lastchance
         did_plant = .false.

         ! Once outputs can handle >1 planting per year, remove 2nd condition.
         if ( (.not. croplive(p)) .and. sowing_count(p) == 0 ) then

            ! gdd needed for * chosen crop and a likely hybrid (for that region) *
            ! to reach full physiological maturity

            ! based on accumulated seasonal average growing degree days from
            ! April 1 - Sept 30 (inclusive)
            ! for corn and soybeans in the United States -
            ! decided upon by what the typical average growing season length is
            ! and the gdd needed to reach maturity in those regions

            ! first choice is used for spring temperate cereal and/or soybeans and maize

            ! slevis: ibis reads xinpdate in io.f from control.crops.nc variable name 'plantdate'
            !         According to Chris Kucharik, the dataset of
            !         xinpdate was generated from a previous model run at 0.5 deg resolution

            if (do_plant) then

               if (ivt(p) == nwwheat .or. ivt(p) == nirrig_wwheat) then
                  cumvd(p)       = 0._r8
                  hdidx(p)       = 0._r8
                  vf(p)          = 0._r8
               end if

               call PlantCrop(p, leafcn(ivt(p)), jday, kyr, do_plant_normal, &
                              do_plant_lastchance, do_plant_prescribed,  &
                              temperature_inst, crop_inst, cnveg_state_inst, &
                              cnveg_carbonstate_inst, cnveg_nitrogenstate_inst, &
                              cnveg_carbonflux_inst, cnveg_nitrogenflux_inst, &
                              c13_cnveg_carbonstate_inst, c14_cnveg_carbonstate_inst)
               did_plant = .true.

            else
               gddmaturity(p) = 0._r8
            end if

            ! crop phenology (gdd thresholds) controlled by gdd needed for
            ! maturity (physiological) which is based on the average gdd
            ! accumulation and hybrids in United States from April 1 - Sept 30,
            ! unless using cultivar GDD target inputs

            ! calculate threshold from phase 1 to phase 2:
            ! threshold for attaining leaf emergence (based on fraction of
            ! gdd(i) -- climatological average)
            ! Hayhoe and Dwyer, 1990, Can. J. Soil Sci 70:493-497
            ! Carlson and Gage, 1989, Agric. For. Met., 45: 313-324
            ! J.T. Ritchie, 1991: Modeling Plant and Soil systems

            huileaf(p) = lfemerg(ivt(p)) * gddmaturity(p) ! 3-7% in cereal

            ! calculate threshhold from phase 2 to phase 3:
            ! from leaf emergence to beginning of grain-fill period
            ! this hypothetically occurs at the end of tassling, not the beginning
            ! tassel initiation typically begins at 0.5-0.55 * gddmaturity

            ! calculate linear relationship between huigrain fraction and relative
            ! maturity rating for maize

            if (ivt(p) == ntmp_corn .or. ivt(p) == nirrig_tmp_corn .or. &
                ivt(p) == ntrp_corn .or. ivt(p) == nirrig_trp_corn .or. &
                ivt(p) == nsugarcane .or. ivt(p) == nirrig_sugarcane .or. &
                ivt(p) == nmiscanthus .or. ivt(p) == nirrig_miscanthus .or. &
                ivt(p) == nswitchgrass .or. ivt(p) == nirrig_switchgrass) then
               ! the following estimation of crmcorn from gddmaturity is based on a linear
               ! regression using data from Pioneer-brand corn hybrids (Kucharik, 2003,
               ! Earth Interactions 7:1-33: fig. 2)
               crmcorn = max(73._r8, min(135._r8, (gddmaturity(p)+ 53.683_r8)/13.882_r8))

               ! the following adjustment of grnfill based on crmcorn is based on a tuning
               ! of Agro-IBIS to give reasonable results for max LAI and the seasonal
               ! progression of LAI growth (pers. comm. C. Kucharik June 10, 2010)
               huigrain(p) = -0.002_r8  * (crmcorn - 73._r8) + grnfill(ivt(p))

               huigrain(p) = min(max(huigrain(p), grnfill(ivt(p))-0.1_r8), grnfill(ivt(p)))
               huigrain(p) = huigrain(p) * gddmaturity(p)     ! Cabelguenne et
            else
               huigrain(p) = grnfill(ivt(p)) * gddmaturity(p) ! al. 1999
            end if

         end if ! crop not live nor planted

         ! ----------------------------------
         ! from AgroIBIS subroutine phenocrop
         ! ----------------------------------

         ! all of the phenology changes are based on the total number of gdd needed
         ! to change to the next phase - based on fractions of the total gdd typical
         ! for  that region based on the April 1 - Sept 30 window of development

         ! crop phenology (gdd thresholds) controlled by gdd needed for
         ! maturity (physiological) which is based on the average gdd
         ! accumulation and hybrids in United States from April 1 - Sept 30

         ! Phase 1: Planting to leaf emergence (now in CNAllocation)
         ! Phase 2: Leaf emergence to beginning of grain fill (general LAI accumulation)
         ! Phase 3: Grain fill to physiological maturity and harvest (LAI decline)
         ! Harvest: if gdd past grain fill initiation exceeds limit
         ! or number of days past planting reaches a maximum, the crop has
         ! reached physiological maturity and plant is harvested;
         ! crop could be live or dead at this stage - these limits
         ! could lead to reaching physiological maturity or determining
         ! a harvest date for a crop killed by an early frost (see next comments)
         ! --- --- ---
         ! keeping comments without the code (slevis):
         ! if minimum temperature, t_ref2m_min <= freeze kill threshold, tkill
         ! for 3 consecutive days and lai is above a minimum,
         ! plant will be damaged/killed. This function is more for spring freeze events
         ! or for early fall freeze events

         ! spring temperate cereal is affected by this, winter cereal kill function
         ! is determined in crops.f - is a more elaborate function of
         ! cold hardening of the plant

         ! currently simulates too many grid cells killed by freezing temperatures

         ! removed on March 12 2002 - C. Kucharik
         ! until it can be a bit more refined, or used at a smaller scale.
         ! we really have no way of validating this routine
         ! too difficult to implement on 0.5 degree scale grid cells
         ! --- --- ---

         onset_flag(p)  = 0._r8 ! CN terminology to trigger certain
         offset_flag(p) = 0._r8 ! carbon and nitrogen transfers

         if (croplive(p)) then
            cphase(p) = cphase_planted

            ! call vernalization if winter temperate cereal planted, living, and the
            ! vernalization factor is not 1;
            ! vf affects the calculation of gddtsoi & hui

            vernalization_forces_harvest = .false.
            if (t_ref2m_min(p) < 1.e30_r8 .and. vf(p) /= 1._r8 .and. &
               (ivt(p) == nwwheat .or. ivt(p) == nirrig_wwheat)) then
               call vernalization(p, &
                    canopystate_inst, temperature_inst, waterdiagnosticbulk_inst, cnveg_state_inst, &
                    crop_inst, vernalization_forces_harvest)
            end if

            ! days past planting may determine harvest

            if (jday >= idop(p)) then
               idpp = jday - idop(p)
            else
               idpp = int(dayspyr) + jday - idop(p)
            end if

            ! onset_counter initialized to zero when .not. croplive
            ! offset_counter relevant only at time step of harvest

            onset_counter(p) = onset_counter(p) - dt

            ! enter phase 2 onset for one time step:
            ! transfer seed carbon to leaf emergence

            if (peaklai(p) >= 1) then
               hui(p) = max(hui(p),huigrain(p))
            endif

            do_harvest = .false.
            fake_harvest = .false.
            did_plant_prescribed_today = .false.
            if (use_cropcal_rx_sdates .and. sowing_count(p) > 0) then
                did_plant_prescribed_today = crop_inst%sdates_thisyr_patch(p,sowing_count(p)) == real(jday, r8)
            end if

            ! Optionally ignore maximum growing season length
            mxmat = pftcon%mxmat(ivt(p))
            if (.not. use_mxmat) then
                mxmat = 999
            end if

            if (jday == 1 .and. croplive(p) .and. idop(p) == 1 .and. sowing_count(p) == 0) then
                ! BACKWARDS_COMPATIBILITY(ssr, 2022-02-03): To get rid of crops incorrectly planted in last time step of Dec. 31. That was fixed in commit dadbc62 ("Call CropPhenology regardless of doalb"), but this handles restart files with the old behavior. fake_harvest ensures that outputs aren't polluted.
                do_harvest = .true.
                fake_harvest = .true.
                harvest_reason = HARVEST_REASON_SOWNBADDEC31
            else if (use_cropcal_streams .and. do_plant .and. .not. did_plant) then
                ! Today was supposed to be the planting day, but the previous crop still hasn't been harvested.
                do_harvest = .true.
                harvest_reason = HARVEST_REASON_SOWTODAY

            ! If generate_crop_gdds and this patch has prescribed sowing inputs
            else if (generate_crop_gdds .and. crop_inst%rx_sdates_thisyr_patch(p,1) .gt. 0) then
               if (next_rx_sdate(p) >= 0) then
                  ! Harvest the day before the next sowing date this year.
                  do_harvest = jday == next_rx_sdate(p) - 1

                  ! ... unless that will lead to growing season length 365 (or 366,
                  ! if last year was a leap year). This would result in idop==jday,
                  ! which would invoke the "manually setting sowing_count and 
                  ! sdates_thisyr" code. This would lead to crops never getting
                  ! harvested. Instead, always harvest the day before idop.
                  if ((.not. do_harvest) .and. &
                      (idop(p) > 1 .and. jday == idop(p) - 1) .or. &
                      (idop(p) == 1 .and. jday == dayspyr)) then
                      do_harvest = .true.
                      if (do_harvest) then
                          harvest_reason = HARVEST_REASON_IDOPTOMORROW
                      end if
                  else if (do_harvest) then
                      harvest_reason = HARVEST_REASON_SOWTOMORROW
                  end if

               else
                  ! If this patch has already had all its plantings for the year, don't harvest
                  ! until some time next year.
                  do_harvest = .false.

                  ! ... unless first sowing next year happens Jan. 1.
                  ! WARNING: This implementation assumes that sowing dates don't change over time!
                  ! In order to avoid this, you'd have to read this year's AND next year's prescribed
                  ! sowing dates.
                  if (crop_inst%rx_sdates_thisyr_patch(p,1) == 1) then
                      do_harvest = jday == dayspyr
                  end if

                  if (do_harvest) then
                      harvest_reason = HARVEST_REASON_SOWTOMORROW
                  end if

               endif

            else if (did_plant_prescribed_today) then
               ! Do not harvest on the day this growing season began;
               ! would create challenges for postprocessing.
               do_harvest = .false.
            else if (vernalization_forces_harvest) then
               do_harvest = .true.
               harvest_reason = HARVEST_REASON_VERNFREEZEKILL
            else
               ! Original harvest rule
               do_harvest = hui(p) >= gddmaturity(p) .or. idpp >= mxmat

               ! Always harvest the day before the next prescribed sowing, if still alive.
               ! WARNING: This implementation assumes that sowing dates don't change over time!
               ! In order to avoid this, you'd have to read this year's AND next year's prescribed
               ! sowing dates.
               ! WARNING: This implementation assumes that all patches use prescribed sowing dates.
               if (use_cropcal_rx_sdates) then
                  will_plant_prescribed_tomorrow = (jday == next_rx_sdate(p) - 1) .or. &
                                              (crop_inst%sdates_thisyr_patch(p,1) == 1 .and. &
                                               jday == dayspyr)
               else
                  will_plant_prescribed_tomorrow = .false.
               end if
               do_harvest = do_harvest .or. will_plant_prescribed_tomorrow

               if (hui(p) >= gddmaturity(p)) then
                   harvest_reason = HARVEST_REASON_MATURE
               else if (idpp >= mxmat) then
                   harvest_reason = HARVEST_REASON_MAXSEASLENGTH
               else if (will_plant_prescribed_tomorrow) then
                   harvest_reason = HARVEST_REASON_SOWTOMORROW
               end if
            endif

            ! The following conditionals are similar to those in CropPhase. However, they
            ! differ slightly because here we are potentially setting a new crop phase,
            ! whereas CropPhase is just designed to get the current, already-determined
            ! phase. However, despite these differences: if you make changes to the
            ! following conditionals, you should also check to see if you should make
            ! similar changes in CropPhase.
            if ((.not. do_harvest) .and. leafout(p) >= huileaf(p) .and. hui(p) < huigrain(p) .and. idpp < mxmat) then
               cphase(p) = cphase_leafemerge
               if (abs(onset_counter(p)) > 1.e-6_r8) then
                  onset_flag(p)    = 1._r8
                  onset_counter(p) = dt
                    fert_counter(p)  = ndays_on * secspday
                    if (ndays_on .gt. 0) then
                       fert(p) = (manunitro(ivt(p)) * 1000._r8 + fertnitro(p))/ fert_counter(p)
                    else
                       fert(p) = 0._r8
                    end if
               else
                  ! this ensures no re-entry to onset of phase2
                  ! b/c onset_counter(p) = onset_counter(p) - dt
                  ! at every time step

                  onset_counter(p) = dt
               end if

               ! enter harvest for one time step:
               ! - transfer live biomass to litter and to crop yield
               ! - send xsmrpool to the atmosphere
               ! if onset and harvest needed to last longer than one timestep
               ! the onset_counter would change from dt and you'd need to make
               ! changes to the offset subroutine below

            else if (do_harvest) then
               ! Don't update these if you're just harvesting because of incorrect Dec.
               ! 31 planting
               if (.not. fake_harvest) then
                  if (harvdate(p) >= NOT_Harvested) harvdate(p) = jday
                  harvest_count(p) = harvest_count(p) + 1
                  crop_inst%sdates_perharv_patch(p, harvest_count(p)) = real(idop(p), r8)
                  crop_inst%syears_perharv_patch(p, harvest_count(p)) = real(iyop(p), r8)
                  crop_inst%hdates_thisyr_patch(p, harvest_count(p)) = real(jday, r8)
                  cnveg_state_inst%gddmaturity_thisyr(p,harvest_count(p)) = gddmaturity(p)
                  crop_inst%gddaccum_thisyr_patch(p, harvest_count(p)) = crop_inst%gddaccum_patch(p)
                  crop_inst%hui_thisyr_patch(p, harvest_count(p)) = hui(p)
                  crop_inst%sowing_reason_perharv_patch(p, harvest_count(p)) = real(crop_inst%sowing_reason_patch(p), r8)
                  crop_inst%sowing_reason_patch(p) = -1
                  crop_inst%harvest_reason_thisyr_patch(p, harvest_count(p)) = harvest_reason
               endif

               croplive(p) = .false.     ! no re-entry in greater if-block
               cphase(p) = cphase_harvest
               if (tlai(p) > 0._r8) then ! plant had emerged before harvest
                  offset_flag(p) = 1._r8
                  offset_counter(p) = dt
               else                      ! plant never emerged from the ground
                  ! Revert planting transfers; this will replenish the crop seed deficit.
                  ! We subtract from any existing value in crop_seedc_to_leaf /
                  ! crop_seedn_to_leaf in the unlikely event that we enter this block of
                  ! code in the same time step where the planting transfer originally
                  ! occurred.
                  crop_seedc_to_leaf(p) = crop_seedc_to_leaf(p) - leafc_xfer(p)/dt
                  crop_seedn_to_leaf(p) = crop_seedn_to_leaf(p) - leafn_xfer(p)/dt
                  leafc_xfer(p) = 0._r8

                  leafn_xfer(p) = leafc_xfer(p) / leafcn(ivt(p))
                  if (use_c13) then
                     c13_cnveg_carbonstate_inst%leafc_xfer_patch(p) = 0._r8
                  endif
                  if (use_c14) then
                     c14_cnveg_carbonstate_inst%leafc_xfer_patch(p) = 0._r8
                  endif

               end if

               ! enter phase 3 while previous criteria fail and next is true;
               ! in terms of order, phase 3 occurs before harvest, but when
               ! harvest *can* occur, we want it to have first priority.
               ! AgroIBIS uses a complex formula for lai decline.
               ! Use CN's simple formula at least as a place holder (slevis)

            else if (hui(p) >= huigrain(p)) then
               cphase(p) = cphase_grainfill
               bglfr(p) = 1._r8/(leaf_long(ivt(p))*avg_dayspyr*secspday)
            end if

            ! continue fertilizer application while in phase 2;
            ! assumes that onset of phase 2 took one time step only

              if (fert_counter(p) <= 0._r8) then
                 fert(p) = 0._r8
              else ! continue same fert application every timestep
                 fert_counter(p) = fert_counter(p) - dt
              end if

         else   ! crop not live
            ! next 2 lines conserve mass if leaf*_xfer > 0 due to interpinic.
            ! We subtract from any existing value in crop_seedc_to_leaf /
            ! crop_seedn_to_leaf in the unlikely event that we enter this block of
            ! code in the same time step where the planting transfer originally
            ! occurred.
            crop_seedc_to_leaf(p) = crop_seedc_to_leaf(p) - leafc_xfer(p)/dt
            crop_seedn_to_leaf(p) = crop_seedn_to_leaf(p) - leafn_xfer(p)/dt
            onset_counter(p) = 0._r8
            leafc_xfer(p) = 0._r8
            leafn_xfer(p) = leafc_xfer(p) / leafcn(ivt(p))
            if (use_c13) then
               c13_cnveg_carbonstate_inst%leafc_xfer_patch(p) = 0._r8
            endif
            if (use_c14) then
               c14_cnveg_carbonstate_inst%leafc_xfer_patch(p) = 0._r8
            endif
         end if ! croplive

      end do ! prognostic crops loop

    end associate

  end subroutine CropPhenology

  !-----------------------------------------------------------------------
  subroutine CropPhase(bounds, num_pcropp, filter_pcropp, &
       crop_inst, cnveg_state_inst, crop_phase)
    !
    ! !DESCRIPTION:
    ! Get the current phase of each crop patch.
    !
    ! The returned values (in crop_phase) are from the set of cphase_* values defined in
    ! CropType. The returned values in crop_phase are only valid for patches where
    ! croplive is true; the values are undefined where croplive is false and should not be
    ! used there!
    !
    ! This has logic similar to that in CropPhenology. If you make changes here, you
    ! should also check if similar changes need to be made in CropPhenology.
    !
    ! !ARGUMENTS:
    type(bounds_type)      , intent(in)    :: bounds
    integer                , intent(in)    :: num_pcropp       ! number of prog crop patches in filter
    integer                , intent(in)    :: filter_pcropp(:) ! filter for prognostic crop patches
    type(crop_type)        , intent(in)    :: crop_inst
    type(cnveg_state_type) , intent(in)    :: cnveg_state_inst
    real(r8)               , intent(inout) :: crop_phase(bounds%begp:)
    !
    ! !LOCAL VARIABLES:
    integer :: p, fp

    character(len=*), parameter :: subname = 'CropPhase'
    !-----------------------------------------------------------------------
    SHR_ASSERT_ALL_FL((ubound(crop_phase) == [bounds%endp]), sourcefile, __LINE__)

    associate( &
         croplive =>    crop_inst%croplive_patch        , & ! Input: [logical  (:) ]  Flag, true if planted, not harvested
         hui      =>    crop_inst%hui_patch             , & ! Input: [real(r8) (:) ]  gdd since planting (gddplant)
         leafout  =>    crop_inst%gddtsoi_patch         , & ! Input: [real(r8) (:) ]  gdd from top soil layer temperature
         huileaf  =>    cnveg_state_inst%huileaf_patch  , & ! Input: [real(r8) (:) ]  heat unit index needed from planting to leaf emergence
         huigrain =>    cnveg_state_inst%huigrain_patch   & ! Input: [real(r8) (:) ]  same to reach vegetative maturity
         )

    do fp = 1, num_pcropp
       p = filter_pcropp(fp)

       if (croplive(p)) then
          ! Start with cphase_planted, but this might get changed in the later
          ! conditional blocks.
          crop_phase(p) = cphase_planted
          if (leafout(p) >= huileaf(p) .and. hui(p) < huigrain(p)) then
             crop_phase(p) = cphase_leafemerge
          else if (hui(p) >= huigrain(p)) then
             ! Since we know croplive is true, any hui greater than huigrain implies that
             ! we're in the grainfill stage: if we were passt gddmaturity then croplive
             ! would be false.
             crop_phase(p) = cphase_grainfill
          end if
       end if
    end do

    end associate

  end subroutine CropPhase


  !-----------------------------------------------------------------------
  subroutine CropPhenologyInit(bounds)
    !
    ! !DESCRIPTION:
    ! Initialization of CropPhenology. Must be called after time-manager is
    ! initialized, and after pftcon file is read in.
    !
    ! !USES:
    use pftconMod       , only: npcropmin, npcropmax
    use clm_time_manager, only: get_calday
    !
    ! !ARGUMENTS:
    type(bounds_type), intent(in) :: bounds  
    !
    ! LOCAL VARAIBLES:
    integer           :: p,g,n,i                     ! indices
    !------------------------------------------------------------------------

    allocate( inhemi(bounds%begp:bounds%endp) )

    allocate( minplantjday(0:maxveg,inSH)) ! minimum planting julian day
    allocate( maxplantjday(0:maxveg,inSH)) ! minimum planting julian day

    ! Julian day for the start of the year (mid-winter)
    jdayyrstart(inNH) =   1
    jdayyrstart(inSH) = 182

    ! Convert planting dates into julian day
    minplantjday(:,:) = huge(1)
    maxplantjday(:,:) = huge(1)
    do n = npcropmin, npcropmax
       if (pftcon%is_pft_known_to_model(n)) then
          minplantjday(n, inNH) = int( get_calday( pftcon%mnNHplantdate(n), 0 ) )
          maxplantjday(n, inNH) = int( get_calday( pftcon%mxNHplantdate(n), 0 ) )

          minplantjday(n, inSH) = int( get_calday( pftcon%mnSHplantdate(n), 0 ) )
          maxplantjday(n, inSH) = int( get_calday( pftcon%mxSHplantdate(n), 0 ) )
       end if
    end do

    ! Figure out what hemisphere each PATCH is in
    do p = bounds%begp, bounds%endp
       g = patch%gridcell(p)
       ! Northern hemisphere
       if ( grc%latdeg(g) > 0.0_r8 )then
          inhemi(p) = inNH
       else
          inhemi(p) = inSH
       end if
    end do

    !
    ! Constants for Crop vernalization
    !
    ! photoperiod factor calculation
    ! genetic constant - can be modified

    p1d = 0.004_r8  ! average for genotypes from Ritchey, 1991.
    ! Modeling plant & soil systems: Wheat phasic developmt
    p1v = 0.003_r8  ! average for genotypes from Ritchey, 1991.

    hti   = 1._r8
    tbase = 0._r8

  end subroutine CropPhenologyInit

    !-----------------------------------------------------------------------
  subroutine PlantCrop(p, leafcn_in, jday, kyr, do_plant_normal, &
       do_plant_lastchance, do_plant_prescribed,            &
       temperature_inst, crop_inst, cnveg_state_inst,               &
       cnveg_carbonstate_inst, cnveg_nitrogenstate_inst,            &
       cnveg_carbonflux_inst, cnveg_nitrogenflux_inst,              &
       c13_cnveg_carbonstate_inst, c14_cnveg_carbonstate_inst)
    !
    ! !DESCRIPTION:
    !
    ! subroutine calculates initializes variables to what they should be upon
    ! planting. Includes only operations that apply to all crop types; 
    ! additional operations need to happen in CropPhenology().

    ! !USES:
    use clm_varctl       , only : use_c13, use_c14
    use clm_varctl       , only : use_cropcal_rx_sdates, use_cropcal_rx_cultivar_gdds, use_cropcal_streams
    use clm_varcon       , only : c13ratio, c14ratio
    use clm_varpar       , only : mxsowings
    use pftconMod        , only : ntmp_corn, nswheat, nwwheat, ntmp_soybean
    use pftconMod        , only : nirrig_tmp_corn, nirrig_swheat, nirrig_wwheat, nirrig_tmp_soybean
    use pftconMod        , only : ntrp_corn, nsugarcane, ntrp_soybean, ncotton, nrice
    use pftconMod        , only : nirrig_trp_corn, nirrig_sugarcane, nirrig_trp_soybean
    use pftconMod        , only : nirrig_cotton, nirrig_rice
    use pftconMod        , only : nmiscanthus, nirrig_miscanthus, nswitchgrass, nirrig_switchgrass
    !
    ! !ARGUMENTS:
    integer                , intent(in)    :: p         ! PATCH index running over
    real(r8)               , intent(in)    :: leafcn_in ! leaf C:N (gC/gN) of this patch's vegetation type (pftcon%leafcn(ivt(p)))
    integer                , intent(in)    :: jday      ! julian day of the year
    integer                , intent(in)    :: kyr       ! current year
    logical                , intent(in)    :: do_plant_normal ! Are all the normal requirements for planting met?
    logical                , intent(in)    :: do_plant_lastchance ! Are the last-chance requirements for planting met?
    logical                , intent(in)    :: do_plant_prescribed ! are we planting because it was prescribed?
    type(temperature_type)         , intent(in)    :: temperature_inst
    type(crop_type)                , intent(inout) :: crop_inst
    type(cnveg_state_type)         , intent(inout) :: cnveg_state_inst
    type(cnveg_carbonstate_type)   , intent(inout) :: cnveg_carbonstate_inst
    type(cnveg_nitrogenstate_type) , intent(inout) :: cnveg_nitrogenstate_inst
    type(cnveg_carbonflux_type)    , intent(inout) :: cnveg_carbonflux_inst
    type(cnveg_nitrogenflux_type)  , intent(inout) :: cnveg_nitrogenflux_inst
    type(cnveg_carbonstate_type)   , intent(inout) :: c13_cnveg_carbonstate_inst
    type(cnveg_carbonstate_type)   , intent(inout) :: c14_cnveg_carbonstate_inst
    !
    ! LOCAL VARAIBLES:
    integer s              ! growing season index
    integer k              ! grain pool index
    real(r8) gdd_target    ! cultivar GDD target this growing season
    real(r8) this_sowing_reason ! number representing sowing reason(s)
    logical did_rx_gdds    ! did this patch use a prescribed harvest requirement?
    !------------------------------------------------------------------------

    associate(                                                                     & 
         ivt               =>    patch%itype                                     , & ! Input:  [integer  (:) ]  patch vegetation type
         croplive          =>    crop_inst%croplive_patch                        , & ! Output: [logical  (:) ]  Flag, true if planted, not harvested
         harvdate          =>    crop_inst%harvdate_patch                        , & ! Output: [integer  (:) ]  harvest date
         next_rx_sdate     =>    crop_inst%next_rx_sdate_patch                   , & ! Inout:  [integer  (:) ]  prescribed sowing date of next growing season this year
         sowing_count      =>    crop_inst%sowing_count                          , & ! Inout:  [integer  (:) ]  number of sowing events this year for this patch
         sowing_reason     =>    crop_inst%sowing_reason_thisyr_patch            , & ! Output:  [real(r8)  (:) ]  reason for each sowing this year for this patch
         gddmaturity       =>    cnveg_state_inst%gddmaturity_patch            , & ! Output: [real(r8) (:) ]  gdd needed to harvest
         idop              =>    cnveg_state_inst%idop_patch                     , & ! Output: [integer  (:) ]  date of planting
         iyop              =>    cnveg_state_inst%iyop_patch                     , & ! Output: [integer  (:) ]  year of planting
         leafc_xfer        =>    cnveg_carbonstate_inst%leafc_xfer_patch         , & ! Output: [real(r8) (:) ]  (gC/m2)   leaf C transfer
         leafn_xfer        =>    cnveg_nitrogenstate_inst%leafn_xfer_patch       , & ! Output: [real(r8) (:) ]  (gN/m2)   leaf N transfer
         crop_seedc_to_leaf =>   cnveg_carbonflux_inst%crop_seedc_to_leaf_patch  , & ! Output: [real(r8) (:) ]  (gC/m2/s) seed source to leaf
         crop_seedn_to_leaf =>   cnveg_nitrogenflux_inst%crop_seedn_to_leaf_patch, & ! Output: [real(r8) (:) ]  (gN/m2/s) seed source to leaf
         hybgdd            =>    pftcon%hybgdd                                 , & ! Input:  [real(r8) (:) ]
         gddmin            =>    pftcon%gddmin                                 , & ! Input:
         gdd020            =>    temperature_inst%gdd020_patch                 , & ! Input:  [real(r8) (:) ]  20 yr mean of gdd0
         gdd820            =>    temperature_inst%gdd820_patch                 , & ! Input:  [real(r8) (:) ]  20 yr mean of gdd8
         gdd1020           =>    temperature_inst%gdd1020_patch                , & ! Input:  [real(r8) (:) ]  20 yr mean of gdd10
         aleafi            =>    cnveg_state_inst%aleafi_patch                 , & ! Output: [real(r8) (:)   ]  saved allocation coefficient from phase 2
         astemi            =>    cnveg_state_inst%astemi_patch                 , & ! Output: [real(r8) (:)   ]  saved allocation coefficient from phase 2
         aleaf             =>    cnveg_state_inst%aleaf_patch                  , & ! Output: [real(r8) (:)   ]  leaf allocation coefficient
         astem             =>    cnveg_state_inst%astem_patch                  , & ! Output: [real(r8) (:)   ]  stem allocation coefficient
         aroot             =>    cnveg_state_inst%aroot_patch                  , & ! Output: [real(r8) (:)   ]  root allocation coefficient
         arepr             =>    cnveg_state_inst%arepr_patch                    & ! Output: [real(r8) (:,:) ]  reproductive allocation coefficient(s)
         )

      ! impose limit on growing season length needed
      ! for crop maturity - for cold weather constraints
      croplive(p)  = .true.
      idop(p)      = jday
      iyop(p)      = kyr
      harvdate(p)  = NOT_Harvested
      sowing_count(p) = sowing_count(p) + 1

      if (use_cropcal_rx_sdates .and. sowing_count(p) < mxsowings) then
         next_rx_sdate(p) = crop_inst%rx_sdates_thisyr_patch(p, sowing_count(p)+1)
      else
         next_rx_sdate(p) = -1
      endif
      crop_inst%sdates_thisyr_patch(p,sowing_count(p)) = real(jday, r8)

      this_sowing_reason = 0._r8
      if (do_plant_prescribed) then
          this_sowing_reason = 10._r8
      end if
      if (do_plant_normal) then
          this_sowing_reason = this_sowing_reason + 1._r8
      else if (do_plant_lastchance) then
          this_sowing_reason = this_sowing_reason + 2._r8
      end if
      sowing_reason(p,sowing_count(p)) = this_sowing_reason
      crop_inst%sowing_reason_patch(p) = this_sowing_reason

      leafc_xfer(p)  = initial_seed_at_planting
      leafn_xfer(p) = leafc_xfer(p) / leafcn_in ! with onset
      crop_seedc_to_leaf(p) = leafc_xfer(p)/dt
      crop_seedn_to_leaf(p) = leafn_xfer(p)/dt

      ! because leafc_xfer is set above rather than incremneted through the normal process, must also set its isotope
      ! pools here.  use totvegc_patch as the closest analogue if nonzero, and use initial value otherwise
      if (use_c13) then
         if ( cnveg_carbonstate_inst%totvegc_patch(p) .gt. 0._r8) then
            c13_cnveg_carbonstate_inst%leafc_xfer_patch(p) = leafc_xfer(p) * &
            c13_cnveg_carbonstate_inst%totvegc_patch(p) / cnveg_carbonstate_inst%totvegc_patch(p)
         else
            c13_cnveg_carbonstate_inst%leafc_xfer_patch(p) = leafc_xfer(p) * c13ratio
         endif
      endif
      if (use_c14) then
         if ( cnveg_carbonstate_inst%totvegc_patch(p) .gt. 0._r8) then
            c14_cnveg_carbonstate_inst%leafc_xfer_patch(p) = leafc_xfer(p) * &
               c14_cnveg_carbonstate_inst%totvegc_patch(p) / cnveg_carbonstate_inst%totvegc_patch(p)
         else
            c14_cnveg_carbonstate_inst%leafc_xfer_patch(p) = leafc_xfer(p) * c14ratio
         endif
      endif

      ! set GDD target
      did_rx_gdds = .false.
      if (use_cropcal_rx_cultivar_gdds .and. crop_inst%rx_cultivar_gdds_thisyr_patch(p,sowing_count(p)) .ge. 0._r8) then
         gddmaturity(p) = crop_inst%rx_cultivar_gdds_thisyr_patch(p,sowing_count(p))
         did_rx_gdds = .true.
      else if (ivt(p) == nwwheat .or. ivt(p) == nirrig_wwheat) then
         gddmaturity(p) = hybgdd(ivt(p))
      else
         if (ivt(p) == ntmp_soybean .or. ivt(p) == nirrig_tmp_soybean .or. &
               ivt(p) == ntrp_soybean .or. ivt(p) == nirrig_trp_soybean) then
            gddmaturity(p) = min(gdd1020(p), hybgdd(ivt(p)))
         end if
         if (ivt(p) == ntmp_corn .or. ivt(p) == nirrig_tmp_corn .or. &
               ivt(p) == ntrp_corn .or. ivt(p) == nirrig_trp_corn .or. &
               ivt(p) == nsugarcane .or. ivt(p) == nirrig_sugarcane .or. &
               ivt(p) == nmiscanthus .or. ivt(p) == nirrig_miscanthus .or. &
               ivt(p) == nswitchgrass .or. ivt(p) == nirrig_switchgrass) then
            gddmaturity(p) = max(950._r8, min(gdd820(p)*0.85_r8, hybgdd(ivt(p))))
            if (do_plant_normal) then
               gddmaturity(p) = max(950._r8, min(gddmaturity(p)+150._r8, 1850._r8))
            end if
         end if
         if (ivt(p) == nswheat .or. ivt(p) == nirrig_swheat .or. &
               ivt(p) == ncotton .or. ivt(p) == nirrig_cotton .or. &
               ivt(p) == nrice   .or. ivt(p) == nirrig_rice) then
            gddmaturity(p) = min(gdd020(p), hybgdd(ivt(p)))
         end if

      endif

      if (use_cropcal_streams .and. gddmaturity(p) < min_gddmaturity) then
          if (did_rx_gdds) then
              write(iulog,*) 'Some patch with ivt ',ivt(p),' has rx gddmaturity',gddmaturity(p),'; using min_gddmaturity instead (',min_gddmaturity,')'
          endif
          gddmaturity(p) = min_gddmaturity
      endif

      ! Initialize allocation coefficients.
      ! Because crops have no live carbon pools when planted but not emerged, this shouldn't
      ! matter unless they skip the vegetative phase (which only happens in very weird run
      ! setups).
      aleaf(p) = 1._r8
      aleafi(p) = 1._r8
      astem(p) = 0._r8
      astemi(p) = 0._r8
      aroot(p) = 0._r8
      do k = 1, nrepr
         arepr(p,k) = 0._r8
      end do

    end associate

  end subroutine PlantCrop

  !-----------------------------------------------------------------------
  subroutine vernalization(p, &
       canopystate_inst, temperature_inst, waterdiagnosticbulk_inst, cnveg_state_inst, crop_inst, &
       force_harvest)
    !
    ! !DESCRIPTION:
    !
    ! * * * only call for winter temperate cereal * * *
    !
    ! subroutine calculates vernalization and photoperiod effects on
    ! gdd accumulation in winter temperate cereal varieties. Thermal time accumulation
    ! is reduced in 1st period until plant is fully vernalized. During this
    ! time of emergence to spikelet formation, photoperiod can also have a
    ! drastic effect on plant development.
    !
    ! !ARGUMENTS:
    integer                , intent(in)    :: p    ! PATCH index running over
    type(canopystate_type) , intent(in)    :: canopystate_inst
    type(temperature_type) , intent(in)    :: temperature_inst
    type(waterdiagnosticbulk_type)  , intent(in)    :: waterdiagnosticbulk_inst
    type(cnveg_state_type) , intent(inout) :: cnveg_state_inst
    type(crop_type)        , intent(inout) :: crop_inst
    logical                , intent(inout) :: force_harvest ! "harvest" forced if freeze-killed
    !
    ! LOCAL VARAIBLES:
    real(r8) tcrown                     ! ?
    real(r8) vd, vd1, vd2               ! vernalization dependence
    real(r8) tkil                       ! Freeze kill threshold
    integer  c,g                        ! indices
    !------------------------------------------------------------------------

    associate(                                               & 
         tlai        => canopystate_inst%tlai_patch        , & ! Input:  [real(r8) (:) ]  one-sided leaf area index, no burying by snow     

         t_ref2m     => temperature_inst%t_ref2m_patch     , & ! Input:  [real(r8) (:) ]  2 m height surface air temperature (K)            
         t_ref2m_min => temperature_inst%t_ref2m_min_patch , & ! Input:  [real(r8) (:) ] daily minimum of average 2 m height surface air temperature (K)
         t_ref2m_max => temperature_inst%t_ref2m_max_patch , & ! Input:  [real(r8) (:) ] daily maximum of average 2 m height surface air temperature (K)

         snow_depth  => waterdiagnosticbulk_inst%snow_depth_col     , & ! Input:  [real(r8) (:) ]  snow height (m)                                   

         hdidx       => cnveg_state_inst%hdidx_patch       , & ! Output: [real(r8) (:) ]  cold hardening index?                             
         cumvd       => cnveg_state_inst%cumvd_patch       , & ! Output: [real(r8) (:) ]  cumulative vernalization d?ependence?             

         vf          => crop_inst%vf_patch                   & ! Output: [real(r8) (:) ]  vernalization factor for cereal
         )

      c = patch%column(p)

      ! for all equations - temperatures must be in degrees (C)
      ! calculate temperature of crown of crop (e.g., 3 cm soil temperature)
      ! snow depth in centimeters
      
      if (t_ref2m(p) < tfrz) then !slevis: t_ref2m inst of td=daily avg (K)
         tcrown = 2._r8 + (t_ref2m(p) - tfrz) * (0.4_r8 + 0.0018_r8 * &
              (min(snow_depth(c)*100._r8, 15._r8) - 15._r8)**2)
      else !slevis: snow_depth inst of adsnod=daily average (m)
         tcrown = t_ref2m(p) - tfrz
      end if

      ! vernalization factor calculation
      ! if vf(p) = 1.  then plant is fully vernalized - and thermal time
      ! accumulation in phase 1 will be unaffected
      ! refers to gddtsoi & hui, defined in the accumulation routines (slevis)
      ! reset vf, cumvd, and hdidx to 0 at planting of crop (slevis)

      if (t_ref2m_max(p) > tfrz) then
         if (t_ref2m_min(p) <= tfrz+15._r8) then
            vd1      = 1.4_r8 - 0.0778_r8 * tcrown
            vd2      = 0.5_r8 + 13.44_r8 / ((t_ref2m_max(p)-t_ref2m_min(p)+3._r8)**2) * tcrown
            vd       = max(0._r8, min(1._r8, vd1, vd2))
            cumvd(p) = cumvd(p) + vd
         end if

         if (cumvd(p) < 10._r8 .and. t_ref2m_max(p) > tfrz+30._r8) then
            cumvd(p) = cumvd(p) - 0.5_r8 * (t_ref2m_max(p) - tfrz - 30._r8)
         end if
         cumvd(p) = max(0._r8, cumvd(p))       ! must be > 0

         vf(p) = 1._r8 - p1v * (50._r8 - cumvd(p))
         vf(p) = max(0._r8, min(vf(p), 1._r8)) ! must be between 0 - 1
      end if

      ! calculate cold hardening of plant
      ! determines for winter cereal varieties whether the plant has completed
      ! a period of cold hardening to protect it from freezing temperatures. If
      ! not, then exposure could result in death or killing of plants.

      ! there are two distinct phases of hardening

      if (t_ref2m_min(p) <= tfrz-3._r8 .or. hdidx(p) /= 0._r8) then
         if (hdidx(p) >= hti) then   ! done with phase 1
            hdidx(p) = hdidx(p) + 0.083_r8
            hdidx(p) = min(hdidx(p), hti*2._r8)
         end if

         if (t_ref2m_max(p) >= tbase + tfrz + 10._r8) then
            hdidx(p) = hdidx(p) - 0.02_r8 * (t_ref2m_max(p)-tbase-tfrz-10._r8)
            if (hdidx(p) > hti) hdidx(p) = hdidx(p) - 0.02_r8 * (t_ref2m_max(p)-tbase-tfrz-10._r8)
            hdidx(p) = max(0._r8, hdidx(p))
         end if

      else if (tcrown >= tbase-1._r8) then
         if (tcrown <= tbase+8._r8) then
            hdidx(p) = hdidx(p) + 0.1_r8 - (tcrown-tbase+3.5_r8)**2 / 506._r8
            if (hdidx(p) >= hti .and. tcrown <= tbase + 0._r8) then
               hdidx(p) = hdidx(p) + 0.083_r8
               hdidx(p) = min(hdidx(p), hti*2._r8)
            end if
         end if

         if (t_ref2m_max(p) >= tbase + tfrz + 10._r8) then
            hdidx(p) = hdidx(p) - 0.02_r8 * (t_ref2m_max(p)-tbase-tfrz-10._r8)
            if (hdidx(p) > hti) hdidx(p) = hdidx(p) - 0.02_r8 * (t_ref2m_max(p)-tbase-tfrz-10._r8)
            hdidx(p) = max(0._r8, hdidx(p))
         end if
      end if

      ! calculate what the cereal killing temperature
      ! there is a linear inverse relationship between
      ! hardening of the plant and the killing temperature or
      ! threshold that the plant can withstand
      ! when plant is fully-hardened (hdidx = 2), the killing threshold is -18 C

      ! will have to develop some type of relationship that reduces LAI and
      ! biomass pools in response to cold damaged crop

      if (t_ref2m_min(p) <= tfrz - 6._r8) then
         tkil = (tbase - 6._r8) - 6._r8 * hdidx(p)
         if (tkil >= tcrown) then
            if ((0.95_r8 - 0.02_r8 * (tcrown - tkil)**2) >= 0.02_r8) then
               write (iulog,*)  'crop damaged by cold temperatures at p,c =', p,c
            else if (tlai(p) > 0._r8) then
               ! slevis: kill if past phase1 by forcing through harvest
               ! srabin: do this with force_harvest instead of setting
               !         gddmaturity = huigrain = 0, since gddmaturity==0 can
               !         lead to 0/0 when the crop isn't actually harvested based
               !         on "maturity." This can occur when generate_crop_gdds
               !         is true.
               force_harvest = .true.
               write (iulog,*)  '95% of crop killed by cold temperatures at p,c =', p,c
            end if
         end if
      end if

    end associate 

  end subroutine vernalization

  !-----------------------------------------------------------------------
  subroutine CNOnsetGrowth (num_soilp, filter_soilp, &
       cnveg_state_inst, &
       cnveg_carbonstate_inst, cnveg_nitrogenstate_inst, cnveg_carbonflux_inst, cnveg_nitrogenflux_inst)
    !
    ! !DESCRIPTION:
    ! Determines the flux of stored C and N from transfer pools to display
    ! pools during the phenological onset period.
    !
    ! !ARGUMENTS:
    integer                        , intent(in)    :: num_soilp       ! number of soil patches in filter
    integer                        , intent(in)    :: filter_soilp(:) ! filter for soil patches
    type(cnveg_state_type)             , intent(in)    :: cnveg_state_inst
    type(cnveg_carbonstate_type)   , intent(in)    :: cnveg_carbonstate_inst
    type(cnveg_nitrogenstate_type) , intent(in)    :: cnveg_nitrogenstate_inst
    type(cnveg_carbonflux_type)    , intent(inout) :: cnveg_carbonflux_inst
    type(cnveg_nitrogenflux_type)  , intent(inout) :: cnveg_nitrogenflux_inst
    !
    ! !LOCAL VARIABLES:
    integer :: p            ! indices
    integer :: fp           ! filter patch index
    real(r8):: t1           ! temporary variable
    !-----------------------------------------------------------------------

    associate(                                                                                             & 
         ivt                                 =>    patch%itype                                                   , & ! Input:  [integer   (:) ]  patch vegetation type                                

         woody                               =>    pftcon%woody                                                , & ! Input:  binary flag for woody lifeform (1=woody, 0=not woody)
         
         onset_flag                          =>    cnveg_state_inst%onset_flag_patch                           , & ! Input:  [real(r8)  (:) ]  onset flag                                        
         onset_counter                       =>    cnveg_state_inst%onset_counter_patch                        , & ! Input:  [real(r8)  (:) ]  onset days counter                                
         bgtr                                =>    cnveg_state_inst%bgtr_patch                                 , & ! Input:  [real(r8)  (:) ]  background transfer growth rate (1/s)             
         
         leafc_xfer                          =>    cnveg_carbonstate_inst%leafc_xfer_patch                     , & ! Input:  [real(r8)  (:) ]  (gC/m2) leaf C transfer                           
         frootc_xfer                         =>    cnveg_carbonstate_inst%frootc_xfer_patch                    , & ! Input:  [real(r8)  (:) ]  (gC/m2) fine root C transfer                      
         livestemc_xfer                      =>    cnveg_carbonstate_inst%livestemc_xfer_patch                 , & ! Input:  [real(r8)  (:) ]  (gC/m2) live stem C transfer                      
         deadstemc_xfer                      =>    cnveg_carbonstate_inst%deadstemc_xfer_patch                 , & ! Input:  [real(r8)  (:) ]  (gC/m2) dead stem C transfer                      
         livecrootc_xfer                     =>    cnveg_carbonstate_inst%livecrootc_xfer_patch                , & ! Input:  [real(r8)  (:) ]  (gC/m2) live coarse root C transfer               
         deadcrootc_xfer                     =>    cnveg_carbonstate_inst%deadcrootc_xfer_patch                , & ! Input:  [real(r8)  (:) ]  (gC/m2) dead coarse root C transfer               
         
         leafn_xfer                          =>    cnveg_nitrogenstate_inst%leafn_xfer_patch                   , & ! Input:  [real(r8)  (:) ]  (gN/m2) leaf N transfer                           
         frootn_xfer                         =>    cnveg_nitrogenstate_inst%frootn_xfer_patch                  , & ! Input:  [real(r8)  (:) ]  (gN/m2) fine root N transfer                      
         livestemn_xfer                      =>    cnveg_nitrogenstate_inst%livestemn_xfer_patch               , & ! Input:  [real(r8)  (:) ]  (gN/m2) live stem N transfer                      
         deadstemn_xfer                      =>    cnveg_nitrogenstate_inst%deadstemn_xfer_patch               , & ! Input:  [real(r8)  (:) ]  (gN/m2) dead stem N transfer                      
         livecrootn_xfer                     =>    cnveg_nitrogenstate_inst%livecrootn_xfer_patch              , & ! Input:  [real(r8)  (:) ]  (gN/m2) live coarse root N transfer               
         deadcrootn_xfer                     =>    cnveg_nitrogenstate_inst%deadcrootn_xfer_patch              , & ! Input:  [real(r8)  (:) ]  (gN/m2) dead coarse root N transfer               
         
         leafc_xfer_to_leafc                 =>    cnveg_carbonflux_inst%leafc_xfer_to_leafc_patch             , & ! Output:  [real(r8) (:) ]                                                    
         frootc_xfer_to_frootc               =>    cnveg_carbonflux_inst%frootc_xfer_to_frootc_patch           , & ! Output:  [real(r8) (:) ]                                                    
         livestemc_xfer_to_livestemc         =>    cnveg_carbonflux_inst%livestemc_xfer_to_livestemc_patch     , & ! Output:  [real(r8) (:) ]                                                    
         deadstemc_xfer_to_deadstemc         =>    cnveg_carbonflux_inst%deadstemc_xfer_to_deadstemc_patch     , & ! Output:  [real(r8) (:) ]                                                    
         livecrootc_xfer_to_livecrootc       =>    cnveg_carbonflux_inst%livecrootc_xfer_to_livecrootc_patch   , & ! Output:  [real(r8) (:) ]                                                    
         deadcrootc_xfer_to_deadcrootc       =>    cnveg_carbonflux_inst%deadcrootc_xfer_to_deadcrootc_patch   , & ! Output:  [real(r8) (:) ]                                                    
         
         leafn_xfer_to_leafn                 =>    cnveg_nitrogenflux_inst%leafn_xfer_to_leafn_patch           , & ! Output:  [real(r8) (:) ]                                                    
         frootn_xfer_to_frootn               =>    cnveg_nitrogenflux_inst%frootn_xfer_to_frootn_patch         , & ! Output:  [real(r8) (:) ]                                                    
         livestemn_xfer_to_livestemn         =>    cnveg_nitrogenflux_inst%livestemn_xfer_to_livestemn_patch   , & ! Output:  [real(r8) (:) ]                                                    
         deadstemn_xfer_to_deadstemn         =>    cnveg_nitrogenflux_inst%deadstemn_xfer_to_deadstemn_patch   , & ! Output:  [real(r8) (:) ]                                                    
         livecrootn_xfer_to_livecrootn       =>    cnveg_nitrogenflux_inst%livecrootn_xfer_to_livecrootn_patch , & ! Output:  [real(r8) (:) ]                                                    
         deadcrootn_xfer_to_deadcrootn       =>    cnveg_nitrogenflux_inst%deadcrootn_xfer_to_deadcrootn_patch   & ! Output:  [real(r8) (:) ]
         )

      ! patch loop
      do fp = 1,num_soilp
         p = filter_soilp(fp)

         ! only calculate these fluxes during onset period
         if (onset_flag(p) == 1._r8) then

            ! The transfer rate is a linearly decreasing function of time,
            ! going to zero on the last timestep of the onset period

            if (abs(onset_counter(p) - dt) <= dt/2._r8) then
               t1 = 1.0_r8 / dt
            else
               t1 = 2.0_r8 / (onset_counter(p))
            end if
            if (use_matrixcn)then
            else
               ! NOTE: The non matrix version of this is in CNCStateUpdate1::CStateUpdate1 EBK (11/26/2019)
               !                                        and CNNStateUpdate1::NStateUpdate1
               leafc_xfer_to_leafc(p)   = t1 * leafc_xfer(p)
               frootc_xfer_to_frootc(p) = t1 * frootc_xfer(p)
               leafn_xfer_to_leafn(p)   = t1 * leafn_xfer(p)
               frootn_xfer_to_frootn(p) = t1 * frootn_xfer(p)
               if (woody(ivt(p)) == 1.0_r8) then
                  livestemc_xfer_to_livestemc(p)   = t1 * livestemc_xfer(p)
                  deadstemc_xfer_to_deadstemc(p)   = t1 * deadstemc_xfer(p)
                  livecrootc_xfer_to_livecrootc(p) = t1 * livecrootc_xfer(p)
                  deadcrootc_xfer_to_deadcrootc(p) = t1 * deadcrootc_xfer(p)
                  livestemn_xfer_to_livestemn(p)   = t1 * livestemn_xfer(p)
                  deadstemn_xfer_to_deadstemn(p)   = t1 * deadstemn_xfer(p)
                  livecrootn_xfer_to_livecrootn(p) = t1 * livecrootn_xfer(p)
                  deadcrootn_xfer_to_deadcrootn(p) = t1 * deadcrootn_xfer(p)
               end if
            end if !use_matrixcn

         end if ! end if onset period

         ! calculate the background rate of transfer growth (used for stress
         ! deciduous algorithm). In this case, all of the mass in the transfer
         ! pools should be moved to displayed growth in each timestep.

         if (bgtr(p) > 0._r8) then
            if(.not. use_matrixcn)then
               leafc_xfer_to_leafc(p)   = leafc_xfer(p) / dt
               frootc_xfer_to_frootc(p) = frootc_xfer(p) / dt
               leafn_xfer_to_leafn(p)   = leafn_xfer(p) / dt
               frootn_xfer_to_frootn(p) = frootn_xfer(p) / dt
               if (woody(ivt(p)) == 1.0_r8) then
                  livestemc_xfer_to_livestemc(p)   = livestemc_xfer(p) / dt
                  deadstemc_xfer_to_deadstemc(p)   = deadstemc_xfer(p) / dt
                  livecrootc_xfer_to_livecrootc(p) = livecrootc_xfer(p) / dt
                  deadcrootc_xfer_to_deadcrootc(p) = deadcrootc_xfer(p) / dt
                  livestemn_xfer_to_livestemn(p)   = livestemn_xfer(p) / dt
                  deadstemn_xfer_to_deadstemn(p)   = deadstemn_xfer(p) / dt
                  livecrootn_xfer_to_livecrootn(p) = livecrootn_xfer(p) / dt
                  deadcrootn_xfer_to_deadcrootn(p) = deadcrootn_xfer(p) / dt
               end if
            end if !not use_matrixcn
         end if ! end if bgtr

      end do ! end patch loop

    end associate

  end subroutine CNOnsetGrowth

  !-----------------------------------------------------------------------
  subroutine CNOffsetLitterfall (num_soilp, filter_soilp, &
       cnveg_state_inst, cnveg_carbonstate_inst, cnveg_nitrogenstate_inst, cnveg_carbonflux_inst, cnveg_nitrogenflux_inst, &
       crop_inst)
    !
    ! !DESCRIPTION:
    ! Determines the flux of C and N from displayed pools to litter
    ! pools during the phenological offset period.
    !
    ! !USES:
    use pftconMod        , only : npcropmin
    use pftconMod        , only : nmiscanthus, nirrig_miscanthus, nswitchgrass, nirrig_switchgrass
    
    use CNSharedParamsMod, only : use_fun
    use clm_varctl       , only : CNratio_floating    
    !
    ! !ARGUMENTS:
    integer                       , intent(in)    :: num_soilp       ! number of soil patches in filter
    integer                       , intent(in)    :: filter_soilp(:) ! filter for soil patches
    type(cnveg_state_type)        , intent(inout) :: cnveg_state_inst
    type(cnveg_carbonstate_type)  , intent(in)    :: cnveg_carbonstate_inst
    type(cnveg_nitrogenstate_type), intent(in)    :: cnveg_nitrogenstate_inst
    type(cnveg_carbonflux_type)   , intent(inout) :: cnveg_carbonflux_inst
    type(cnveg_nitrogenflux_type) , intent(inout) :: cnveg_nitrogenflux_inst
    type(crop_type)               , intent(in)    :: crop_inst
    !
    ! !LOCAL VARIABLES:
<<<<<<< HEAD
    integer :: p, c, k      ! indices
    integer :: fp           ! filter patch index
=======
    integer :: p, c, k, h   ! indices
    integer :: fp           ! lake filter patch index
>>>>>>> 04c5da87
    real(r8):: t1           ! temporary variable
    real(r8):: denom        ! temporary variable for divisor
    real(r8) :: ntovr_leaf  
    real(r8) :: fr_leafn_to_litter ! fraction of the nitrogen turnover that goes to litter; remaining fraction is retranslocated
    real(r8) :: grainc_to_out, grainn_to_out ! Temporary for grain Carbon and grain Nitrogen output
    real(r8) :: cropseedc_deficit_remaining  ! remaining amount of crop seed C deficit that still needs to be restored (gC/m2) (positive, in contrast to the negative cropseedc_deficit)
    real(r8) :: cropseedn_deficit_remaining  ! remaining amount of crop seed N deficit that still needs to be restored (gN/m2) (positive, in contrast to the negative cropseedn_deficit)
    real(r8) :: cropseedc_deficit_to_restore ! amount of crop seed C deficit that will be restored from this grain pool (gC/m2)
    real(r8) :: cropseedn_deficit_to_restore ! amount of crop seed N deficit that will be restored from this grain pool (gN/m2)
    real(r8) :: repr_grainc_to_food_thispool ! amount added to / subtracted from repr_grainc_to_food for the pool in question (gC/m2/s)
    !-----------------------------------------------------------------------

    associate(                                                                           & 
         ivt                   =>    patch%itype                                       , & ! Input:  [integer  (:) ]  patch vegetation type                                

         leafcn                =>    pftcon%leafcn                                     , & ! Input:  leaf C:N (gC/gN) 
         
         biofuel_harvfrac      =>    pftcon%biofuel_harvfrac                           , & ! Input:  cut a fraction of leaf & stem for biofuel (-)
         repr_structure_harvfrac =>  pftcon%repr_structure_harvfrac                    , & ! Input:  fraction of each reproductive structure component that is harvested and sent to the crop products pool

         lflitcn               =>    pftcon%lflitcn                                    , & ! Input:  leaf litter C:N (gC/gN)                           
         frootcn               =>    pftcon%frootcn                                    , & ! Input:  fine root C:N (gC/gN)                             
         graincn               =>    pftcon%graincn                                    , & ! Input:  grain C:N (gC/gN)                                 

         offset_flag           =>    cnveg_state_inst%offset_flag_patch                , & ! Input:  [real(r8) (:) ]  offset flag                                       
         offset_counter        =>    cnveg_state_inst%offset_counter_patch             , & ! Input:  [real(r8) (:) ]  offset days counter                               

         leafc                 =>    cnveg_carbonstate_inst%leafc_patch                , & ! Input:  [real(r8) (:) ]  (gC/m2) leaf C                                    
         frootc                =>    cnveg_carbonstate_inst%frootc_patch               , & ! Input:  [real(r8) (:) ]  (gC/m2) fine root C                               
         reproductivec                =>    cnveg_carbonstate_inst%reproductivec_patch               , & ! Input:  [real(r8) (:,:) ]  (gC/m2) grain C
         cropseedc_deficit     =>    cnveg_carbonstate_inst%cropseedc_deficit_patch    , & ! Input:  [real(r8) (:) ]  (gC/m2) crop seed C deficit
         livestemc             =>    cnveg_carbonstate_inst%livestemc_patch            , & ! Input:  [real(r8) (:) ]  (gC/m2) livestem C                                
         cropseedn_deficit     =>    cnveg_nitrogenstate_inst%cropseedn_deficit_patch  , & ! Input:  [real(r8) (:) ]  (gC/m2) crop seed N deficit
         livestemn             =>    cnveg_nitrogenstate_inst%livestemn_patch          , & ! Input:  [real(r8) (:) ]  (gN/m2) livestem N

         cpool_to_reproductivec       =>    cnveg_carbonflux_inst%cpool_to_reproductivec_patch       , & ! Input:  [real(r8) (:,:) ]  allocation to grain C (gC/m2/s)
         npool_to_reproductiven       =>    cnveg_nitrogenflux_inst%npool_to_reproductiven_patch     , & ! Input: [real(r8) (:,:)  ]  allocation to grain N (gN/m2/s)
         reproductiven                =>    cnveg_nitrogenstate_inst%reproductiven_patch             , & ! Input: [real(r8) (:,:)  ]  (kgN/m2) grain N
         cpool_to_livestemc    =>    cnveg_carbonflux_inst%cpool_to_livestemc_patch    , & ! Input:  [real(r8) (:) ]  allocation to live stem C (gC/m2/s)               
         cpool_to_leafc        =>    cnveg_carbonflux_inst%cpool_to_leafc_patch        , & ! Input:  [real(r8) (:) ]  allocation to leaf C (gC/m2/s)                    
         cpool_to_frootc       =>    cnveg_carbonflux_inst%cpool_to_frootc_patch       , & ! Input:  [real(r8) (:) ]  allocation to fine root C (gC/m2/s)               
         prev_leafc_to_litter  =>    cnveg_carbonflux_inst%prev_leafc_to_litter_patch  , & ! Output: [real(r8) (:) ]  previous timestep leaf C litterfall flux (gC/m2/s)
         prev_frootc_to_litter =>    cnveg_carbonflux_inst%prev_frootc_to_litter_patch , & ! Output: [real(r8) (:) ]  previous timestep froot C litterfall flux (gC/m2/s)
         leafc_to_litter       =>    cnveg_carbonflux_inst%leafc_to_litter_patch       , & ! Output: [real(r8) (:) ]  leaf C litterfall (gC/m2/s)                       
         frootc_to_litter      =>    cnveg_carbonflux_inst%frootc_to_litter_patch      , & ! Output: [real(r8) (:) ]  fine root C litterfall (gC/m2/s)                  
         livestemc_to_litter   =>    cnveg_carbonflux_inst%livestemc_to_litter_patch   , & ! Output: [real(r8) (:) ]  live stem C litterfall (gC/m2/s)                  
         repr_grainc_to_food   =>    cnveg_carbonflux_inst%repr_grainc_to_food_patch   , & ! Output: [real(r8) (:,:) ]  grain C to food (gC/m2/s)
         repr_grainc_to_food_perharv => cnveg_carbonflux_inst%repr_grainc_to_food_perharv_patch, & ! Output: [real(r8) (:,:,:) ]  grain C to food per harvest (gC/m2)
         repr_grainc_to_food_thisyr => cnveg_carbonflux_inst%repr_grainc_to_food_thisyr_patch, & ! Output: [real(r8) (:,:) ]  grain C to food harvested this calendar year (gC/m2)
         repr_grainc_to_seed   =>    cnveg_carbonflux_inst%repr_grainc_to_seed_patch   , & ! Output: [real(r8) (:,:) ]  grain C to seed (gC/m2/s)
         repr_structurec_to_cropprod => cnveg_carbonflux_inst%repr_structurec_to_cropprod_patch, & ! Output: [real(r8) (:,:) ] reproductive structure C to crop product pool (gC/m2/s)
         repr_structurec_to_litter   => cnveg_carbonflux_inst%repr_structurec_to_litter_patch,   & ! Output: [real(r8) (:,:) ] reproductive structure C to litter (gC/m2/s)
         leafc_to_biofuelc     =>    cnveg_carbonflux_inst%leafc_to_biofuelc_patch     , & ! Output: [real(r8) (:) ]  leaf C to biofuel C (gC/m2/s)
         livestemc_to_biofuelc =>    cnveg_carbonflux_inst%livestemc_to_biofuelc_patch , & ! Output: [real(r8) (:) ]  livestem C to biofuel C (gC/m2/s)
         leafn                 =>    cnveg_nitrogenstate_inst%leafn_patch              , & ! Input:  [real(r8) (:) ]  (gN/m2) leaf N      
         frootn                =>    cnveg_nitrogenstate_inst%frootn_patch             , & ! Input:  [real(r8) (:) ]  (gN/m2) fine root N                        

         livestemn_to_litter   =>    cnveg_nitrogenflux_inst%livestemn_to_litter_patch , & ! Output: [real(r8) (:) ]  livestem N to litter (gN/m2/s)                    
         repr_grainn_to_food        =>    cnveg_nitrogenflux_inst%repr_grainn_to_food_patch      , & ! Output: [real(r8) (:,:) ]  grain N to food (gN/m2/s)
         repr_grainn_to_seed        =>    cnveg_nitrogenflux_inst%repr_grainn_to_seed_patch      , & ! Output: [real(r8) (:,:) ]  grain N to seed (gN/m2/s)
         repr_structuren_to_cropprod => cnveg_nitrogenflux_inst%repr_structuren_to_cropprod_patch, & ! Output: [real(r8) (:,:) ] reproductive structure N to crop product pool (gN/m2/s)
         repr_structuren_to_litter   => cnveg_nitrogenflux_inst%repr_structuren_to_litter_patch,   & ! Output: [real(r8) (:,:) ] reproductive structure N to litter (gN/m2/s)
         leafn_to_biofueln     =>    cnveg_nitrogenflux_inst%leafn_to_biofueln_patch   , & ! Output: [real(r8) (:) ]  leaf N to biofuel N (gN/m2/s)
         livestemn_to_biofueln =>    cnveg_nitrogenflux_inst%livestemn_to_biofueln_patch, & ! Output: [real(r8) (:) ]  livestem N to biofuel N (gN/m2/s)     
         leafn_to_litter       =>    cnveg_nitrogenflux_inst%leafn_to_litter_patch     , & ! Output: [real(r8) (:) ]  leaf N litterfall (gN/m2/s)                       
         leafn_to_retransn     =>    cnveg_nitrogenflux_inst%leafn_to_retransn_patch   , & ! Input: [real(r8) (:) ]  leaf N to retranslocated N pool (gN/m2/s)         
         free_retransn_to_npool=>    cnveg_nitrogenflux_inst%free_retransn_to_npool_patch  , & ! Input: [real(r8) (:) ] free leaf N to retranslocated N pool (gN/m2/s)          
         paid_retransn_to_npool=>    cnveg_nitrogenflux_inst%retransn_to_npool_patch, & ! Input: [real(r8) (:) ] free leaf N to retranslocated N pool (gN/m2/s)          
         frootn_to_litter      =>    cnveg_nitrogenflux_inst%frootn_to_litter_patch    , & ! Output: [real(r8) (:) ]  fine root N litterfall (gN/m2/s)                  
         leafc_to_litter_fun   =>    cnveg_carbonflux_inst%leafc_to_litter_fun_patch   , & ! Output:  [real(r8) (:) ]  leaf C litterfall used by FUN (gC/m2/s)
         leafcn_offset         =>    cnveg_state_inst%leafcn_offset_patch                & ! Output:  [real(r8) (:) ]  Leaf C:N used by FUN

         )

      ! The litterfall transfer rate starts at 0.0 and increases linearly
      ! over time, with displayed growth going to 0.0 on the last day of litterfall
      
      do fp = 1,num_soilp
         p = filter_soilp(fp)

         ! only calculate fluxes during offset period
         if (offset_flag(p) == 1._r8) then

            if (abs(offset_counter(p) - dt) <= dt/2._r8) then
               t1 = 1.0_r8 / dt
               frootc_to_litter(p) = t1 * frootc(p) + cpool_to_frootc(p)
               
               ! biofuel_harvfrac is only non-zero for prognostic crops.
               leafc_to_litter(p)  = t1 * leafc(p)*(1._r8-biofuel_harvfrac(ivt(p)))  + cpool_to_leafc(p)

               ! leafc_litter and frootc_to_litter for matrix
               if (use_matrixcn) then
               else
                  ! NOTE: The non matrix version of this is in CNCStateUpdate1::CStateUpdate1 EBK (11/26/2019)
                  !                                        and CNNStateUpdate1::NStateUpdate1
               end if ! use_matrixcn

               ! this assumes that offset_counter == dt for crops
               ! if this were ever changed, we'd need to add code to the "else"
               if (ivt(p) >= npcropmin) then

                  ! How many harvests have occurred?
                  h = crop_inst%harvest_count(p)

                  ! Replenish the seed deficits from grain, if there is enough available
                  ! grain. (If there is not enough available grain, the seed deficits will
                  ! accumulate until there is eventually enough grain to replenish them.)
                  ! Note that, if there are multiple grain pools, we arbitrarily pull
                  ! first from grain pool 1, then from grain pool 2, etc., until we have
                  ! fully replenished the seed deficit.
                  if (for_testing_no_crop_seed_replenishment) then
                     cropseedc_deficit_remaining = 0._r8
                     cropseedn_deficit_remaining = 0._r8
                  else
                     cropseedc_deficit_remaining = -cropseedc_deficit(p)
                     cropseedn_deficit_remaining = -cropseedn_deficit(p)
                  end if
                  do k = repr_grain_min, repr_grain_max
                     cropseedc_deficit_to_restore = min(cropseedc_deficit_remaining, reproductivec(p,k))
                     cropseedc_deficit_remaining = cropseedc_deficit_remaining - cropseedc_deficit_to_restore
                     repr_grainc_to_seed(p,k) = t1 * cropseedc_deficit_to_restore

                     cropseedn_deficit_to_restore = min(cropseedn_deficit_remaining, reproductiven(p,k))
                     cropseedn_deficit_remaining = cropseedn_deficit_remaining - cropseedn_deficit_to_restore
                     repr_grainn_to_seed(p,k) = t1 * cropseedn_deficit_to_restore

                     ! Send the remaining grain to the food product pool
                     repr_grainc_to_food_thispool = cpool_to_reproductivec(p,k) - repr_grainc_to_seed(p,k)
                     repr_grainc_to_food(p,k) = t1 * reproductivec(p,k) &
                          + repr_grainc_to_food_thispool
                     if (reproductivec(p,k) + repr_grainc_to_food_thispool * dt > 0._r8) then
                         repr_grainc_to_food_perharv(p,h,k) = reproductivec(p,k) &
                             + repr_grainc_to_food_thispool * dt
                         repr_grainc_to_food_thisyr(p,k) = repr_grainc_to_food_thisyr(p,k) &
                             + repr_grainc_to_food_perharv(p,h,k)
                     end if
                     repr_grainn_to_food(p,k) = t1 * reproductiven(p,k) &
                          + npool_to_reproductiven(p,k) - repr_grainn_to_seed(p,k)
                  end do

                  do k = repr_structure_min, repr_structure_max
                     repr_structurec_to_cropprod(p,k) = (t1 * reproductivec(p,k) + cpool_to_reproductivec(p,k)) &
                          * repr_structure_harvfrac(ivt(p), k)
                     repr_structurec_to_litter(p,k)   = (t1 * reproductivec(p,k) + cpool_to_reproductivec(p,k)) &
                          * (1._r8 - repr_structure_harvfrac(ivt(p), k))
                     repr_structuren_to_cropprod(p,k) = (t1 * reproductiven(p,k) + npool_to_reproductiven(p,k)) &
                          * repr_structure_harvfrac(ivt(p), k)
                     repr_structuren_to_litter(p,k)   = (t1 * reproductiven(p,k) + npool_to_reproductiven(p,k)) &
                          * (1._r8 - repr_structure_harvfrac(ivt(p), k))
                  end do
                  
                  ! Cut a certain fraction (i.e., biofuel_harvfrac(ivt(p))) (e.g., biofuel_harvfrac(ivt(p)=70% for bioenergy crops) of leaf C
                  ! and move this fration of leaf C to biofuel C, rather than move it to litter
                  leafc_to_biofuelc(p) = t1 * leafc(p) * biofuel_harvfrac(ivt(p))
                  leafn_to_biofueln(p) = t1 * leafn(p) * biofuel_harvfrac(ivt(p))

                  ! Cut a certain fraction (i.e., biofuel_harvfrac(ivt(p))) (e.g., biofuel_harvfrac(ivt(p)=70% for bioenergy crops) of livestem C
                  ! and move this fration of leaf C to biofuel C, rather than move it to litter
                  livestemc_to_litter(p)   = t1 * livestemc(p)*(1._r8-biofuel_harvfrac(ivt(p)))  + cpool_to_livestemc(p)
                  livestemc_to_biofuelc(p) = t1 * livestemc(p) * biofuel_harvfrac(ivt(p))
                  livestemn_to_biofueln(p) = t1 * livestemn(p) * biofuel_harvfrac(ivt(p))

                  ! Matrix for grain, livestem to litter and biofuel
                  if(use_matrixcn)then
                  else
                     ! NOTE: The non matrix version of this is in CNCStateUpdate1::CStateUpdate1 EBK (11/26/2019)
                     !                                        and CNNStateUpdate1::NStateUpdate1
                  end if ! use_matrixcn
               end if
            else
               t1 = dt * 2.0_r8 / (offset_counter(p) * offset_counter(p))
               leafc_to_litter(p)  = prev_leafc_to_litter(p)  + t1*(leafc(p)  - prev_leafc_to_litter(p)*offset_counter(p))
               frootc_to_litter(p) = prev_frootc_to_litter(p) + t1*(frootc(p) - prev_frootc_to_litter(p)*offset_counter(p))

               ! Matrix for leafc and frootc to litter
               if (use_matrixcn) then
               else
                  ! NOTE: The non matrix version of this is in CNCStateUpdate1::CStateUpdate1 EBK (11/26/2019)
                  !                                        and CNNStateUpdate1::NStateUpdate1
               end if !use_matrixcn
            end if
            
            if ( use_fun ) then
               if(leafc_to_litter(p)*dt.gt.leafc(p))then
                   leafc_to_litter(p) = leafc(p)/dt + cpool_to_leafc(p)

                   ! Matrix for leafc to litter
                   if (use_matrixcn) then
                   else
                      ! NOTE: The non matrix version of this is in CNCStateUpdate1::CStateUpdate1 EBK (11/26/2019)
                   end if !use_matrixcn 
               endif
               if(frootc_to_litter(p)*dt.gt.frootc(p))then
                   frootc_to_litter(p) = frootc(p)/dt + cpool_to_frootc(p)

                   ! Matrix update for frootc to litter
                  if (use_matrixcn) then
                  else
                     ! NOTE: The non matrix version of this is in CNCStateUpdate1::CStateUpdate1 EBK (11/26/2019)
                  end if !use_matrixcn
               endif
            end if
            
            
            if ( use_fun ) then
               leafc_to_litter_fun(p)      =  leafc_to_litter(p)
               leafn_to_retransn(p)        =  paid_retransn_to_npool(p) + free_retransn_to_npool(p)
               if (leafn(p).gt.0._r8) then
                  if (leafn(p)-leafn_to_retransn(p)*dt.gt.0._r8) then
                      leafcn_offset(p)     =  leafc(p)/(leafn(p)-leafn_to_retransn(p)*dt)
                  else
                      leafcn_offset(p)     =  leafc(p)/leafn(p)
                  end if
               else
                  leafcn_offset(p)         =  leafcn(ivt(p))
               end if
               leafn_to_litter(p)          =  leafc_to_litter(p)/leafcn_offset(p) - leafn_to_retransn(p)
               leafn_to_litter(p)          =  max(leafn_to_litter(p),0._r8)

               ! Matrix update for leafn to litter and retrans
               if (use_matrixcn) then   
               else
                  ! NOTE: The non matrix version of this is in CNCStateUpdate1::CStateUpdate1 EBK (11/26/2019)
                  !                                        and CNNStateUpdate1::NStateUpdate1
               end if !use_matrixcn
               
               denom = ( leafn_to_retransn(p) + leafn_to_litter(p) )
               if ( denom /= 0.0_r8 ) then
                  fr_leafn_to_litter =  leafn_to_litter(p) / ( leafn_to_retransn(p) + leafn_to_litter(p) )
               else if ( leafn_to_litter(p) == 0.0_r8 ) then
                  fr_leafn_to_litter =  0.0_r8
               else
                  fr_leafn_to_litter =  1.0_r8
               end if

            else
               if (CNratio_floating .eqv. .true.) then    
                  fr_leafn_to_litter = 0.5_r8    ! assuming 50% of nitrogen turnover goes to litter
               end if
               ! calculate the leaf N litterfall and retranslocation
               leafn_to_litter(p)   = leafc_to_litter(p)  / lflitcn(ivt(p))
               leafn_to_retransn(p) = (leafc_to_litter(p) / leafcn(ivt(p))) - leafn_to_litter(p)

               ! Matrix update for leafn to litter and retrans
               if (use_matrixcn) then   
               else
                  ! NOTE: The non matrix version of this is in CNNStateUpdate1::NStateUpdate1 EBK (11/26/2019)
               end if !use_matrixcn
            end if    

            ! calculate fine root N litterfall (no retranslocation of fine root N)
            frootn_to_litter(p) = frootc_to_litter(p) / frootcn(ivt(p))

            ! Matrix update for frootn to litter
            if (use_matrixcn) then   
            else
               ! NOTE: The non matrix version of this is in CNNStateUpdate1::NStateUpdate1 EBK (11/26/2019)
            end if !use_matrixcn
            
            if (CNratio_floating .eqv. .true.) then    
               if (leafc(p) == 0.0_r8) then    
                  ntovr_leaf = 0.0_r8    
               else    
                  ntovr_leaf = leafc_to_litter(p) * (leafn(p) / leafc(p))   
               end if   
           
               leafn_to_litter(p)   = fr_leafn_to_litter * ntovr_leaf
               leafn_to_retransn(p) = ntovr_leaf - leafn_to_litter(p)

               ! Matrix update for leafn to litter and retrans
               if (use_matrixcn) then   
               else
               end if !use_matrixcn
               if (frootc(p) == 0.0_r8) then    
                   frootn_to_litter(p) = 0.0_r8    
               else    
                   frootn_to_litter(p) = frootc_to_litter(p) * (frootn(p) / frootc(p))   
               end if   

               ! Matrix update for frootn to litter
               if (use_matrixcn) then   
               else
                  ! NOTE: The non matrix version of this is in CNNStateUpdate1::NStateUpdate1 EBK (11/26/2019)
               end if !use_matrixcn
            end if  
            
            if ( use_fun ) then
               if(frootn_to_litter(p)*dt.gt.frootn(p))then

                  ! Send all frootn to litter
                  if (.not. use_matrixcn) then   
                     frootn_to_litter(p) = frootn(p)/dt
                  else
                     ! Matrix update for frootn to litter
                  end if
               endif    
            end if

            if (ivt(p) >= npcropmin) then
               ! NOTE(slevis, 2014-12) results in -ve livestemn and -ve totpftn
               !X! livestemn_to_litter(p) = livestemc_to_litter(p) / livewdcn(ivt(p))
               ! NOTE(slevis, 2014-12) Beth Drewniak suggested this instead
               livestemn_to_litter(p) = livestemn(p) / dt * (1._r8 - biofuel_harvfrac(ivt(p)))

               ! Matrix update for livestemn to litter
               if(use_matrixcn)then
               else
               end if
            end if

            ! save the current litterfall fluxes
            prev_leafc_to_litter(p)  = leafc_to_litter(p)
            prev_frootc_to_litter(p) = frootc_to_litter(p)
                
         end if ! end if offset period

      end do ! end patch loop
      !matrix for leafn_to_retran will be added in allocation subroutine

    end associate 

  end subroutine CNOffsetLitterfall

  !-----------------------------------------------------------------------
  subroutine CNBackgroundLitterfall (num_soilp, filter_soilp, &
       cnveg_state_inst, cnveg_carbonstate_inst, cnveg_nitrogenstate_inst, cnveg_carbonflux_inst, cnveg_nitrogenflux_inst)
    !
    ! !DESCRIPTION:
    ! Determines the flux of C and N from displayed pools to litter
    ! pools as the result of background litter fall.
    !
    ! !USES:
    use CNSharedParamsMod   , only : use_fun
    use clm_varctl          , only : CNratio_floating    
    ! !ARGUMENTS:
    implicit none
    integer                       , intent(in)    :: num_soilp       ! number of soil patches in filter
    integer                       , intent(in)    :: filter_soilp(:) ! filter for soil patches
    type(cnveg_state_type)        , intent(inout) :: cnveg_state_inst
    type(cnveg_carbonstate_type)  , intent(in)    :: cnveg_carbonstate_inst
    type(cnveg_nitrogenstate_type), intent(in)    :: cnveg_nitrogenstate_inst
    type(cnveg_carbonflux_type)   , intent(inout) :: cnveg_carbonflux_inst
    type(cnveg_nitrogenflux_type) , intent(inout) :: cnveg_nitrogenflux_inst
    !
    ! !LOCAL VARIABLES:
    integer :: p            ! indices
    integer :: fp           ! filter patch index
    real(r8) :: fr_leafn_to_litter ! fraction of the nitrogen turnover that goes to litter; remaining fraction is retranslocated
    real(r8) :: ntovr_leaf  
    real(r8) :: denom       
    !-----------------------------------------------------------------------

    associate(                                                                     & 
         ivt               =>    patch%itype                                     , & ! Input:  [integer  (:) ]  patch vegetation type                                

         leafcn            =>    pftcon%leafcn                                   , & ! Input:  leaf C:N (gC/gN)                                  
         lflitcn           =>    pftcon%lflitcn                                  , & ! Input:  leaf litter C:N (gC/gN)                           
         frootcn           =>    pftcon%frootcn                                  , & ! Input:  fine root C:N (gC/gN)                             

         bglfr             =>    cnveg_state_inst%bglfr_patch                    , & ! Input:  [real(r8) (:) ]  background litterfall rate (1/s)                  

         leafc             =>    cnveg_carbonstate_inst%leafc_patch              , & ! Input:  [real(r8) (:) ]  (gC/m2) leaf C                                    
         frootc            =>    cnveg_carbonstate_inst%frootc_patch             , & ! Input:  [real(r8) (:) ]  (gC/m2) fine root C                               
         
         leafc_to_litter   =>    cnveg_carbonflux_inst%leafc_to_litter_patch     , & ! Output: [real(r8) (:) ]                                                    
         frootc_to_litter  =>    cnveg_carbonflux_inst%frootc_to_litter_patch    , & ! Output: [real(r8) (:) ]                                                    

         leafn             =>    cnveg_nitrogenstate_inst%leafn_patch            , & ! Input:  [real(r8) (:) ]  (gN/m2) leaf N  
         frootn            =>    cnveg_nitrogenstate_inst%frootn_patch           , & ! Input:  [real(r8) (:) ]  (gN/m2) fine root N 
         leafn_to_litter   =>    cnveg_nitrogenflux_inst%leafn_to_litter_patch   , & ! Output: [real(r8) (:) ]                                                    
         leafn_to_retransn =>    cnveg_nitrogenflux_inst%leafn_to_retransn_patch , & ! Output: [real(r8) (:) ]                                                    
         frootn_to_litter  =>    cnveg_nitrogenflux_inst%frootn_to_litter_patch  , & ! Output: [real(r8) (:) ]                                                    
         leafc_to_litter_fun   => cnveg_carbonflux_inst%leafc_to_litter_fun_patch, & ! Output:  [real(r8) (:) ] leaf C litterfall used by FUN (gC/m2/s)
         leafcn_offset         => cnveg_state_inst%leafcn_offset_patch           , & ! Output:  [real(r8) (:) ] Leaf C:N used by FUN
         free_retransn_to_npool=>    cnveg_nitrogenflux_inst%free_retransn_to_npool_patch  , & ! Input: [real(r8) (:) ] free leaf N to retranslocated N pool (gN/m2/s)          
         paid_retransn_to_npool=>    cnveg_nitrogenflux_inst%retransn_to_npool_patch     & ! Input: [real(r8) (:) ] free leaf N to retranslocated N pool (gN/m2/s)

         )

      ! patch loop
      do fp = 1,num_soilp
         p = filter_soilp(fp)

         ! only calculate these fluxes if the background litterfall rate is non-zero
         if (bglfr(p) > 0._r8) then
            ! units for bglfr are already 1/s
            leafc_to_litter(p)  = bglfr(p) * leafc(p)
            frootc_to_litter(p) = bglfr(p) * frootc(p)

            ! Matrix update for leafc and frootc to litter
            if (use_matrixcn) then
            else
            end if
            if ( use_fun ) then
               leafc_to_litter_fun(p)     = leafc_to_litter(p)
               leafn_to_retransn(p)       = paid_retransn_to_npool(p) + free_retransn_to_npool(p)
               if (leafn(p).gt.0._r8) then
                  if (leafn(p)-leafn_to_retransn(p)*dt.gt.0._r8) then
                     leafcn_offset(p)     = leafc(p)/(leafn(p)-leafn_to_retransn(p)*dt)
                  else
                     leafcn_offset(p)     = leafc(p)/leafn(p)
                  end if
               else
                  leafcn_offset(p)        = leafcn(ivt(p))
               end if
               leafn_to_litter(p)         = leafc_to_litter(p)/leafcn_offset(p) - leafn_to_retransn(p)
               leafn_to_litter(p)         = max(leafn_to_litter(p),0._r8)

               ! Matrix update for leafn to litter and retrans
               if(use_matrixcn)then
               else
                  ! NOTE: The non matrix version of this is in CNNStateUpdate1::NStateUpdate1 EBK (11/26/2019)
               end if !use_matrixcn

               denom = ( leafn_to_retransn(p) + leafn_to_litter(p) )
               if ( denom /= 0.0_r8 ) then
                  fr_leafn_to_litter =  leafn_to_litter(p) / ( leafn_to_retransn(p) + leafn_to_litter(p) )
               else if ( leafn_to_litter(p) == 0.0_r8 ) then
                  fr_leafn_to_litter =  0.0_r8
               else
                  fr_leafn_to_litter =  1.0_r8
               end if


            else
               if (CNratio_floating .eqv. .true.) then    
                  fr_leafn_to_litter = 0.5_r8    ! assuming 50% of nitrogen turnover goes to litter
               end if
               ! calculate the leaf N litterfall and retranslocation
               leafn_to_litter(p)   = leafc_to_litter(p)  / lflitcn(ivt(p))
               leafn_to_retransn(p) = (leafc_to_litter(p) / leafcn(ivt(p))) - leafn_to_litter(p)

               ! Matrix update for leafn to litter and retrans
               if (use_matrixcn) then   
               else
                  ! NOTE: The non matrix version of this is in CNNStateUpdate1::NStateUpdate1 EBK (11/26/2019)
               end if !use_matrixcn
            end if    

            ! calculate fine root N litterfall (no retranslocation of fine root N)
            frootn_to_litter(p) = frootc_to_litter(p) / frootcn(ivt(p))
            
            if (CNratio_floating .eqv. .true.) then    
               if (leafc(p) == 0.0_r8) then    
                  ntovr_leaf = 0.0_r8    
               else    
                  ntovr_leaf = leafc_to_litter(p) * (leafn(p) / leafc(p))   
               end if   
           
               leafn_to_litter(p)   = fr_leafn_to_litter * ntovr_leaf
               leafn_to_retransn(p) = ntovr_leaf - leafn_to_litter(p)

               ! Matrix update for leafn to litter and retrans
               if (use_matrixcn) then   
               else
                  ! NOTE: The non matrix version of this is in CNNStateUpdate1::NStateUpdate1 EBK (11/26/2019)
               end if !use_matrixcn
               if (frootc(p) == 0.0_r8) then    
                   frootn_to_litter(p) = 0.0_r8    
                else    
                   frootn_to_litter(p) = frootc_to_litter(p) * (frootn(p) / frootc(p))   
                end if   
            end if    

            if ( use_fun ) then
               if(frootn_to_litter(p)*dt.gt.frootn(p))then
                    frootn_to_litter(p) = frootn(p)/dt
               endif
            end if

            ! Matrix update for frootn to litter
            if (use_matrixcn) then   
            else
               ! NOTE: The non matrix version of this is in CNNStateUpdate1::NStateUpdate1 EBK (11/26/2019)
            end if !use_matrixcn
         end if

      end do
      !matrix for retransn_to_leafn will be added in allocation subroutine
    end associate 

  end subroutine CNBackgroundLitterfall

  !-----------------------------------------------------------------------
  subroutine CNLivewoodTurnover (num_soilp, filter_soilp, &
       cnveg_carbonstate_inst, cnveg_nitrogenstate_inst, cnveg_carbonflux_inst, cnveg_nitrogenflux_inst)
    !
    ! !DESCRIPTION:
    ! Determines the flux of C and N from live wood to
    ! dead wood pools, for stem and coarse root.
    !
    use CNSharedParamsMod, only: use_fun
    use clm_varctl          , only : CNratio_floating    
    ! !ARGUMENTS:
    integer                        , intent(in)    :: num_soilp       ! number of soil patches in filter
    integer                        , intent(in)    :: filter_soilp(:) ! filter for soil patches
    type(cnveg_carbonstate_type)   , intent(in)    :: cnveg_carbonstate_inst
    type(cnveg_nitrogenstate_type) , intent(in)    :: cnveg_nitrogenstate_inst
    type(cnveg_carbonflux_type)    , intent(inout) :: cnveg_carbonflux_inst
    type(cnveg_nitrogenflux_type)  , intent(inout) :: cnveg_nitrogenflux_inst
    !
    ! !LOCAL VARIABLES:
    integer :: p            ! indices
    integer :: fp           ! filter patch index
    real(r8):: ctovr        ! temporary variable for carbon turnover
    real(r8):: ntovr        ! temporary variable for nitrogen turnover
    !-----------------------------------------------------------------------

    associate(                                                                                   & 
         ivt                      =>    patch%itype                                              , & ! Input:  [integer  (:) ]  patch vegetation type                                

         woody                    =>    pftcon%woody                                           , & ! Input:  binary flag for woody lifeform (1=woody, 0=not woody)
         livewdcn                 =>    pftcon%livewdcn                                        , & ! Input:  live wood (phloem and ray parenchyma) C:N (gC/gN) 
         deadwdcn                 =>    pftcon%deadwdcn                                        , & ! Input:  dead wood (xylem and heartwood) C:N (gC/gN)       

         livestemc                =>    cnveg_carbonstate_inst%livestemc_patch                 , & ! Input:  [real(r8) (:) ]  (gC/m2) live stem C                               
         livecrootc               =>    cnveg_carbonstate_inst%livecrootc_patch                , & ! Input:  [real(r8) (:) ]  (gC/m2) live coarse root C                        

         livestemn                =>    cnveg_nitrogenstate_inst%livestemn_patch               , & ! Input:  [real(r8) (:) ]  (gN/m2) live stem N                               
         livecrootn               =>    cnveg_nitrogenstate_inst%livecrootn_patch              , & ! Input:  [real(r8) (:) ]  (gN/m2) live coarse root N                        
         retransn                 =>    cnveg_nitrogenstate_inst%retransn_patch                , & ! Output: [real(r8)  (:)]
         
         livestemc_to_deadstemc   =>    cnveg_carbonflux_inst%livestemc_to_deadstemc_patch     , & ! Output: [real(r8) (:) ]                                                    
         livecrootc_to_deadcrootc =>    cnveg_carbonflux_inst%livecrootc_to_deadcrootc_patch   , & ! Output: [real(r8) (:) ]                                                    

         livestemn_to_deadstemn   =>    cnveg_nitrogenflux_inst%livestemn_to_deadstemn_patch   , & ! Output: [real(r8) (:) ]                                                    
         livestemn_to_retransn    =>    cnveg_nitrogenflux_inst%livestemn_to_retransn_patch    , & ! Output: [real(r8) (:) ]                                                    
         livecrootn_to_deadcrootn =>    cnveg_nitrogenflux_inst%livecrootn_to_deadcrootn_patch , & ! Output: [real(r8) (:) ]                                                    
         livecrootn_to_retransn   =>    cnveg_nitrogenflux_inst%livecrootn_to_retransn_patch   , & ! Output: [real(r8) (:) ] 
         free_retransn_to_npool   =>    cnveg_nitrogenflux_inst%free_retransn_to_npool_patch     & ! Input:  [real(r8) (:) ] free leaf N to retranslocated N pool (gN/m2/s)          
         )



      ! patch loop
ptch: do fp = 1,num_soilp
         p = filter_soilp(fp)

         ! only calculate these fluxes for woody types
         if (woody(ivt(p)) > 0._r8) then

            ! live stem to dead stem turnover

            ctovr = livestemc(p) * lwtop
            ntovr = ctovr / livewdcn(ivt(p))
            livestemc_to_deadstemc(p) = ctovr
            livestemn_to_deadstemn(p) = ctovr / deadwdcn(ivt(p))

            ! Matrix update for livestemc to deadstem
            if( use_matrixcn)then
            else
               ! NOTE: The non matrix version of this is in CNCStateUpdate1::CStateUpdate1 EBK (11/26/2019)
               !                                        and CNNStateUpdate1::NStateUpdate1
            end if
            if (CNratio_floating .eqv. .true.) then    
               if (livestemc(p) == 0.0_r8) then    
                   ntovr = 0.0_r8    
                   livestemn_to_deadstemn(p) = 0.0_r8 
               else    
                   ntovr = ctovr * (livestemn(p) / livestemc(p))   
                   livestemn_to_deadstemn(p) = ctovr / deadwdcn(ivt(p)) 
               end if   

               ! Matrix update for livestemn to deadstem 
               if (use_matrixcn)then 
               else
                  ! NOTE: The non matrix version of this is in CNNStateUpdate1::NStateUpdate1 EBK (11/26/2019)
               end if
            end if
            
            livestemn_to_retransn(p)  = ntovr - livestemn_to_deadstemn(p)
            !matrix for livestemn_to_retransn will be added in allocation subroutine

            ! live coarse root to dead coarse root turnover

            ctovr = livecrootc(p) * lwtop
            ntovr = ctovr / livewdcn(ivt(p))

            if(.not. use_matrixcn)then
               ! NOTE: The non matrix version of this is in CNCStateUpdate1::CStateUpdate1 EBK (11/26/2019)
               !                                        and CNNStateUpdate1::NStateUpdate1
               livecrootc_to_deadcrootc(p) = ctovr
               livecrootn_to_deadcrootn(p) = ctovr / deadwdcn(ivt(p))
            else
               ! Matrix update for livecroot to deadcroot
            end if !use_matrixcn
            
            if (CNratio_floating .eqv. .true.) then    
               if (livecrootc(p) == 0.0_r8) then    
                  ntovr = 0.0_r8    
                  livecrootn_to_deadcrootn(p) = 0.0_r8 
               else    
                  ntovr = ctovr * (livecrootn(p) / livecrootc(p))   
                  livecrootn_to_deadcrootn(p) = ctovr / deadwdcn(ivt(p)) 
               end if   

               ! Matrix update for livecroot to deadcroot
               if (use_matrixcn)then 
               else
                  ! NOTE: The non matrix version of this is in CNNStateUpdate1::NStateUpdate1 EBK (11/26/2019)
               end if !use_matrixcn
            end if

            livecrootn_to_retransn(p)  = ntovr - livecrootn_to_deadcrootn(p)

            ! Matrix update for livecrootn and livestemn to retrans as well as free retransn to npool with FUN
            if(use_matrixcn)then
            else
               ! The non-matrix version of this is in NStateUpdate1
            end if !use_matrixcn

         end if

      end do ptch

    end associate 

  end subroutine CNLivewoodTurnover

  !-----------------------------------------------------------------------
  subroutine CNCropHarvestToProductPools(bounds, num_soilp, filter_soilp, num_soilc, filter_soilc, &
       cnveg_carbonflux_inst, cnveg_nitrogenflux_inst)
    !
    ! !DESCRIPTION:
    ! If using prognostic crop, then move any necessary harvested amounts into fluxes
    ! destined for the product pools.
    !
    ! !USES:
    use clm_varctl    , only : use_crop
    use clm_varctl    , only : use_grainproduct
    use subgridAveMod , only : p2c
    !
    ! !ARGUMENTS:
    type(bounds_type)             , intent(in)    :: bounds
    integer                       , intent(in)    :: num_soilp       ! number of soil patches in filter
    integer                       , intent(in)    :: filter_soilp(:) ! filter for soil patches
    integer                       , intent(in)    :: num_soilc       ! number of soil columns in filter
    integer                       , intent(in)    :: filter_soilc(:) ! filter for soil columns
    type(cnveg_carbonflux_type)   , intent(inout) :: cnveg_carbonflux_inst
    type(cnveg_nitrogenflux_type) , intent(inout) :: cnveg_nitrogenflux_inst
    !
    ! !LOCAL VARIABLES:
    integer :: fp, p, k

    character(len=*), parameter :: subname = 'CNCropHarvestToProductPools'
    !-----------------------------------------------------------------------

    if (use_crop) then
       do fp = 1, num_soilp
          p = filter_soilp(fp)
          cnveg_carbonflux_inst%crop_harvestc_to_cropprodc_patch(p) = &
               cnveg_carbonflux_inst%leafc_to_biofuelc_patch(p) + &
               cnveg_carbonflux_inst%livestemc_to_biofuelc_patch(p)
          cnveg_nitrogenflux_inst%crop_harvestn_to_cropprodn_patch(p) = &
               cnveg_nitrogenflux_inst%leafn_to_biofueln_patch(p) + &
               cnveg_nitrogenflux_inst%livestemn_to_biofueln_patch(p)
       end do

       if (use_grainproduct) then
          do k = repr_grain_min, repr_grain_max
             do fp = 1, num_soilp
                p = filter_soilp(fp)
                cnveg_carbonflux_inst%crop_harvestc_to_cropprodc_patch(p) = &
                     cnveg_carbonflux_inst%crop_harvestc_to_cropprodc_patch(p) + &
                     cnveg_carbonflux_inst%repr_grainc_to_food_patch(p,k)
                cnveg_nitrogenflux_inst%crop_harvestn_to_cropprodn_patch(p) = &
                     cnveg_nitrogenflux_inst%crop_harvestn_to_cropprodn_patch(p) + &
                     cnveg_nitrogenflux_inst%repr_grainn_to_food_patch(p,k)
             end do
          end do
       end if

       do k = repr_structure_min, repr_structure_max
          do fp = 1, num_soilp
             p = filter_soilp(fp)
             cnveg_carbonflux_inst%crop_harvestc_to_cropprodc_patch(p) = &
                  cnveg_carbonflux_inst%crop_harvestc_to_cropprodc_patch(p) + &
                  cnveg_carbonflux_inst%repr_structurec_to_cropprod_patch(p,k)
             cnveg_nitrogenflux_inst%crop_harvestn_to_cropprodn_patch(p) = &
                  cnveg_nitrogenflux_inst%crop_harvestn_to_cropprodn_patch(p) + &
                  cnveg_nitrogenflux_inst%repr_structuren_to_cropprod_patch(p,k)
          end do
       end do

       call p2c (bounds, num_soilc, filter_soilc, &
            cnveg_carbonflux_inst%crop_harvestc_to_cropprodc_patch(bounds%begp:bounds%endp), &
            cnveg_carbonflux_inst%crop_harvestc_to_cropprodc_col(bounds%begc:bounds%endc))

       call p2c (bounds, num_soilc, filter_soilc, &
            cnveg_nitrogenflux_inst%crop_harvestn_to_cropprodn_patch(bounds%begp:bounds%endp), &
            cnveg_nitrogenflux_inst%crop_harvestn_to_cropprodn_col(bounds%begc:bounds%endc))

    end if

  end subroutine CNCropHarvestToProductPools

  !-----------------------------------------------------------------------
  subroutine CNLitterToColumn (bounds, num_soilp, filter_soilp,         &
       cnveg_state_inst,cnveg_carbonflux_inst, cnveg_nitrogenflux_inst, &
       leaf_prof_patch, froot_prof_patch)
    !
    ! !DESCRIPTION:
    ! called at the end of cn_phenology to gather all patch-level litterfall fluxes
    ! to the column level and assign them to the three litter pools
    !
    ! !USES:
    use clm_varpar , only : nlevdecomp
    use pftconMod  , only : npcropmin
    use clm_varctl , only : use_grainproduct
    !
    ! !ARGUMENTS:
    type(bounds_type)               , intent(in)    :: bounds
    integer                         , intent(in)    :: num_soilp       ! number of soil patches in filter
    integer                         , intent(in)    :: filter_soilp(:) ! filter for soil patches
    type(cnveg_state_type)          , intent(in)    :: cnveg_state_inst
    type(cnveg_carbonflux_type)     , intent(inout) :: cnveg_carbonflux_inst
    type(cnveg_nitrogenflux_type)   , intent(inout) :: cnveg_nitrogenflux_inst
    real(r8)                        , intent(in)    :: leaf_prof_patch(bounds%begp:,1:)
    real(r8)                        , intent(in)    :: froot_prof_patch(bounds%begp:,1:)
    !
    ! !LOCAL VARIABLES:
    integer :: fp,c,p,k,j,i  ! indices
    !-----------------------------------------------------------------------

    SHR_ASSERT_ALL_FL((ubound(leaf_prof_patch)   == (/bounds%endp,nlevdecomp_full/)), sourcefile, __LINE__)
    SHR_ASSERT_ALL_FL((ubound(froot_prof_patch)  == (/bounds%endp,nlevdecomp_full/)), sourcefile, __LINE__)

    associate(                                                                                & 
         leaf_prof                 => leaf_prof_patch                                       , & ! Input:  [real(r8) (:,:) ]  (1/m) profile of leaves                         
         froot_prof                => froot_prof_patch                                      , & ! Input:  [real(r8) (:,:) ]  (1/m) profile of fine roots                     

         ivt                       => patch%itype                                             , & ! Input:  [integer  (:)   ]  patch vegetation type                                
         wtcol                     => patch%wtcol                                             , & ! Input:  [real(r8) (:)   ]  weight (relative to column) for this patch (0-1)    

         lf_f                      => pftcon%lf_f                                           , & ! Input:  leaf litter fractions
         fr_f                      => pftcon%fr_f                                           , & ! Input:  fine root litter fractions

         leafc_to_litter           => cnveg_carbonflux_inst%leafc_to_litter_patch           , & ! Input:  [real(r8) (:)   ]  leaf C litterfall (gC/m2/s)                       
         frootc_to_litter          => cnveg_carbonflux_inst%frootc_to_litter_patch          , & ! Input:  [real(r8) (:)   ]  fine root N litterfall (gN/m2/s)                  
         livestemc_to_litter       => cnveg_carbonflux_inst%livestemc_to_litter_patch       , & ! Input:  [real(r8) (:)   ]  live stem C litterfall (gC/m2/s)                  
         repr_grainc_to_food       => cnveg_carbonflux_inst%repr_grainc_to_food_patch       , & ! Input:  [real(r8) (:,:) ]  grain C to food (gC/m2/s)
         repr_structurec_to_litter => cnveg_carbonflux_inst%repr_structurec_to_litter_patch,  & ! Input:  [real(r8) (:,:) ] reproductive structure C to litter (gC/m2/s)
         phenology_c_to_litr_c     => cnveg_carbonflux_inst%phenology_c_to_litr_c_col       , & ! Output: [real(r8) (:,:,:) ]  C fluxes associated with phenology (litterfall and crop) to litter pools (gC/m3/s)

         livestemn_to_litter       => cnveg_nitrogenflux_inst%livestemn_to_litter_patch     , & ! Input:  [real(r8) (:)   ]  livestem N to litter (gN/m2/s)                    
         repr_grainn_to_food       => cnveg_nitrogenflux_inst%repr_grainn_to_food_patch     , & ! Input:  [real(r8) (:,:) ]  grain N to food (gN/m2/s)
         repr_structuren_to_litter => cnveg_nitrogenflux_inst%repr_structuren_to_litter_patch,& ! Input:  [real(r8) (:,:) ] reproductive structure N to litter (gN/m2/s)
         leafn_to_litter           => cnveg_nitrogenflux_inst%leafn_to_litter_patch         , & ! Input:  [real(r8) (:)   ]  leaf N litterfall (gN/m2/s)                       
         frootn_to_litter          => cnveg_nitrogenflux_inst%frootn_to_litter_patch        , & ! Input:  [real(r8) (:)   ]  fine root N litterfall (gN/m2/s)                  
         phenology_n_to_litr_n     => cnveg_nitrogenflux_inst%phenology_n_to_litr_n_col       & ! Output: [real(r8) (:,:,:) ]  N fluxes associated with phenology (litterfall and crop) to litter pools (gN/m3/s)
         )
    
      do j = 1, nlevdecomp
         do fp = 1,num_soilp
            p = filter_soilp(fp)
            c = patch%column(p)

            do i = i_litr_min, i_litr_max
               ! leaf litter carbon fluxes
               phenology_c_to_litr_c(c,j,i) = &
                  phenology_c_to_litr_c(c,j,i) + &
                  leafc_to_litter(p) * lf_f(ivt(p),i) * wtcol(p) * leaf_prof(p,j)

               ! leaf litter nitrogen fluxes
               phenology_n_to_litr_n(c,j,i) = &
                  phenology_n_to_litr_n(c,j,i) + &
                  leafn_to_litter(p) * lf_f(ivt(p),i) * wtcol(p) * leaf_prof(p,j)

               ! fine root litter carbon fluxes
               phenology_c_to_litr_c(c,j,i) = &
                  phenology_c_to_litr_c(c,j,i) + &
                  frootc_to_litter(p) * fr_f(ivt(p),i) * wtcol(p) * froot_prof(p,j)

               ! fine root litter nitrogen fluxes
               phenology_n_to_litr_n(c,j,i) = &
                  phenology_n_to_litr_n(c,j,i) + &
                  frootn_to_litter(p) * fr_f(ivt(p),i) * wtcol(p) * froot_prof(p,j)
            end do

            ! agroibis puts crop stem litter together with leaf litter
            ! so I've used the leaf lf_f* parameters instead of making
            ! new ones for now (slevis)
            ! also for simplicity I've put "food" into the litter pools

            if (ivt(p) >= npcropmin) then ! add livestemc to litter
               do i = i_litr_min, i_litr_max
                  ! stem litter carbon fluxes
                  phenology_c_to_litr_c(c,j,i) = &
                     phenology_c_to_litr_c(c,j,i) + &
                     livestemc_to_litter(p) * lf_f(ivt(p),i) * wtcol(p) * leaf_prof(p,j)

                  ! stem litter nitrogen fluxes
                  phenology_n_to_litr_n(c,j,i) = &
                     phenology_n_to_litr_n(c,j,i) + &
                     livestemn_to_litter(p) * lf_f(ivt(p),i) * wtcol(p) * leaf_prof(p,j)
               end do

               if (.not. use_grainproduct) then
                  do i = i_litr_min, i_litr_max
                     do k = repr_grain_min, repr_grain_max
                        ! grain litter carbon fluxes
                        phenology_c_to_litr_c(c,j,i) = &
                             phenology_c_to_litr_c(c,j,i) + &
                             repr_grainc_to_food(p,k) * lf_f(ivt(p),i) * wtcol(p) * leaf_prof(p,j)

                        ! grain litter nitrogen fluxes
                        phenology_n_to_litr_n(c,j,i) = &
                             phenology_n_to_litr_n(c,j,i) + &
                             repr_grainn_to_food(p,k) * lf_f(ivt(p),i) * wtcol(p) * leaf_prof(p,j)
                     end do
                  end do
               end if

               do i = i_litr_min, i_litr_max
                  do k = repr_structure_min, repr_structure_max
                     ! reproductive structure litter carbon fluxes
                     phenology_c_to_litr_c(c,j,i) = &
                          phenology_c_to_litr_c(c,j,i) + &
                          repr_structurec_to_litter(p,k) * lf_f(ivt(p),i) * wtcol(p) * leaf_prof(p,j)

                     ! reproductive structure litter nitrogen fluxes
                     phenology_n_to_litr_n(c,j,i) = &
                          phenology_n_to_litr_n(c,j,i) + &
                          repr_structuren_to_litter(p,k) * lf_f(ivt(p),i) * wtcol(p) * leaf_prof(p,j)
                  end do
               end do
            end if
         end do
      end do

    end associate 

  end subroutine CNLitterToColumn

end module CNPhenologyMod<|MERGE_RESOLUTION|>--- conflicted
+++ resolved
@@ -2967,13 +2967,8 @@
     type(crop_type)               , intent(in)    :: crop_inst
     !
     ! !LOCAL VARIABLES:
-<<<<<<< HEAD
-    integer :: p, c, k      ! indices
+    integer :: p, c, k, h   ! indices
     integer :: fp           ! filter patch index
-=======
-    integer :: p, c, k, h   ! indices
-    integer :: fp           ! lake filter patch index
->>>>>>> 04c5da87
     real(r8):: t1           ! temporary variable
     real(r8):: denom        ! temporary variable for divisor
     real(r8) :: ntovr_leaf  
