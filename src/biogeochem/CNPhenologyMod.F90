--- conflicted
+++ resolved
@@ -1994,28 +1994,7 @@
             !         According to Chris Kucharik, the dataset of
             !         xinpdate was generated from a previous model run at 0.5 deg resolution
 
-<<<<<<< HEAD
             if (do_plant) then
-=======
-            ! winter temperate cereal : use gdd0 as a limit to plant winter cereal
-
-            if (ivt(p) == nwwheat .or. ivt(p) == nirrig_wwheat) then
-
-               ! Are all the normal requirements for planting met?
-               do_plant_normal = a5tmin(p)   /= spval                  .and. &
-                                 a5tmin(p)   <= minplanttemp(ivt(p))   .and. &
-                                 jday        >= minplantjday(ivt(p),h) .and. &
-                                 jday        <= maxplantjday(ivt(p),h) .and. &
-                                 (gdd020(p)  /= spval                  .and. &
-                                 gdd020(p)   >= gddmin(ivt(p)))
-               ! If not, but it's the last day of the planting window, what about relaxed rules?
-               do_plant_lastchance = (.not. do_plant_normal)               .and. &
-                                     jday       ==  maxplantjday(ivt(p),h) .and. &
-                                     gdd020(p)  /= spval                   .and. &
-                                     gdd020(p)  >= gddmin(ivt(p))
-
-               if (do_plant_normal .or. do_plant_lastchance) then
->>>>>>> 4e126c75
 
                if (ivt(p) == nwwheat .or. ivt(p) == nirrig_wwheat) then
                   cumvd(p)       = 0._r8
