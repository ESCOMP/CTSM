--- conflicted
+++ resolved
@@ -1899,14 +1899,9 @@
                                  (gdd020(p)  /= spval                  .and. &
                                  gdd020(p)   >= gddmin(ivt(p)))
                ! If not, but it's the last day of the planting window, what about relaxed rules?
-<<<<<<< HEAD
                do_plant_lastchance = allow_unprescribed_planting           .and. &
                                      (.not. do_plant_normal)               .and. &
-                                     jday       >=  maxplantjday(ivt(p),h) .and. &
-=======
-               do_plant_lastchance = (.not. do_plant_normal)               .and. &
                                      jday       ==  maxplantjday(ivt(p),h) .and. &
->>>>>>> 73dfb868
                                      gdd020(p)  /= spval                   .and. &
                                      gdd020(p)  >= gddmin(ivt(p))
 
