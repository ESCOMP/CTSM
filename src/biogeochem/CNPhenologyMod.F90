--- conflicted
+++ resolved
@@ -1830,11 +1830,10 @@
              call endrun(msg=errMsg(sourcefile, __LINE__))
          end if
 
-<<<<<<< HEAD
          ! SSR: I don't know why this is necessary. next_rx_sdate should get properly set in PlantCrop()
          ! or above, but sometimes (NOT in first year after restart) I'm seeing crops planted Jan. 1 that
          ! are harvested the same day. This (specifically, the second condition) fixes that.
-         if (s < mxgrowseas) then
+         if (s < mxsowings) then
              next_rx_sdate(p) = crop_inst%rx_sdates_thisyr(p,s+1)
          else
              next_rx_sdate(p) = -1
@@ -1850,7 +1849,8 @@
                  write(iulog,"(A,I4)") 'If using generate_crop_gdds, all simulated patches must have rx sdate. rx_sdates_thisyr(p,1) <=0. PFT ',ivt(p)
                  call endrun(msg=errMsg(sourcefile, __LINE__))
              end if
-=======
+         end if
+
          ! BACKWARDS_COMPATIBILITY(wjs/ssr, 2022-02-18)
          ! When resuming from a run with old code, may need to manually set these.
          ! Will be needed until we can rely on all restart files have been generated
@@ -1860,9 +1860,7 @@
          if (croplive(p) .and. idop(p) <= jday .and. sowing_count(p) == 0) then
              sowing_count(p) = 1
              crop_inst%sdates_thisyr(p,1) = real(idop(p), r8)
->>>>>>> ef3975ee
          end if
-
 
          ! Once outputs can handle >1 planting per year, remove 2nd condition.
          if ( (.not. croplive(p)) .and. s == 0 ) then
@@ -2200,17 +2198,13 @@
 
             else if (hui(p) >= huigrain(p)) then
                cphase(p) = 3._r8
-<<<<<<< HEAD
 
                ! SSR troubleshooting
                if (leaf_long(ivt(p))*dayspyr*secspday == 0.0) then
                   call endrun(msg=errMsg(sourcefile, __LINE__))
                end if
 
-               bglfr(p) = 1._r8/(leaf_long(ivt(p))*dayspyr*secspday)
-=======
                bglfr(p) = 1._r8/(leaf_long(ivt(p))*avg_dayspyr*secspday)
->>>>>>> ef3975ee
             end if
 
             ! continue fertilizer application while in phase 2;
@@ -2335,7 +2329,7 @@
     ! !USES:
     use clm_varctl       , only : use_c13, use_c14
     use clm_varcon       , only : c13ratio, c14ratio
-    use clm_varpar       , only : mxgrowseas
+    use clm_varpar       , only : mxsowings
     use pftconMod        , only : ntmp_corn, nswheat, nwwheat, ntmp_soybean
     use pftconMod        , only : nirrig_tmp_corn, nirrig_swheat, nirrig_wwheat, nirrig_tmp_soybean
     use pftconMod        , only : ntrp_corn, nsugarcane, ntrp_soybean, ncotton, nrice
@@ -2396,12 +2390,12 @@
       if (s < 1) then
          write(iulog,*) 'PlantCrop(): s < 1'
          call endrun(msg=errMsg(sourcefile, __LINE__))
-      else if (s > mxgrowseas) then
-         write(iulog,*) 'PlantCrop(): s > mxgrowseas'
+      else if (s > mxsowings) then
+         write(iulog,*) 'PlantCrop(): s > mxsowings'
       end if
 
       sowing_count(p) = s
-      if (s < mxgrowseas) then
+      if (s < mxsowings) then
          next_rx_sdate(p) = crop_inst%rx_sdates_thisyr(p, s+1)
       else
          next_rx_sdate(p) = -1
