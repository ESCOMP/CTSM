module CNPhenologyMod

#include "shr_assert.h"

  !-----------------------------------------------------------------------
  ! !MODULE: CNPhenologyMod
  !
  ! !DESCRIPTION:
  ! Module holding routines used in phenology model for coupled carbon
  ! nitrogen code.
  !
  ! !USES:
  use shr_kind_mod                    , only : r8 => shr_kind_r8
  use shr_log_mod                     , only : errMsg => shr_log_errMsg
  use shr_sys_mod                     , only : shr_sys_flush
  use decompMod                       , only : bounds_type
  use clm_varpar                      , only : maxveg, nlevdecomp_full, mxsowings, mxharvests
  use clm_varpar                      , only : i_litr_min, i_litr_max
  use clm_varctl                      , only : iulog, use_cndv
  use clm_varctl                      , only : for_testing_no_crop_seed_replenishment
  use clm_varcon                      , only : tfrz
  use abortutils                      , only : endrun
  use CanopyStateType                 , only : canopystate_type
  use CNDVType                        , only : dgvs_type
  use CNVegstateType                  , only : cnveg_state_type
  use CNVegCarbonStateType            , only : cnveg_carbonstate_type
  use CNVegCarbonFluxType             , only : cnveg_carbonflux_type
  use CNVegnitrogenstateType          , only : cnveg_nitrogenstate_type
  use CNVegnitrogenfluxType           , only : cnveg_nitrogenflux_type
  use CropType                        , only : crop_type
  use CropType                        , only : cphase_planted, cphase_leafemerge
  use CropType                        , only : cphase_grainfill, cphase_harvest
  use pftconMod                       , only : pftcon
  use SoilStateType                   , only : soilstate_type
  use TemperatureType                 , only : temperature_type
  use WaterDiagnosticBulkType         , only : waterdiagnosticbulk_type
  use Wateratm2lndBulkType            , only : wateratm2lndbulk_type
  use initVerticalMod                 , only : find_soil_layer_containing_depth
  use CropReprPoolsMod                , only : nrepr, repr_grain_min, repr_grain_max, repr_structure_min, repr_structure_max
  use ColumnType                      , only : col
  use GridcellType                    , only : grc                
  use PatchType                       , only : patch   
  use atm2lndType                     , only : atm2lnd_type             
  !
  implicit none
  private
  !
  ! !PUBLIC MEMBER FUNCTIONS:
  public :: readParams           ! Read parameters
  public :: CNPhenologyreadNML   ! Read namelist
  public :: CNPhenologyInit      ! Initialization
  public :: CNPhenology          ! Update
  public :: CropPhase            ! Get the current phase of each crop patch

  ! !PUBLIC for unit testing
  public :: CNPhenologySetNML         ! Set the namelist setttings explicitly for unit tests
  public :: CNPhenologySetParams      ! Set the parameters explicitly for unit tests
  public :: SeasonalDecidOnset        ! Logical function to determine is seasonal decidious onset should be triggered
  public :: SeasonalCriticalDaylength ! Critical day length needed for Seasonal decidious offset

  ! !PRIVITE MEMBER FIUNCTIONS:
  private :: CNPhenologyClimate             ! Get climatological everages to figure out triggers for Phenology
  private :: CNEvergreenPhenology           ! Phenology for evergreen plants
  private :: CNSeasonDecidPhenology         ! Phenology for seasonal decidious platnts
  private :: CNStressDecidPhenology         ! Phenology for stress deciidous plants
  private :: CropPhenology                  ! Phenology for crops
  private :: CropPhenologyInit              ! Initialize phenology for crops
  private :: vernalization                  ! Vernalization (overwinterring) of crops
  private :: CNOnsetGrowth                  ! Leaf Onset growth
  private :: CNOffsetLitterfall             ! Leaf Offset litter fall
  private :: CNBackgroundLitterfall         ! Background litter fall
  private :: CNLivewoodTurnover             ! Liver wood turnover to deadwood
  private :: CNCropHarvestToProductPools    ! Move crop harvest to product pools
  private :: CNLitterToColumn               ! Move litter ofrom patch to column level
  !
  ! !PRIVATE DATA MEMBERS:
  type, private :: params_type
     real(r8) :: crit_dayl             ! critical day length for senescence (sec) 
                                       ! (11 hrs [39,600 sec] from White 2001)
     real(r8) :: crit_dayl_at_high_lat ! critical day length for senescence at high latitudes (sec) 
                                       ! (in Eitel 2019 this was 54000 [15 hrs])
     real(r8) :: crit_dayl_lat_slope   ! Slope of time for critical day length with latitude (sec/deg) 
                                       ! (Birch et. all 2021 it was 720 see line below)
                                       ! 15hr-11hr/(65N-45N)=linear slope = 720 min/latitude (Birch et. al 2021)
     real(r8) :: ndays_on              ! number of days to complete leaf onset
     real(r8) :: ndays_off             ! number of days to complete leaf offset
     real(r8) :: fstor2tran            ! fraction of storage to move to transfer for each onset
     real(r8) :: crit_onset_fdd        ! critical number of freezing days to set gdd counter
     real(r8) :: crit_onset_swi        ! critical number of days > soilpsi_on for onset
     real(r8) :: soilpsi_on            ! critical soil water potential for leaf onset
     real(r8) :: crit_offset_fdd       ! critical number of freezing days to initiate offset
     real(r8) :: crit_offset_swi       ! critical number of water stress days to initiate offset
     real(r8) :: soilpsi_off           ! critical soil water potential for leaf offset
     real(r8) :: lwtop                 ! live wood turnover proportion (annual fraction)
     real(r8) :: phenology_soil_depth  ! soil depth used for measuring states for phenology triggers
  end type params_type

  type(params_type) :: params_inst

  real(r8) :: dt                            ! time step delta t (seconds)
  real(r8) :: fracday                       ! dtime as a fraction of day
  real(r8) :: crit_dayl                     ! critical daylength for offset (seconds)
  real(r8) :: ndays_on                      ! number of days to complete onset
  real(r8) :: ndays_off                     ! number of days to complete offset
  real(r8) :: fstor2tran                    ! fraction of storage to move to transfer on each onset
  real(r8) :: crit_onset_fdd                ! critical number of freezing days
  real(r8) :: crit_onset_swi                ! water stress days for offset trigger
  real(r8) :: soilpsi_on                    ! water potential for onset trigger (MPa)
  real(r8) :: crit_offset_fdd               ! critical number of freezing degree days to trigger offset
  real(r8) :: crit_offset_swi               ! water stress days for offset trigger
  real(r8) :: soilpsi_off                   ! water potential for offset trigger (MPa)
  real(r8) :: lwtop                         ! live wood turnover proportion (annual fraction)
  integer  :: phenology_soil_layer          ! soil layer used for measuring states for phenology triggers

  ! CropPhenology variables and constants
  real(r8) :: p1d, p1v                      ! photoperiod factor constants for crop vernalization
  real(r8) :: hti                           ! cold hardening index threshold for vernalization
  real(r8) :: tbase                         ! base temperature for vernalization

  integer, parameter :: NOT_Planted   = 999 ! If not planted   yet in year
  integer, parameter :: NOT_Harvested = 999 ! If not harvested yet in year
  integer, parameter :: inNH       = 1      ! Northern Hemisphere
  integer, parameter :: inSH       = 2      ! Southern Hemisphere
  integer, pointer   :: inhemi(:)           ! Hemisphere that patch is in 

  integer, allocatable :: minplantjday(:,:) ! minimum planting julian day
  integer, allocatable :: maxplantjday(:,:) ! maximum planting julian day
  integer              :: jdayyrstart(inSH) ! julian day of start of year

  real(r8), private :: initial_seed_at_planting        = 3._r8   ! Initial seed at planting

  logical,  public :: generate_crop_gdds = .false. ! If true, harvest the day before next sowing
  logical          :: ignore_rx_crop_gdds = .false. ! Troubleshooting

  ! Constants for seasonal decidious leaf onset and offset
  logical,  private :: onset_thresh_depends_on_veg     = .false. ! If onset threshold depends on vegetation type
  integer,  public, parameter :: critical_daylight_constant           = 1
  integer,  public, parameter :: critical_daylight_depends_on_lat     = critical_daylight_constant + 1
  integer,  public, parameter :: critical_daylight_depends_on_veg     = critical_daylight_depends_on_lat + 1
  integer,  public, parameter :: critical_daylight_depends_on_latnveg = critical_daylight_depends_on_veg + 1
  integer,  private :: critical_daylight_method = critical_daylight_constant
  ! For determining leaf offset latitude that's considered high latitude (see Eitel 2019)
  real(r8), parameter :: critical_offset_high_lat         = 65._r8     ! Start of what's considered high latitude (degrees)

  character(len=*), parameter, private :: sourcefile = &
       __FILE__
  !-----------------------------------------------------------------------

contains

  !-----------------------------------------------------------------------
  subroutine CNPhenologyReadNML( NLFilename )
    !
    ! !DESCRIPTION:
    ! Read the namelist for CNPhenology
    !
    ! !USES:
    use fileutils      , only : getavu, relavu, opnfil
    use shr_nl_mod     , only : shr_nl_find_group_name
    use spmdMod        , only : masterproc, mpicom
    use shr_mpi_mod    , only : shr_mpi_bcast
    use clm_varctl     , only : iulog
    !
    ! !ARGUMENTS:
    character(len=*), intent(in) :: NLFilename ! Namelist filename
    !
    ! !LOCAL VARIABLES:
    integer :: ierr                 ! error code
    integer :: unitn                ! unit for namelist file

    character(len=25) :: min_critical_dayl_method   ! Method to determine critical day length for onset
    character(len=*), parameter :: subname = 'CNPhenologyReadNML'
    character(len=*), parameter :: nmlname = 'cnphenology'
    !-----------------------------------------------------------------------
    namelist /cnphenology/ initial_seed_at_planting, onset_thresh_depends_on_veg, &
                           min_critical_dayl_method, generate_crop_gdds, &
                           ignore_rx_crop_gdds

    ! Initialize options to default values, in case they are not specified in
    ! the namelist

    if (masterproc) then
       unitn = getavu()
       write(iulog,*) 'Read in '//nmlname//'  namelist'
       call opnfil (NLFilename, unitn, 'F')
       call shr_nl_find_group_name(unitn, nmlname, status=ierr)
       if (ierr == 0) then
          read(unitn, nml=cnphenology, iostat=ierr)
          if (ierr /= 0) then
             call endrun(msg="ERROR reading "//nmlname//"namelist"//errmsg(sourcefile, __LINE__))
          end if
       else
          call endrun(msg="ERROR could NOT find "//nmlname//"namelist"//errmsg(sourcefile, __LINE__))
       end if
       call relavu( unitn )
    end if

    call shr_mpi_bcast (initial_seed_at_planting,    mpicom)
    call shr_mpi_bcast (onset_thresh_depends_on_veg, mpicom)
    call shr_mpi_bcast (min_critical_dayl_method,     mpicom)
    call shr_mpi_bcast (generate_crop_gdds,          mpicom)
    call shr_mpi_bcast (ignore_rx_crop_gdds,         mpicom)

    if (      min_critical_dayl_method == "DependsOnLat"       )then
       critical_daylight_method = critical_daylight_depends_on_lat
    else if ( min_critical_dayl_method == "DependsOnVeg"       )then
       critical_daylight_method = critical_daylight_depends_on_veg
    else if ( min_critical_dayl_method == "DependsOnLatAndVeg" )then
       critical_daylight_method = critical_daylight_depends_on_latnveg
    else if ( min_critical_dayl_method == "Constant"           )then
       critical_daylight_method = critical_daylight_constant
    else
       call endrun(msg="ERROR min_critical_dayl_method is NOT set to a valid value"//errmsg(sourcefile, __LINE__))
    end if

    if (masterproc) then
       write(iulog,*) ' '
       write(iulog,*) nmlname//' settings:'
       write(iulog,nml=cnphenology)
       write(iulog,*) ' '
    end if


    !-----------------------------------------------------------------------
    
  end subroutine CNPhenologyReadNML

  !-----------------------------------------------------------------------
  subroutine CNPhenologySetNML( input_onset_thresh_depends_on_veg, input_critical_daylight_method )
    !
    ! !DESCRIPTION:
    ! Set the namelist items for unit-testing
    !
    logical, intent(in) :: input_onset_thresh_depends_on_veg
    integer, intent(in) :: input_critical_daylight_method

    onset_thresh_depends_on_veg = input_onset_thresh_depends_on_veg
    critical_daylight_method = input_critical_daylight_method
    if ( (critical_daylight_method < critical_daylight_constant) .or. &
         (critical_daylight_method > critical_daylight_depends_on_latnveg) )then
       call endrun(msg="ERROR critical_daylight_method "//errmsg(sourcefile, __LINE__))
    end if
  end subroutine CNPhenologySetNML
  
  !-----------------------------------------------------------------------
  subroutine CNPhenologySetParams( )
    !
    ! !DESCRIPTION:
    ! Set the parameters for unit-testing
    !
    params_inst%crit_dayl             = 39200._r8     ! Seconds
    params_inst%crit_dayl_at_high_lat = 54000._r8     ! Seconds
    params_inst%crit_dayl_lat_slope   = 720._r8       ! Seconds / degree
    params_inst%ndays_on              = 15._r8        ! Days
    params_inst%ndays_off             = 30._r8        ! Days
    params_inst%fstor2tran            = 0.5           ! Fraction
    params_inst%crit_onset_fdd        = 15._r8        ! Days
    params_inst%crit_onset_swi        = 15._r8        ! Days
    params_inst%soilpsi_on            = -0.6_r8       ! MPa
    params_inst%crit_offset_fdd       = 15._r8        ! Days
    params_inst%crit_offset_swi       = 15._r8        ! Days
    params_inst%soilpsi_off           = -0.8          ! MPa
    params_inst%lwtop                 = 0.7_r8        ! Fraction
    params_inst%phenology_soil_depth  = 0.08_r8       ! m
  end subroutine CNPhenologySetParams
  
  !-----------------------------------------------------------------------
  subroutine readParams ( ncid )
    !
    ! !DESCRIPTION:
    !
    ! !USES:
    use ncdio_pio    , only: file_desc_t
    use paramUtilMod , only : readNcdioScalar

    ! !ARGUMENTS:
    implicit none
    type(file_desc_t),intent(inout) :: ncid   ! pio netCDF file id
    !
    ! !LOCAL VARIABLES:
    character(len=*), parameter  :: subname = 'readParams_CNPhenology'
    !-----------------------------------------------------------------------

    call readNcdioScalar(ncid, 'crit_dayl', subname, params_inst%crit_dayl)
    call readNcdioScalar(ncid, 'crit_dayl_at_high_lat', subname, params_inst%crit_dayl_at_high_lat)
    call readNcdioScalar(ncid, 'crit_dayl_lat_slope', subname, params_inst%crit_dayl_lat_slope)
    call readNcdioScalar(ncid, 'ndays_on', subname, params_inst%ndays_on)
    call readNcdioScalar(ncid, 'ndays_off', subname, params_inst%ndays_off)
    call readNcdioScalar(ncid, 'fstor2tran', subname, params_inst%fstor2tran)
    call readNcdioScalar(ncid, 'crit_onset_fdd', subname, params_inst%crit_onset_fdd)
    call readNcdioScalar(ncid, 'crit_onset_swi', subname, params_inst%crit_onset_swi)
    call readNcdioScalar(ncid, 'soilpsi_on', subname, params_inst%soilpsi_on)
    call readNcdioScalar(ncid, 'crit_offset_fdd', subname, params_inst%crit_offset_fdd)
    call readNcdioScalar(ncid, 'crit_offset_swi', subname, params_inst%crit_offset_swi)
    call readNcdioScalar(ncid, 'soilpsi_off', subname, params_inst%soilpsi_off)
    call readNcdioScalar(ncid, 'lwtop_ann', subname, params_inst%lwtop)
    call readNcdioScalar(ncid, 'phenology_soil_depth', subname, params_inst%phenology_soil_depth)
    

  end subroutine readParams

  !-----------------------------------------------------------------------
  subroutine CNPhenology (bounds, num_soilc, filter_soilc, num_soilp, &
       filter_soilp, num_pcropp, filter_pcropp, &
       waterdiagnosticbulk_inst, wateratm2lndbulk_inst, temperature_inst, atm2lnd_inst, crop_inst, &
       canopystate_inst, soilstate_inst, dgvs_inst, &
       cnveg_state_inst, cnveg_carbonstate_inst, cnveg_carbonflux_inst,    &
       cnveg_nitrogenstate_inst, cnveg_nitrogenflux_inst, &
       c13_cnveg_carbonstate_inst, c14_cnveg_carbonstate_inst, &
       leaf_prof_patch, froot_prof_patch, phase)
    ! !USES:
    use clm_time_manager , only: is_first_step
    use CNSharedParamsMod, only: use_fun
    !
    ! !DESCRIPTION:
    ! Dynamic phenology routine for coupled carbon-nitrogen code (CN)
    ! 1. grass phenology
    !
    ! !ARGUMENTS:
    type(bounds_type)              , intent(in)    :: bounds
    integer                        , intent(in)    :: num_soilc       ! number of soil columns in filter
    integer                        , intent(in)    :: filter_soilc(:) ! filter for soil columns
    integer                        , intent(in)    :: num_soilp       ! number of soil patches in filter
    integer                        , intent(in)    :: filter_soilp(:) ! filter for soil patches
    integer                        , intent(in)    :: num_pcropp      ! number of prog. crop patches in filter
    integer                        , intent(in)    :: filter_pcropp(:)! filter for prognostic crop patches
    type(waterdiagnosticbulk_type)          , intent(in)    :: waterdiagnosticbulk_inst
    type(wateratm2lndbulk_type)          , intent(in)    :: wateratm2lndbulk_inst
    type(temperature_type)         , intent(inout) :: temperature_inst
    type(atm2lnd_type)             , intent(in)    :: atm2lnd_inst
    type(crop_type)                , intent(inout) :: crop_inst
    type(canopystate_type)         , intent(in)    :: canopystate_inst
    type(soilstate_type)           , intent(in)    :: soilstate_inst
    type(dgvs_type)                , intent(inout) :: dgvs_inst
    type(cnveg_state_type)         , intent(inout) :: cnveg_state_inst
    type(cnveg_carbonstate_type)   , intent(inout) :: cnveg_carbonstate_inst
    type(cnveg_carbonflux_type)    , intent(inout) :: cnveg_carbonflux_inst
    type(cnveg_nitrogenstate_type) , intent(inout) :: cnveg_nitrogenstate_inst
    type(cnveg_nitrogenflux_type)  , intent(inout) :: cnveg_nitrogenflux_inst
    type(cnveg_carbonstate_type)   , intent(inout) :: c13_cnveg_carbonstate_inst
    type(cnveg_carbonstate_type)   , intent(inout) :: c14_cnveg_carbonstate_inst
    real(r8)                       , intent(in)    :: leaf_prof_patch(bounds%begp:,1:)
    real(r8)                       , intent(in)    :: froot_prof_patch(bounds%begp:,1:)
    integer                        , intent(in)    :: phase
    !-----------------------------------------------------------------------

    SHR_ASSERT_ALL_FL((ubound(leaf_prof_patch)   == (/bounds%endp,nlevdecomp_full/)), sourcefile, __LINE__)
    SHR_ASSERT_ALL_FL((ubound(froot_prof_patch)  == (/bounds%endp,nlevdecomp_full/)), sourcefile, __LINE__)

    ! each of the following phenology type routines includes a filter
    ! to operate only on the relevant patches


    if ( phase == 1 ) then
       call CNPhenologyClimate(num_soilp, filter_soilp, num_pcropp, filter_pcropp, &
            temperature_inst, cnveg_state_inst, crop_inst)
   
       call CNEvergreenPhenology(num_soilp, filter_soilp, &
            cnveg_state_inst, cnveg_carbonstate_inst, cnveg_nitrogenstate_inst, cnveg_carbonflux_inst, cnveg_nitrogenflux_inst)

       call CNSeasonDecidPhenology(num_soilp, filter_soilp, &
            temperature_inst, waterdiagnosticbulk_inst, cnveg_state_inst, dgvs_inst, &
            cnveg_carbonstate_inst, cnveg_nitrogenstate_inst, cnveg_carbonflux_inst, cnveg_nitrogenflux_inst)

       call CNStressDecidPhenology(num_soilp, filter_soilp,   &
            soilstate_inst, temperature_inst, atm2lnd_inst, wateratm2lndbulk_inst, cnveg_state_inst, &
            cnveg_carbonstate_inst, cnveg_nitrogenstate_inst, cnveg_carbonflux_inst, cnveg_nitrogenflux_inst)

       ! BACKWARDS_COMPATIBILITY(wjs, 2022-02-03) Old restart files generated at the end
       ! of the year can indicate that a crop was panted on Jan 1, because that used to be
       ! the time given to the last time step of the year. This would cause problems if we
       ! ran CropPhenology in time step 0, because now time step 0 is labeled as Dec 31,
       ! so CropPhenology would see the crop as having been planted 364 days ago, and so
       ! would want to harvest this newly-planted crop. To avoid this situation, we avoid
       ! calling CropPhenology on time step 0.
       !
       ! This .not. is_first_step() condition can be removed either when we can rely on
       ! all restart files having been generated with
       ! https://github.com/ESCOMP/CTSM/issues/1623 resolved, or we stop having a time
       ! step 0 (https://github.com/ESCOMP/CTSM/issues/925).
       if (num_pcropp > 0 .and. .not. is_first_step()) then
          call CropPhenology(num_pcropp, filter_pcropp, &
               waterdiagnosticbulk_inst, temperature_inst, crop_inst, canopystate_inst, cnveg_state_inst, &
               cnveg_carbonstate_inst, cnveg_nitrogenstate_inst, cnveg_carbonflux_inst, cnveg_nitrogenflux_inst, &
               c13_cnveg_carbonstate_inst, c14_cnveg_carbonstate_inst)
       end if
    else if ( phase == 2 ) then
       ! the same onset and offset routines are called regardless of
       ! phenology type - they depend only on onset_flag, offset_flag, bglfr, and bgtr

       call CNOnsetGrowth(num_soilp, filter_soilp, &
            cnveg_state_inst, &
            cnveg_carbonstate_inst, cnveg_nitrogenstate_inst, cnveg_carbonflux_inst, cnveg_nitrogenflux_inst)

       call CNOffsetLitterfall(num_soilp, filter_soilp, &
            cnveg_state_inst, cnveg_carbonstate_inst, cnveg_nitrogenstate_inst, cnveg_carbonflux_inst, cnveg_nitrogenflux_inst, &
            crop_inst)

       call CNBackgroundLitterfall(num_soilp, filter_soilp, &
            cnveg_state_inst, cnveg_carbonstate_inst, cnveg_nitrogenstate_inst, cnveg_carbonflux_inst, cnveg_nitrogenflux_inst)
   
       call CNLivewoodTurnover(num_soilp, filter_soilp, &
            cnveg_carbonstate_inst, cnveg_nitrogenstate_inst, cnveg_carbonflux_inst, cnveg_nitrogenflux_inst)

       call CNCropHarvestToProductPools(bounds, num_soilp, filter_soilp, num_soilc, filter_soilc, &
            cnveg_carbonflux_inst, cnveg_nitrogenflux_inst)

       ! gather all patch-level litterfall fluxes to the column for litter C and N inputs

       call CNLitterToColumn(bounds, num_soilc, filter_soilc, &
            cnveg_state_inst, cnveg_carbonflux_inst, cnveg_nitrogenflux_inst, &
            leaf_prof_patch(bounds%begp:bounds%endp,1:nlevdecomp_full), & 
            froot_prof_patch(bounds%begp:bounds%endp,1:nlevdecomp_full))
    else
       call endrun( 'bad phase' )
    end if

  end subroutine CNPhenology

  !-----------------------------------------------------------------------
  subroutine CNPhenologyInit(bounds)
    !
    ! !DESCRIPTION:
    ! Initialization of CNPhenology. Must be called after time-manager is
    ! initialized, and after pftcon file is read in.
    !
    ! !USES:
    use clm_time_manager, only: get_step_size_real
    use clm_varctl      , only: use_crop
    use clm_varcon      , only: secspday
    !
    ! !ARGUMENTS:
    type(bounds_type), intent(in) :: bounds  
    !------------------------------------------------------------------------

    !
    ! Get time-step and what fraction of a day it is
    !
    dt      = get_step_size_real()
    fracday = dt/secspday

    ! set constants for CNSeasonDecidPhenology 
    ! (critical daylength from Biome-BGC, v4.1.2)
    crit_dayl=params_inst%crit_dayl

    ! Set constants for CNSeasonDecidPhenology and CNStressDecidPhenology
    ndays_on=params_inst%ndays_on
    ndays_off=params_inst%ndays_off

    ! set transfer parameters
    fstor2tran=params_inst%fstor2tran

    call find_soil_layer_containing_depth( &
         depth = params_inst%phenology_soil_depth, &
         layer = phenology_soil_layer)

    ! -----------------------------------------
    ! Constants for CNStressDecidPhenology
    ! -----------------------------------------

    ! onset parameters
    crit_onset_fdd=params_inst%crit_onset_fdd
    ! critical onset gdd now being calculated as a function of annual
    ! average 2m temp.
    ! crit_onset_gdd = 150.0 ! c3 grass value
    ! crit_onset_gdd = 1000.0   ! c4 grass value
    crit_onset_swi=params_inst%crit_onset_swi
    soilpsi_on=params_inst%soilpsi_on

    ! offset parameters
    crit_offset_fdd=params_inst%crit_offset_fdd
    crit_offset_swi=params_inst%crit_offset_swi
    soilpsi_off=params_inst%soilpsi_off    

    ! -----------------------------------------
    ! Constants for CNLivewoodTurnover
    ! -----------------------------------------

    ! set the global parameter for livewood turnover rate
    ! define as an annual fraction (0.7), and convert to fraction per second
    lwtop=params_inst%lwtop/31536000.0_r8 !annual fraction converted to per second

    ! -----------------------------------------
    ! Call any subroutine specific initialization routines
    ! -----------------------------------------

    if ( use_crop ) call CropPhenologyInit(bounds)

    ! Error checking for parameters
    if ( (critical_daylight_method == critical_daylight_depends_on_lat) .or. &
         (critical_daylight_method == critical_daylight_depends_on_veg) .or.  &
         (critical_daylight_method == critical_daylight_depends_on_latnveg) )then
        if ( params_inst%crit_dayl_at_high_lat < params_inst%crit_dayl )then
            call endrun(msg="ERROR crit_dayl_at_high_lat should be higher than crit_dayl on paramsfile"//errmsg(sourcefile, __LINE__))
        end if
        if ( params_inst%crit_dayl_at_high_lat >= secspday )then
            call endrun(msg="ERROR crit_dayl_at_high_lat can NOT be higher than seconds in a day"//errmsg(sourcefile, __LINE__))
        end if
        if ( params_inst%crit_dayl >= secspday )then
            call endrun(msg="ERROR crit_dayl can NOT be higher than seconds in a day"//errmsg(sourcefile, __LINE__))
        end if
    end if
    if ( (critical_daylight_method == critical_daylight_depends_on_lat) .or. &
         (critical_daylight_method == critical_daylight_depends_on_latnveg) )then
        if ( params_inst%crit_dayl_lat_slope <= 0.0_r8 )then
            call endrun(msg="ERROR crit_dayl_lat_slope can not be negative or zero"//errmsg(sourcefile, __LINE__))
        end if
        if ( params_inst%crit_dayl_lat_slope >= (secspday - params_inst%crit_dayl_at_high_lat)/ &
                                                 (90._r8 - critical_offset_high_lat) )then
            call endrun(msg="ERROR crit_dayl_lat_slope cannot allow crit_dayl longer than a day"//errmsg(sourcefile, __LINE__))
        end if
    end if

  end subroutine CNPhenologyInit

  !-----------------------------------------------------------------------
  subroutine CNPhenologyClimate (num_soilp, filter_soilp, num_pcropp, filter_pcropp, &
       temperature_inst, cnveg_state_inst, crop_inst)
    !
    ! !DESCRIPTION:
    ! For coupled carbon-nitrogen code (CN).
    !
    ! !USES:
    use clm_time_manager , only : get_curr_days_per_year
    use clm_time_manager , only : get_curr_date, is_first_step
    !
    ! !ARGUMENTS:
    integer                , intent(in)    :: num_soilp       ! number of soil patches in filter
    integer                , intent(in)    :: filter_soilp(:) ! filter for soil patches
    integer                , intent(in)    :: num_pcropp      ! number of prognostic crops in filter
    integer                , intent(in)    :: filter_pcropp(:)! filter for prognostic crop patches
    type(temperature_type) , intent(inout) :: temperature_inst
    type(cnveg_state_type) , intent(inout) :: cnveg_state_inst
    type(crop_type)        , intent(inout) :: crop_inst
    !
    ! !LOCAL VARIABLES:
    integer  :: p       ! indices
    integer  :: fp      ! lake filter patch index
    real(r8) :: dayspyr ! days per year (days)
    integer  :: kyr     ! current year
    integer  :: kmo     ! month of year  (1, ..., 12)
    integer  :: kda     ! day of month   (1, ..., 31)
    integer  :: mcsec   ! seconds of day (0, ..., seconds/day)
    real(r8), parameter :: yravg   = 20.0_r8      ! length of years to average for gdd
    real(r8), parameter :: yravgm1 = yravg-1.0_r8 ! minus 1 of above
    !-----------------------------------------------------------------------

    associate(                                                & 
         nyrs_crop_active => crop_inst%nyrs_crop_active_patch,   & ! InOut:  [integer (:)  ]  number of years this crop patch has been active
         
         t_ref2m        => temperature_inst%t_ref2m_patch ,   & ! Input:  [real(r8) (:) ]  2m air temperature (K)
         gdd0           => temperature_inst%gdd0_patch    ,   & ! Output: [real(r8) (:) ]  growing deg. days base 0 deg C (ddays)            
         gdd8           => temperature_inst%gdd8_patch    ,   & ! Output: [real(r8) (:) ]     "     "    "    "   8  "  "    "               
         gdd10          => temperature_inst%gdd10_patch   ,   & ! Output: [real(r8) (:) ]     "     "    "    "  10  "  "    "               
         gdd020         => temperature_inst%gdd020_patch  ,   & ! Output: [real(r8) (:) ]  20-yr mean of gdd0 (ddays)                        
         gdd820         => temperature_inst%gdd820_patch  ,   & ! Output: [real(r8) (:) ]  20-yr mean of gdd8 (ddays)                        
         gdd1020        => temperature_inst%gdd1020_patch ,   & ! Output: [real(r8) (:) ]  20-yr mean of gdd10 (ddays)                       
         
         tempavg_t2m    => cnveg_state_inst%tempavg_t2m_patch & ! Output: [real(r8) (:) ]  temp. avg 2m air temperature (K)                  
         )

      ! set time steps
      
      dayspyr = get_curr_days_per_year()

      do fp = 1,num_soilp
         p = filter_soilp(fp)
         tempavg_t2m(p) = tempavg_t2m(p) + t_ref2m(p) * (fracday/dayspyr)
      end do

      !
      ! The following crop related steps are done here rather than CropPhenology
      ! so that they will be completed each time-step rather than with doalb.
      !
      ! NOTE(wjs, 2022-02-03) The above comment about doalb no longer applies, because
      ! there is no longer a doalb conditional around the CropPhenology call. Therefore,
      ! we could move these calculations into CropPhenology if it made sense to do so.
      !
      ! The following lines come from ibis's climate.f + stats.f
      ! gdd SUMMATIONS ARE RELATIVE TO THE PLANTING DATE (see subr. updateAccFlds)

      if (num_pcropp > 0) then
         ! get time-related info
         call get_curr_date(kyr, kmo, kda, mcsec)
      end if

      do fp = 1,num_pcropp
         p = filter_pcropp(fp)
         if (kmo == 1 .and. kda == 1 .and. nyrs_crop_active(p) == 0) then ! YR 1:
            gdd020(p)  = 0._r8                             ! set gdd..20 variables to 0
            gdd820(p)  = 0._r8                             ! and crops will not be planted
            gdd1020(p) = 0._r8
         end if
         if (kmo == 1 .and. kda == 1 .and. mcsec == 0) then        ! <-- END of EVERY YR:
            if (nyrs_crop_active(p) == 1) then                     ! <-- END of YR 1
               gdd020(p)  = gdd0(p)                                ! <-- END of YR 1
               gdd820(p)  = gdd8(p)                                ! <-- END of YR 1
               gdd1020(p) = gdd10(p)                               ! <-- END of YR 1
            end if                                                 ! <-- END of YR 1
            gdd020(p)  = (yravgm1* gdd020(p)  + gdd0(p))  / yravg  ! gdd..20 must be long term avgs
            gdd820(p)  = (yravgm1* gdd820(p)  + gdd8(p))  / yravg  ! so ignore results for yrs 1 & 2
            gdd1020(p) = (yravgm1* gdd1020(p) + gdd10(p)) / yravg 
         end if
      end do

    end associate

  end subroutine CNPhenologyClimate

  !-----------------------------------------------------------------------
  subroutine CNEvergreenPhenology (num_soilp, filter_soilp , &
       cnveg_state_inst, cnveg_carbonstate_inst, cnveg_nitrogenstate_inst, cnveg_carbonflux_inst, cnveg_nitrogenflux_inst)   
       ! cnveg_state_inst) 
    !
    ! !DESCRIPTION:
    ! For coupled carbon-nitrogen code (CN).
    !
    ! !USES:
    use clm_varcon       , only : secspday
    use clm_time_manager , only : get_average_days_per_year
    use clm_varctl       , only : CN_evergreen_phenology_opt   
    !
    ! !ARGUMENTS:
    integer           , intent(in)    :: num_soilp       ! number of soil patches in filter
    integer           , intent(in)    :: filter_soilp(:) ! filter for soil patches
    type(cnveg_state_type), intent(inout) :: cnveg_state_inst
    type(cnveg_carbonstate_type)   , intent(inout) :: cnveg_carbonstate_inst    
    type(cnveg_nitrogenstate_type) , intent(inout) :: cnveg_nitrogenstate_inst  
    type(cnveg_carbonflux_type)    , intent(inout) :: cnveg_carbonflux_inst     
    type(cnveg_nitrogenflux_type)  , intent(inout) :: cnveg_nitrogenflux_inst   
    !
    ! !LOCAL VARIABLES:
    real(r8):: avg_dayspyr                ! Average days per year
    integer :: p                          ! indices
    integer :: fp                         ! lake filter patch index
    
    real(r8):: tranr 				      
    real(r8):: t1                         ! temporary variable 
    !-----------------------------------------------------------------------

    associate(                                        & 
         ivt        => patch%itype                    , & ! Input:  [integer  (:) ]  patch vegetation type                                

         evergreen  => pftcon%evergreen             , & ! Input:  binary flag for evergreen leaf habit (0 or 1)     
         leaf_long  => pftcon%leaf_long             , & ! Input:  leaf longevity (yrs)  
         
         woody                               =>    pftcon%woody                                                         , & ! Input:  binary flag for woody lifeform (1=woody, 0=not woody)     
         
         leafc_storage                       =>    cnveg_carbonstate_inst%leafc_storage_patch                           , & ! Input:  [real(r8) (:)]  (gC/m2) leaf C storage                             
   		 frootc_storage                      =>    cnveg_carbonstate_inst%frootc_storage_patch                          , & ! Input:  [real(r8) (:)]  (gC/m2) fine root C storage                         
         livestemc_storage                   =>    cnveg_carbonstate_inst%livestemc_storage_patch                       , & ! Input:  [real(r8) (:)]  (gC/m2) live stem C storage                         
         deadstemc_storage                   =>    cnveg_carbonstate_inst%deadstemc_storage_patch                       , & ! Input:  [real(r8) (:)]  (gC/m2) dead stem C storage                         
   		 livecrootc_storage                  =>    cnveg_carbonstate_inst%livecrootc_storage_patch                      , & ! Input:  [real(r8) (:)]  (gC/m2) live coarse root C storage                  
   		 deadcrootc_storage                  =>    cnveg_carbonstate_inst%deadcrootc_storage_patch                      , & ! Input:  [real(r8) (:)]  (gC/m2) dead coarse root C storage                  
   		 gresp_storage                       =>    cnveg_carbonstate_inst%gresp_storage_patch                           , & ! Input:  [real(r8) (:)]  (gC/m2) growth respiration storage   
   		 leafc_xfer                          =>    cnveg_carbonstate_inst%leafc_xfer_patch                              , & ! InOut:  [real(r8) (:)]  (gC/m2) leaf C transfer                            
   		 frootc_xfer                         =>    cnveg_carbonstate_inst%frootc_xfer_patch                             , & ! InOut:  [real(r8) (:)]  (gC/m2) fine root C transfer                       
   		 livestemc_xfer                      =>    cnveg_carbonstate_inst%livestemc_xfer_patch                          , & ! InOut:  [real(r8) (:)]  (gC/m2) live stem C transfer                       
   		 deadstemc_xfer                      =>    cnveg_carbonstate_inst%deadstemc_xfer_patch                          , & ! InOut:  [real(r8) (:)]  (gC/m2) dead stem C transfer                       
   		 livecrootc_xfer                     =>    cnveg_carbonstate_inst%livecrootc_xfer_patch                         , & ! InOut:  [real(r8) (:)]  (gC/m2) live coarse root C transfer                
   		 deadcrootc_xfer                     =>    cnveg_carbonstate_inst%deadcrootc_xfer_patch                         , & ! InOut:  [real(r8) (:)]  (gC/m2) dead coarse root C transfer   
   		                
   		 leafn_storage                       =>    cnveg_nitrogenstate_inst%leafn_storage_patch                         , & ! Input:  [real(r8) (:)]  (gN/m2) leaf N storage                              
   		 frootn_storage                      =>    cnveg_nitrogenstate_inst%frootn_storage_patch                        , & ! Input:  [real(r8) (:)]  (gN/m2) fine root N storage                         
   		 livestemn_storage                   =>    cnveg_nitrogenstate_inst%livestemn_storage_patch                     , & ! Input:  [real(r8) (:)]  (gN/m2) live stem N storage                         
   		 deadstemn_storage                   =>    cnveg_nitrogenstate_inst%deadstemn_storage_patch                     , & ! Input:  [real(r8) (:)]  (gN/m2) dead stem N storage                         
   		 livecrootn_storage                  =>    cnveg_nitrogenstate_inst%livecrootn_storage_patch                    , & ! Input:  [real(r8) (:)]  (gN/m2) live coarse root N storage                  
   		 deadcrootn_storage                  =>    cnveg_nitrogenstate_inst%deadcrootn_storage_patch                    , & ! Input:  [real(r8) (:)]  (gN/m2) dead coarse root N storage               
   		 leafn_xfer                          =>    cnveg_nitrogenstate_inst%leafn_xfer_patch                            , & ! InOut:  [real(r8) (:)]  (gN/m2) leaf N transfer                            
   		 frootn_xfer                         =>    cnveg_nitrogenstate_inst%frootn_xfer_patch                           , & ! InOut:  [real(r8) (:)]  (gN/m2) fine root N transfer                       
   		 livestemn_xfer                      =>    cnveg_nitrogenstate_inst%livestemn_xfer_patch                        , & ! InOut:  [real(r8) (:)]  (gN/m2) live stem N transfer                       
   		 deadstemn_xfer                      =>    cnveg_nitrogenstate_inst%deadstemn_xfer_patch                        , & ! InOut:  [real(r8) (:)]  (gN/m2) dead stem N transfer                       
   		 livecrootn_xfer                     =>    cnveg_nitrogenstate_inst%livecrootn_xfer_patch                       , & ! InOut:  [real(r8) (:)]  (gN/m2) live coarse root N transfer                
   		 deadcrootn_xfer                     =>    cnveg_nitrogenstate_inst%deadcrootn_xfer_patch                       , & ! InOut:  [real(r8) (:)]  (gN/m2) dead coarse root N transfer     
   		                 
   		 leafc_storage_to_xfer               =>    cnveg_carbonflux_inst%leafc_storage_to_xfer_patch                    , & ! InOut:  [real(r8) (:)]                                                     
   		 frootc_storage_to_xfer              =>    cnveg_carbonflux_inst%frootc_storage_to_xfer_patch                   , & ! InOut:  [real(r8) (:)]                                                     
   		 livestemc_storage_to_xfer           =>    cnveg_carbonflux_inst%livestemc_storage_to_xfer_patch                , & ! InOut:  [real(r8) (:)]                                                     
   		 deadstemc_storage_to_xfer           =>    cnveg_carbonflux_inst%deadstemc_storage_to_xfer_patch                , & ! InOut:  [real(r8) (:)]                                                     
   		 livecrootc_storage_to_xfer          =>    cnveg_carbonflux_inst%livecrootc_storage_to_xfer_patch               , & ! InOut:  [real(r8) (:)]                                                     
   		 deadcrootc_storage_to_xfer          =>    cnveg_carbonflux_inst%deadcrootc_storage_to_xfer_patch               , & ! InOut:  [real(r8) (:)]                                                     
   		 gresp_storage_to_xfer               =>    cnveg_carbonflux_inst%gresp_storage_to_xfer_patch                    , & ! InOut:  [real(r8) (:)]  
   		 leafc_xfer_to_leafc                 =>    cnveg_carbonflux_inst%leafc_xfer_to_leafc_patch                      , & ! InOut:  [real(r8) (:)]                                                    
   		 frootc_xfer_to_frootc               =>    cnveg_carbonflux_inst%frootc_xfer_to_frootc_patch                    , & ! InOut:  [real(r8) (:)]                                                    
   		 livestemc_xfer_to_livestemc         =>    cnveg_carbonflux_inst%livestemc_xfer_to_livestemc_patch              , & ! InOut:  [real(r8) (:)]                                                    
   		 deadstemc_xfer_to_deadstemc         =>    cnveg_carbonflux_inst%deadstemc_xfer_to_deadstemc_patch              , & ! InOut:  [real(r8) (:)]                                                    
   		 livecrootc_xfer_to_livecrootc       =>    cnveg_carbonflux_inst%livecrootc_xfer_to_livecrootc_patch            , & ! InOut:  [real(r8) (:)]                                                    
   		 deadcrootc_xfer_to_deadcrootc       =>    cnveg_carbonflux_inst%deadcrootc_xfer_to_deadcrootc_patch            , & ! InOut:  [real(r8) (:)]   
   		                                                    
   		 leafn_storage_to_xfer               =>    cnveg_nitrogenflux_inst%leafn_storage_to_xfer_patch                  , & ! InOut:  [real(r8) (:)]                                                     
   		 frootn_storage_to_xfer              =>    cnveg_nitrogenflux_inst%frootn_storage_to_xfer_patch                 , & ! InOut:  [real(r8) (:)]                                                     
   		 livestemn_storage_to_xfer           =>    cnveg_nitrogenflux_inst%livestemn_storage_to_xfer_patch              , & ! InOut:  [real(r8) (:)]                                                     
   		 deadstemn_storage_to_xfer           =>    cnveg_nitrogenflux_inst%deadstemn_storage_to_xfer_patch              , & ! InOut:  [real(r8) (:)]                                                     
   		 livecrootn_storage_to_xfer          =>    cnveg_nitrogenflux_inst%livecrootn_storage_to_xfer_patch             , & ! InOut:  [real(r8) (:)]   
   		 deadcrootn_storage_to_xfer          =>    cnveg_nitrogenflux_inst%deadcrootn_storage_to_xfer_patch             , & ! InOut:  [real(r8) (:)]                                                     
   		 leafn_xfer_to_leafn                 =>    cnveg_nitrogenflux_inst%leafn_xfer_to_leafn_patch                    , & ! InOut:  [real(r8) (:)]                                                    
   		 frootn_xfer_to_frootn               =>    cnveg_nitrogenflux_inst%frootn_xfer_to_frootn_patch                  , & ! InOut:  [real(r8) (:)]                                                    
   		 livestemn_xfer_to_livestemn         =>    cnveg_nitrogenflux_inst%livestemn_xfer_to_livestemn_patch            , & ! InOut:  [real(r8) (:)]                                                    
   		 deadstemn_xfer_to_deadstemn         =>    cnveg_nitrogenflux_inst%deadstemn_xfer_to_deadstemn_patch            , & ! InOut:  [real(r8) (:)]                                                    
   		 livecrootn_xfer_to_livecrootn       =>    cnveg_nitrogenflux_inst%livecrootn_xfer_to_livecrootn_patch          , & ! InOut:  [real(r8) (:)]                                                    
   		 deadcrootn_xfer_to_deadcrootn       =>    cnveg_nitrogenflux_inst%deadcrootn_xfer_to_deadcrootn_patch          , & ! InOut:  [real(r8) (:)]     
   		           
         bglfr      => cnveg_state_inst%bglfr_patch , & ! Output: [real(r8) (:) ]  background litterfall rate (1/s)                  
         bgtr       => cnveg_state_inst%bgtr_patch  , & ! Output: [real(r8) (:) ]  background transfer growth rate (1/s)             
         lgsf       => cnveg_state_inst%lgsf_patch    & ! Output: [real(r8) (:) ]  long growing season factor [0-1]                  
         )

      avg_dayspyr = get_average_days_per_year()

      do fp = 1,num_soilp
         p = filter_soilp(fp)
         if (evergreen(ivt(p)) == 1._r8) then
            bglfr(p) = 1._r8/(leaf_long(ivt(p)) * avg_dayspyr * secspday)
            bgtr(p)  = 0._r8
            lgsf(p)  = 0._r8
         end if
      end do
               
   !!!!!!!!!!!!!!!!!!!!!!!!!!!!!!!!!!!!!!!!!!!!!!!!!!!!! !!!!!!!!!!!!!!!!!!!!!!!!!!!!!!!!!!!!!!!!!!!!!!!!!!
   if (CN_evergreen_phenology_opt == 1) then    
   do fp = 1,num_soilp    
      p = filter_soilp(fp)    
      if (evergreen(ivt(p)) == 1._r8) then    
   
         tranr=0.0002_r8   
         ! set carbon fluxes for shifting storage pools to transfer pools    
         leafc_storage_to_xfer(p)  = tranr * leafc_storage(p)/dt    
         frootc_storage_to_xfer(p) = tranr * frootc_storage(p)/dt    
         if (woody(ivt(p)) == 1.0_r8) then    
            livestemc_storage_to_xfer(p)  = tranr * livestemc_storage(p)/dt    
            deadstemc_storage_to_xfer(p)  = tranr * deadstemc_storage(p)/dt    
            livecrootc_storage_to_xfer(p) = tranr * livecrootc_storage(p)/dt   
            deadcrootc_storage_to_xfer(p) = tranr * deadcrootc_storage(p)/dt   
            gresp_storage_to_xfer(p)      = tranr * gresp_storage(p)/dt        
         end if    

        ! set nitrogen fluxes for shifting storage pools to transfer pools    
        leafn_storage_to_xfer(p)  = tranr * leafn_storage(p)/dt    
        frootn_storage_to_xfer(p) = tranr * frootn_storage(p)/dt   
        if (woody(ivt(p)) == 1.0_r8) then    
            livestemn_storage_to_xfer(p)  = tranr * livestemn_storage(p)/dt    
            deadstemn_storage_to_xfer(p)  = tranr * deadstemn_storage(p)/dt    
            livecrootn_storage_to_xfer(p) = tranr * livecrootn_storage(p)/dt   
            deadcrootn_storage_to_xfer(p) = tranr * deadcrootn_storage(p)/dt   
        end if    
                        
        t1 = 1.0_r8 / dt   
            
        leafc_xfer_to_leafc(p)   = t1 * leafc_xfer(p)    
        frootc_xfer_to_frootc(p) = t1 * frootc_xfer(p)   
            
        leafn_xfer_to_leafn(p)   = t1 * leafn_xfer(p)    
        frootn_xfer_to_frootn(p) = t1 * frootn_xfer(p)   
        if (woody(ivt(p)) == 1.0_r8) then   
            livestemc_xfer_to_livestemc(p)   = t1 * livestemc_xfer(p)   
            deadstemc_xfer_to_deadstemc(p)   = t1 * deadstemc_xfer(p)   
            livecrootc_xfer_to_livecrootc(p) = t1 * livecrootc_xfer(p)  
            deadcrootc_xfer_to_deadcrootc(p) = t1 * deadcrootc_xfer(p)  
                
            livestemn_xfer_to_livestemn(p)   = t1 * livestemn_xfer(p)   
            deadstemn_xfer_to_deadstemn(p)   = t1 * deadstemn_xfer(p)   
            livecrootn_xfer_to_livecrootn(p) = t1 * livecrootn_xfer(p)  
            deadcrootn_xfer_to_deadcrootn(p) = t1 * deadcrootn_xfer(p)  
        end if
                
      end if ! end of if (evergreen(ivt(p)) == 1._r8) then    
     
   end do ! end of pft loop 
   
   end if ! end of if (CN_evergreen_phenology_opt == 1) then    
   !!!!!!!!!!!!!!!!!!!!!!!!!!!!!!!!!!!!!!!!!!!!!!!!!!!!! !!!!!!!!!!!!!!!!!!!!!!!!!!!!!!!!!!!!!!!!!!!!!!!!!!

    end associate

  end subroutine CNEvergreenPhenology

  !-----------------------------------------------------------------------
  subroutine CNSeasonDecidPhenology (num_soilp, filter_soilp       , &
       temperature_inst, waterdiagnosticbulk_inst, cnveg_state_inst, dgvs_inst , &
       cnveg_carbonstate_inst, cnveg_nitrogenstate_inst, cnveg_carbonflux_inst, cnveg_nitrogenflux_inst)
    !
    ! !DESCRIPTION:
    ! For coupled carbon-nitrogen code (CN).
    ! This routine handles the seasonal deciduous phenology code (temperate
    ! deciduous vegetation that has only one growing season per year).
    !
    ! !USES:
    use shr_const_mod   , only: SHR_CONST_TKFRZ, SHR_CONST_PI
    use clm_varcon      , only: secspday
    use clm_varctl      , only: use_cndv
    !
    ! !ARGUMENTS:
    integer                        , intent(in)    :: num_soilp       ! number of soil patches in filter
    integer                        , intent(in)    :: filter_soilp(:) ! filter for soil patches
    type(temperature_type)         , intent(in)    :: temperature_inst
    type(waterdiagnosticbulk_type)          , intent(in)    :: waterdiagnosticbulk_inst
    type(cnveg_state_type)         , intent(inout) :: cnveg_state_inst
    type(dgvs_type)                , intent(inout) :: dgvs_inst
    type(cnveg_carbonstate_type)   , intent(inout) :: cnveg_carbonstate_inst
    type(cnveg_nitrogenstate_type) , intent(inout) :: cnveg_nitrogenstate_inst
    type(cnveg_carbonflux_type)    , intent(inout) :: cnveg_carbonflux_inst
    type(cnveg_nitrogenflux_type)  , intent(inout) :: cnveg_nitrogenflux_inst
    !
    ! !LOCAL VARIABLES:
    integer :: g,c,p          !indices
    integer :: fp             !lake filter patch index
    real(r8):: ws_flag        !winter-summer solstice flag (0 or 1)
    real(r8):: crit_onset_gdd !critical onset growing degree-day sum
    real(r8):: crit_daylat    !latitudinal light gradient in arctic-boreal 
    logical :: do_onset       ! Flag if onset should happen
    real(r8):: soilt          ! soil temperature for layer to use for seasonal phenology trigger
    !-----------------------------------------------------------------------

    associate(                                                                                                   & 
         ivt                                 =>    patch%itype                                                   , & ! Input:  [integer   (:)   ]  patch vegetation type                                
         dayl                                =>    grc%dayl                                                    , & ! Input:  [real(r8)  (:)   ]  daylength (s)
         prev_dayl                           =>    grc%prev_dayl                                               , & ! Input:  [real(r8)  (:)   ]  daylength from previous time step (s)
         
         woody                               =>    pftcon%woody                                                , & ! Input:  binary flag for woody lifeform (1=woody, 0=not woody)
         season_decid                        =>    pftcon%season_decid                                         , & ! Input:  binary flag for seasonal-deciduous leaf habit (0 or 1)
         season_decid_temperate              =>    pftcon%season_decid_temperate                               , & ! Input:  binary flag for seasonal-deciduous temperate leaf habit (0 or 1)
         
         t_soisno                            =>    temperature_inst%t_soisno_col                               , & ! Input:  [real(r8)  (:,:) ]  soil temperature (Kelvin)  (-nlevsno+1:nlevgrnd)
         soila10                             =>    temperature_inst%soila10_col                                , & ! Input:  [real(r8) (:)   ] 
         t_a5min                            =>    temperature_inst%t_a5min_patch                             , & ! input:  [real(r8) (:)   ]
         snow_5day                           =>    waterdiagnosticbulk_inst%snow_5day_col                      , & ! input:  [real(r8) (:)   ] 

         pftmayexist                         =>    dgvs_inst%pftmayexist_patch                                 , & ! Output: [logical   (:)   ]  exclude seasonal decid patches from tropics           

         annavg_t2m                          =>    cnveg_state_inst%annavg_t2m_patch                           , & ! Input:  [real(r8)  (:)   ]  annual average 2m air temperature (K)             
         dormant_flag                        =>    cnveg_state_inst%dormant_flag_patch                         , & ! Output: [real(r8)  (:)   ]  dormancy flag                                     
         days_active                         =>    cnveg_state_inst%days_active_patch                          , & ! Output: [real(r8)  (:)   ]  number of days since last dormancy                
         onset_flag                          =>    cnveg_state_inst%onset_flag_patch                           , & ! Output: [real(r8)  (:)   ]  onset flag                                        
         onset_counter                       =>    cnveg_state_inst%onset_counter_patch                        , & ! Output: [real(r8)  (:)   ]  onset counter (seconds)                           
         onset_gddflag                       =>    cnveg_state_inst%onset_gddflag_patch                        , & ! Output: [real(r8)  (:)   ]  onset freeze flag                                 
         onset_gdd                           =>    cnveg_state_inst%onset_gdd_patch                            , & ! Output: [real(r8)  (:)   ]  onset growing degree days                         
         offset_flag                         =>    cnveg_state_inst%offset_flag_patch                          , & ! Output: [real(r8)  (:)   ]  offset flag                                       
         offset_counter                      =>    cnveg_state_inst%offset_counter_patch                       , & ! Output: [real(r8)  (:)   ]  offset counter (seconds)                          
         bglfr                               =>    cnveg_state_inst%bglfr_patch                                , & ! Output: [real(r8)  (:)   ]  background litterfall rate (1/s)                  
         bgtr                                =>    cnveg_state_inst%bgtr_patch                                 , & ! Output: [real(r8)  (:)   ]  background transfer growth rate (1/s)             
         lgsf                                =>    cnveg_state_inst%lgsf_patch                                 , & ! Output: [real(r8)  (:)   ]  long growing season factor [0-1]                  
         
         leafc_storage                       =>    cnveg_carbonstate_inst%leafc_storage_patch                  , & ! Input:  [real(r8)  (:)   ]  (gC/m2) leaf C storage                            
         frootc_storage                      =>    cnveg_carbonstate_inst%frootc_storage_patch                 , & ! Input:  [real(r8)  (:)   ]  (gC/m2) fine root C storage                       
         livestemc_storage                   =>    cnveg_carbonstate_inst%livestemc_storage_patch              , & ! Input:  [real(r8)  (:)   ]  (gC/m2) live stem C storage                       
         deadstemc_storage                   =>    cnveg_carbonstate_inst%deadstemc_storage_patch              , & ! Input:  [real(r8)  (:)   ]  (gC/m2) dead stem C storage                       
         livecrootc_storage                  =>    cnveg_carbonstate_inst%livecrootc_storage_patch             , & ! Input:  [real(r8)  (:)   ]  (gC/m2) live coarse root C storage                
         deadcrootc_storage                  =>    cnveg_carbonstate_inst%deadcrootc_storage_patch             , & ! Input:  [real(r8)  (:)   ]  (gC/m2) dead coarse root C storage                
         gresp_storage                       =>    cnveg_carbonstate_inst%gresp_storage_patch                  , & ! Input:  [real(r8)  (:)   ]  (gC/m2) growth respiration storage                
         leafc_xfer                          =>    cnveg_carbonstate_inst%leafc_xfer_patch                     , & ! Output:  [real(r8) (:)   ]  (gC/m2) leaf C transfer                           
         frootc_xfer                         =>    cnveg_carbonstate_inst%frootc_xfer_patch                    , & ! Output:  [real(r8) (:)   ]  (gC/m2) fine root C transfer                      
         livestemc_xfer                      =>    cnveg_carbonstate_inst%livestemc_xfer_patch                 , & ! Output:  [real(r8) (:)   ]  (gC/m2) live stem C transfer                      
         deadstemc_xfer                      =>    cnveg_carbonstate_inst%deadstemc_xfer_patch                 , & ! Output:  [real(r8) (:)   ]  (gC/m2) dead stem C transfer                      
         livecrootc_xfer                     =>    cnveg_carbonstate_inst%livecrootc_xfer_patch                , & ! Output:  [real(r8) (:)   ]  (gC/m2) live coarse root C transfer               
         deadcrootc_xfer                     =>    cnveg_carbonstate_inst%deadcrootc_xfer_patch                , & ! Output:  [real(r8) (:)   ]  (gC/m2) dead coarse root C transfer               
         
         leafn_storage                       =>    cnveg_nitrogenstate_inst%leafn_storage_patch                , & ! Input:  [real(r8)  (:)   ]  (gN/m2) leaf N storage                            
         frootn_storage                      =>    cnveg_nitrogenstate_inst%frootn_storage_patch               , & ! Input:  [real(r8)  (:)   ]  (gN/m2) fine root N storage                       
         livestemn_storage                   =>    cnveg_nitrogenstate_inst%livestemn_storage_patch            , & ! Input:  [real(r8)  (:)   ]  (gN/m2) live stem N storage                       
         deadstemn_storage                   =>    cnveg_nitrogenstate_inst%deadstemn_storage_patch            , & ! Input:  [real(r8)  (:)   ]  (gN/m2) dead stem N storage                       
         livecrootn_storage                  =>    cnveg_nitrogenstate_inst%livecrootn_storage_patch           , & ! Input:  [real(r8)  (:)   ]  (gN/m2) live coarse root N storage                
         deadcrootn_storage                  =>    cnveg_nitrogenstate_inst%deadcrootn_storage_patch           , & ! Input:  [real(r8)  (:)   ]  (gN/m2) dead coarse root N storage                
         leafn_xfer                          =>    cnveg_nitrogenstate_inst%leafn_xfer_patch                   , & ! Output:  [real(r8) (:)   ]  (gN/m2) leaf N transfer                           
         frootn_xfer                         =>    cnveg_nitrogenstate_inst%frootn_xfer_patch                  , & ! Output:  [real(r8) (:)   ]  (gN/m2) fine root N transfer                      
         livestemn_xfer                      =>    cnveg_nitrogenstate_inst%livestemn_xfer_patch               , & ! Output:  [real(r8) (:)   ]  (gN/m2) live stem N transfer                      
         deadstemn_xfer                      =>    cnveg_nitrogenstate_inst%deadstemn_xfer_patch               , & ! Output:  [real(r8) (:)   ]  (gN/m2) dead stem N transfer                      
         livecrootn_xfer                     =>    cnveg_nitrogenstate_inst%livecrootn_xfer_patch              , & ! Output:  [real(r8) (:)   ]  (gN/m2) live coarse root N transfer               
         deadcrootn_xfer                     =>    cnveg_nitrogenstate_inst%deadcrootn_xfer_patch              , & ! Output:  [real(r8) (:)   ]  (gN/m2) dead coarse root N transfer               

         prev_leafc_to_litter                =>    cnveg_carbonflux_inst%prev_leafc_to_litter_patch            , & ! Output: [real(r8)  (:)   ]  previous timestep leaf C litterfall flux (gC/m2/s)
         prev_frootc_to_litter               =>    cnveg_carbonflux_inst%prev_frootc_to_litter_patch           , & ! Output: [real(r8)  (:)   ]  previous timestep froot C litterfall flux (gC/m2/s)
         leafc_xfer_to_leafc                 =>    cnveg_carbonflux_inst%leafc_xfer_to_leafc_patch             , & ! Output:  [real(r8) (:)   ]                                                    
         frootc_xfer_to_frootc               =>    cnveg_carbonflux_inst%frootc_xfer_to_frootc_patch           , & ! Output:  [real(r8) (:)   ]                                                    
         livestemc_xfer_to_livestemc         =>    cnveg_carbonflux_inst%livestemc_xfer_to_livestemc_patch     , & ! Output:  [real(r8) (:)   ]                                                    
         deadstemc_xfer_to_deadstemc         =>    cnveg_carbonflux_inst%deadstemc_xfer_to_deadstemc_patch     , & ! Output:  [real(r8) (:)   ]                                                    
         livecrootc_xfer_to_livecrootc       =>    cnveg_carbonflux_inst%livecrootc_xfer_to_livecrootc_patch   , & ! Output:  [real(r8) (:)   ]                                                    
         deadcrootc_xfer_to_deadcrootc       =>    cnveg_carbonflux_inst%deadcrootc_xfer_to_deadcrootc_patch   , & ! Output:  [real(r8) (:)   ]                                                    
         leafc_storage_to_xfer               =>    cnveg_carbonflux_inst%leafc_storage_to_xfer_patch           , & ! Output:  [real(r8) (:)   ]                                                    
         frootc_storage_to_xfer              =>    cnveg_carbonflux_inst%frootc_storage_to_xfer_patch          , & ! Output:  [real(r8) (:)   ]                                                    
         livestemc_storage_to_xfer           =>    cnveg_carbonflux_inst%livestemc_storage_to_xfer_patch       , & ! Output:  [real(r8) (:)   ]                                                    
         deadstemc_storage_to_xfer           =>    cnveg_carbonflux_inst%deadstemc_storage_to_xfer_patch       , & ! Output:  [real(r8) (:)   ]                                                    
         livecrootc_storage_to_xfer          =>    cnveg_carbonflux_inst%livecrootc_storage_to_xfer_patch      , & ! Output:  [real(r8) (:)   ]                                                    
         deadcrootc_storage_to_xfer          =>    cnveg_carbonflux_inst%deadcrootc_storage_to_xfer_patch      , & ! Output:  [real(r8) (:)   ]                                                    
         gresp_storage_to_xfer               =>    cnveg_carbonflux_inst%gresp_storage_to_xfer_patch           , & ! Output:  [real(r8) (:)   ]                                                    
         
         leafn_xfer_to_leafn                 =>    cnveg_nitrogenflux_inst%leafn_xfer_to_leafn_patch           , & ! Output:  [real(r8) (:)   ]                                                    
         frootn_xfer_to_frootn               =>    cnveg_nitrogenflux_inst%frootn_xfer_to_frootn_patch         , & ! Output:  [real(r8) (:)   ]                                                    
         livestemn_xfer_to_livestemn         =>    cnveg_nitrogenflux_inst%livestemn_xfer_to_livestemn_patch   , & ! Output:  [real(r8) (:)   ]                                                    
         deadstemn_xfer_to_deadstemn         =>    cnveg_nitrogenflux_inst%deadstemn_xfer_to_deadstemn_patch   , & ! Output:  [real(r8) (:)   ]                                                    
         livecrootn_xfer_to_livecrootn       =>    cnveg_nitrogenflux_inst%livecrootn_xfer_to_livecrootn_patch , & ! Output:  [real(r8) (:)   ]                                                    
         deadcrootn_xfer_to_deadcrootn       =>    cnveg_nitrogenflux_inst%deadcrootn_xfer_to_deadcrootn_patch , & ! Output:  [real(r8) (:)   ]                                                    
         leafn_storage_to_xfer               =>    cnveg_nitrogenflux_inst%leafn_storage_to_xfer_patch         , & ! Output:  [real(r8) (:)   ]                                                    
         frootn_storage_to_xfer              =>    cnveg_nitrogenflux_inst%frootn_storage_to_xfer_patch        , & ! Output:  [real(r8) (:)   ]                                                    
         livestemn_storage_to_xfer           =>    cnveg_nitrogenflux_inst%livestemn_storage_to_xfer_patch     , & ! Output:  [real(r8) (:)   ]                                                    
         deadstemn_storage_to_xfer           =>    cnveg_nitrogenflux_inst%deadstemn_storage_to_xfer_patch     , & ! Output:  [real(r8) (:)   ]                                                    
         livecrootn_storage_to_xfer          =>    cnveg_nitrogenflux_inst%livecrootn_storage_to_xfer_patch    , & ! Output:  [real(r8) (:)   ]                                                    
         deadcrootn_storage_to_xfer          =>    cnveg_nitrogenflux_inst%deadcrootn_storage_to_xfer_patch      & ! Output:  [real(r8) (:)   ]                                                    
         )

      ! start patch loop


      do fp = 1,num_soilp
         p = filter_soilp(fp)
         c = patch%column(p)
         g = patch%gridcell(p)

         if (season_decid(ivt(p)) == 1._r8) then

            ! set background litterfall rate, background transfer rate, and
            ! long growing season factor to 0 for seasonal deciduous types
            bglfr(p) = 0._r8
            bgtr(p) = 0._r8
            lgsf(p) = 0._r8

            ! onset gdd sum from Biome-BGC, v4.1.2
            crit_onset_gdd = exp(4.8_r8 + 0.13_r8*(annavg_t2m(p) - SHR_CONST_TKFRZ))

            ! set flag for solstice period (winter->summer = 1, summer->winter = 0)
            if (dayl(g) >= prev_dayl(g)) then
               ws_flag = 1._r8
            else
               ws_flag = 0._r8
            end if

            ! update offset_counter and test for the end of the offset period
            if (offset_flag(p) == 1.0_r8) then
               ! decrement counter for offset period
               offset_counter(p) = offset_counter(p) - dt

               ! if this is the end of the offset_period, reset phenology
               ! flags and indices
               if (offset_counter(p) < dt/2._r8) then
                  ! this code block was originally handled by call cn_offset_cleanup(p)
                  ! inlined during vectorization

                  offset_flag(p) = 0._r8
                  offset_counter(p) = 0._r8
                  dormant_flag(p) = 1._r8
                  days_active(p) = 0._r8
                  if (use_cndv) then
                     pftmayexist(p) = .true.
                  end if

                  ! reset the previous timestep litterfall flux memory
                  prev_leafc_to_litter(p) = 0._r8
                  prev_frootc_to_litter(p) = 0._r8
               end if
            end if

            ! update onset_counter and test for the end of the onset period
            if (onset_flag(p) == 1.0_r8) then
               ! decrement counter for onset period
               onset_counter(p) = onset_counter(p) - dt

               ! if this is the end of the onset period, reset phenology
               ! flags and indices
               if (onset_counter(p) < dt/2._r8) then
                  ! this code block was originally handled by call cn_onset_cleanup(p)
                  ! inlined during vectorization

                  onset_flag(p) = 0.0_r8
                  onset_counter(p) = 0.0_r8
                  ! set all transfer growth rates to 0.0
                  leafc_xfer_to_leafc(p)   = 0.0_r8
                  frootc_xfer_to_frootc(p) = 0.0_r8
                  leafn_xfer_to_leafn(p)   = 0.0_r8
                  frootn_xfer_to_frootn(p) = 0.0_r8
                  if (woody(ivt(p)) == 1.0_r8) then
                     livestemc_xfer_to_livestemc(p)   = 0.0_r8
                     deadstemc_xfer_to_deadstemc(p)   = 0.0_r8
                     livecrootc_xfer_to_livecrootc(p) = 0.0_r8
                     deadcrootc_xfer_to_deadcrootc(p) = 0.0_r8
                     livestemn_xfer_to_livestemn(p)   = 0.0_r8
                     deadstemn_xfer_to_deadstemn(p)   = 0.0_r8
                     livecrootn_xfer_to_livecrootn(p) = 0.0_r8
                     deadcrootn_xfer_to_deadcrootn(p) = 0.0_r8
                  end if
                  ! set transfer pools to 0.0
                  leafc_xfer(p) = 0.0_r8
                  leafn_xfer(p) = 0.0_r8
                  frootc_xfer(p) = 0.0_r8
                  frootn_xfer(p) = 0.0_r8
                  if (woody(ivt(p)) == 1.0_r8) then
                     livestemc_xfer(p) = 0.0_r8
                     livestemn_xfer(p) = 0.0_r8
                     deadstemc_xfer(p) = 0.0_r8
                     deadstemn_xfer(p) = 0.0_r8
                     livecrootc_xfer(p) = 0.0_r8
                     livecrootn_xfer(p) = 0.0_r8
                     deadcrootc_xfer(p) = 0.0_r8
                     deadcrootn_xfer(p) = 0.0_r8
                  end if
               end if
            end if

            ! test for switching from dormant period to growth period
            if (dormant_flag(p) == 1.0_r8) then
               soilt = t_soisno(c, phenology_soil_layer)

               do_onset = SeasonalDecidOnset( onset_gdd(p), onset_gddflag(p), soilt, soila10(c), t_a5min(p), dayl(g), &
                                              snow_5day(c), ws_flag, crit_onset_gdd, season_decid_temperate(ivt(p)) )
               ! If onset is being triggered
               if (do_onset) then
                  onset_flag(p) = 1.0_r8
                  dormant_flag(p) = 0.0_r8
                  onset_gddflag(p) = 0.0_r8
                  onset_gdd(p) = 0.0_r8
                  do_onset = .false.
                  onset_counter(p) = ndays_on * secspday

                  ! move all the storage pools into transfer pools,
                  ! where they will be transfered to displayed growth over the onset period.
                  ! this code was originally handled with call cn_storage_to_xfer(p)
                  ! inlined during vectorization

                  ! set carbon fluxes for shifting storage pools to transfer pools
                  leafc_storage_to_xfer(p)  = fstor2tran * leafc_storage(p)/dt
                  frootc_storage_to_xfer(p) = fstor2tran * frootc_storage(p)/dt
                  if (woody(ivt(p)) == 1.0_r8) then
                     livestemc_storage_to_xfer(p)  = fstor2tran * livestemc_storage(p)/dt
                     deadstemc_storage_to_xfer(p)  = fstor2tran * deadstemc_storage(p)/dt
                     livecrootc_storage_to_xfer(p) = fstor2tran * livecrootc_storage(p)/dt
                     deadcrootc_storage_to_xfer(p) = fstor2tran * deadcrootc_storage(p)/dt
                     gresp_storage_to_xfer(p)      = fstor2tran * gresp_storage(p)/dt
                  end if

                  ! set nitrogen fluxes for shifting storage pools to transfer pools
                  leafn_storage_to_xfer(p)  = fstor2tran * leafn_storage(p)/dt
                  frootn_storage_to_xfer(p) = fstor2tran * frootn_storage(p)/dt
                  if (woody(ivt(p)) == 1.0_r8) then
                     livestemn_storage_to_xfer(p)  = fstor2tran * livestemn_storage(p)/dt
                     deadstemn_storage_to_xfer(p)  = fstor2tran * deadstemn_storage(p)/dt
                     livecrootn_storage_to_xfer(p) = fstor2tran * livecrootn_storage(p)/dt
                     deadcrootn_storage_to_xfer(p) = fstor2tran * deadcrootn_storage(p)/dt
                  end if
               end if

               ! test for switching from growth period to offset period
            else if (offset_flag(p) == 0.0_r8) then
               if (use_cndv) then
                  ! If days_active > 355, then remove patch in
                  ! CNDVEstablishment at the end of the year.
                  ! days_active > 355 is a symptom of seasonal decid. patches occurring in
                  ! gridcells where dayl never drops below crit_dayl.
                  ! This results in TLAI>1e4 in a few gridcells.
                  days_active(p) = days_active(p) + fracday
                  if (days_active(p) > 355._r8) pftmayexist(p) = .false.
               end if

               crit_daylat = SeasonalCriticalDaylength( g, p )
               
               ! only begin to test for offset daylength once past the summer sol
               if (ws_flag == 0._r8 .and. dayl(g) < crit_daylat) then
                  offset_flag(p) = 1._r8
                  offset_counter(p) = ndays_off * secspday
                  prev_leafc_to_litter(p) = 0._r8
                  prev_frootc_to_litter(p) = 0._r8
               end if
            end if

         end if ! end if seasonal deciduous

      end do ! end of patch loop

    end associate
 
  end subroutine CNSeasonDecidPhenology

  !-----------------------------------------------------------------------
  function SeasonalCriticalDaylength( g, p ) result( crit_daylat )
    !
    ! !DESCRIPTION:
    ! Function to determine the critical day length needed for seasonal
    ! decidious leaf offset. When depends on latitude it's higher for
    ! high latitudes and lower for temperate regions.
    !
    ! !ARGUMENTS:
    integer, intent(IN) :: g ! Gridcell index
    integer, intent(IN) :: p ! Patch index
    real(r8) :: crit_daylat  ! Return value
    !
    ! !LOCAL VARIABLES:
    !-----------------------------------------------------------------------

    select case( critical_daylight_method )
    ! Critical day length depends on both vegetation type and latitude
    case(critical_daylight_depends_on_latnveg)
        ! Critical day length for offset is fixed for temperate type vegetation
        if ( pftcon%season_decid_temperate(patch%itype(p)) == 1 )then
           crit_daylat = crit_dayl
        ! For Arctic vegetation -- critical daylength is longer at high latitudes and shorter
        ! at midlatitudes
        else
           crit_daylat=params_inst%crit_dayl_at_high_lat-params_inst%crit_dayl_lat_slope* &
                       (critical_offset_high_lat-abs(grc%latdeg(g)))
           if (crit_daylat < crit_dayl) then
              crit_daylat = crit_dayl !maintain previous offset from White 2001 as minimum
           end if
        end if
    ! Critical day length depends just on vegetation type
    case(critical_daylight_depends_on_veg)
        if ( pftcon%season_decid_temperate(patch%itype(p)) == 1 )then
           crit_daylat = crit_dayl
        else
           crit_daylat=params_inst%crit_dayl_at_high_lat
        end if
    ! Critical day length depends on latitude
    case(critical_daylight_depends_on_lat)
        ! Critical daylength is higher at high latitudes and shorter
        ! for temperatre regions
        crit_daylat=params_inst%crit_dayl_at_high_lat-params_inst%crit_dayl_lat_slope* &
                    (critical_offset_high_lat-abs(grc%latdeg(g)))
        if (crit_daylat < crit_dayl) then
           crit_daylat = crit_dayl !maintain previous offset from White 2001 as minimum
        end if
    ! Critical day length is constant
    case(critical_daylight_constant)
        crit_daylat = crit_dayl
    case default
        call endrun(msg="ERROR SeasonalCriticalDaylength critical_daylight_method not implemented "//errmsg(sourcefile, __LINE__))
    end select

  end function SeasonalCriticalDaylength

  !-----------------------------------------------------------------------
  function SeasonalDecidOnset( onset_gdd, onset_gddflag, soilt, soila10, t_a5min, dayl, &
                               snow_5day, ws_flag, crit_onset_gdd, season_decid_temperate ) &
                       result( do_onset )

    !
    ! !DESCRIPTION:
    ! Function to determine if seasonal deciduous leaf onset should happen.
    !
    ! !USES:
    use shr_const_mod   , only: SHR_CONST_TKFRZ
    ! !ARGUMENTS:
    real(r8), intent(INOUT) :: onset_gdd      ! onset growing degree days 
    real(r8), intent(INOUT) :: onset_gddflag  ! Onset freeze flag
    real(r8), intent(IN)    :: soilt          ! Soil temperature at specific level for this evaluation
    real(r8), intent(IN)    :: soila10        ! 10-day running mean of the 12cm soil layer temperature (K)
    real(r8), intent(IN)    :: t_a5min        ! 5-day running mean of min 2-m temperature
    real(r8), intent(IN)    :: dayl           ! Day length
    real(r8), intent(IN)    :: snow_5day      ! 5-day average of snow
    real(r8), intent(IN)    :: ws_flag        ! winter-summer solstice flag (0 or 1)
    real(r8), intent(IN)    :: crit_onset_gdd ! critical onset growing degree-day sum
    real(r8), intent(IN)    :: season_decid_temperate  ! If this is a temperate seasonal decidious type 
    logical :: do_onset                       ! Flag if onset should happen (return value)
    !
    ! !LOCAL VARIABLES:
    real(r8), parameter :: snow5d_thresh_for_onset      = 0.1_r8          ! 5-day snow depth threshold for leaf onset
    real(r8), parameter :: min_critical_daylength_onset = 39300._r8/2._r8 ! Minimum daylength for onset to happen
                                                                          ! NOTE above: The 39300/2(19650) value is what we've
                                                                          ! tested with, we are concerned that changing 
                                                                          ! it might change answers. This trigger was just
                                                                          ! added to make sure that onset doesn't happen in Jan/Feb.
                                                                          ! See more notes on this parameter below.
    !-----------------------------------------------------------------------

    do_onset = .false.
    ! Test to turn on growing degree-day sum, if off.
    ! switch on the growing degree day sum on the winter solstice

    if (onset_gddflag == 0._r8 .and. ws_flag == 1._r8) then
        onset_gddflag = 1._r8
        onset_gdd = 0._r8
    end if

    ! Test to turn off growing degree-day sum, if on.
    ! This test resets the growing degree day sum if it gets past
    ! the summer solstice without reaching the threshold value.
    ! In that case, it will take until the next winter solstice
    ! before the growing degree-day summation starts again.

    if (onset_gddflag == 1._r8 .and. ws_flag == 0._r8) then
        onset_gddflag = 0._r8
        onset_gdd = 0._r8
    end if

    ! if the gdd flag is set, and if the soil is above freezing
    ! then accumulate growing degree days for onset trigger

    if (onset_gddflag == 1.0_r8 .and. soilt > SHR_CONST_TKFRZ) then
        onset_gdd = onset_gdd + (soilt-SHR_CONST_TKFRZ)*fracday
    end if
    if ( onset_thresh_depends_on_veg) then
       ! separate into non-arctic seasonally deciduous pfts
       ! (temperate broadleaf deciduous
       ! tree) and arctic/boreal seasonally deciduous pfts (boreal
       ! needleleaf deciduous tree,
       ! boreal broadleaf deciduous tree, boreal broadleaf deciduous
       ! shrub, C3 arctic grass)
       if (onset_gdd > crit_onset_gdd .and.  season_decid_temperate == 1) then
           do_onset = .true.
        ! Note: The check "dayl>min_critical_daylength_onset" in the if
        ! statement was added because for some coastal
        ! points the other triggers could allow onset in January/February
        ! which isn't sustainable and is a degenerate case. To prevent this
        ! condition was added, but now the other conditions aren't triggered
        ! until much later so it's value just needs to be high enough to prevent
        ! the degenerate case of happening too early, and low enough that it
        ! doesn't restrict onset. As such the value of this parameter shouldn't
        ! matter for reasonable values between the two degenerate cases.
        else if (season_decid_temperate == 0 .and.  onset_gddflag == 1.0_r8 .and. &
                soila10 > SHR_CONST_TKFRZ .and. &
                t_a5min > SHR_CONST_TKFRZ .and. ws_flag==1.0_r8 .and. &
                dayl>min_critical_daylength_onset .and.  snow_5day<snow5d_thresh_for_onset) then
           do_onset = .true.
        end if
    else
       ! set do_onset if critical growing degree-day sum is exceeded
       if (onset_gdd > crit_onset_gdd) do_onset = .true.
    end if

  end function SeasonalDecidOnset

  !-----------------------------------------------------------------------
  subroutine CNStressDecidPhenology (num_soilp, filter_soilp , &
       soilstate_inst, temperature_inst, atm2lnd_inst, wateratm2lndbulk_inst, cnveg_state_inst, &
       cnveg_carbonstate_inst, cnveg_nitrogenstate_inst, &
       cnveg_carbonflux_inst, cnveg_nitrogenflux_inst)
    !
    ! !DESCRIPTION:
    ! This routine handles phenology for vegetation types, such as grasses and
    ! tropical drought deciduous trees, that respond to cold and drought stress
    ! signals and that can have multiple growing seasons in a given year.
    ! This routine allows for the possibility that leaves might persist year-round
    ! in the absence of a suitable stress trigger, by switching to an essentially
    ! evergreen habit, but maintaining a deciduous leaf longevity, while waiting
    ! for the next stress trigger.  This is in contrast to the seasonal deciduous
    ! algorithm (for temperate deciduous trees) that forces a single growing season
    ! per year.
    !
    ! !USES:
    use clm_time_manager , only : get_average_days_per_year
    use CNSharedParamsMod, only : use_fun
    use clm_varcon       , only : secspday
    use shr_const_mod    , only : SHR_CONST_TKFRZ, SHR_CONST_PI
    use CNSharedParamsMod, only : CNParamsShareInst
    !
    ! !ARGUMENTS:
    integer                        , intent(in)    :: num_soilp       ! number of soil patches in filter
    integer                        , intent(in)    :: filter_soilp(:) ! filter for soil patches
    type(soilstate_type)           , intent(in)    :: soilstate_inst
    type(temperature_type)         , intent(in)    :: temperature_inst
    type(atm2lnd_type)             , intent(in)    :: atm2lnd_inst
    type(wateratm2lndbulk_type)             , intent(in)    :: wateratm2lndbulk_inst
    type(cnveg_state_type)         , intent(inout) :: cnveg_state_inst
    type(cnveg_carbonstate_type)   , intent(inout) :: cnveg_carbonstate_inst
    type(cnveg_nitrogenstate_type) , intent(inout) :: cnveg_nitrogenstate_inst
    type(cnveg_carbonflux_type)    , intent(inout) :: cnveg_carbonflux_inst
    type(cnveg_nitrogenflux_type)  , intent(inout) :: cnveg_nitrogenflux_inst
    !
    ! !LOCAL VARIABLES:
    real(r8),parameter :: secspqtrday = secspday / 4  ! seconds per quarter day
    integer :: g,c,p           ! indices
    integer :: fp              ! lake filter patch index
    real(r8):: avg_dayspyr     ! average days per year
    real(r8):: crit_onset_gdd  ! degree days for onset trigger
    real(r8):: soilt           ! temperature of top soil layer
    real(r8):: psi             ! water stress of top soil layer
    real(r8):: rain_threshold  ! rain threshold for leaf on [mm]
    logical :: additional_onset_condition ! additional condition for leaf onset
    !-----------------------------------------------------------------------

    associate(                                                                                                   & 
         ivt                                 =>    patch%itype                                                   , & ! Input:  [integer   (:)   ]  patch vegetation type                                
         dayl                                =>    grc%dayl                                                    , & ! Input:  [real(r8)  (:)   ]  daylength (s)
         
         prec10                              => wateratm2lndbulk_inst%prec10_patch                                     , & ! Input:  [real(r8) (:)     ]  10-day running mean of tot. precipitation
         leaf_long                           =>    pftcon%leaf_long                                            , & ! Input:  leaf longevity (yrs)                              
         woody                               =>    pftcon%woody                                                , & ! Input:  binary flag for woody lifeform (1=woody, 0=not woody)
         stress_decid                        =>    pftcon%stress_decid                                         , & ! Input:  binary flag for stress-deciduous leaf habit (0 or 1)
         
         soilpsi                             =>    soilstate_inst%soilpsi_col                                  , & ! Input:  [real(r8)  (:,:) ]  soil water potential in each soil layer (MPa)   
         
         t_soisno                            =>    temperature_inst%t_soisno_col                               , & ! Input:  [real(r8)  (:,:) ]  soil temperature (Kelvin)  (-nlevsno+1:nlevgrnd)
         dormant_flag                        =>    cnveg_state_inst%dormant_flag_patch                         , & ! Output:  [real(r8) (:)   ]  dormancy flag                                     
         days_active                         =>    cnveg_state_inst%days_active_patch                          , & ! Output:  [real(r8) (:)   ]  number of days since last dormancy                
         onset_flag                          =>    cnveg_state_inst%onset_flag_patch                           , & ! Output:  [real(r8) (:)   ]  onset flag                                        
         onset_counter                       =>    cnveg_state_inst%onset_counter_patch                        , & ! Output:  [real(r8) (:)   ]  onset counter (seconds)                           
         onset_gddflag                       =>    cnveg_state_inst%onset_gddflag_patch                        , & ! Output:  [real(r8) (:)   ]  onset freeze flag                                 
         onset_fdd                           =>    cnveg_state_inst%onset_fdd_patch                            , & ! Output:  [real(r8) (:)   ]  onset freezing degree days counter                
         onset_gdd                           =>    cnveg_state_inst%onset_gdd_patch                            , & ! Output:  [real(r8) (:)   ]  onset growing degree days                         
         onset_swi                           =>    cnveg_state_inst%onset_swi_patch                            , & ! Output:  [real(r8) (:)   ]  onset soil water index                            
         offset_flag                         =>    cnveg_state_inst%offset_flag_patch                          , & ! Output:  [real(r8) (:)   ]  offset flag                                       
         offset_counter                      =>    cnveg_state_inst%offset_counter_patch                       , & ! Output:  [real(r8) (:)   ]  offset counter (seconds)                          
         offset_fdd                          =>    cnveg_state_inst%offset_fdd_patch                           , & ! Output:  [real(r8) (:)   ]  offset freezing degree days counter               
         offset_swi                          =>    cnveg_state_inst%offset_swi_patch                           , & ! Output:  [real(r8) (:)   ]  offset soil water index                           
         lgsf                                =>    cnveg_state_inst%lgsf_patch                                 , & ! Output:  [real(r8) (:)   ]  long growing season factor [0-1]                  
         bglfr                               =>    cnveg_state_inst%bglfr_patch                                , & ! Output:  [real(r8) (:)   ]  background litterfall rate (1/s)                  
         bgtr                                =>    cnveg_state_inst%bgtr_patch                                 , & ! Output:  [real(r8) (:)   ]  background transfer growth rate (1/s)             
         annavg_t2m                          =>    cnveg_state_inst%annavg_t2m_patch                           , & ! Output:  [real(r8) (:)   ]  annual average 2m air temperature (K)             
         leafc                               =>    cnveg_carbonstate_inst%leafc_patch                          , & ! Input:  [real(r8)  (:)   ]  (gC/m2) leaf C 
     
         frootc                              =>    cnveg_carbonstate_inst%frootc_patch                         , & ! Input:  [real(r8) (:)    ]  (gC/m2) fine root C
         leafc_storage                       =>    cnveg_carbonstate_inst%leafc_storage_patch                  , & ! Input:  [real(r8)  (:)   ]  (gC/m2) leaf C storage                            
         frootc_storage                      =>    cnveg_carbonstate_inst%frootc_storage_patch                 , & ! Input:  [real(r8)  (:)   ]  (gC/m2) fine root C storage                       
         livestemc_storage                   =>    cnveg_carbonstate_inst%livestemc_storage_patch              , & ! Input:  [real(r8)  (:)   ]  (gC/m2) live stem C storage                       
         deadstemc_storage                   =>    cnveg_carbonstate_inst%deadstemc_storage_patch              , & ! Input:  [real(r8)  (:)   ]  (gC/m2) dead stem C storage                       
         livecrootc_storage                  =>    cnveg_carbonstate_inst%livecrootc_storage_patch             , & ! Input:  [real(r8)  (:)   ]  (gC/m2) live coarse root C storage                
         deadcrootc_storage                  =>    cnveg_carbonstate_inst%deadcrootc_storage_patch             , & ! Input:  [real(r8)  (:)   ]  (gC/m2) dead coarse root C storage                
         gresp_storage                       =>    cnveg_carbonstate_inst%gresp_storage_patch                  , & ! Input:  [real(r8)  (:)   ]  (gC/m2) growth respiration storage                
         leafc_xfer                          =>    cnveg_carbonstate_inst%leafc_xfer_patch                     , & ! Output:  [real(r8) (:)   ]  (gC/m2) leaf C transfer
         frootc_xfer                         =>    cnveg_carbonstate_inst%frootc_xfer_patch                    , & ! Output:  [real(r8) (:)   ]  (gC/m2) fine root C transfer                      
         livestemc_xfer                      =>    cnveg_carbonstate_inst%livestemc_xfer_patch                 , & ! Output:  [real(r8) (:)   ]  (gC/m2) live stem C transfer                      
         deadstemc_xfer                      =>    cnveg_carbonstate_inst%deadstemc_xfer_patch                 , & ! Output:  [real(r8) (:)   ]  (gC/m2) dead stem C transfer                      
         livecrootc_xfer                     =>    cnveg_carbonstate_inst%livecrootc_xfer_patch                , & ! Output:  [real(r8) (:)   ]  (gC/m2) live coarse root C transfer               
         deadcrootc_xfer                     =>    cnveg_carbonstate_inst%deadcrootc_xfer_patch                , & ! Output:  [real(r8) (:)   ]  (gC/m2) dead coarse root C transfer               
         leafn_storage                       =>    cnveg_nitrogenstate_inst%leafn_storage_patch                , & ! Input:  [real(r8)  (:)   ]  (gN/m2) leaf N storage                            
         frootn_storage                      =>    cnveg_nitrogenstate_inst%frootn_storage_patch               , & ! Input:  [real(r8)  (:)   ]  (gN/m2) fine root N storage                       
         livestemn_storage                   =>    cnveg_nitrogenstate_inst%livestemn_storage_patch            , & ! Input:  [real(r8)  (:)   ]  (gN/m2) live stem N storage                       
         deadstemn_storage                   =>    cnveg_nitrogenstate_inst%deadstemn_storage_patch            , & ! Input:  [real(r8)  (:)   ]  (gN/m2) dead stem N storage                       
         livecrootn_storage                  =>    cnveg_nitrogenstate_inst%livecrootn_storage_patch           , & ! Input:  [real(r8)  (:)   ]  (gN/m2) live coarse root N storage                
         deadcrootn_storage                  =>    cnveg_nitrogenstate_inst%deadcrootn_storage_patch           , & ! Input:  [real(r8)  (:)   ]  (gN/m2) dead coarse root N storage                
         leafn_xfer                          =>    cnveg_nitrogenstate_inst%leafn_xfer_patch                   , & ! Output:  [real(r8) (:)   ]  (gN/m2) leaf N transfer                           
         frootn_xfer                         =>    cnveg_nitrogenstate_inst%frootn_xfer_patch                  , & ! Output:  [real(r8) (:)   ]  (gN/m2) fine root N transfer                      
         livestemn_xfer                      =>    cnveg_nitrogenstate_inst%livestemn_xfer_patch               , & ! Output:  [real(r8) (:)   ]  (gN/m2) live stem N transfer                      
         deadstemn_xfer                      =>    cnveg_nitrogenstate_inst%deadstemn_xfer_patch               , & ! Output:  [real(r8) (:)   ]  (gN/m2) dead stem N transfer                      
         livecrootn_xfer                     =>    cnveg_nitrogenstate_inst%livecrootn_xfer_patch              , & ! Output:  [real(r8) (:)   ]  (gN/m2) live coarse root N transfer               
         deadcrootn_xfer                     =>    cnveg_nitrogenstate_inst%deadcrootn_xfer_patch              , & ! Output:  [real(r8) (:)   ]  (gN/m2) dead coarse root N transfer               
         
         prev_leafc_to_litter                =>    cnveg_carbonflux_inst%prev_leafc_to_litter_patch            , & ! Output:  [real(r8) (:)   ]  previous timestep leaf C litterfall flux (gC/m2/s)
         prev_frootc_to_litter               =>    cnveg_carbonflux_inst%prev_frootc_to_litter_patch           , & ! Output:  [real(r8) (:)   ]  previous timestep froot C litterfall flux (gC/m2/s)
         leafc_xfer_to_leafc                 =>    cnveg_carbonflux_inst%leafc_xfer_to_leafc_patch             , & ! Output:  [real(r8) (:)   ]                                                    
         frootc_xfer_to_frootc               =>    cnveg_carbonflux_inst%frootc_xfer_to_frootc_patch           , & ! Output:  [real(r8) (:)   ]                                                    
         livestemc_xfer_to_livestemc         =>    cnveg_carbonflux_inst%livestemc_xfer_to_livestemc_patch     , & ! Output:  [real(r8) (:)   ]                                                    
         deadstemc_xfer_to_deadstemc         =>    cnveg_carbonflux_inst%deadstemc_xfer_to_deadstemc_patch     , & ! Output:  [real(r8) (:)   ]                                                    
         livecrootc_xfer_to_livecrootc       =>    cnveg_carbonflux_inst%livecrootc_xfer_to_livecrootc_patch   , & ! Output:  [real(r8) (:)   ]                                                    
         deadcrootc_xfer_to_deadcrootc       =>    cnveg_carbonflux_inst%deadcrootc_xfer_to_deadcrootc_patch   , & ! Output:  [real(r8) (:)   ]                                                    
         leafc_storage_to_xfer               =>    cnveg_carbonflux_inst%leafc_storage_to_xfer_patch           , & ! Output:  [real(r8) (:)   ]                                                    
         frootc_storage_to_xfer              =>    cnveg_carbonflux_inst%frootc_storage_to_xfer_patch          , & ! Output:  [real(r8) (:)   ]                                                    
         livestemc_storage_to_xfer           =>    cnveg_carbonflux_inst%livestemc_storage_to_xfer_patch       , & ! Output:  [real(r8) (:)   ]                                                    
         deadstemc_storage_to_xfer           =>    cnveg_carbonflux_inst%deadstemc_storage_to_xfer_patch       , & ! Output:  [real(r8) (:)   ]                                                    
         livecrootc_storage_to_xfer          =>    cnveg_carbonflux_inst%livecrootc_storage_to_xfer_patch      , & ! Output:  [real(r8) (:)   ]                                                    
         deadcrootc_storage_to_xfer          =>    cnveg_carbonflux_inst%deadcrootc_storage_to_xfer_patch      , & ! Output:  [real(r8) (:)   ]                                                    
         gresp_storage_to_xfer               =>    cnveg_carbonflux_inst%gresp_storage_to_xfer_patch           , & ! Output:  [real(r8) (:)   ]                                                    
         
         leafn_xfer_to_leafn                 =>    cnveg_nitrogenflux_inst%leafn_xfer_to_leafn_patch           , & ! Output:  [real(r8) (:)   ]                                                    
         frootn_xfer_to_frootn               =>    cnveg_nitrogenflux_inst%frootn_xfer_to_frootn_patch         , & ! Output:  [real(r8) (:)   ]                                                    
         livestemn_xfer_to_livestemn         =>    cnveg_nitrogenflux_inst%livestemn_xfer_to_livestemn_patch   , & ! Output:  [real(r8) (:)   ]                                                    
         deadstemn_xfer_to_deadstemn         =>    cnveg_nitrogenflux_inst%deadstemn_xfer_to_deadstemn_patch   , & ! Output:  [real(r8) (:)   ]                                                    
         livecrootn_xfer_to_livecrootn       =>    cnveg_nitrogenflux_inst%livecrootn_xfer_to_livecrootn_patch , & ! Output:  [real(r8) (:)   ]                                                    
         deadcrootn_xfer_to_deadcrootn       =>    cnveg_nitrogenflux_inst%deadcrootn_xfer_to_deadcrootn_patch , & ! Output:  [real(r8) (:)   ]                                                    
         leafn_storage_to_xfer               =>    cnveg_nitrogenflux_inst%leafn_storage_to_xfer_patch         , & ! Output:  [real(r8) (:)   ]                                                    
         frootn_storage_to_xfer              =>    cnveg_nitrogenflux_inst%frootn_storage_to_xfer_patch        , & ! Output:  [real(r8) (:)   ]                                                    
         livestemn_storage_to_xfer           =>    cnveg_nitrogenflux_inst%livestemn_storage_to_xfer_patch     , & ! Output:  [real(r8) (:)   ]                                                    
         deadstemn_storage_to_xfer           =>    cnveg_nitrogenflux_inst%deadstemn_storage_to_xfer_patch     , & ! Output:  [real(r8) (:)   ]                                                    
         livecrootn_storage_to_xfer          =>    cnveg_nitrogenflux_inst%livecrootn_storage_to_xfer_patch    , & ! Output:  [real(r8) (:)   ]                                                    
         deadcrootn_storage_to_xfer          =>    cnveg_nitrogenflux_inst%deadcrootn_storage_to_xfer_patch      & ! Output:  [real(r8) (:)   ]                                                    
         )

      avg_dayspyr = get_average_days_per_year()

      ! specify rain threshold for leaf onset
      rain_threshold = 20._r8

      do fp = 1,num_soilp
         p = filter_soilp(fp)
         c = patch%column(p)
         g = patch%gridcell(p)

         if (stress_decid(ivt(p)) == 1._r8) then
            soilt = t_soisno(c, phenology_soil_layer)
            psi = soilpsi(c, phenology_soil_layer)

            ! onset gdd sum from Biome-BGC, v4.1.2
            crit_onset_gdd = exp(4.8_r8 + 0.13_r8*(annavg_t2m(p) - SHR_CONST_TKFRZ))


            ! update offset_counter and test for the end of the offset period
            if (offset_flag(p) == 1._r8) then
               ! decrement counter for offset period
               offset_counter(p) = offset_counter(p) - dt

               ! if this is the end of the offset_period, reset phenology
               ! flags and indices
               if (offset_counter(p) < dt/2._r8) then
                  ! this code block was originally handled by call cn_offset_cleanup(p)
                  ! inlined during vectorization
                  offset_flag(p) = 0._r8
                  offset_counter(p) = 0._r8
                  dormant_flag(p) = 1._r8
                  days_active(p) = 0._r8

                  ! reset the previous timestep litterfall flux memory
                  prev_leafc_to_litter(p) = 0._r8
                  prev_frootc_to_litter(p) = 0._r8
               end if
            end if

            ! update onset_counter and test for the end of the onset period
            if (onset_flag(p) == 1.0_r8) then
               ! decrement counter for onset period
               onset_counter(p) = onset_counter(p) - dt

               ! if this is the end of the onset period, reset phenology
               ! flags and indices
               if (onset_counter(p) < dt/2._r8) then
                  ! this code block was originally handled by call cn_onset_cleanup(p)
                  ! inlined during vectorization
                  onset_flag(p) = 0._r8
                  onset_counter(p) = 0._r8
                  ! set all transfer growth rates to 0.0
                  leafc_xfer_to_leafc(p)   = 0._r8
                  frootc_xfer_to_frootc(p) = 0._r8
                  leafn_xfer_to_leafn(p)   = 0._r8
                  frootn_xfer_to_frootn(p) = 0._r8
                  if (woody(ivt(p)) == 1.0_r8) then
                     livestemc_xfer_to_livestemc(p)   = 0._r8
                     deadstemc_xfer_to_deadstemc(p)   = 0._r8
                     livecrootc_xfer_to_livecrootc(p) = 0._r8
                     deadcrootc_xfer_to_deadcrootc(p) = 0._r8
                     livestemn_xfer_to_livestemn(p)   = 0._r8
                     deadstemn_xfer_to_deadstemn(p)   = 0._r8
                     livecrootn_xfer_to_livecrootn(p) = 0._r8
                     deadcrootn_xfer_to_deadcrootn(p) = 0._r8
                  end if
                  ! set transfer pools to 0.0
                  leafc_xfer(p) = 0._r8
                  leafn_xfer(p) = 0._r8
                  frootc_xfer(p) = 0._r8
                  frootn_xfer(p) = 0._r8
                  if (woody(ivt(p)) == 1.0_r8) then
                     livestemc_xfer(p) = 0._r8
                     livestemn_xfer(p) = 0._r8
                     deadstemc_xfer(p) = 0._r8
                     deadstemn_xfer(p) = 0._r8
                     livecrootc_xfer(p) = 0._r8
                     livecrootn_xfer(p) = 0._r8
                     deadcrootc_xfer(p) = 0._r8
                     deadcrootn_xfer(p) = 0._r8
                  end if
               end if
            end if

            ! test for switching from dormant period to growth period
            if (dormant_flag(p) == 1._r8) then

               ! keep track of the number of freezing degree days in this
               ! dormancy period (only if the freeze flag has not previously been set
               ! for this dormancy period

               if (onset_gddflag(p) == 0._r8 .and. soilt < SHR_CONST_TKFRZ) onset_fdd(p) = onset_fdd(p) + fracday

               ! if the number of freezing degree days exceeds a critical value,
               ! then onset will require both wet soils and a critical soil
               ! temperature sum.  If this case is triggered, reset any previously
               ! accumulated value in onset_swi, so that onset now depends on
               ! the accumulated soil water index following the freeze trigger

               if (onset_fdd(p) > crit_onset_fdd) then
                  onset_gddflag(p) = 1._r8
                  onset_fdd(p) = 0._r8
                  onset_swi(p) = 0._r8
               end if

               ! if the freeze flag is set, and if the soil is above freezing
               ! then accumulate growing degree days for onset trigger

               if (onset_gddflag(p) == 1._r8 .and. soilt > SHR_CONST_TKFRZ) then
                  onset_gdd(p) = onset_gdd(p) + (soilt-SHR_CONST_TKFRZ)*fracday
               end if

              ! if soils are wet, accumulate soil water index for onset trigger
               additional_onset_condition = .true.
               if(CNParamsShareInst%constrain_stress_deciduous_onset) then
                  ! if additional constraint condition not met,  set to false
                  if ((prec10(p) * (3600.0_r8*10.0_r8*24.0_r8)) < rain_threshold) then
                     additional_onset_condition = .false.
                  endif
               endif

               if (psi >= soilpsi_on) then
                  onset_swi(p) = onset_swi(p) + fracday
               endif

               ! if critical soil water index is exceeded, set onset_flag, and
               ! then test for soil temperature criteria

               ! Adding in Kyla's rainfall trigger when fun on. RF. prec10 (mm/s) needs to be higher than 8mm over 10 days. 

               if (onset_swi(p) > crit_onset_swi.and. additional_onset_condition)  then
                  onset_flag(p) = 1._r8
              
                  ! only check soil temperature criteria if freeze flag set since
                  ! beginning of last dormancy.  If freeze flag set and growing
                  ! degree day sum (since freeze trigger) is lower than critical
                  ! value, then override the onset_flag set from soil water.

                  if (onset_gddflag(p) == 1._r8 .and. onset_gdd(p) < crit_onset_gdd) onset_flag(p) = 0._r8
               end if

               ! only allow onset if dayl > 6hrs
               if (onset_flag(p) == 1._r8 .and. dayl(g) <= secspqtrday) then
                  onset_flag(p) = 0._r8
               end if

               ! if this is the beginning of the onset period
               ! then reset the phenology flags and indices

               if (onset_flag(p) == 1._r8) then
                  dormant_flag(p) = 0._r8
                  days_active(p) = 0._r8
                  onset_gddflag(p) = 0._r8
                  onset_fdd(p) = 0._r8
                  onset_gdd(p) = 0._r8
                  onset_swi(p) = 0._r8
                  onset_counter(p) = ndays_on * secspday

                  ! call subroutine to move all the storage pools into transfer pools,
                  ! where they will be transfered to displayed growth over the onset period.
                  ! this code was originally handled with call cn_storage_to_xfer(p)
                  ! inlined during vectorization

                  ! set carbon fluxes for shifting storage pools to transfer pools
                  leafc_storage_to_xfer(p)  = fstor2tran * leafc_storage(p)/dt
                  frootc_storage_to_xfer(p) = fstor2tran * frootc_storage(p)/dt
                  if (woody(ivt(p)) == 1.0_r8) then
                     livestemc_storage_to_xfer(p)  = fstor2tran * livestemc_storage(p)/dt
                     deadstemc_storage_to_xfer(p)  = fstor2tran * deadstemc_storage(p)/dt
                     livecrootc_storage_to_xfer(p) = fstor2tran * livecrootc_storage(p)/dt
                     deadcrootc_storage_to_xfer(p) = fstor2tran * deadcrootc_storage(p)/dt
                     gresp_storage_to_xfer(p)      = fstor2tran * gresp_storage(p)/dt
                  end if

                  ! set nitrogen fluxes for shifting storage pools to transfer pools
                  leafn_storage_to_xfer(p)  = fstor2tran * leafn_storage(p)/dt
                  frootn_storage_to_xfer(p) = fstor2tran * frootn_storage(p)/dt
                  if (woody(ivt(p)) == 1.0_r8) then
                     livestemn_storage_to_xfer(p)  = fstor2tran * livestemn_storage(p)/dt
                     deadstemn_storage_to_xfer(p)  = fstor2tran * deadstemn_storage(p)/dt
                     livecrootn_storage_to_xfer(p) = fstor2tran * livecrootn_storage(p)/dt
                     deadcrootn_storage_to_xfer(p) = fstor2tran * deadcrootn_storage(p)/dt
                  end if
               end if

               ! test for switching from growth period to offset period
            else if (offset_flag(p) == 0._r8) then

               ! if soil water potential lower than critical value, accumulate
               ! as stress in offset soil water index

               if (psi <= soilpsi_off) then
                  offset_swi(p) = offset_swi(p) + fracday

                  ! if the offset soil water index exceeds critical value, and
                  ! if this is not the middle of a previously initiated onset period,
                  ! then set flag to start the offset period and reset index variables

                  if (offset_swi(p) >= crit_offset_swi .and. onset_flag(p) == 0._r8) offset_flag(p) = 1._r8

                  ! if soil water potential higher than critical value, reduce the
                  ! offset water stress index.  By this mechanism, there must be a
                  ! sustained period of water stress to initiate offset.

               else if (psi >= soilpsi_on) then
                  offset_swi(p) = offset_swi(p) - fracday
                  offset_swi(p) = max(offset_swi(p),0._r8)
               end if

               ! decrease freezing day accumulator for warm soil
               if (offset_fdd(p) > 0._r8 .and. soilt > SHR_CONST_TKFRZ) then
                  offset_fdd(p) = offset_fdd(p) - fracday
                  offset_fdd(p) = max(0._r8, offset_fdd(p))
               end if

               ! increase freezing day accumulator for cold soil
               if (soilt <= SHR_CONST_TKFRZ) then
                  offset_fdd(p) = offset_fdd(p) + fracday

                  ! if freezing degree day sum is greater than critical value, initiate offset
                  if (offset_fdd(p) > crit_offset_fdd .and. onset_flag(p) == 0._r8) offset_flag(p) = 1._r8
               end if

               ! force offset if daylength is < 6 hrs
               if (dayl(g) <= secspqtrday) then
                  offset_flag(p) = 1._r8
               end if

               ! if this is the beginning of the offset period
               ! then reset flags and indices
               if (offset_flag(p) == 1._r8) then
                  offset_fdd(p) = 0._r8
                  offset_swi(p) = 0._r8
                  offset_counter(p) = ndays_off * secspday
                  prev_leafc_to_litter(p) = 0._r8
                  prev_frootc_to_litter(p) = 0._r8
               end if
            end if

            ! keep track of number of days since last dormancy for control on
            ! fraction of new growth to send to storage for next growing season

            if (dormant_flag(p) == 0.0_r8) then
               days_active(p) = days_active(p) + fracday
            end if

            ! calculate long growing season factor (lgsf)
            ! only begin to calculate a lgsf greater than 0.0 once the number
            ! of days active exceeds days/year.
            lgsf(p) = max(min(3.0_r8*(days_active(p)-leaf_long(ivt(p))*avg_dayspyr )/avg_dayspyr, 1._r8),0._r8)
            ! RosieF. 5 Nov 2015.  Changed this such that the increase in leaf turnover is faster after
            ! trees enter the 'fake evergreen' state. Otherwise, they have a whole year of 
            ! cheating, with less litterfall than they should have, resulting in very high LAI. 
            ! Further, the 'fake evergreen' state (where lgsf>0) is entered at the end of a single leaf lifespan
            ! and not a whole year. The '3' is arbitrary, given that this entire system is quite abstract. 


            ! set background litterfall rate, when not in the phenological offset period
            if (offset_flag(p) == 1._r8) then
               bglfr(p) = 0._r8
            else
               ! calculate the background litterfall rate (bglfr)
               ! in units 1/s, based on leaf longevity (yrs) and correction for long growing season

               bglfr(p) = (1._r8/(leaf_long(ivt(p))*avg_dayspyr*secspday))*lgsf(p)
            end if

            ! set background transfer rate when active but not in the phenological onset period
            if (onset_flag(p) == 1._r8) then
               bgtr(p) = 0._r8
            else
               ! the background transfer rate is calculated as the rate that would result
               ! in complete turnover of the storage pools in one year at steady state,
               ! once lgsf has reached 1.0 (after 730 days active).

               bgtr(p) = (1._r8/(avg_dayspyr*secspday))*lgsf(p)

               ! set carbon fluxes for shifting storage pools to transfer pools

               ! reduced the amount of stored carbon flowing to display pool by only counting the delta
               ! between leafc and leafc_store in the flux. RosieF, Nov5 2015. 
               leafc_storage_to_xfer(p)  = max(0.0_r8,(leafc_storage(p)-leafc(p))) * bgtr(p)
               frootc_storage_to_xfer(p) = max(0.0_r8,(frootc_storage(p)-frootc(p))) * bgtr(p)
               if (woody(ivt(p)) == 1.0_r8) then
                  livestemc_storage_to_xfer(p)  = livestemc_storage(p) * bgtr(p)
                  deadstemc_storage_to_xfer(p)  = deadstemc_storage(p) * bgtr(p)
                  livecrootc_storage_to_xfer(p) = livecrootc_storage(p) * bgtr(p)
                  deadcrootc_storage_to_xfer(p) = deadcrootc_storage(p) * bgtr(p)
                  gresp_storage_to_xfer(p)      = gresp_storage(p) * bgtr(p)
               end if

               ! set nitrogen fluxes for shifting storage pools to transfer pools
               leafn_storage_to_xfer(p)  = leafn_storage(p) * bgtr(p)
               frootn_storage_to_xfer(p) = frootn_storage(p) * bgtr(p)
               if (woody(ivt(p)) == 1.0_r8) then
                  livestemn_storage_to_xfer(p)  = livestemn_storage(p) * bgtr(p)
                  deadstemn_storage_to_xfer(p)  = deadstemn_storage(p) * bgtr(p)
                  livecrootn_storage_to_xfer(p) = livecrootn_storage(p) * bgtr(p)
                  deadcrootn_storage_to_xfer(p) = deadcrootn_storage(p) * bgtr(p)
               end if
            end if

         end if ! end if stress deciduous

      end do ! end of patch loop

    end associate

  end subroutine CNStressDecidPhenology

  !-----------------------------------------------------------------------
  subroutine CropPhenology(num_pcropp, filter_pcropp                     , &
       waterdiagnosticbulk_inst, temperature_inst, crop_inst, canopystate_inst, cnveg_state_inst , &
       cnveg_carbonstate_inst, cnveg_nitrogenstate_inst, cnveg_carbonflux_inst, cnveg_nitrogenflux_inst,&
       c13_cnveg_carbonstate_inst, c14_cnveg_carbonstate_inst)

    ! !DESCRIPTION:
    ! Code from AgroIBIS to determine crop phenology and code from CN to
    ! handle CN fluxes during the phenological onset                       & offset periods.
    
    ! !USES:
    use clm_time_manager , only : get_prev_calday, get_curr_days_per_year, is_beg_curr_year
    use clm_time_manager , only : get_average_days_per_year
    use clm_time_manager , only : get_prev_date
    use pftconMod        , only : ntmp_corn, nswheat, nwwheat, ntmp_soybean
    use pftconMod        , only : nirrig_tmp_corn, nirrig_swheat, nirrig_wwheat, nirrig_tmp_soybean
    use pftconMod        , only : ntrp_corn, nsugarcane, ntrp_soybean, ncotton, nrice
    use pftconMod        , only : nirrig_trp_corn, nirrig_sugarcane, nirrig_trp_soybean
    use pftconMod        , only : nirrig_cotton, nirrig_rice
    use pftconMod        , only : nmiscanthus, nirrig_miscanthus, nswitchgrass, nirrig_switchgrass
    
    use clm_varcon       , only : spval, secspday
    use clm_varctl       , only : use_fertilizer 
    use clm_varctl       , only : use_c13, use_c14
    use clm_varctl       , only : use_cropcal_streams
    use clm_varcon       , only : c13ratio, c14ratio
    !
    ! !ARGUMENTS:
    integer                        , intent(in)    :: num_pcropp       ! number of prog crop patches in filter
    integer                        , intent(in)    :: filter_pcropp(:) ! filter for prognostic crop patches
    type(waterdiagnosticbulk_type)          , intent(in)    :: waterdiagnosticbulk_inst
    type(temperature_type)         , intent(in)    :: temperature_inst
    type(crop_type)                , intent(inout) :: crop_inst
    type(canopystate_type)         , intent(in)    :: canopystate_inst
    type(cnveg_state_type)         , intent(inout) :: cnveg_state_inst
    type(cnveg_carbonstate_type)   , intent(inout) :: cnveg_carbonstate_inst
    type(cnveg_nitrogenstate_type) , intent(inout) :: cnveg_nitrogenstate_inst
    type(cnveg_carbonflux_type)    , intent(inout) :: cnveg_carbonflux_inst
    type(cnveg_nitrogenflux_type)  , intent(inout) :: cnveg_nitrogenflux_inst
    type(cnveg_carbonstate_type)   , intent(inout) :: c13_cnveg_carbonstate_inst
    type(cnveg_carbonstate_type)   , intent(inout) :: c14_cnveg_carbonstate_inst
    !
    ! LOCAL VARAIBLES:
    integer jday      ! julian day of the year
    integer fp,p      ! patch indices
    integer c         ! column indices
    integer g         ! gridcell indices
    integer h         ! hemisphere indices
    integer s         ! growing season indices
    integer k         ! grain pool indices
    integer idpp      ! number of days past planting
<<<<<<< HEAD
    integer mxmat     ! maximum growing season length
=======
    integer kyr       ! current year
    integer kmo       ! month of year  (1, ..., 12)
    integer kda       ! day of month   (1, ..., 31)
    integer   mcsec   ! seconds of day (0, ..., seconds/day)
>>>>>>> 67f46e81
    real(r8) harvest_reason
    real(r8) dayspyr  ! days per year in this year
    real(r8) avg_dayspyr ! average number of days per year
    real(r8) crmcorn  ! comparitive relative maturity for corn
    real(r8) ndays_on ! number of days to fertilize
    logical do_plant_normal ! are the normal planting rules defined and satisfied?
    logical do_plant_lastchance ! if not the above, what about relaxed rules for the last day of the planting window?
    logical do_plant_prescribed ! is today the prescribed sowing date?
    logical allow_unprescribed_planting ! should crop be allowed to be planted according to sowing window rules?
    logical do_harvest    ! Are harvest conditions satisfied?
    logical force_harvest ! Should we harvest today no matter what?
    logical fake_harvest  ! Dealing with incorrect Dec. 31 planting
    logical sown_today    ! Was the crop sown today?
    logical is_day_before_next_sowing ! Is tomorrow a prescribed sowing day?
    !------------------------------------------------------------------------

    associate(                                                                   & 
         ivt               =>    patch%itype                                     , & ! Input:  [integer  (:) ]  patch vegetation type                                
         
         leaf_long         =>    pftcon%leaf_long                                , & ! Input:  leaf longevity (yrs)                              
         leafcn            =>    pftcon%leafcn                                 , & ! Input:  leaf C:N (gC/gN)                                  
         manunitro         =>    pftcon%manunitro                              , & ! Input:  max manure to be applied in total (kgN/m2)
         minplanttemp      =>    pftcon%minplanttemp                           , & ! Input:  
         planttemp         =>    pftcon%planttemp                              , & ! Input:  
         gddmin            =>    pftcon%gddmin                                 , & ! Input:  
         lfemerg           =>    pftcon%lfemerg                                , & ! Input:  
         grnfill           =>    pftcon%grnfill                               , & ! Input:  

         t_ref2m_min       =>    temperature_inst%t_ref2m_min_patch            , & ! Input:  [real(r8) (:) ]  daily minimum of average 2 m height surface air temperature (K)
         t10               =>    temperature_inst%t_a10_patch                  , & ! Input:  [real(r8) (:) ]  10-day running mean of the 2 m temperature (K)    
         a5tmin            =>    temperature_inst%t_a5min_patch                , & ! Input:  [real(r8) (:) ]  5-day running mean of min 2-m temperature         
         a10tmin           =>    temperature_inst%t_a10min_patch               , & ! Input:  [real(r8) (:) ]  10-day running mean of min 2-m temperature        
         gdd020            =>    temperature_inst%gdd020_patch                 , & ! Input:  [real(r8) (:) ]  20 yr mean of gdd0                                
         gdd820            =>    temperature_inst%gdd820_patch                 , & ! Input:  [real(r8) (:) ]  20 yr mean of gdd8                                
         fertnitro         =>    crop_inst%fertnitro_patch                     , & ! Input:  [real(r8) (:) ]  fertilizer nitrogen
         hui               =>    crop_inst%hui_patch                           , & ! Input:  [real(r8) (:) ]  crop patch heat unit index (growing degree-days); set to 0 at sowing and accumulated until harvest
         leafout           =>    crop_inst%gddtsoi_patch                       , & ! Input:  [real(r8) (:) ]  gdd from top soil layer temperature              
         harvdate          =>    crop_inst%harvdate_patch                      , & ! Output: [integer  (:) ]  harvest date                                       
         croplive          =>    crop_inst%croplive_patch                      , & ! Output: [logical  (:) ]  Flag, true if planted, not harvested               
         vf                =>    crop_inst%vf_patch                            , & ! Output: [real(r8) (:) ]  vernalization factor                              
         next_rx_sdate     =>    crop_inst%next_rx_sdate                       , & ! Inout:  [integer  (:) ]  prescribed sowing date of next growing season this year
         sowing_count      =>    crop_inst%sowing_count                        , & ! Inout:  [integer  (:) ]  number of sowing events this year for this patch
         harvest_count     =>    crop_inst%harvest_count                       , & ! Inout:  [integer  (:) ]  number of harvest events this year for this patch
         peaklai           =>  cnveg_state_inst%peaklai_patch                  , & ! Output: [integer  (:) ] 1: max allowed lai; 0: not at max                  
         tlai              =>    canopystate_inst%tlai_patch                   , & ! Input:  [real(r8) (:) ]  one-sided leaf area index, no burying by snow     
         
         idop              =>    cnveg_state_inst%idop_patch                   , & ! Output: [integer  (:) ]  date of planting (day of year)
         iyop              =>    cnveg_state_inst%iyop_patch                   , & ! Output: [integer  (:) ]  year of planting (day of year)
         gddmaturity       =>    cnveg_state_inst%gddmaturity_patch            , & ! Output: [real(r8) (:) ]  gdd needed to harvest                             
         huileaf           =>    cnveg_state_inst%huileaf_patch                , & ! Output: [real(r8) (:) ]  heat unit index needed from planting to leaf emergence
         huigrain          =>    cnveg_state_inst%huigrain_patch               , & ! Output: [real(r8) (:) ]  same to reach vegetative maturity                 
         cumvd             =>    cnveg_state_inst%cumvd_patch                  , & ! Output: [real(r8) (:) ]  cumulative vernalization d?ependence?             
         hdidx             =>    cnveg_state_inst%hdidx_patch                  , & ! Output: [real(r8) (:) ]  cold hardening index?                             
         bglfr             =>    cnveg_state_inst%bglfr_patch                  , & ! Output: [real(r8) (:) ]  background litterfall rate (1/s)                  
         bgtr              =>    cnveg_state_inst%bgtr_patch                   , & ! Output: [real(r8) (:) ]  background transfer growth rate (1/s)             
         lgsf              =>    cnveg_state_inst%lgsf_patch                   , & ! Output: [real(r8) (:) ]  long growing season factor [0-1]                  
         onset_flag        =>    cnveg_state_inst%onset_flag_patch             , & ! Output: [real(r8) (:) ]  onset flag                                        
         offset_flag       =>    cnveg_state_inst%offset_flag_patch            , & ! Output: [real(r8) (:) ]  offset flag                                       
         onset_counter     =>    cnveg_state_inst%onset_counter_patch          , & ! Output: [real(r8) (:) ]  onset counter                                     
         offset_counter    =>    cnveg_state_inst%offset_counter_patch         , & ! Output: [real(r8) (:) ]  offset counter                                    
         
         leafc_xfer        =>    cnveg_carbonstate_inst%leafc_xfer_patch       , & ! Output: [real(r8) (:) ]  (gC/m2)   leaf C transfer                           

         crop_seedc_to_leaf =>   cnveg_carbonflux_inst%crop_seedc_to_leaf_patch, & ! Output: [real(r8) (:) ]  (gC/m2/s) seed source to leaf

         fert_counter      =>    cnveg_nitrogenflux_inst%fert_counter_patch    , & ! Output: [real(r8) (:) ]  >0 fertilize; <=0 not (seconds)                   
         leafn_xfer        =>    cnveg_nitrogenstate_inst%leafn_xfer_patch     , & ! Output: [real(r8) (:) ]  (gN/m2)   leaf N transfer                           
         crop_seedn_to_leaf =>   cnveg_nitrogenflux_inst%crop_seedn_to_leaf_patch, & ! Output: [real(r8) (:) ]  (gN/m2/s) seed source to leaf
         cphase            =>    crop_inst%cphase_patch                        , & ! Output: [real(r8) (:)]   phenology phase
         fert              =>    cnveg_nitrogenflux_inst%fert_patch              & ! Output: [real(r8) (:) ]  (gN/m2/s) fertilizer applied each timestep 
         )

      ! get time info
      dayspyr = get_curr_days_per_year()
      avg_dayspyr = get_average_days_per_year()
      jday    = get_prev_calday()
      call get_prev_date(kyr, kmo, kda, mcsec)

      if (use_fertilizer) then
       ndays_on = 20._r8 ! number of days to fertilize
      else
       ndays_on = 0._r8 ! number of days to fertilize
      end if

      do fp = 1, num_pcropp
         p = filter_pcropp(fp)
         c = patch%column(p)
         g = patch%gridcell(p)
         h = inhemi(p)

         ! background litterfall and transfer rates; long growing season factor

         bglfr(p) = 0._r8 ! this value changes later in a crop's life cycle
         bgtr(p)  = 0._r8
         lgsf(p)  = 0._r8

         ! Should never be saved as zero, but including this so it's initialized just in case
         harvest_reason = 0._r8

         ! ---------------------------------
         ! from AgroIBIS subroutine planting
         ! ---------------------------------

         ! initialize other variables that are calculated for crops
         ! on an annual basis in cropresidue subroutine

         ! Second condition ensures everything is correctly set when resuming from a run with old code
         ! OR starting a run mid-year without any restart file OR handling a new crop column that just
         ! came into existence (and not at the year boundary for some reason).
         if ( is_beg_curr_year() .or. crop_inst%sdates_thisyr(p,1) == spval ) then
            sowing_count(p) = 0
            harvest_count(p) = 0
            do s = 1, mxsowings
               crop_inst%sdates_thisyr(p,s) = -1._r8
            end do
            do s = 1, mxharvests
               crop_inst%sdates_perharv(p,s) = -1._r8
               crop_inst%syears_perharv(p,s) = -1._r8
               crop_inst%hdates_thisyr(p,s) = -1._r8
               cnveg_state_inst%gddmaturity_thisyr(p,s) = -1._r8
               crop_inst%gddaccum_thisyr(p,s) = -1._r8
               crop_inst%hui_thisyr(p,s) = -1._r8
               crop_inst%harvest_reason_thisyr(p,s) = -1._r8
               do k = repr_grain_min, repr_grain_max
                  cnveg_carbonflux_inst%repr_grainc_to_food_perharv(p,s,k) = 0._r8
               end do
            end do
            do k = repr_grain_min, repr_grain_max
               cnveg_carbonflux_inst%repr_grainc_to_food_thisyr(p,k) = 0._r8
            end do
            next_rx_sdate(p) = crop_inst%rx_sdates_thisyr(p,1)
         end if

         s = sowing_count(p)

         ! SSR troubleshooting
         if (s<0) then
             write(iulog,*) 'CropPhenology(): s < 0'
             call endrun(msg=errMsg(sourcefile, __LINE__))
         end if

         ! Get next sowing date
         if (s < mxsowings) then
             next_rx_sdate(p) = crop_inst%rx_sdates_thisyr(p,s+1)
         end if

         do_plant_prescribed = next_rx_sdate(p) == jday
         
         ! BACKWARDS_COMPATIBILITY(wjs/ssr, 2022-02-18)
         ! When resuming from a run with old code, may need to manually set these.
         ! Will be needed until we can rely on all restart files have been generated
         ! with CropPhenology() getting the day of the year from the START of the timestep
         ! (i.e., jday = get_prev_calday()) instead of the END of the timestep (i.e.,
         ! jday = get_calday()). See CTSM issue #1623.
         ! Once removed, can also remove the "Instead, always harvest the day before idop" bit.
         if (croplive(p) .and. idop(p) <= jday .and. sowing_count(p) == 0) then
             sowing_count(p) = 1
             crop_inst%sdates_thisyr(p,1) = real(idop(p), r8)
         end if
         ! Will be needed until we can rely on all restart files including iyop.
         if (croplive(p) .and. iyop(p) > kyr) then
             if (idop(p) <= jday) then
                 iyop(p) = kyr
             else
                 iyop(p) = kyr - 1
             end if
         end if
         ! Will be needed until we can rely on all restart files including sowing_reason_patch.
         if (croplive(p) .and. crop_inst%sowing_reason_patch(p) < 0) then
            crop_inst%sowing_reason_patch(p) = 0
         endif

         ! Once outputs can handle >1 planting per year, remove 2nd condition.
         if ( (.not. croplive(p)) .and. s == 0 ) then

            ! gdd needed for * chosen crop and a likely hybrid (for that region) *
            ! to reach full physiological maturity

            ! based on accumulated seasonal average growing degree days from
            ! April 1 - Sept 30 (inclusive)
            ! for corn and soybeans in the United States -
            ! decided upon by what the typical average growing season length is
            ! and the gdd needed to reach maturity in those regions

            ! first choice is used for spring temperate cereal and/or soybeans and maize

            ! slevis: ibis reads xinpdate in io.f from control.crops.nc variable name 'plantdate'
            !         According to Chris Kucharik, the dataset of
            !         xinpdate was generated from a previous model run at 0.5 deg resolution


            ! Only allow sowing according to normal "window" rules if not using prescribed
            ! sowing dates at all, or if this cell had no values in the prescribed sowing
            ! date file.
            allow_unprescribed_planting = (.not. use_cropcal_streams) .or. crop_inst%rx_sdates_thisyr(p,1)<0

            ! winter temperate cereal : use gdd0 as a limit to plant winter cereal

            if (ivt(p) == nwwheat .or. ivt(p) == nirrig_wwheat) then

               ! Are all the normal requirements for planting met?
               do_plant_normal = allow_unprescribed_planting           .and. &
                                 a5tmin(p)   /= spval                  .and. &
                                 a5tmin(p)   <= minplanttemp(ivt(p))   .and. &
                                 jday        >= minplantjday(ivt(p),h) .and. &
                                 jday        <= maxplantjday(ivt(p),h) .and. &
                                 (gdd020(p)  /= spval                  .and. &
                                 gdd020(p)   >= gddmin(ivt(p)))
               ! If not, but it's the last day of the planting window, what about relaxed rules?
               do_plant_lastchance = allow_unprescribed_planting           .and. &
                                     (.not. do_plant_normal)               .and. &
                                     jday       ==  maxplantjday(ivt(p),h) .and. &
                                     gdd020(p)  /= spval                   .and. &
                                     gdd020(p)  >= gddmin(ivt(p))

               if (do_plant_prescribed .or. do_plant_normal .or. do_plant_lastchance) then

                  cumvd(p)       = 0._r8
                  hdidx(p)       = 0._r8
                  vf(p)          = 0._r8
<<<<<<< HEAD

                  call PlantCrop(p, leafcn(ivt(p)), jday, do_plant_normal, &
                                 do_plant_lastchance, do_plant_prescribed,  &
                                 temperature_inst, crop_inst, cnveg_state_inst, &
=======
                  
                  call PlantCrop(p, leafcn(ivt(p)), jday, kyr, &
                                 do_plant_normal, do_plant_lastchance, &
                                 crop_inst, cnveg_state_inst, &
>>>>>>> 67f46e81
                                 cnveg_carbonstate_inst, cnveg_nitrogenstate_inst, &
                                 cnveg_carbonflux_inst, cnveg_nitrogenflux_inst, &
                                 c13_cnveg_carbonstate_inst, c14_cnveg_carbonstate_inst)
                  do_plant_prescribed = .false.

               else
                  gddmaturity(p) = 0._r8
               end if

            else ! not winter cereal... slevis: added distinction between NH and SH
               ! slevis: The idea is that jday will equal idop sooner or later in the year
               !         while the gdd part is either true or false for the year.

               ! Are all the normal requirements for planting met?
               do_plant_normal = allow_unprescribed_planting               .and. &
                                 t10(p) /= spval .and. a10tmin(p) /= spval .and. &
                                 t10(p)     > planttemp(ivt(p))            .and. &
                                 a10tmin(p) > minplanttemp(ivt(p))         .and. &
                                 jday       >= minplantjday(ivt(p),h)      .and. &
                                 jday       <= maxplantjday(ivt(p),h)      .and. &
                                 gdd820(p)  /= spval                       .and. &
                                 gdd820(p)  >= gddmin(ivt(p))
               ! If not, but it's the last day of the planting window, what about relaxed rules?
               do_plant_lastchance = allow_unprescribed_planting    .and. &
                                     (.not. do_plant_normal)        .and. &
                                     jday == maxplantjday(ivt(p),h) .and. &
                                     gdd820(p) > 0._r8 .and. &
                                     gdd820(p) /= spval

               if (do_plant_prescribed .or. do_plant_normal .or. do_plant_lastchance) then

<<<<<<< HEAD
                   call PlantCrop(p, leafcn(ivt(p)), jday, do_plant_normal, &
                                 do_plant_lastchance, do_plant_prescribed,  &
                                 temperature_inst, crop_inst, cnveg_state_inst, &
=======
                  call PlantCrop(p, leafcn(ivt(p)), jday, kyr, &
                                 do_plant_normal, do_plant_lastchance, &
                                 crop_inst, cnveg_state_inst, &
>>>>>>> 67f46e81
                                 cnveg_carbonstate_inst, cnveg_nitrogenstate_inst, &
                                 cnveg_carbonflux_inst, cnveg_nitrogenflux_inst, &
                                 c13_cnveg_carbonstate_inst, c14_cnveg_carbonstate_inst)
                  do_plant_prescribed = .false.

               else
                  gddmaturity(p) = 0._r8
               end if
            end if ! crop patch distinction

            ! crop phenology (gdd thresholds) controlled by gdd needed for
            ! maturity (physiological) which is based on the average gdd
            ! accumulation and hybrids in United States from April 1 - Sept 30,
            ! unless using cultivar GDD target inputs

            ! calculate threshold from phase 1 to phase 2:
            ! threshold for attaining leaf emergence (based on fraction of
            ! gdd(i) -- climatological average)
            ! Hayhoe and Dwyer, 1990, Can. J. Soil Sci 70:493-497
            ! Carlson and Gage, 1989, Agric. For. Met., 45: 313-324
            ! J.T. Ritchie, 1991: Modeling Plant and Soil systems

            huileaf(p) = lfemerg(ivt(p)) * gddmaturity(p) ! 3-7% in cereal

            ! calculate threshhold from phase 2 to phase 3:
            ! from leaf emergence to beginning of grain-fill period
            ! this hypothetically occurs at the end of tassling, not the beginning
            ! tassel initiation typically begins at 0.5-0.55 * gddmaturity

            ! calculate linear relationship between huigrain fraction and relative
            ! maturity rating for maize

            if (ivt(p) == ntmp_corn .or. ivt(p) == nirrig_tmp_corn .or. &
                ivt(p) == ntrp_corn .or. ivt(p) == nirrig_trp_corn .or. &
                ivt(p) == nsugarcane .or. ivt(p) == nirrig_sugarcane .or. &
                ivt(p) == nmiscanthus .or. ivt(p) == nirrig_miscanthus .or. &
                ivt(p) == nswitchgrass .or. ivt(p) == nirrig_switchgrass) then
               ! the following estimation of crmcorn from gddmaturity is based on a linear
               ! regression using data from Pioneer-brand corn hybrids (Kucharik, 2003,
               ! Earth Interactions 7:1-33: fig. 2)
               crmcorn = max(73._r8, min(135._r8, (gddmaturity(p)+ 53.683_r8)/13.882_r8))

               ! the following adjustment of grnfill based on crmcorn is based on a tuning
               ! of Agro-IBIS to give reasonable results for max LAI and the seasonal
               ! progression of LAI growth (pers. comm. C. Kucharik June 10, 2010)
               huigrain(p) = -0.002_r8  * (crmcorn - 73._r8) + grnfill(ivt(p))

               huigrain(p) = min(max(huigrain(p), grnfill(ivt(p))-0.1_r8), grnfill(ivt(p)))
               huigrain(p) = huigrain(p) * gddmaturity(p)     ! Cabelguenne et
            else
               huigrain(p) = grnfill(ivt(p)) * gddmaturity(p) ! al. 1999
            end if

         end if ! crop not live nor planted

         s = sowing_count(p)

         ! ----------------------------------
         ! from AgroIBIS subroutine phenocrop
         ! ----------------------------------

         ! all of the phenology changes are based on the total number of gdd needed
         ! to change to the next phase - based on fractions of the total gdd typical
         ! for  that region based on the April 1 - Sept 30 window of development

         ! crop phenology (gdd thresholds) controlled by gdd needed for
         ! maturity (physiological) which is based on the average gdd
         ! accumulation and hybrids in United States from April 1 - Sept 30

         ! Phase 1: Planting to leaf emergence (now in CNAllocation)
         ! Phase 2: Leaf emergence to beginning of grain fill (general LAI accumulation)
         ! Phase 3: Grain fill to physiological maturity and harvest (LAI decline)
         ! Harvest: if gdd past grain fill initiation exceeds limit
         ! or number of days past planting reaches a maximum, the crop has
         ! reached physiological maturity and plant is harvested;
         ! crop could be live or dead at this stage - these limits
         ! could lead to reaching physiological maturity or determining
         ! a harvest date for a crop killed by an early frost (see next comments)
         ! --- --- ---
         ! keeping comments without the code (slevis):
         ! if minimum temperature, t_ref2m_min <= freeze kill threshold, tkill
         ! for 3 consecutive days and lai is above a minimum,
         ! plant will be damaged/killed. This function is more for spring freeze events
         ! or for early fall freeze events

         ! spring temperate cereal is affected by this, winter cereal kill function
         ! is determined in crops.f - is a more elaborate function of
         ! cold hardening of the plant

         ! currently simulates too many grid cells killed by freezing temperatures

         ! removed on March 12 2002 - C. Kucharik
         ! until it can be a bit more refined, or used at a smaller scale.
         ! we really have no way of validating this routine
         ! too difficult to implement on 0.5 degree scale grid cells
         ! --- --- ---

         onset_flag(p)  = 0._r8 ! CN terminology to trigger certain
         offset_flag(p) = 0._r8 ! carbon and nitrogen transfers

         if (croplive(p)) then

            ! call vernalization if winter temperate cereal planted, living, and the
            ! vernalization factor is not 1;
            ! vf affects the calculation of gddtsoi & hui

            if (t_ref2m_min(p) < 1.e30_r8 .and. vf(p) /= 1._r8 .and. &
               (ivt(p) == nwwheat .or. ivt(p) == nirrig_wwheat)) then
               call vernalization(p, &
                    canopystate_inst, temperature_inst, waterdiagnosticbulk_inst, cnveg_state_inst, &
                    crop_inst)
            end if

            ! days past planting may determine harvest

            if (jday >= idop(p)) then
               idpp = jday - idop(p)
            else
               idpp = int(dayspyr) + jday - idop(p)
            end if

            ! onset_counter initialized to zero when .not. croplive
            ! offset_counter relevant only at time step of harvest

            onset_counter(p) = onset_counter(p) - dt

            ! enter phase 2 onset for one time step:
            ! transfer seed carbon to leaf emergence

            if (peaklai(p) >= 1) then
               hui(p) = max(hui(p),huigrain(p))
            endif

            do_harvest = .false.
            force_harvest = .false.
            fake_harvest = .false.
            sown_today = .false.
            if (use_cropcal_streams .and. s > 0) then
                sown_today = crop_inst%sdates_thisyr(p,s) == real(jday, r8)
            end if

            ! TEMPORARY? GGCMI seasons often much longer than CLM mxmat.
            mxmat = pftcon%mxmat(ivt(p))
            if (use_cropcal_streams .and. .not. generate_crop_gdds) then
                mxmat = 999
            end if

            if (jday == 1 .and. croplive(p) .and. idop(p) == 1 .and. sowing_count(p) == 0) then
                ! Crop was incorrectly planted in last time step of Dec. 31.
                do_harvest = .true.
                force_harvest = .true.
                fake_harvest = .true.
                harvest_reason = 3._r8
            else if (do_plant_prescribed) then
                ! Today was supposed to be the planting day, but the previous crop still hasn't been harvested.
                do_harvest = .true.
                force_harvest = .true.
                harvest_reason = 4._r8

            ! If generate_crop_gdds and this patch has prescribed sowing inputs
            else if (generate_crop_gdds .and. crop_inst%rx_sdates_thisyr(p,1) .gt. 0) then
               if (.not. use_cropcal_streams) then 
                  write(iulog,*) 'If using generate_crop_gdds, you must set use_cropcal_streams to true.'
                  call endrun(msg=errMsg(sourcefile, __LINE__))
               endif
               if (next_rx_sdate(p) >= 0) then
                  ! Harvest the day before the next sowing date this year.
                  do_harvest = jday == next_rx_sdate(p) - 1

                  ! ... unless that will lead to growing season length 365 (or 366,
                  ! if last year was a leap year). This would result in idop==jday,
                  ! which would invoke the "manually setting sowing_count and 
                  ! sdates_thisyr" code. This would lead to crops never getting
                  ! harvested. Instead, always harvest the day before idop.
                  if ((.not. do_harvest) .and. \
                      (idop(p) > 1 .and. jday == idop(p) - 1) .or. \
                      (idop(p) == 1 .and. jday == dayspyr)) then
                      do_harvest = .true.
                      if (do_harvest) then
                          harvest_reason = 6._r8
                      end if
                  else if (do_harvest) then
                      harvest_reason = 5._r8
                  end if

               else
                  ! If this patch has already had all its plantings for the year, don't harvest
                  ! until some time next year.
                  do_harvest = .false.

                  ! ... unless first sowing next year happens Jan. 1.
                  ! WARNING: This implementation assumes that sowing dates don't change over time!
                  ! In order to avoid this, you'd have to read this year's AND next year's prescribed
                  ! sowing dates.
                  if (crop_inst%rx_sdates_thisyr(p,1) == 1) then
                      do_harvest = jday == dayspyr
                  end if

                  if (do_harvest) then
                      harvest_reason = 7._r8
                  end if

               endif

            else if (sown_today) then
               ! Do not harvest on the day this growing season began;
               ! would create challenges for postprocessing.
               do_harvest = .false.
            else
               ! Original harvest rule
               do_harvest = hui(p) >= gddmaturity(p) .or. idpp >= mxmat

               ! Always harvest the day before the next prescribed sowing, if still alive.
               ! WARNING: This implementation assumes that sowing dates don't change over time!
               ! In order to avoid this, you'd have to read this year's AND next year's prescribed
               ! sowing dates.
               ! WARNING: This implementation assumes that all patches use prescribed sowing dates.
               if (use_cropcal_streams) then
                  is_day_before_next_sowing = (jday == next_rx_sdate(p) - 1) .or. \
                                              (crop_inst%sdates_thisyr(p,1) == 1 .and. \
                                               jday == dayspyr)
               else
                  is_day_before_next_sowing = .false.
               end if
               do_harvest = do_harvest .or. is_day_before_next_sowing

               if (hui(p) >= gddmaturity(p)) then
                   harvest_reason = 1._r8
               else if (idpp >= mxmat) then
                   harvest_reason = 2._r8
               else if (is_day_before_next_sowing) then
                   harvest_reason = 5._r8
                   force_harvest = .true.
               end if
            endif
            force_harvest = force_harvest .or. (generate_crop_gdds .and. do_harvest)

            ! The following conditionals are similar to those in CropPhase. However, they
            ! differ slightly because here we are potentially setting a new crop phase,
            ! whereas CropPhase is just designed to get the current, already-determined
            ! phase. However, despite these differences: if you make changes to the
            ! following conditionals, you should also check to see if you should make
            ! similar changes in CropPhase.
            if ((.not. force_harvest) .and. leafout(p) >= huileaf(p) .and. hui(p) < huigrain(p) .and. idpp < mxmat) then
               cphase(p) = cphase_leafemerge
               if (abs(onset_counter(p)) > 1.e-6_r8) then
                  onset_flag(p)    = 1._r8
                  onset_counter(p) = dt
                    fert_counter(p)  = ndays_on * secspday
                    if (ndays_on .gt. 0) then
                       
                       ! SSR troubleshooting
                       if (fert_counter(p)==0) then
                          call endrun(msg=errMsg(sourcefile, __LINE__))
                       end if

                       fert(p) = (manunitro(ivt(p)) * 1000._r8 + fertnitro(p))/ fert_counter(p)
                    else
                       fert(p) = 0._r8
                    end if
               else
                  ! this ensures no re-entry to onset of phase2
                  ! b/c onset_counter(p) = onset_counter(p) - dt
                  ! at every time step

                  onset_counter(p) = dt
               end if

               ! enter harvest for one time step:
               ! - transfer live biomass to litter and to crop yield
               ! - send xsmrpool to the atmosphere
               ! if onset and harvest needed to last longer than one timestep
               ! the onset_counter would change from dt and you'd need to make
               ! changes to the offset subroutine below

<<<<<<< HEAD
            else if (do_harvest) then
               ! Don't update these if you're just harvesting because of incorrect Dec.
               ! 31 planting
               if (.not. fake_harvest) then
                  if (harvdate(p) >= NOT_Harvested) harvdate(p) = jday
                  harvest_count(p) = harvest_count(p) + 1
                  crop_inst%hdates_thisyr(p, harvest_count(p)) = real(jday, r8)
                  cnveg_state_inst%gddmaturity_thisyr(p,harvest_count(p)) = gddmaturity(p)
                  crop_inst%gddaccum_thisyr(p, harvest_count(p)) = crop_inst%gddaccum_patch(p)
                  crop_inst%hui_thisyr(p, harvest_count(p)) = hui(p)
                  crop_inst%harvest_reason_thisyr(p, harvest_count(p)) = harvest_reason
               endif

=======
            else if (hui(p) >= gddmaturity(p) .or. idpp >= mxmat(ivt(p))) then

               if (hui(p) >= gddmaturity(p)) then
                  harvest_reason = 1._r8
               else if (idpp >= mxmat(ivt(p))) then
                  harvest_reason = 2._r8
               end if

               if (harvdate(p) >= NOT_Harvested) harvdate(p) = jday
               harvest_count(p) = harvest_count(p) + 1
               crop_inst%sdates_perharv(p, harvest_count(p)) = real(idop(p), r8)
               crop_inst%syears_perharv(p, harvest_count(p)) = real(iyop(p), r8)
               crop_inst%hdates_thisyr(p, harvest_count(p)) = real(jday, r8)
               cnveg_state_inst%gddmaturity_thisyr(p,harvest_count(p)) = gddmaturity(p)
               crop_inst%gddaccum_thisyr(p, harvest_count(p)) = crop_inst%gddaccum_patch(p)
               crop_inst%hui_thisyr(p, harvest_count(p)) = hui(p)
               crop_inst%sowing_reason_perharv(p, harvest_count(p)) = real(crop_inst%sowing_reason_patch(p), r8)
               crop_inst%sowing_reason_patch(p) = -1
               crop_inst%harvest_reason_thisyr(p, harvest_count(p)) = harvest_reason
>>>>>>> 67f46e81
               croplive(p) = .false.     ! no re-entry in greater if-block
               cphase(p) = cphase_harvest
               if (tlai(p) > 0._r8) then ! plant had emerged before harvest
                  offset_flag(p) = 1._r8
                  offset_counter(p) = dt
               else                      ! plant never emerged from the ground
                  ! Revert planting transfers; this will replenish the crop seed deficit.
                  ! We subtract from any existing value in crop_seedc_to_leaf /
                  ! crop_seedn_to_leaf in the unlikely event that we enter this block of
                  ! code in the same time step where the planting transfer originally
                  ! occurred.
                  crop_seedc_to_leaf(p) = crop_seedc_to_leaf(p) - leafc_xfer(p)/dt
                  crop_seedn_to_leaf(p) = crop_seedn_to_leaf(p) - leafn_xfer(p)/dt
                  leafc_xfer(p) = 0._r8

                  ! SSR troubleshooting
                  if (leafcn(ivt(p)) == 0.0) then
                     call endrun(msg=errMsg(sourcefile, __LINE__))
                  end if

                  leafn_xfer(p) = leafc_xfer(p) / leafcn(ivt(p))
                  if (use_c13) then
                     c13_cnveg_carbonstate_inst%leafc_xfer_patch(p) = 0._r8
                  endif
                  if (use_c14) then
                     c14_cnveg_carbonstate_inst%leafc_xfer_patch(p) = 0._r8
                  endif

               end if

               ! enter phase 3 while previous criteria fail and next is true;
               ! in terms of order, phase 3 occurs before harvest, but when
               ! harvest *can* occur, we want it to have first priority.
               ! AgroIBIS uses a complex formula for lai decline.
               ! Use CN's simple formula at least as a place holder (slevis)

            else if (hui(p) >= huigrain(p) .and. cphase(p) >= cphase_leafemerge) then
               cphase(p) = cphase_grainfill

               ! SSR troubleshooting
               if (leaf_long(ivt(p))*dayspyr*secspday == 0.0) then
                  call endrun(msg=errMsg(sourcefile, __LINE__))
               end if

               bglfr(p) = 1._r8/(leaf_long(ivt(p))*avg_dayspyr*secspday)
            else
                cphase(p) = cphase_planted
            end if

            ! continue fertilizer application while in phase 2;
            ! assumes that onset of phase 2 took one time step only

              if (fert_counter(p) <= 0._r8) then
                 fert(p) = 0._r8
              else ! continue same fert application every timestep
                 fert_counter(p) = fert_counter(p) - dt
              end if

         else   ! crop not live
            ! next 2 lines conserve mass if leaf*_xfer > 0 due to interpinic.
            ! We subtract from any existing value in crop_seedc_to_leaf /
            ! crop_seedn_to_leaf in the unlikely event that we enter this block of
            ! code in the same time step where the planting transfer originally
            ! occurred.
            crop_seedc_to_leaf(p) = crop_seedc_to_leaf(p) - leafc_xfer(p)/dt
            crop_seedn_to_leaf(p) = crop_seedn_to_leaf(p) - leafn_xfer(p)/dt
            onset_counter(p) = 0._r8
            leafc_xfer(p) = 0._r8
            
            ! SSR troubleshooting
            if (leafcn(ivt(p)) == 0.0) then
               call endrun(msg=errMsg(sourcefile, __LINE__))
            end if

            leafn_xfer(p) = leafc_xfer(p) / leafcn(ivt(p))
            if (use_c13) then
               c13_cnveg_carbonstate_inst%leafc_xfer_patch(p) = 0._r8
            endif
            if (use_c14) then
               c14_cnveg_carbonstate_inst%leafc_xfer_patch(p) = 0._r8
            endif
         end if ! croplive

      end do ! prognostic crops loop

    end associate

  end subroutine CropPhenology

  !-----------------------------------------------------------------------
  subroutine CropPhase(bounds, num_pcropp, filter_pcropp, &
       crop_inst, cnveg_state_inst, crop_phase)
    !
    ! !DESCRIPTION:
    ! Get the current phase of each crop patch.
    !
    ! The returned values (in crop_phase) are from the set of cphase_* values defined in
    ! CropType. The returned values in crop_phase are only valid for patches where
    ! croplive is true; the values are undefined where croplive is false and should not be
    ! used there!
    !
    ! This has logic similar to that in CropPhenology. If you make changes here, you
    ! should also check if similar changes need to be made in CropPhenology.
    !
    ! !ARGUMENTS:
    type(bounds_type)      , intent(in)    :: bounds
    integer                , intent(in)    :: num_pcropp       ! number of prog crop patches in filter
    integer                , intent(in)    :: filter_pcropp(:) ! filter for prognostic crop patches
    type(crop_type)        , intent(in)    :: crop_inst
    type(cnveg_state_type) , intent(in)    :: cnveg_state_inst
    real(r8)               , intent(inout) :: crop_phase(bounds%begp:)
    !
    ! !LOCAL VARIABLES:
    integer :: p, fp

    character(len=*), parameter :: subname = 'CropPhase'
    !-----------------------------------------------------------------------
    SHR_ASSERT_ALL_FL((ubound(crop_phase) == [bounds%endp]), sourcefile, __LINE__)

    associate( &
         croplive =>    crop_inst%croplive_patch        , & ! Input: [logical  (:) ]  Flag, true if planted, not harvested
         hui      =>    crop_inst%hui_patch             , & ! Input: [real(r8) (:) ]  gdd since planting (gddplant)
         leafout  =>    crop_inst%gddtsoi_patch         , & ! Input: [real(r8) (:) ]  gdd from top soil layer temperature
         huileaf  =>    cnveg_state_inst%huileaf_patch  , & ! Input: [real(r8) (:) ]  heat unit index needed from planting to leaf emergence
         huigrain =>    cnveg_state_inst%huigrain_patch   & ! Input: [real(r8) (:) ]  same to reach vegetative maturity
         )

    do fp = 1, num_pcropp
       p = filter_pcropp(fp)

       if (croplive(p)) then
          if (leafout(p) >= huileaf(p) .and. hui(p) < huigrain(p)) then
             crop_phase(p) = cphase_leafemerge
          else if (hui(p) >= huigrain(p) .and. crop_inst%cphase_patch(p) >= cphase_leafemerge) then
             ! Since we know croplive is true, any hui greater than huigrain implies that
             ! we're in the grainfill stage: if we were passt gddmaturity then croplive
             ! would be false.
             crop_phase(p) = cphase_grainfill
          else
             crop_phase(p) = cphase_planted
          end if
       end if
    end do

    end associate

  end subroutine CropPhase


  !-----------------------------------------------------------------------
  subroutine CropPhenologyInit(bounds)
    !
    ! !DESCRIPTION:
    ! Initialization of CropPhenology. Must be called after time-manager is
    ! initialized, and after pftcon file is read in.
    !
    ! !USES:
    use pftconMod       , only: npcropmin, npcropmax
    use clm_time_manager, only: get_calday
    !
    ! !ARGUMENTS:
    type(bounds_type), intent(in) :: bounds  
    !
    ! LOCAL VARAIBLES:
    integer           :: p,g,n,i                     ! indices
    !------------------------------------------------------------------------

    allocate( inhemi(bounds%begp:bounds%endp) )

    allocate( minplantjday(0:maxveg,inSH)) ! minimum planting julian day
    allocate( maxplantjday(0:maxveg,inSH)) ! minimum planting julian day

    ! Julian day for the start of the year (mid-winter)
    jdayyrstart(inNH) =   1
    jdayyrstart(inSH) = 182

    ! Convert planting dates into julian day
    minplantjday(:,:) = huge(1)
    maxplantjday(:,:) = huge(1)
    do n = npcropmin, npcropmax
       if (pftcon%is_pft_known_to_model(n)) then
          minplantjday(n, inNH) = int( get_calday( pftcon%mnNHplantdate(n), 0 ) )
          maxplantjday(n, inNH) = int( get_calday( pftcon%mxNHplantdate(n), 0 ) )

          minplantjday(n, inSH) = int( get_calday( pftcon%mnSHplantdate(n), 0 ) )
          maxplantjday(n, inSH) = int( get_calday( pftcon%mxSHplantdate(n), 0 ) )
       end if
    end do

    ! Figure out what hemisphere each PATCH is in
    do p = bounds%begp, bounds%endp
       g = patch%gridcell(p)
       ! Northern hemisphere
       if ( grc%latdeg(g) > 0.0_r8 )then
          inhemi(p) = inNH
       else
          inhemi(p) = inSH
       end if
    end do

    !
    ! Constants for Crop vernalization
    !
    ! photoperiod factor calculation
    ! genetic constant - can be modified

    p1d = 0.004_r8  ! average for genotypes from Ritchey, 1991.
    ! Modeling plant & soil systems: Wheat phasic developmt
    p1v = 0.003_r8  ! average for genotypes from Ritchey, 1991.

    hti   = 1._r8
    tbase = 0._r8

  end subroutine CropPhenologyInit

    !-----------------------------------------------------------------------
<<<<<<< HEAD
  subroutine PlantCrop(p, leafcn_in, jday, do_plant_normal, &
       do_plant_lastchance, do_plant_prescribed,            &
       temperature_inst, crop_inst, cnveg_state_inst,               &
=======
  subroutine PlantCrop(p, leafcn_in, jday, kyr, &
       do_plant_normal, do_plant_lastchance, &
       crop_inst, cnveg_state_inst,                                 &
>>>>>>> 67f46e81
       cnveg_carbonstate_inst, cnveg_nitrogenstate_inst,            &
       cnveg_carbonflux_inst, cnveg_nitrogenflux_inst,              &
       c13_cnveg_carbonstate_inst, c14_cnveg_carbonstate_inst)
    !
    ! !DESCRIPTION:
    !
    ! subroutine calculates initializes variables to what they should be upon
    ! planting. Includes only operations that apply to all crop types; 
    ! additional operations need to happen in CropPhenology().

    ! !USES:
    use clm_varctl       , only : use_c13, use_c14
    use clm_varcon       , only : c13ratio, c14ratio
    use clm_varpar       , only : mxsowings
    use pftconMod        , only : ntmp_corn, nswheat, nwwheat, ntmp_soybean
    use pftconMod        , only : nirrig_tmp_corn, nirrig_swheat, nirrig_wwheat, nirrig_tmp_soybean
    use pftconMod        , only : ntrp_corn, nsugarcane, ntrp_soybean, ncotton, nrice
    use pftconMod        , only : nirrig_trp_corn, nirrig_sugarcane, nirrig_trp_soybean
    use pftconMod        , only : nirrig_cotton, nirrig_rice
    use pftconMod        , only : nmiscanthus, nirrig_miscanthus, nswitchgrass, nirrig_switchgrass

    !
    ! !ARGUMENTS:
    integer                , intent(in)    :: p         ! PATCH index running over
    real(r8)               , intent(in)    :: leafcn_in ! leaf C:N (gC/gN) of this patch's vegetation type (pftcon%leafcn(ivt(p)))
    integer                , intent(in)    :: jday      ! julian day of the year
<<<<<<< HEAD
    logical                , intent(in)    :: do_plant_normal ! Are all the normal requirements for planting met?
    logical                , intent(in)    :: do_plant_lastchance ! Are the last-chance requirements for planting met?
    logical                , intent(in)    :: do_plant_prescribed ! are we planting because it was prescribed?
    type(temperature_type)         , intent(in)    :: temperature_inst
=======
    integer                , intent(in)    :: kyr       ! current year
    logical                , intent(in)    :: do_plant_normal ! Are all the normal requirements for planting met?
    logical                , intent(in)    :: do_plant_lastchance ! Are the last-chance requirements for planting met?
>>>>>>> 67f46e81
    type(crop_type)                , intent(inout) :: crop_inst
    type(cnveg_state_type)         , intent(inout) :: cnveg_state_inst
    type(cnveg_carbonstate_type)   , intent(inout) :: cnveg_carbonstate_inst
    type(cnveg_nitrogenstate_type) , intent(inout) :: cnveg_nitrogenstate_inst
    type(cnveg_carbonflux_type)    , intent(inout) :: cnveg_carbonflux_inst
    type(cnveg_nitrogenflux_type)  , intent(inout) :: cnveg_nitrogenflux_inst
    type(cnveg_carbonstate_type)   , intent(inout) :: c13_cnveg_carbonstate_inst
    type(cnveg_carbonstate_type)   , intent(inout) :: c14_cnveg_carbonstate_inst
    !
    ! LOCAL VARAIBLES:
    integer s              ! growing season index
    integer k              ! grain pool index
<<<<<<< HEAD
    real(r8) gdd_target    ! cultivar GDD target this growing season
=======
>>>>>>> 67f46e81
    real(r8) this_sowing_reason ! number representing sowing reason(s)
    !------------------------------------------------------------------------

    associate(                                                                     & 
         ivt               =>    patch%itype                                     , & ! Input:  [integer  (:) ]  patch vegetation type
         croplive          =>    crop_inst%croplive_patch                        , & ! Output: [logical  (:) ]  Flag, true if planted, not harvested
         harvdate          =>    crop_inst%harvdate_patch                        , & ! Output: [integer  (:) ]  harvest date
         next_rx_sdate     =>    crop_inst%next_rx_sdate                         , & ! Inout:  [integer  (:) ]  prescribed sowing date of next growing season this year
         sowing_count      =>    crop_inst%sowing_count                          , & ! Inout:  [integer  (:) ]  number of sowing events this year for this patch
<<<<<<< HEAD
         sowing_reason     =>    crop_inst%sowing_reason_thisyr                  , & ! Output:  [real(r8)  (:) ]  reason for each sowing this year for this patch
         gddmaturity       =>    cnveg_state_inst%gddmaturity_patch            , & ! Output: [real(r8) (:) ]  gdd needed to harvest
         idop              =>    cnveg_state_inst%idop_patch                     , & ! Output: [integer  (:) ]  date of planting
=======
         idop              =>    cnveg_state_inst%idop_patch                     , & ! Output: [integer  (:) ]  date of planting (day of year)
         iyop              =>    cnveg_state_inst%iyop_patch                     , & ! Output: [integer  (:) ]  year of planting
         sowing_reason     =>    crop_inst%sowing_reason_thisyr                  , & ! Output:  [real(r8)  (:) ]  reason for each sowing this year for this patch
>>>>>>> 67f46e81
         leafc_xfer        =>    cnveg_carbonstate_inst%leafc_xfer_patch         , & ! Output: [real(r8) (:) ]  (gC/m2)   leaf C transfer
         leafn_xfer        =>    cnveg_nitrogenstate_inst%leafn_xfer_patch       , & ! Output: [real(r8) (:) ]  (gN/m2)   leaf N transfer
         crop_seedc_to_leaf =>   cnveg_carbonflux_inst%crop_seedc_to_leaf_patch  , & ! Output: [real(r8) (:) ]  (gC/m2/s) seed source to leaf
         crop_seedn_to_leaf =>   cnveg_nitrogenflux_inst%crop_seedn_to_leaf_patch, & ! Output: [real(r8) (:) ]  (gN/m2/s) seed source to leaf
         hybgdd            =>    pftcon%hybgdd                                 , & ! Input:  [real(r8) (:) ]
         gddmin            =>    pftcon%gddmin                                 , & ! Input:
         gdd020            =>    temperature_inst%gdd020_patch                 , & ! Input:  [real(r8) (:) ]  20 yr mean of gdd0
         gdd820            =>    temperature_inst%gdd820_patch                 , & ! Input:  [real(r8) (:) ]  20 yr mean of gdd8
         gdd1020           =>    temperature_inst%gdd1020_patch                  & ! Input:  [real(r8) (:) ]  20 yr mean of gdd10
         )

      ! impose limit on growing season length needed
      ! for crop maturity - for cold weather constraints
      croplive(p)  = .true.
      idop(p)      = jday
      iyop(p)      = kyr
      harvdate(p)  = NOT_Harvested
      s = sowing_count(p) + 1

      ! SSR troubleshooting
      if (s < 1) then
         write(iulog,*) 'PlantCrop(): s < 1'
         call endrun(msg=errMsg(sourcefile, __LINE__))
      else if (s > mxsowings) then
         write(iulog,*) 'PlantCrop(): s > mxsowings'
      end if

      sowing_count(p) = s
      if (s < mxsowings) then
         next_rx_sdate(p) = crop_inst%rx_sdates_thisyr(p, s+1)
      else
         next_rx_sdate(p) = -1
      endif
      crop_inst%sdates_thisyr(p,s) = real(jday, r8)

      this_sowing_reason = 0._r8
      if (do_plant_prescribed) then
          this_sowing_reason = 10._r8
      end if
      if (do_plant_normal) then
          this_sowing_reason = this_sowing_reason + 1._r8
      else if (do_plant_lastchance) then
          this_sowing_reason = this_sowing_reason + 2._r8
      end if
      sowing_reason(p,s) = this_sowing_reason

      ! SSR troubleshooting
      if (leafcn_in == 0.0) then
         call endrun(msg=errMsg(sourcefile, __LINE__))
      end if

      this_sowing_reason = 0._r8
      if (do_plant_normal) then
          this_sowing_reason = this_sowing_reason + 1._r8
      else if (do_plant_lastchance) then
          this_sowing_reason = this_sowing_reason + 2._r8
      end if
      sowing_reason(p,sowing_count(p)) = this_sowing_reason
      crop_inst%sowing_reason_patch(p) = this_sowing_reason

      leafc_xfer(p)  = initial_seed_at_planting
      leafn_xfer(p) = leafc_xfer(p) / leafcn_in ! with onset
      crop_seedc_to_leaf(p) = leafc_xfer(p)/dt
      crop_seedn_to_leaf(p) = leafn_xfer(p)/dt

      ! because leafc_xfer is set above rather than incremneted through the normal process, must also set its isotope
      ! pools here.  use totvegc_patch as the closest analogue if nonzero, and use initial value otherwise
      if (use_c13) then
         if ( cnveg_carbonstate_inst%totvegc_patch(p) .gt. 0._r8) then
            c13_cnveg_carbonstate_inst%leafc_xfer_patch(p) = leafc_xfer(p) * &
            c13_cnveg_carbonstate_inst%totvegc_patch(p) / cnveg_carbonstate_inst%totvegc_patch(p)
         else
            c13_cnveg_carbonstate_inst%leafc_xfer_patch(p) = leafc_xfer(p) * c13ratio
         endif
      endif
      if (use_c14) then
         if ( cnveg_carbonstate_inst%totvegc_patch(p) .gt. 0._r8) then
            c14_cnveg_carbonstate_inst%leafc_xfer_patch(p) = leafc_xfer(p) * &
               c14_cnveg_carbonstate_inst%totvegc_patch(p) / cnveg_carbonstate_inst%totvegc_patch(p)
         else
            c14_cnveg_carbonstate_inst%leafc_xfer_patch(p) = leafc_xfer(p) * c14ratio
         endif
      endif

      ! set GDD target
      if (do_plant_prescribed .and. (.not. generate_crop_gdds) .and. (.not. ignore_rx_crop_gdds) .and. crop_inst%rx_cultivar_gdds_thisyr(p,s) .ge. 0._r8) then
         gdd_target = crop_inst%rx_cultivar_gdds_thisyr(p,s)

         ! gddmaturity == 0.0 will cause problems elsewhere, where it appears in denominator
         ! Just manually set a minimum of 1.0
         if (gdd_target < gddmin(ivt(p))) then
            write(iulog,*) 'Some patch with ivt ',ivt(p),' has rx gdd_target ',gdd_target,'; using gddmin(ivt(p)) instead (',gddmin(ivt(p)),')'
         endif
         gdd_target = max(gdd_target, gddmin(ivt(p)))

         gddmaturity(p) = gdd_target
      else if (ivt(p) == nwwheat .or. ivt(p) == nirrig_wwheat) then
         gddmaturity(p) = hybgdd(ivt(p))
      else
         if (ivt(p) == ntmp_soybean .or. ivt(p) == nirrig_tmp_soybean .or. &
               ivt(p) == ntrp_soybean .or. ivt(p) == nirrig_trp_soybean) then
            gddmaturity(p) = min(gdd1020(p), hybgdd(ivt(p)))
         end if
         if (ivt(p) == ntmp_corn .or. ivt(p) == nirrig_tmp_corn .or. &
               ivt(p) == ntrp_corn .or. ivt(p) == nirrig_trp_corn .or. &
               ivt(p) == nsugarcane .or. ivt(p) == nirrig_sugarcane .or. &
               ivt(p) == nmiscanthus .or. ivt(p) == nirrig_miscanthus .or. &
               ivt(p) == nswitchgrass .or. ivt(p) == nirrig_switchgrass) then
            gddmaturity(p) = max(950._r8, min(gdd820(p)*0.85_r8, hybgdd(ivt(p))))
            if (do_plant_normal) then
               gddmaturity(p) = max(950._r8, min(gddmaturity(p)+150._r8, 1850._r8))
            end if
         end if
         if (ivt(p) == nswheat .or. ivt(p) == nirrig_swheat .or. &
               ivt(p) == ncotton .or. ivt(p) == nirrig_cotton .or. &
               ivt(p) == nrice   .or. ivt(p) == nirrig_rice) then
            gddmaturity(p) = min(gdd020(p), hybgdd(ivt(p)))
         end if

         ! gddmaturity == 0.0 will cause problems elsewhere, where it appears in denominator
         ! Just manually set a minimum of 1.0
         if (gddmaturity(p) < gddmin(ivt(p))) then
            write(iulog,*) 'Some patch with ivt ',ivt(p),' has calculated gddmaturity ',gddmaturity(p),'; using gddmin(ivt(p)) instead (',gddmin(ivt(p)),')'
         endif
         gddmaturity(p) = max(gddmaturity(p), gddmin(ivt(p)))
      endif
!      write (iulog,'(a,i4,a,f0.0)')  'gddmaturity (ivt ',ivt(p),'): ',gddmaturity(p)

    end associate

  end subroutine PlantCrop

  !-----------------------------------------------------------------------
  subroutine vernalization(p, &
       canopystate_inst, temperature_inst, waterdiagnosticbulk_inst, cnveg_state_inst, crop_inst)
    !
    ! !DESCRIPTION:
    !
    ! * * * only call for winter temperate cereal * * *
    !
    ! subroutine calculates vernalization and photoperiod effects on
    ! gdd accumulation in winter temperate cereal varieties. Thermal time accumulation
    ! is reduced in 1st period until plant is fully vernalized. During this
    ! time of emergence to spikelet formation, photoperiod can also have a
    ! drastic effect on plant development.
    !
    ! !ARGUMENTS:
    integer                , intent(in)    :: p    ! PATCH index running over
    type(canopystate_type) , intent(in)    :: canopystate_inst
    type(temperature_type) , intent(in)    :: temperature_inst
    type(waterdiagnosticbulk_type)  , intent(in)    :: waterdiagnosticbulk_inst
    type(cnveg_state_type) , intent(inout) :: cnveg_state_inst
    type(crop_type)        , intent(inout) :: crop_inst
    !
    ! LOCAL VARAIBLES:
    real(r8) tcrown                     ! ?
    real(r8) vd, vd1, vd2               ! vernalization dependence
    real(r8) tkil                       ! Freeze kill threshold
    integer  c,g                        ! indices
    !------------------------------------------------------------------------

    associate(                                               & 
         tlai        => canopystate_inst%tlai_patch        , & ! Input:  [real(r8) (:) ]  one-sided leaf area index, no burying by snow     

         t_ref2m     => temperature_inst%t_ref2m_patch     , & ! Input:  [real(r8) (:) ]  2 m height surface air temperature (K)            
         t_ref2m_min => temperature_inst%t_ref2m_min_patch , & ! Input:  [real(r8) (:) ] daily minimum of average 2 m height surface air temperature (K)
         t_ref2m_max => temperature_inst%t_ref2m_max_patch , & ! Input:  [real(r8) (:) ] daily maximum of average 2 m height surface air temperature (K)

         snow_depth  => waterdiagnosticbulk_inst%snow_depth_col     , & ! Input:  [real(r8) (:) ]  snow height (m)                                   

         hdidx       => cnveg_state_inst%hdidx_patch       , & ! Output: [real(r8) (:) ]  cold hardening index?                             
         cumvd       => cnveg_state_inst%cumvd_patch       , & ! Output: [real(r8) (:) ]  cumulative vernalization d?ependence?             
         gddmaturity => cnveg_state_inst%gddmaturity_patch , & ! Output: [real(r8) (:) ]  gdd needed to harvest                             
         huigrain    => cnveg_state_inst%huigrain_patch    , & ! Output: [real(r8) (:) ]  heat unit index needed to reach vegetative maturity

         vf          => crop_inst%vf_patch                   & ! Output: [real(r8) (:) ]  vernalization factor for cereal
         )

      c = patch%column(p)

      ! for all equations - temperatures must be in degrees (C)
      ! calculate temperature of crown of crop (e.g., 3 cm soil temperature)
      ! snow depth in centimeters
      
      if (t_ref2m(p) < tfrz) then !slevis: t_ref2m inst of td=daily avg (K)
         tcrown = 2._r8 + (t_ref2m(p) - tfrz) * (0.4_r8 + 0.0018_r8 * &
              (min(snow_depth(c)*100._r8, 15._r8) - 15._r8)**2)
      else !slevis: snow_depth inst of adsnod=daily average (m)
         tcrown = t_ref2m(p) - tfrz
      end if

      ! vernalization factor calculation
      ! if vf(p) = 1.  then plant is fully vernalized - and thermal time
      ! accumulation in phase 1 will be unaffected
      ! refers to gddtsoi & hui, defined in the accumulation routines (slevis)
      ! reset vf, cumvd, and hdidx to 0 at planting of crop (slevis)

      if (t_ref2m_max(p) > tfrz) then
         if (t_ref2m_min(p) <= tfrz+15._r8) then
            vd1      = 1.4_r8 - 0.0778_r8 * tcrown
            vd2      = 0.5_r8 + 13.44_r8 / ((t_ref2m_max(p)-t_ref2m_min(p)+3._r8)**2) * tcrown
            vd       = max(0._r8, min(1._r8, vd1, vd2))
            cumvd(p) = cumvd(p) + vd
         end if

         if (cumvd(p) < 10._r8 .and. t_ref2m_max(p) > tfrz+30._r8) then
            cumvd(p) = cumvd(p) - 0.5_r8 * (t_ref2m_max(p) - tfrz - 30._r8)
         end if
         cumvd(p) = max(0._r8, cumvd(p))       ! must be > 0

         vf(p) = 1._r8 - p1v * (50._r8 - cumvd(p))
         vf(p) = max(0._r8, min(vf(p), 1._r8)) ! must be between 0 - 1
      end if

      ! calculate cold hardening of plant
      ! determines for winter cereal varieties whether the plant has completed
      ! a period of cold hardening to protect it from freezing temperatures. If
      ! not, then exposure could result in death or killing of plants.

      ! there are two distinct phases of hardening

      if (t_ref2m_min(p) <= tfrz-3._r8 .or. hdidx(p) /= 0._r8) then
         if (hdidx(p) >= hti) then   ! done with phase 1
            hdidx(p) = hdidx(p) + 0.083_r8
            hdidx(p) = min(hdidx(p), hti*2._r8)
         end if

         if (t_ref2m_max(p) >= tbase + tfrz + 10._r8) then
            hdidx(p) = hdidx(p) - 0.02_r8 * (t_ref2m_max(p)-tbase-tfrz-10._r8)
            if (hdidx(p) > hti) hdidx(p) = hdidx(p) - 0.02_r8 * (t_ref2m_max(p)-tbase-tfrz-10._r8)
            hdidx(p) = max(0._r8, hdidx(p))
         end if

      else if (tcrown >= tbase-1._r8) then
         if (tcrown <= tbase+8._r8) then
            hdidx(p) = hdidx(p) + 0.1_r8 - (tcrown-tbase+3.5_r8)**2 / 506._r8
            if (hdidx(p) >= hti .and. tcrown <= tbase + 0._r8) then
               hdidx(p) = hdidx(p) + 0.083_r8
               hdidx(p) = min(hdidx(p), hti*2._r8)
            end if
         end if

         if (t_ref2m_max(p) >= tbase + tfrz + 10._r8) then
            hdidx(p) = hdidx(p) - 0.02_r8 * (t_ref2m_max(p)-tbase-tfrz-10._r8)
            if (hdidx(p) > hti) hdidx(p) = hdidx(p) - 0.02_r8 * (t_ref2m_max(p)-tbase-tfrz-10._r8)
            hdidx(p) = max(0._r8, hdidx(p))
         end if
      end if

      ! calculate what the cereal killing temperature
      ! there is a linear inverse relationship between
      ! hardening of the plant and the killing temperature or
      ! threshold that the plant can withstand
      ! when plant is fully-hardened (hdidx = 2), the killing threshold is -18 C

      ! will have to develop some type of relationship that reduces LAI and
      ! biomass pools in response to cold damaged crop

      if (t_ref2m_min(p) <= tfrz - 6._r8) then
         tkil = (tbase - 6._r8) - 6._r8 * hdidx(p)
         if (tkil >= tcrown) then
            if ((0.95_r8 - 0.02_r8 * (tcrown - tkil)**2) >= 0.02_r8) then
               write (iulog,*)  'crop damaged by cold temperatures at p,c =', p,c
            else if (tlai(p) > 0._r8) then ! slevis: kill if past phase1
               gddmaturity(p) = 0._r8      !         by forcing through
               huigrain(p)    = 0._r8      !         harvest
               write (iulog,*)  '95% of crop killed by cold temperatures at p,c =', p,c
            end if
         end if
      end if

    end associate 

  end subroutine vernalization

  !-----------------------------------------------------------------------
  subroutine CNOnsetGrowth (num_soilp, filter_soilp, &
       cnveg_state_inst, &
       cnveg_carbonstate_inst, cnveg_nitrogenstate_inst, cnveg_carbonflux_inst, cnveg_nitrogenflux_inst)
    !
    ! !DESCRIPTION:
    ! Determines the flux of stored C and N from transfer pools to display
    ! pools during the phenological onset period.
    !
    ! !ARGUMENTS:
    integer                        , intent(in)    :: num_soilp       ! number of soil patches in filter
    integer                        , intent(in)    :: filter_soilp(:) ! filter for soil patches
    type(cnveg_state_type)             , intent(in)    :: cnveg_state_inst
    type(cnveg_carbonstate_type)   , intent(in)    :: cnveg_carbonstate_inst
    type(cnveg_nitrogenstate_type) , intent(in)    :: cnveg_nitrogenstate_inst
    type(cnveg_carbonflux_type)    , intent(inout) :: cnveg_carbonflux_inst
    type(cnveg_nitrogenflux_type)  , intent(inout) :: cnveg_nitrogenflux_inst
    !
    ! !LOCAL VARIABLES:
    integer :: p            ! indices
    integer :: fp           ! lake filter patch index
    real(r8):: t1           ! temporary variable
    !-----------------------------------------------------------------------

    associate(                                                                                             & 
         ivt                                 =>    patch%itype                                                   , & ! Input:  [integer   (:) ]  patch vegetation type                                

         woody                               =>    pftcon%woody                                                , & ! Input:  binary flag for woody lifeform (1=woody, 0=not woody)
         
         onset_flag                          =>    cnveg_state_inst%onset_flag_patch                           , & ! Input:  [real(r8)  (:) ]  onset flag                                        
         onset_counter                       =>    cnveg_state_inst%onset_counter_patch                        , & ! Input:  [real(r8)  (:) ]  onset days counter                                
         bgtr                                =>    cnveg_state_inst%bgtr_patch                                 , & ! Input:  [real(r8)  (:) ]  background transfer growth rate (1/s)             
         
         leafc_xfer                          =>    cnveg_carbonstate_inst%leafc_xfer_patch                     , & ! Input:  [real(r8)  (:) ]  (gC/m2) leaf C transfer                           
         frootc_xfer                         =>    cnveg_carbonstate_inst%frootc_xfer_patch                    , & ! Input:  [real(r8)  (:) ]  (gC/m2) fine root C transfer                      
         livestemc_xfer                      =>    cnveg_carbonstate_inst%livestemc_xfer_patch                 , & ! Input:  [real(r8)  (:) ]  (gC/m2) live stem C transfer                      
         deadstemc_xfer                      =>    cnveg_carbonstate_inst%deadstemc_xfer_patch                 , & ! Input:  [real(r8)  (:) ]  (gC/m2) dead stem C transfer                      
         livecrootc_xfer                     =>    cnveg_carbonstate_inst%livecrootc_xfer_patch                , & ! Input:  [real(r8)  (:) ]  (gC/m2) live coarse root C transfer               
         deadcrootc_xfer                     =>    cnveg_carbonstate_inst%deadcrootc_xfer_patch                , & ! Input:  [real(r8)  (:) ]  (gC/m2) dead coarse root C transfer               
         
         leafn_xfer                          =>    cnveg_nitrogenstate_inst%leafn_xfer_patch                   , & ! Input:  [real(r8)  (:) ]  (gN/m2) leaf N transfer                           
         frootn_xfer                         =>    cnveg_nitrogenstate_inst%frootn_xfer_patch                  , & ! Input:  [real(r8)  (:) ]  (gN/m2) fine root N transfer                      
         livestemn_xfer                      =>    cnveg_nitrogenstate_inst%livestemn_xfer_patch               , & ! Input:  [real(r8)  (:) ]  (gN/m2) live stem N transfer                      
         deadstemn_xfer                      =>    cnveg_nitrogenstate_inst%deadstemn_xfer_patch               , & ! Input:  [real(r8)  (:) ]  (gN/m2) dead stem N transfer                      
         livecrootn_xfer                     =>    cnveg_nitrogenstate_inst%livecrootn_xfer_patch              , & ! Input:  [real(r8)  (:) ]  (gN/m2) live coarse root N transfer               
         deadcrootn_xfer                     =>    cnveg_nitrogenstate_inst%deadcrootn_xfer_patch              , & ! Input:  [real(r8)  (:) ]  (gN/m2) dead coarse root N transfer               
         
         leafc_xfer_to_leafc                 =>    cnveg_carbonflux_inst%leafc_xfer_to_leafc_patch             , & ! Output:  [real(r8) (:) ]                                                    
         frootc_xfer_to_frootc               =>    cnveg_carbonflux_inst%frootc_xfer_to_frootc_patch           , & ! Output:  [real(r8) (:) ]                                                    
         livestemc_xfer_to_livestemc         =>    cnveg_carbonflux_inst%livestemc_xfer_to_livestemc_patch     , & ! Output:  [real(r8) (:) ]                                                    
         deadstemc_xfer_to_deadstemc         =>    cnveg_carbonflux_inst%deadstemc_xfer_to_deadstemc_patch     , & ! Output:  [real(r8) (:) ]                                                    
         livecrootc_xfer_to_livecrootc       =>    cnveg_carbonflux_inst%livecrootc_xfer_to_livecrootc_patch   , & ! Output:  [real(r8) (:) ]                                                    
         deadcrootc_xfer_to_deadcrootc       =>    cnveg_carbonflux_inst%deadcrootc_xfer_to_deadcrootc_patch   , & ! Output:  [real(r8) (:) ]                                                    
         
         leafn_xfer_to_leafn                 =>    cnveg_nitrogenflux_inst%leafn_xfer_to_leafn_patch           , & ! Output:  [real(r8) (:) ]                                                    
         frootn_xfer_to_frootn               =>    cnveg_nitrogenflux_inst%frootn_xfer_to_frootn_patch         , & ! Output:  [real(r8) (:) ]                                                    
         livestemn_xfer_to_livestemn         =>    cnveg_nitrogenflux_inst%livestemn_xfer_to_livestemn_patch   , & ! Output:  [real(r8) (:) ]                                                    
         deadstemn_xfer_to_deadstemn         =>    cnveg_nitrogenflux_inst%deadstemn_xfer_to_deadstemn_patch   , & ! Output:  [real(r8) (:) ]                                                    
         livecrootn_xfer_to_livecrootn       =>    cnveg_nitrogenflux_inst%livecrootn_xfer_to_livecrootn_patch , & ! Output:  [real(r8) (:) ]                                                    
         deadcrootn_xfer_to_deadcrootn       =>    cnveg_nitrogenflux_inst%deadcrootn_xfer_to_deadcrootn_patch   & ! Output:  [real(r8) (:) ]                                                    
         )

      ! patch loop
      do fp = 1,num_soilp
         p = filter_soilp(fp)

         ! only calculate these fluxes during onset period
         if (onset_flag(p) == 1._r8) then

            ! The transfer rate is a linearly decreasing function of time,
            ! going to zero on the last timestep of the onset period

            if (abs(onset_counter(p) - dt) <= dt/2._r8) then
               t1 = 1.0_r8 / dt
            else
               t1 = 2.0_r8 / (onset_counter(p))
            end if
            leafc_xfer_to_leafc(p)   = t1 * leafc_xfer(p)
            frootc_xfer_to_frootc(p) = t1 * frootc_xfer(p)
            leafn_xfer_to_leafn(p)   = t1 * leafn_xfer(p)
            frootn_xfer_to_frootn(p) = t1 * frootn_xfer(p)
            if (woody(ivt(p)) == 1.0_r8) then
               livestemc_xfer_to_livestemc(p)   = t1 * livestemc_xfer(p)
               deadstemc_xfer_to_deadstemc(p)   = t1 * deadstemc_xfer(p)
               livecrootc_xfer_to_livecrootc(p) = t1 * livecrootc_xfer(p)
               deadcrootc_xfer_to_deadcrootc(p) = t1 * deadcrootc_xfer(p)
               livestemn_xfer_to_livestemn(p)   = t1 * livestemn_xfer(p)
               deadstemn_xfer_to_deadstemn(p)   = t1 * deadstemn_xfer(p)
               livecrootn_xfer_to_livecrootn(p) = t1 * livecrootn_xfer(p)
               deadcrootn_xfer_to_deadcrootn(p) = t1 * deadcrootn_xfer(p)
            end if

         end if ! end if onset period

         ! calculate the background rate of transfer growth (used for stress
         ! deciduous algorithm). In this case, all of the mass in the transfer
         ! pools should be moved to displayed growth in each timestep.

         if (bgtr(p) > 0._r8) then
            leafc_xfer_to_leafc(p)   = leafc_xfer(p) / dt
            frootc_xfer_to_frootc(p) = frootc_xfer(p) / dt
            leafn_xfer_to_leafn(p)   = leafn_xfer(p) / dt
            frootn_xfer_to_frootn(p) = frootn_xfer(p) / dt
            if (woody(ivt(p)) == 1.0_r8) then
               livestemc_xfer_to_livestemc(p)   = livestemc_xfer(p) / dt
               deadstemc_xfer_to_deadstemc(p)   = deadstemc_xfer(p) / dt
               livecrootc_xfer_to_livecrootc(p) = livecrootc_xfer(p) / dt
               deadcrootc_xfer_to_deadcrootc(p) = deadcrootc_xfer(p) / dt
               livestemn_xfer_to_livestemn(p)   = livestemn_xfer(p) / dt
               deadstemn_xfer_to_deadstemn(p)   = deadstemn_xfer(p) / dt
               livecrootn_xfer_to_livecrootn(p) = livecrootn_xfer(p) / dt
               deadcrootn_xfer_to_deadcrootn(p) = deadcrootn_xfer(p) / dt
            end if
         end if ! end if bgtr

      end do ! end patch loop

    end associate

  end subroutine CNOnsetGrowth

  !-----------------------------------------------------------------------
  subroutine CNOffsetLitterfall (num_soilp, filter_soilp, &
       cnveg_state_inst, cnveg_carbonstate_inst, cnveg_nitrogenstate_inst, cnveg_carbonflux_inst, cnveg_nitrogenflux_inst, &
       crop_inst)
    !
    ! !DESCRIPTION:
    ! Determines the flux of C and N from displayed pools to litter
    ! pools during the phenological offset period.
    !
    ! !USES:
    use pftconMod        , only : npcropmin
    use pftconMod        , only : nmiscanthus, nirrig_miscanthus, nswitchgrass, nirrig_switchgrass
    
    use CNSharedParamsMod, only : use_fun
    use clm_varctl       , only : CNratio_floating    
    !
    ! !ARGUMENTS:
    integer                       , intent(in)    :: num_soilp       ! number of soil patches in filter
    integer                       , intent(in)    :: filter_soilp(:) ! filter for soil patches
    type(cnveg_state_type)        , intent(inout) :: cnveg_state_inst
    type(cnveg_carbonstate_type)  , intent(in)    :: cnveg_carbonstate_inst
    type(cnveg_nitrogenstate_type), intent(in)    :: cnveg_nitrogenstate_inst
    type(cnveg_carbonflux_type)   , intent(inout) :: cnveg_carbonflux_inst
    type(cnveg_nitrogenflux_type) , intent(inout) :: cnveg_nitrogenflux_inst
    type(crop_type)               , intent(in)    :: crop_inst
    !
    ! !LOCAL VARIABLES:
    integer :: p, c, k, h   ! indices
    integer :: fp           ! lake filter patch index
    real(r8):: t1           ! temporary variable
    real(r8):: denom        ! temporary variable for divisor
    real(r8) :: ntovr_leaf  
    real(r8) :: fr_leafn_to_litter ! fraction of the nitrogen turnover that goes to litter; remaining fraction is retranslocated
    real(r8) :: cropseedc_deficit_remaining  ! remaining amount of crop seed C deficit that still needs to be restored (gC/m2) (positive, in contrast to the negative cropseedc_deficit)
    real(r8) :: cropseedn_deficit_remaining  ! remaining amount of crop seed N deficit that still needs to be restored (gN/m2) (positive, in contrast to the negative cropseedn_deficit)
    real(r8) :: cropseedc_deficit_to_restore ! amount of crop seed C deficit that will be restored from this grain pool (gC/m2)
    real(r8) :: cropseedn_deficit_to_restore ! amount of crop seed N deficit that will be restored from this grain pool (gN/m2)
    real(r8) :: repr_grainc_to_food_thispool ! amount added to / subtracted from repr_grainc_to_food for the pool in question (gC/m2/s)
    !-----------------------------------------------------------------------

    associate(                                                                           & 
         ivt                   =>    patch%itype                                       , & ! Input:  [integer  (:) ]  patch vegetation type                                

         leafcn                =>    pftcon%leafcn                                     , & ! Input:  leaf C:N (gC/gN) 
         
         biofuel_harvfrac      =>    pftcon%biofuel_harvfrac                           , & ! Input:  cut a fraction of leaf & stem for biofuel (-)
         repr_structure_harvfrac =>  pftcon%repr_structure_harvfrac                    , & ! Input:  fraction of each reproductive structure component that is harvested and sent to the crop products pool

         lflitcn               =>    pftcon%lflitcn                                    , & ! Input:  leaf litter C:N (gC/gN)                           
         frootcn               =>    pftcon%frootcn                                    , & ! Input:  fine root C:N (gC/gN)                             
         graincn               =>    pftcon%graincn                                    , & ! Input:  grain C:N (gC/gN)                                 

         offset_flag           =>    cnveg_state_inst%offset_flag_patch                , & ! Input:  [real(r8) (:) ]  offset flag                                       
         offset_counter        =>    cnveg_state_inst%offset_counter_patch             , & ! Input:  [real(r8) (:) ]  offset days counter                               

         leafc                 =>    cnveg_carbonstate_inst%leafc_patch                , & ! Input:  [real(r8) (:) ]  (gC/m2) leaf C                                    
         frootc                =>    cnveg_carbonstate_inst%frootc_patch               , & ! Input:  [real(r8) (:) ]  (gC/m2) fine root C                               
         reproductivec                =>    cnveg_carbonstate_inst%reproductivec_patch               , & ! Input:  [real(r8) (:,:) ]  (gC/m2) grain C
         cropseedc_deficit     =>    cnveg_carbonstate_inst%cropseedc_deficit_patch    , & ! Input:  [real(r8) (:) ]  (gC/m2) crop seed C deficit
         livestemc             =>    cnveg_carbonstate_inst%livestemc_patch            , & ! Input:  [real(r8) (:) ]  (gC/m2) livestem C                                
         cropseedn_deficit     =>    cnveg_nitrogenstate_inst%cropseedn_deficit_patch  , & ! Input:  [real(r8) (:) ]  (gC/m2) crop seed N deficit
         livestemn             =>    cnveg_nitrogenstate_inst%livestemn_patch          , & ! Input:  [real(r8) (:) ]  (gN/m2) livestem N

         cpool_to_reproductivec       =>    cnveg_carbonflux_inst%cpool_to_reproductivec_patch       , & ! Input:  [real(r8) (:,:) ]  allocation to grain C (gC/m2/s)
         npool_to_reproductiven       =>    cnveg_nitrogenflux_inst%npool_to_reproductiven_patch     , & ! Input: [real(r8) (:,:)  ]  allocation to grain N (gN/m2/s)
         reproductiven                =>    cnveg_nitrogenstate_inst%reproductiven_patch             , & ! Input: [real(r8) (:,:)  ]  (kgN/m2) grain N
         cpool_to_livestemc    =>    cnveg_carbonflux_inst%cpool_to_livestemc_patch    , & ! Input:  [real(r8) (:) ]  allocation to live stem C (gC/m2/s)               
         cpool_to_leafc        =>    cnveg_carbonflux_inst%cpool_to_leafc_patch        , & ! Input:  [real(r8) (:) ]  allocation to leaf C (gC/m2/s)                    
         cpool_to_frootc       =>    cnveg_carbonflux_inst%cpool_to_frootc_patch       , & ! Input:  [real(r8) (:) ]  allocation to fine root C (gC/m2/s)               
         prev_leafc_to_litter  =>    cnveg_carbonflux_inst%prev_leafc_to_litter_patch  , & ! Output: [real(r8) (:) ]  previous timestep leaf C litterfall flux (gC/m2/s)
         prev_frootc_to_litter =>    cnveg_carbonflux_inst%prev_frootc_to_litter_patch , & ! Output: [real(r8) (:) ]  previous timestep froot C litterfall flux (gC/m2/s)
         leafc_to_litter       =>    cnveg_carbonflux_inst%leafc_to_litter_patch       , & ! Output: [real(r8) (:) ]  leaf C litterfall (gC/m2/s)                       
         frootc_to_litter      =>    cnveg_carbonflux_inst%frootc_to_litter_patch      , & ! Output: [real(r8) (:) ]  fine root C litterfall (gC/m2/s)                  
         livestemc_to_litter   =>    cnveg_carbonflux_inst%livestemc_to_litter_patch   , & ! Output: [real(r8) (:) ]  live stem C litterfall (gC/m2/s)                  
         repr_grainc_to_food   =>    cnveg_carbonflux_inst%repr_grainc_to_food_patch   , & ! Output: [real(r8) (:,:) ]  grain C to food (gC/m2/s)
         repr_grainc_to_food_perharv => cnveg_carbonflux_inst%repr_grainc_to_food_perharv, & ! Output: [real(r8) (:,:,:) ]  grain C to food per harvest (gC/m2)
         repr_grainc_to_food_thisyr => cnveg_carbonflux_inst%repr_grainc_to_food_thisyr, & ! Output: [real(r8) (:,:) ]  grain C to food harvested this calendar year (gC/m2)
         repr_grainc_to_seed   =>    cnveg_carbonflux_inst%repr_grainc_to_seed_patch   , & ! Output: [real(r8) (:,:) ]  grain C to seed (gC/m2/s)
         repr_structurec_to_cropprod => cnveg_carbonflux_inst%repr_structurec_to_cropprod_patch, & ! Output: [real(r8) (:,:) ] reproductive structure C to crop product pool (gC/m2/s)
         repr_structurec_to_litter   => cnveg_carbonflux_inst%repr_structurec_to_litter_patch,   & ! Output: [real(r8) (:,:) ] reproductive structure C to litter (gC/m2/s)
         leafc_to_biofuelc     =>    cnveg_carbonflux_inst%leafc_to_biofuelc_patch     , & ! Output: [real(r8) (:) ]  leaf C to biofuel C (gC/m2/s)
         livestemc_to_biofuelc =>    cnveg_carbonflux_inst%livestemc_to_biofuelc_patch , & ! Output: [real(r8) (:) ]  livestem C to biofuel C (gC/m2/s)
         leafn                 =>    cnveg_nitrogenstate_inst%leafn_patch              , & ! Input:  [real(r8) (:) ]  (gN/m2) leaf N      
         frootn                =>    cnveg_nitrogenstate_inst%frootn_patch             , & ! Input:  [real(r8) (:) ]  (gN/m2) fine root N                        

         livestemn_to_litter   =>    cnveg_nitrogenflux_inst%livestemn_to_litter_patch , & ! Output: [real(r8) (:) ]  livestem N to litter (gN/m2/s)                    
         repr_grainn_to_food        =>    cnveg_nitrogenflux_inst%repr_grainn_to_food_patch      , & ! Output: [real(r8) (:,:) ]  grain N to food (gN/m2/s)
         repr_grainn_to_seed        =>    cnveg_nitrogenflux_inst%repr_grainn_to_seed_patch      , & ! Output: [real(r8) (:,:) ]  grain N to seed (gN/m2/s)
         repr_structuren_to_cropprod => cnveg_nitrogenflux_inst%repr_structuren_to_cropprod_patch, & ! Output: [real(r8) (:,:) ] reproductive structure N to crop product pool (gN/m2/s)
         repr_structuren_to_litter   => cnveg_nitrogenflux_inst%repr_structuren_to_litter_patch,   & ! Output: [real(r8) (:,:) ] reproductive structure N to litter (gN/m2/s)
         leafn_to_biofueln     =>    cnveg_nitrogenflux_inst%leafn_to_biofueln_patch   , & ! Output: [real(r8) (:) ]  leaf N to biofuel N (gN/m2/s)
         livestemn_to_biofueln =>    cnveg_nitrogenflux_inst%livestemn_to_biofueln_patch, & ! Output: [real(r8) (:) ]  livestem N to biofuel N (gN/m2/s)     
         leafn_to_litter       =>    cnveg_nitrogenflux_inst%leafn_to_litter_patch     , & ! Output: [real(r8) (:) ]  leaf N litterfall (gN/m2/s)                       
         leafn_to_retransn     =>    cnveg_nitrogenflux_inst%leafn_to_retransn_patch   , & ! Input: [real(r8) (:) ]  leaf N to retranslocated N pool (gN/m2/s)         
         free_retransn_to_npool=>    cnveg_nitrogenflux_inst%free_retransn_to_npool_patch  , & ! Input: [real(r8) (:) ] free leaf N to retranslocated N pool (gN/m2/s)          
         paid_retransn_to_npool=>    cnveg_nitrogenflux_inst%retransn_to_npool_patch, & ! Input: [real(r8) (:) ] free leaf N to retranslocated N pool (gN/m2/s)          
         frootn_to_litter      =>    cnveg_nitrogenflux_inst%frootn_to_litter_patch    , & ! Output: [real(r8) (:) ]  fine root N litterfall (gN/m2/s)                  
         leafc_to_litter_fun   =>    cnveg_carbonflux_inst%leafc_to_litter_fun_patch   , & ! Output:  [real(r8) (:) ]  leaf C litterfall used by FUN (gC/m2/s)
         leafcn_offset         =>    cnveg_state_inst%leafcn_offset_patch               & ! Output:  [real(r8) (:) ]  Leaf C:N used by FUN
         )

      ! The litterfall transfer rate starts at 0.0 and increases linearly
      ! over time, with displayed growth going to 0.0 on the last day of litterfall
      
      do fp = 1,num_soilp
         p = filter_soilp(fp)

         ! only calculate fluxes during offset period
         if (offset_flag(p) == 1._r8) then

            if (abs(offset_counter(p) - dt) <= dt/2._r8) then
               t1 = 1.0_r8 / dt
               frootc_to_litter(p) = t1 * frootc(p) + cpool_to_frootc(p)
               
               ! biofuel_harvfrac is only non-zero for prognostic crops.
               leafc_to_litter(p)  = t1 * leafc(p)*(1._r8-biofuel_harvfrac(ivt(p)))  + cpool_to_leafc(p)

               ! this assumes that offset_counter == dt for crops
               ! if this were ever changed, we'd need to add code to the "else"
               if (ivt(p) >= npcropmin) then

                  ! How many harvests have occurred?
                  h = crop_inst%harvest_count(p)
                  if (h .le. 0) then
                     call endrun(msg="CNOffsetLitterfall(): Invalid harvest_count")
                  end if

                  ! Replenish the seed deficits from grain, if there is enough available
                  ! grain. (If there is not enough available grain, the seed deficits will
                  ! accumulate until there is eventually enough grain to replenish them.)
                  ! Note that, if there are multiple grain pools, we arbitrarily pull
                  ! first from grain pool 1, then from grain pool 2, etc., until we have
                  ! fully replenished the seed deficit.
                  if (for_testing_no_crop_seed_replenishment) then
                     cropseedc_deficit_remaining = 0._r8
                     cropseedn_deficit_remaining = 0._r8
                  else
                     cropseedc_deficit_remaining = -cropseedc_deficit(p)
                     cropseedn_deficit_remaining = -cropseedn_deficit(p)
                  end if
                  do k = repr_grain_min, repr_grain_max
                     cropseedc_deficit_to_restore = min(cropseedc_deficit_remaining, reproductivec(p,k))
                     cropseedc_deficit_remaining = cropseedc_deficit_remaining - cropseedc_deficit_to_restore
                     repr_grainc_to_seed(p,k) = t1 * cropseedc_deficit_to_restore

                     cropseedn_deficit_to_restore = min(cropseedn_deficit_remaining, reproductiven(p,k))
                     cropseedn_deficit_remaining = cropseedn_deficit_remaining - cropseedn_deficit_to_restore
                     repr_grainn_to_seed(p,k) = t1 * cropseedn_deficit_to_restore

                     ! Send the remaining grain to the food product pool
                     repr_grainc_to_food_thispool = cpool_to_reproductivec(p,k) - repr_grainc_to_seed(p,k)
                     repr_grainc_to_food(p,k) = t1 * reproductivec(p,k) &
                          + repr_grainc_to_food_thispool
                     repr_grainc_to_food_perharv(p,h,k) = reproductivec(p,k) &
                         + repr_grainc_to_food_thispool * dt
                     repr_grainc_to_food_thisyr(p,k) = repr_grainc_to_food_thisyr(p,k) &
                         + repr_grainc_to_food_perharv(p,h,k)
                     repr_grainn_to_food(p,k) = t1 * reproductiven(p,k) &
                          + npool_to_reproductiven(p,k) - repr_grainn_to_seed(p,k)
                  end do

                  do k = repr_structure_min, repr_structure_max
                     repr_structurec_to_cropprod(p,k) = (t1 * reproductivec(p,k) + cpool_to_reproductivec(p,k)) &
                          * repr_structure_harvfrac(ivt(p), k)
                     repr_structurec_to_litter(p,k)   = (t1 * reproductivec(p,k) + cpool_to_reproductivec(p,k)) &
                          * (1._r8 - repr_structure_harvfrac(ivt(p), k))
                     repr_structuren_to_cropprod(p,k) = (t1 * reproductiven(p,k) + npool_to_reproductiven(p,k)) &
                          * repr_structure_harvfrac(ivt(p), k)
                     repr_structuren_to_litter(p,k)   = (t1 * reproductiven(p,k) + npool_to_reproductiven(p,k)) &
                          * (1._r8 - repr_structure_harvfrac(ivt(p), k))
                  end do
                  
                  ! Cut a certain fraction (i.e., biofuel_harvfrac(ivt(p))) (e.g., biofuel_harvfrac(ivt(p)=70% for bioenergy crops) of leaf C
                  ! and move this fration of leaf C to biofuel C, rather than move it to litter
                  leafc_to_biofuelc(p) = t1 * leafc(p) * biofuel_harvfrac(ivt(p))
                  leafn_to_biofueln(p) = t1 * leafn(p) * biofuel_harvfrac(ivt(p))

                  ! Cut a certain fraction (i.e., biofuel_harvfrac(ivt(p))) (e.g., biofuel_harvfrac(ivt(p)=70% for bioenergy crops) of livestem C
                  ! and move this fration of leaf C to biofuel C, rather than move it to litter
                  livestemc_to_litter(p)   = t1 * livestemc(p)*(1._r8-biofuel_harvfrac(ivt(p)))  + cpool_to_livestemc(p)
                  livestemc_to_biofuelc(p) = t1 * livestemc(p) * biofuel_harvfrac(ivt(p))
                  livestemn_to_biofueln(p) = t1 * livestemn(p) * biofuel_harvfrac(ivt(p))
               end if
            else
               t1 = dt * 2.0_r8 / (offset_counter(p) * offset_counter(p))
               leafc_to_litter(p)  = prev_leafc_to_litter(p)  + t1*(leafc(p)  - prev_leafc_to_litter(p)*offset_counter(p))
               frootc_to_litter(p) = prev_frootc_to_litter(p) + t1*(frootc(p) - prev_frootc_to_litter(p)*offset_counter(p))

            end if
            
            if ( use_fun ) then
               if(leafc_to_litter(p)*dt.gt.leafc(p))then
                   leafc_to_litter(p) = leafc(p)/dt + cpool_to_leafc(p)
               endif
               if(frootc_to_litter(p)*dt.gt.frootc(p))then
                   frootc_to_litter(p) = frootc(p)/dt + cpool_to_frootc(p)
               endif
            end if
            
            
            if ( use_fun ) then
               leafc_to_litter_fun(p)      =  leafc_to_litter(p)
               leafn_to_retransn(p)        =  paid_retransn_to_npool(p) + free_retransn_to_npool(p)
               if (leafn(p).gt.0._r8) then
                  if (leafn(p)-leafn_to_retransn(p)*dt.gt.0._r8) then
                      leafcn_offset(p)     =  leafc(p)/(leafn(p)-leafn_to_retransn(p)*dt)
                  else
                      leafcn_offset(p)     =  leafc(p)/leafn(p)
                  end if
               else
                  leafcn_offset(p)         =  leafcn(ivt(p))
               end if
               leafn_to_litter(p)          =  leafc_to_litter(p)/leafcn_offset(p) - leafn_to_retransn(p)
               leafn_to_litter(p)          =  max(leafn_to_litter(p),0._r8)
               
               denom = ( leafn_to_retransn(p) + leafn_to_litter(p) )
               if ( denom /= 0.0_r8 ) then
                  fr_leafn_to_litter =  leafn_to_litter(p) / ( leafn_to_retransn(p) + leafn_to_litter(p) )
               else if ( leafn_to_litter(p) == 0.0_r8 ) then
                  fr_leafn_to_litter =  0.0_r8
               else
                  fr_leafn_to_litter =  1.0_r8
               end if

            else
               if (CNratio_floating .eqv. .true.) then    
                  fr_leafn_to_litter = 0.5_r8    ! assuming 50% of nitrogen turnover goes to litter
               end if
               ! calculate the leaf N litterfall and retranslocation
               leafn_to_litter(p)   = leafc_to_litter(p)  / lflitcn(ivt(p))
               leafn_to_retransn(p) = (leafc_to_litter(p) / leafcn(ivt(p))) - leafn_to_litter(p)

            end if    

            ! calculate fine root N litterfall (no retranslocation of fine root N)
            frootn_to_litter(p) = frootc_to_litter(p) / frootcn(ivt(p))
            
            if (CNratio_floating .eqv. .true.) then    
               if (leafc(p) == 0.0_r8) then    
                  ntovr_leaf = 0.0_r8    
               else    
                  ntovr_leaf = leafc_to_litter(p) * (leafn(p) / leafc(p))   
               end if   
           
               leafn_to_litter(p)   = fr_leafn_to_litter * ntovr_leaf
               leafn_to_retransn(p) = ntovr_leaf - leafn_to_litter(p)
               if (frootc(p) == 0.0_r8) then    
                   frootn_to_litter(p) = 0.0_r8    
                else    
                   frootn_to_litter(p) = frootc_to_litter(p) * (frootn(p) / frootc(p))   
                end if   
            end if  
            
            if ( use_fun ) then
               if(frootn_to_litter(p)*dt.gt.frootn(p))then
                   frootn_to_litter(p) = frootn(p)/dt
               endif    
            end if

            if (ivt(p) >= npcropmin) then
               ! NOTE(slevis, 2014-12) results in -ve livestemn and -ve totpftn
               !X! livestemn_to_litter(p) = livestemc_to_litter(p) / livewdcn(ivt(p))
               ! NOTE(slevis, 2014-12) Beth Drewniak suggested this instead
               livestemn_to_litter(p) = livestemn(p) / dt * (1 - biofuel_harvfrac(ivt(p)))
            end if

            ! save the current litterfall fluxes
            prev_leafc_to_litter(p)  = leafc_to_litter(p)
            prev_frootc_to_litter(p) = frootc_to_litter(p)
                
         end if ! end if offset period

      end do ! end patch loop

    end associate 

  end subroutine CNOffsetLitterfall

  !-----------------------------------------------------------------------
  subroutine CNBackgroundLitterfall (num_soilp, filter_soilp, &
       cnveg_state_inst, cnveg_carbonstate_inst, cnveg_nitrogenstate_inst, cnveg_carbonflux_inst, cnveg_nitrogenflux_inst)
    !
    ! !DESCRIPTION:
    ! Determines the flux of C and N from displayed pools to litter
    ! pools as the result of background litter fall.
    !
    ! !USES:
    use CNSharedParamsMod   , only : use_fun
    use clm_varctl          , only : CNratio_floating    
    ! !ARGUMENTS:
    implicit none
    integer                       , intent(in)    :: num_soilp       ! number of soil patches in filter
    integer                       , intent(in)    :: filter_soilp(:) ! filter for soil patches
    type(cnveg_state_type)        , intent(inout) :: cnveg_state_inst
    type(cnveg_carbonstate_type)  , intent(in)    :: cnveg_carbonstate_inst
    type(cnveg_nitrogenstate_type), intent(in)    :: cnveg_nitrogenstate_inst
    type(cnveg_carbonflux_type)   , intent(inout) :: cnveg_carbonflux_inst
    type(cnveg_nitrogenflux_type) , intent(inout) :: cnveg_nitrogenflux_inst
    !
    ! !LOCAL VARIABLES:
    integer :: p            ! indices
    integer :: fp           ! lake filter patch index
    real(r8) :: fr_leafn_to_litter ! fraction of the nitrogen turnover that goes to litter; remaining fraction is retranslocated
    real(r8) :: ntovr_leaf  
    real(r8) :: denom       
    !-----------------------------------------------------------------------

    associate(                                                                     & 
         ivt               =>    patch%itype                                     , & ! Input:  [integer  (:) ]  patch vegetation type                                

         leafcn            =>    pftcon%leafcn                                   , & ! Input:  leaf C:N (gC/gN)                                  
         lflitcn           =>    pftcon%lflitcn                                  , & ! Input:  leaf litter C:N (gC/gN)                           
         frootcn           =>    pftcon%frootcn                                  , & ! Input:  fine root C:N (gC/gN)                             

         bglfr             =>    cnveg_state_inst%bglfr_patch                    , & ! Input:  [real(r8) (:) ]  background litterfall rate (1/s)                  

         leafc             =>    cnveg_carbonstate_inst%leafc_patch              , & ! Input:  [real(r8) (:) ]  (gC/m2) leaf C                                    
         frootc            =>    cnveg_carbonstate_inst%frootc_patch             , & ! Input:  [real(r8) (:) ]  (gC/m2) fine root C                               
         
         leafc_to_litter   =>    cnveg_carbonflux_inst%leafc_to_litter_patch     , & ! Output: [real(r8) (:) ]                                                    
         frootc_to_litter  =>    cnveg_carbonflux_inst%frootc_to_litter_patch    , & ! Output: [real(r8) (:) ]                                                    

         leafn             =>    cnveg_nitrogenstate_inst%leafn_patch            , & ! Input:  [real(r8) (:) ]  (gN/m2) leaf N  
         frootn            =>    cnveg_nitrogenstate_inst%frootn_patch           , & ! Input:  [real(r8) (:) ]  (gN/m2) fine root N 
         leafn_to_litter   =>    cnveg_nitrogenflux_inst%leafn_to_litter_patch   , & ! Output: [real(r8) (:) ]                                                    
         leafn_to_retransn =>    cnveg_nitrogenflux_inst%leafn_to_retransn_patch , & ! Output: [real(r8) (:) ]                                                    
         frootn_to_litter  =>    cnveg_nitrogenflux_inst%frootn_to_litter_patch  , & ! Output: [real(r8) (:) ]                                                    
         leafc_to_litter_fun   => cnveg_carbonflux_inst%leafc_to_litter_fun_patch, & ! Output:  [real(r8) (:) ] leaf C litterfall used by FUN (gC/m2/s)
         leafcn_offset         => cnveg_state_inst%leafcn_offset_patch           , & ! Output:  [real(r8) (:) ] Leaf C:N used by FUN
         free_retransn_to_npool=>    cnveg_nitrogenflux_inst%free_retransn_to_npool_patch  , & ! Input: [real(r8) (:) ] free leaf N to retranslocated N pool (gN/m2/s)          
         paid_retransn_to_npool=>    cnveg_nitrogenflux_inst%retransn_to_npool_patch   & ! Input: [real(r8) (:) ] free leaf N to retranslocated N pool (gN/m2/s)          
         )

      ! patch loop
      do fp = 1,num_soilp
         p = filter_soilp(fp)

         ! only calculate these fluxes if the background litterfall rate is non-zero
         if (bglfr(p) > 0._r8) then
            ! units for bglfr are already 1/s
            leafc_to_litter(p)  = bglfr(p) * leafc(p)
            frootc_to_litter(p) = bglfr(p) * frootc(p)
            if ( use_fun ) then
               leafc_to_litter_fun(p)     = leafc_to_litter(p)
               leafn_to_retransn(p)       = paid_retransn_to_npool(p) + free_retransn_to_npool(p)
               if (leafn(p).gt.0._r8) then
                  if (leafn(p)-leafn_to_retransn(p)*dt.gt.0._r8) then
                     leafcn_offset(p)     = leafc(p)/(leafn(p)-leafn_to_retransn(p)*dt)
                  else
                     leafcn_offset(p)     = leafc(p)/leafn(p)
                  end if
               else
                  leafcn_offset(p)        = leafcn(ivt(p))
               end if
               leafn_to_litter(p)         = leafc_to_litter(p)/leafcn_offset(p) - leafn_to_retransn(p)
               leafn_to_litter(p)         = max(leafn_to_litter(p),0._r8)

               denom = ( leafn_to_retransn(p) + leafn_to_litter(p) )
               if ( denom /= 0.0_r8 ) then
                  fr_leafn_to_litter =  leafn_to_litter(p) / ( leafn_to_retransn(p) + leafn_to_litter(p) )
               else if ( leafn_to_litter(p) == 0.0_r8 ) then
                  fr_leafn_to_litter =  0.0_r8
               else
                  fr_leafn_to_litter =  1.0_r8
               end if


            else
               if (CNratio_floating .eqv. .true.) then    
                  fr_leafn_to_litter = 0.5_r8    ! assuming 50% of nitrogen turnover goes to litter
               end if
               ! calculate the leaf N litterfall and retranslocation
               leafn_to_litter(p)   = leafc_to_litter(p)  / lflitcn(ivt(p))
               leafn_to_retransn(p) = (leafc_to_litter(p) / leafcn(ivt(p))) - leafn_to_litter(p)

            end if    

            ! calculate fine root N litterfall (no retranslocation of fine root N)
            frootn_to_litter(p) = frootc_to_litter(p) / frootcn(ivt(p))
            
            if (CNratio_floating .eqv. .true.) then    
               if (leafc(p) == 0.0_r8) then    
                  ntovr_leaf = 0.0_r8    
               else    
                  ntovr_leaf = leafc_to_litter(p) * (leafn(p) / leafc(p))   
               end if   
           
               leafn_to_litter(p)   = fr_leafn_to_litter * ntovr_leaf
               leafn_to_retransn(p) = ntovr_leaf - leafn_to_litter(p)
               if (frootc(p) == 0.0_r8) then    
                   frootn_to_litter(p) = 0.0_r8    
                else    
                   frootn_to_litter(p) = frootc_to_litter(p) * (frootn(p) / frootc(p))   
                end if   
            end if    

            if ( use_fun ) then
               if(frootn_to_litter(p)*dt.gt.frootn(p))then
                    frootn_to_litter(p) = frootn(p)/dt
               endif
            end if

         end if

      end do

    end associate 

  end subroutine CNBackgroundLitterfall

  !-----------------------------------------------------------------------
  subroutine CNLivewoodTurnover (num_soilp, filter_soilp, &
       cnveg_carbonstate_inst, cnveg_nitrogenstate_inst, cnveg_carbonflux_inst, cnveg_nitrogenflux_inst)
    !
    ! !DESCRIPTION:
    ! Determines the flux of C and N from live wood to
    ! dead wood pools, for stem and coarse root.
    !
    use CNSharedParamsMod, only: use_fun
    use clm_varctl          , only : CNratio_floating    
    ! !ARGUMENTS:
    integer                        , intent(in)    :: num_soilp       ! number of soil patches in filter
    integer                        , intent(in)    :: filter_soilp(:) ! filter for soil patches
    type(cnveg_carbonstate_type)   , intent(in)    :: cnveg_carbonstate_inst
    type(cnveg_nitrogenstate_type) , intent(in)    :: cnveg_nitrogenstate_inst
    type(cnveg_carbonflux_type)    , intent(inout) :: cnveg_carbonflux_inst
    type(cnveg_nitrogenflux_type)  , intent(inout) :: cnveg_nitrogenflux_inst
    !
    ! !LOCAL VARIABLES:
    integer :: p            ! indices
    integer :: fp           ! lake filter patch index
    real(r8):: ctovr        ! temporary variable for carbon turnover
    real(r8):: ntovr        ! temporary variable for nitrogen turnover
    !-----------------------------------------------------------------------

    associate(                                                                                   & 
         ivt                      =>    patch%itype                                              , & ! Input:  [integer  (:) ]  patch vegetation type                                

         woody                    =>    pftcon%woody                                           , & ! Input:  binary flag for woody lifeform (1=woody, 0=not woody)
         livewdcn                 =>    pftcon%livewdcn                                        , & ! Input:  live wood (phloem and ray parenchyma) C:N (gC/gN) 
         deadwdcn                 =>    pftcon%deadwdcn                                        , & ! Input:  dead wood (xylem and heartwood) C:N (gC/gN)       

         livestemc                =>    cnveg_carbonstate_inst%livestemc_patch                 , & ! Input:  [real(r8) (:) ]  (gC/m2) live stem C                               
         livecrootc               =>    cnveg_carbonstate_inst%livecrootc_patch                , & ! Input:  [real(r8) (:) ]  (gC/m2) live coarse root C                        

         livestemn                =>    cnveg_nitrogenstate_inst%livestemn_patch               , & ! Input:  [real(r8) (:) ]  (gN/m2) live stem N                               
         livecrootn               =>    cnveg_nitrogenstate_inst%livecrootn_patch              , & ! Input:  [real(r8) (:) ]  (gN/m2) live coarse root N                        
         
         livestemc_to_deadstemc   =>    cnveg_carbonflux_inst%livestemc_to_deadstemc_patch     , & ! Output: [real(r8) (:) ]                                                    
         livecrootc_to_deadcrootc =>    cnveg_carbonflux_inst%livecrootc_to_deadcrootc_patch   , & ! Output: [real(r8) (:) ]                                                    

         livestemn_to_deadstemn   =>    cnveg_nitrogenflux_inst%livestemn_to_deadstemn_patch   , & ! Output: [real(r8) (:) ]                                                    
         livestemn_to_retransn    =>    cnveg_nitrogenflux_inst%livestemn_to_retransn_patch    , & ! Output: [real(r8) (:) ]                                                    
         livecrootn_to_deadcrootn =>    cnveg_nitrogenflux_inst%livecrootn_to_deadcrootn_patch , & ! Output: [real(r8) (:) ]                                                    
         livecrootn_to_retransn   =>    cnveg_nitrogenflux_inst%livecrootn_to_retransn_patch     & ! Output: [real(r8) (:) ]                                                    
         )



      ! patch loop
      do fp = 1,num_soilp
         p = filter_soilp(fp)

         ! only calculate these fluxes for woody types
         if (woody(ivt(p)) > 0._r8) then

            ! live stem to dead stem turnover

            ctovr = livestemc(p) * lwtop
            ntovr = ctovr / livewdcn(ivt(p))
            livestemc_to_deadstemc(p) = ctovr
            livestemn_to_deadstemn(p) = ctovr / deadwdcn(ivt(p))
            
            if (CNratio_floating .eqv. .true.) then    
               if (livestemc(p) == 0.0_r8) then    
                   ntovr = 0.0_r8    
                   livestemn_to_deadstemn(p) = 0.0_r8 
                else    
                   ntovr = ctovr * (livestemn(p) / livestemc(p))   
                   livestemn_to_deadstemn(p) = ctovr / deadwdcn(ivt(p)) 
                end if   

            end if    
            
            livestemn_to_retransn(p)  = ntovr - livestemn_to_deadstemn(p)

            ! live coarse root to dead coarse root turnover

            ctovr = livecrootc(p) * lwtop
            ntovr = ctovr / livewdcn(ivt(p))
            livecrootc_to_deadcrootc(p) = ctovr
            livecrootn_to_deadcrootn(p) = ctovr / deadwdcn(ivt(p))
            
            if (CNratio_floating .eqv. .true.) then    
              if (livecrootc(p) == 0.0_r8) then    
                  ntovr = 0.0_r8    
                  livecrootn_to_deadcrootn(p) = 0.0_r8 
               else    
                  ntovr = ctovr * (livecrootn(p) / livecrootc(p))   
                   livecrootn_to_deadcrootn(p) = ctovr / deadwdcn(ivt(p)) 
               end if   

            end if    
            
            livecrootn_to_retransn(p)  = ntovr - livecrootn_to_deadcrootn(p)

         end if

      end do

    end associate 

  end subroutine CNLivewoodTurnover

  !-----------------------------------------------------------------------
  subroutine CNCropHarvestToProductPools(bounds, num_soilp, filter_soilp, num_soilc, filter_soilc, &
       cnveg_carbonflux_inst, cnveg_nitrogenflux_inst)
    !
    ! !DESCRIPTION:
    ! If using prognostic crop, then move any necessary harvested amounts into fluxes
    ! destined for the product pools.
    !
    ! !USES:
    use clm_varctl    , only : use_crop
    use clm_varctl    , only : use_grainproduct
    use subgridAveMod , only : p2c
    !
    ! !ARGUMENTS:
    type(bounds_type)             , intent(in)    :: bounds
    integer                       , intent(in)    :: num_soilp       ! number of soil patches in filter
    integer                       , intent(in)    :: filter_soilp(:) ! filter for soil patches
    integer                       , intent(in)    :: num_soilc       ! number of soil columns in filter
    integer                       , intent(in)    :: filter_soilc(:) ! filter for soil columns
    type(cnveg_carbonflux_type)   , intent(inout) :: cnveg_carbonflux_inst
    type(cnveg_nitrogenflux_type) , intent(inout) :: cnveg_nitrogenflux_inst
    !
    ! !LOCAL VARIABLES:
    integer :: fp, p, k

    character(len=*), parameter :: subname = 'CNCropHarvestToProductPools'
    !-----------------------------------------------------------------------

    if (use_crop) then
       do fp = 1, num_soilp
          p = filter_soilp(fp)
          cnveg_carbonflux_inst%crop_harvestc_to_cropprodc_patch(p) = &
               cnveg_carbonflux_inst%leafc_to_biofuelc_patch(p) + &
               cnveg_carbonflux_inst%livestemc_to_biofuelc_patch(p)
          cnveg_nitrogenflux_inst%crop_harvestn_to_cropprodn_patch(p) = &
               cnveg_nitrogenflux_inst%leafn_to_biofueln_patch(p) + &
               cnveg_nitrogenflux_inst%livestemn_to_biofueln_patch(p)
       end do

       if (use_grainproduct) then
          do k = repr_grain_min, repr_grain_max
             do fp = 1, num_soilp
                p = filter_soilp(fp)
                cnveg_carbonflux_inst%crop_harvestc_to_cropprodc_patch(p) = &
                     cnveg_carbonflux_inst%crop_harvestc_to_cropprodc_patch(p) + &
                     cnveg_carbonflux_inst%repr_grainc_to_food_patch(p,k)
                cnveg_nitrogenflux_inst%crop_harvestn_to_cropprodn_patch(p) = &
                     cnveg_nitrogenflux_inst%crop_harvestn_to_cropprodn_patch(p) + &
                     cnveg_nitrogenflux_inst%repr_grainn_to_food_patch(p,k)
             end do
          end do
       end if

       do k = repr_structure_min, repr_structure_max
          do fp = 1, num_soilp
             p = filter_soilp(fp)
             cnveg_carbonflux_inst%crop_harvestc_to_cropprodc_patch(p) = &
                  cnveg_carbonflux_inst%crop_harvestc_to_cropprodc_patch(p) + &
                  cnveg_carbonflux_inst%repr_structurec_to_cropprod_patch(p,k)
             cnveg_nitrogenflux_inst%crop_harvestn_to_cropprodn_patch(p) = &
                  cnveg_nitrogenflux_inst%crop_harvestn_to_cropprodn_patch(p) + &
                  cnveg_nitrogenflux_inst%repr_structuren_to_cropprod_patch(p,k)
          end do
       end do

       call p2c (bounds, num_soilc, filter_soilc, &
            cnveg_carbonflux_inst%crop_harvestc_to_cropprodc_patch(bounds%begp:bounds%endp), &
            cnveg_carbonflux_inst%crop_harvestc_to_cropprodc_col(bounds%begc:bounds%endc))

       call p2c (bounds, num_soilc, filter_soilc, &
            cnveg_nitrogenflux_inst%crop_harvestn_to_cropprodn_patch(bounds%begp:bounds%endp), &
            cnveg_nitrogenflux_inst%crop_harvestn_to_cropprodn_col(bounds%begc:bounds%endc))

    end if

  end subroutine CNCropHarvestToProductPools

  !-----------------------------------------------------------------------
  subroutine CNLitterToColumn (bounds, num_soilc, filter_soilc,         &
       cnveg_state_inst,cnveg_carbonflux_inst, cnveg_nitrogenflux_inst, &
       leaf_prof_patch, froot_prof_patch)
    !
    ! !DESCRIPTION:
    ! called at the end of cn_phenology to gather all patch-level litterfall fluxes
    ! to the column level and assign them to the three litter pools
    !
    ! !USES:
    use clm_varpar , only : max_patch_per_col, nlevdecomp
    use pftconMod  , only : npcropmin
    use clm_varctl , only : use_grainproduct
    !
    ! !ARGUMENTS:
    type(bounds_type)               , intent(in)    :: bounds
    integer                         , intent(in)    :: num_soilc       ! number of soil columns in filter
    integer                         , intent(in)    :: filter_soilc(:) ! filter for soil columns
    type(cnveg_state_type)          , intent(in)    :: cnveg_state_inst
    type(cnveg_carbonflux_type)     , intent(inout) :: cnveg_carbonflux_inst
    type(cnveg_nitrogenflux_type)   , intent(inout) :: cnveg_nitrogenflux_inst
    real(r8)                        , intent(in)    :: leaf_prof_patch(bounds%begp:,1:)
    real(r8)                        , intent(in)    :: froot_prof_patch(bounds%begp:,1:)
    !
    ! !LOCAL VARIABLES:
    integer :: fc,c,pi,p,k,j,i     ! indices
    !-----------------------------------------------------------------------

    SHR_ASSERT_ALL_FL((ubound(leaf_prof_patch)   == (/bounds%endp,nlevdecomp_full/)), sourcefile, __LINE__)
    SHR_ASSERT_ALL_FL((ubound(froot_prof_patch)  == (/bounds%endp,nlevdecomp_full/)), sourcefile, __LINE__)

    associate(                                                                                & 
         leaf_prof                 => leaf_prof_patch                                       , & ! Input:  [real(r8) (:,:) ]  (1/m) profile of leaves                         
         froot_prof                => froot_prof_patch                                      , & ! Input:  [real(r8) (:,:) ]  (1/m) profile of fine roots                     

         ivt                       => patch%itype                                             , & ! Input:  [integer  (:)   ]  patch vegetation type                                
         wtcol                     => patch%wtcol                                             , & ! Input:  [real(r8) (:)   ]  weight (relative to column) for this patch (0-1)    

         lf_f                      => pftcon%lf_f                                           , & ! Input:  leaf litter fractions
         fr_f                      => pftcon%fr_f                                           , & ! Input:  fine root litter fractions

         leafc_to_litter           => cnveg_carbonflux_inst%leafc_to_litter_patch           , & ! Input:  [real(r8) (:)   ]  leaf C litterfall (gC/m2/s)                       
         frootc_to_litter          => cnveg_carbonflux_inst%frootc_to_litter_patch          , & ! Input:  [real(r8) (:)   ]  fine root N litterfall (gN/m2/s)                  
         livestemc_to_litter       => cnveg_carbonflux_inst%livestemc_to_litter_patch       , & ! Input:  [real(r8) (:)   ]  live stem C litterfall (gC/m2/s)                  
         repr_grainc_to_food       => cnveg_carbonflux_inst%repr_grainc_to_food_patch       , & ! Input:  [real(r8) (:,:) ]  grain C to food (gC/m2/s)
         repr_structurec_to_litter => cnveg_carbonflux_inst%repr_structurec_to_litter_patch,  & ! Input:  [real(r8) (:,:) ] reproductive structure C to litter (gC/m2/s)
         phenology_c_to_litr_c     => cnveg_carbonflux_inst%phenology_c_to_litr_c_col       , & ! Output: [real(r8) (:,:,:) ]  C fluxes associated with phenology (litterfall and crop) to litter pools (gC/m3/s)

         livestemn_to_litter       => cnveg_nitrogenflux_inst%livestemn_to_litter_patch     , & ! Input:  [real(r8) (:)   ]  livestem N to litter (gN/m2/s)                    
         repr_grainn_to_food       => cnveg_nitrogenflux_inst%repr_grainn_to_food_patch     , & ! Input:  [real(r8) (:,:) ]  grain N to food (gN/m2/s)
         repr_structuren_to_litter => cnveg_nitrogenflux_inst%repr_structuren_to_litter_patch,& ! Input:  [real(r8) (:,:) ] reproductive structure N to litter (gN/m2/s)
         leafn_to_litter           => cnveg_nitrogenflux_inst%leafn_to_litter_patch         , & ! Input:  [real(r8) (:)   ]  leaf N litterfall (gN/m2/s)                       
         frootn_to_litter          => cnveg_nitrogenflux_inst%frootn_to_litter_patch        , & ! Input:  [real(r8) (:)   ]  fine root N litterfall (gN/m2/s)                  
         phenology_n_to_litr_n     => cnveg_nitrogenflux_inst%phenology_n_to_litr_n_col       & ! Output: [real(r8) (:,:,:) ]  N fluxes associated with phenology (litterfall and crop) to litter pools (gN/m3/s)
         )
    
      do j = 1, nlevdecomp
         do pi = 1,max_patch_per_col
            do fc = 1,num_soilc
               c = filter_soilc(fc)

               if ( pi <=  col%npatches(c) ) then
                  p = col%patchi(c) + pi - 1
                  if (patch%active(p)) then

                     do i = i_litr_min, i_litr_max
                        ! leaf litter carbon fluxes
                        phenology_c_to_litr_c(c,j,i) = &
                           phenology_c_to_litr_c(c,j,i) + &
                           leafc_to_litter(p) * lf_f(ivt(p),i) * wtcol(p) * leaf_prof(p,j)

                        ! leaf litter nitrogen fluxes
                        phenology_n_to_litr_n(c,j,i) = &
                           phenology_n_to_litr_n(c,j,i) + &
                           leafn_to_litter(p) * lf_f(ivt(p),i) * wtcol(p) * leaf_prof(p,j)

                        ! fine root litter carbon fluxes
                        phenology_c_to_litr_c(c,j,i) = &
                           phenology_c_to_litr_c(c,j,i) + &
                           frootc_to_litter(p) * fr_f(ivt(p),i) * wtcol(p) * froot_prof(p,j)

                        ! fine root litter nitrogen fluxes
                        phenology_n_to_litr_n(c,j,i) = &
                           phenology_n_to_litr_n(c,j,i) + &
                           frootn_to_litter(p) * fr_f(ivt(p),i) * wtcol(p) * froot_prof(p,j)
                     end do

                     ! agroibis puts crop stem litter together with leaf litter
                     ! so I've used the leaf lf_f* parameters instead of making
                     ! new ones for now (slevis)
                     ! also for simplicity I've put "food" into the litter pools

                     if (ivt(p) >= npcropmin) then ! add livestemc to litter
                        do i = i_litr_min, i_litr_max
                           ! stem litter carbon fluxes
                           phenology_c_to_litr_c(c,j,i) = &
                              phenology_c_to_litr_c(c,j,i) + &
                              livestemc_to_litter(p) * lf_f(ivt(p),i) * wtcol(p) * leaf_prof(p,j)

                           ! stem litter nitrogen fluxes
                           phenology_n_to_litr_n(c,j,i) = &
                              phenology_n_to_litr_n(c,j,i) + &
                              livestemn_to_litter(p) * lf_f(ivt(p),i) * wtcol(p) * leaf_prof(p,j)
                        end do

                        if (.not. use_grainproduct) then
                           do i = i_litr_min, i_litr_max
                              do k = repr_grain_min, repr_grain_max
                                 ! grain litter carbon fluxes
                                 phenology_c_to_litr_c(c,j,i) = &
                                      phenology_c_to_litr_c(c,j,i) + &
                                      repr_grainc_to_food(p,k) * lf_f(ivt(p),i) * wtcol(p) * leaf_prof(p,j)

                                 ! grain litter nitrogen fluxes
                                 phenology_n_to_litr_n(c,j,i) = &
                                      phenology_n_to_litr_n(c,j,i) + &
                                      repr_grainn_to_food(p,k) * lf_f(ivt(p),i) * wtcol(p) * leaf_prof(p,j)
                              end do
                           end do
                        end if

                        do i = i_litr_min, i_litr_max
                           do k = repr_structure_min, repr_structure_max
                              ! reproductive structure litter carbon fluxes
                              phenology_c_to_litr_c(c,j,i) = &
                                   phenology_c_to_litr_c(c,j,i) + &
                                   repr_structurec_to_litter(p,k) * lf_f(ivt(p),i) * wtcol(p) * leaf_prof(p,j)

                              ! reproductive structure litter nitrogen fluxes
                              phenology_n_to_litr_n(c,j,i) = &
                                   phenology_n_to_litr_n(c,j,i) + &
                                   repr_structuren_to_litter(p,k) * lf_f(ivt(p),i) * wtcol(p) * leaf_prof(p,j)
                           end do
                        end do
                     end if
                  end if
               end if

            end do

         end do
      end do

    end associate 

  end subroutine CNLitterToColumn

end module CNPhenologyMod<|MERGE_RESOLUTION|>--- conflicted
+++ resolved
@@ -1711,14 +1711,11 @@
     integer s         ! growing season indices
     integer k         ! grain pool indices
     integer idpp      ! number of days past planting
-<<<<<<< HEAD
     integer mxmat     ! maximum growing season length
-=======
     integer kyr       ! current year
     integer kmo       ! month of year  (1, ..., 12)
     integer kda       ! day of month   (1, ..., 31)
-    integer   mcsec   ! seconds of day (0, ..., seconds/day)
->>>>>>> 67f46e81
+    integer mcsec     ! seconds of day (0, ..., seconds/day)
     real(r8) harvest_reason
     real(r8) dayspyr  ! days per year in this year
     real(r8) avg_dayspyr ! average number of days per year
@@ -1939,17 +1936,10 @@
                   cumvd(p)       = 0._r8
                   hdidx(p)       = 0._r8
                   vf(p)          = 0._r8
-<<<<<<< HEAD
-
-                  call PlantCrop(p, leafcn(ivt(p)), jday, do_plant_normal, &
+
+                  call PlantCrop(p, leafcn(ivt(p)), jday, kyr, do_plant_normal, &
                                  do_plant_lastchance, do_plant_prescribed,  &
                                  temperature_inst, crop_inst, cnveg_state_inst, &
-=======
-                  
-                  call PlantCrop(p, leafcn(ivt(p)), jday, kyr, &
-                                 do_plant_normal, do_plant_lastchance, &
-                                 crop_inst, cnveg_state_inst, &
->>>>>>> 67f46e81
                                  cnveg_carbonstate_inst, cnveg_nitrogenstate_inst, &
                                  cnveg_carbonflux_inst, cnveg_nitrogenflux_inst, &
                                  c13_cnveg_carbonstate_inst, c14_cnveg_carbonstate_inst)
@@ -1981,15 +1971,9 @@
 
                if (do_plant_prescribed .or. do_plant_normal .or. do_plant_lastchance) then
 
-<<<<<<< HEAD
-                   call PlantCrop(p, leafcn(ivt(p)), jday, do_plant_normal, &
+                   call PlantCrop(p, leafcn(ivt(p)), jday, kyr, do_plant_normal, &
                                  do_plant_lastchance, do_plant_prescribed,  &
                                  temperature_inst, crop_inst, cnveg_state_inst, &
-=======
-                  call PlantCrop(p, leafcn(ivt(p)), jday, kyr, &
-                                 do_plant_normal, do_plant_lastchance, &
-                                 crop_inst, cnveg_state_inst, &
->>>>>>> 67f46e81
                                  cnveg_carbonstate_inst, cnveg_nitrogenstate_inst, &
                                  cnveg_carbonflux_inst, cnveg_nitrogenflux_inst, &
                                  c13_cnveg_carbonstate_inst, c14_cnveg_carbonstate_inst)
@@ -2265,41 +2249,23 @@
                ! the onset_counter would change from dt and you'd need to make
                ! changes to the offset subroutine below
 
-<<<<<<< HEAD
             else if (do_harvest) then
                ! Don't update these if you're just harvesting because of incorrect Dec.
                ! 31 planting
                if (.not. fake_harvest) then
                   if (harvdate(p) >= NOT_Harvested) harvdate(p) = jday
                   harvest_count(p) = harvest_count(p) + 1
+                  crop_inst%sdates_perharv(p, harvest_count(p)) = real(idop(p), r8)
+                  crop_inst%syears_perharv(p, harvest_count(p)) = real(iyop(p), r8)
                   crop_inst%hdates_thisyr(p, harvest_count(p)) = real(jday, r8)
                   cnveg_state_inst%gddmaturity_thisyr(p,harvest_count(p)) = gddmaturity(p)
                   crop_inst%gddaccum_thisyr(p, harvest_count(p)) = crop_inst%gddaccum_patch(p)
                   crop_inst%hui_thisyr(p, harvest_count(p)) = hui(p)
+                  crop_inst%sowing_reason_perharv(p, harvest_count(p)) = real(crop_inst%sowing_reason_patch(p), r8)
+                  crop_inst%sowing_reason_patch(p) = -1
                   crop_inst%harvest_reason_thisyr(p, harvest_count(p)) = harvest_reason
                endif
 
-=======
-            else if (hui(p) >= gddmaturity(p) .or. idpp >= mxmat(ivt(p))) then
-
-               if (hui(p) >= gddmaturity(p)) then
-                  harvest_reason = 1._r8
-               else if (idpp >= mxmat(ivt(p))) then
-                  harvest_reason = 2._r8
-               end if
-
-               if (harvdate(p) >= NOT_Harvested) harvdate(p) = jday
-               harvest_count(p) = harvest_count(p) + 1
-               crop_inst%sdates_perharv(p, harvest_count(p)) = real(idop(p), r8)
-               crop_inst%syears_perharv(p, harvest_count(p)) = real(iyop(p), r8)
-               crop_inst%hdates_thisyr(p, harvest_count(p)) = real(jday, r8)
-               cnveg_state_inst%gddmaturity_thisyr(p,harvest_count(p)) = gddmaturity(p)
-               crop_inst%gddaccum_thisyr(p, harvest_count(p)) = crop_inst%gddaccum_patch(p)
-               crop_inst%hui_thisyr(p, harvest_count(p)) = hui(p)
-               crop_inst%sowing_reason_perharv(p, harvest_count(p)) = real(crop_inst%sowing_reason_patch(p), r8)
-               crop_inst%sowing_reason_patch(p) = -1
-               crop_inst%harvest_reason_thisyr(p, harvest_count(p)) = harvest_reason
->>>>>>> 67f46e81
                croplive(p) = .false.     ! no re-entry in greater if-block
                cphase(p) = cphase_harvest
                if (tlai(p) > 0._r8) then ! plant had emerged before harvest
@@ -2516,15 +2482,9 @@
   end subroutine CropPhenologyInit
 
     !-----------------------------------------------------------------------
-<<<<<<< HEAD
-  subroutine PlantCrop(p, leafcn_in, jday, do_plant_normal, &
+  subroutine PlantCrop(p, leafcn_in, jday, kyr, do_plant_normal, &
        do_plant_lastchance, do_plant_prescribed,            &
        temperature_inst, crop_inst, cnveg_state_inst,               &
-=======
-  subroutine PlantCrop(p, leafcn_in, jday, kyr, &
-       do_plant_normal, do_plant_lastchance, &
-       crop_inst, cnveg_state_inst,                                 &
->>>>>>> 67f46e81
        cnveg_carbonstate_inst, cnveg_nitrogenstate_inst,            &
        cnveg_carbonflux_inst, cnveg_nitrogenflux_inst,              &
        c13_cnveg_carbonstate_inst, c14_cnveg_carbonstate_inst)
@@ -2551,16 +2511,11 @@
     integer                , intent(in)    :: p         ! PATCH index running over
     real(r8)               , intent(in)    :: leafcn_in ! leaf C:N (gC/gN) of this patch's vegetation type (pftcon%leafcn(ivt(p)))
     integer                , intent(in)    :: jday      ! julian day of the year
-<<<<<<< HEAD
+    integer                , intent(in)    :: kyr       ! current year
     logical                , intent(in)    :: do_plant_normal ! Are all the normal requirements for planting met?
     logical                , intent(in)    :: do_plant_lastchance ! Are the last-chance requirements for planting met?
     logical                , intent(in)    :: do_plant_prescribed ! are we planting because it was prescribed?
     type(temperature_type)         , intent(in)    :: temperature_inst
-=======
-    integer                , intent(in)    :: kyr       ! current year
-    logical                , intent(in)    :: do_plant_normal ! Are all the normal requirements for planting met?
-    logical                , intent(in)    :: do_plant_lastchance ! Are the last-chance requirements for planting met?
->>>>>>> 67f46e81
     type(crop_type)                , intent(inout) :: crop_inst
     type(cnveg_state_type)         , intent(inout) :: cnveg_state_inst
     type(cnveg_carbonstate_type)   , intent(inout) :: cnveg_carbonstate_inst
@@ -2573,10 +2528,7 @@
     ! LOCAL VARAIBLES:
     integer s              ! growing season index
     integer k              ! grain pool index
-<<<<<<< HEAD
     real(r8) gdd_target    ! cultivar GDD target this growing season
-=======
->>>>>>> 67f46e81
     real(r8) this_sowing_reason ! number representing sowing reason(s)
     !------------------------------------------------------------------------
 
@@ -2586,15 +2538,10 @@
          harvdate          =>    crop_inst%harvdate_patch                        , & ! Output: [integer  (:) ]  harvest date
          next_rx_sdate     =>    crop_inst%next_rx_sdate                         , & ! Inout:  [integer  (:) ]  prescribed sowing date of next growing season this year
          sowing_count      =>    crop_inst%sowing_count                          , & ! Inout:  [integer  (:) ]  number of sowing events this year for this patch
-<<<<<<< HEAD
          sowing_reason     =>    crop_inst%sowing_reason_thisyr                  , & ! Output:  [real(r8)  (:) ]  reason for each sowing this year for this patch
          gddmaturity       =>    cnveg_state_inst%gddmaturity_patch            , & ! Output: [real(r8) (:) ]  gdd needed to harvest
          idop              =>    cnveg_state_inst%idop_patch                     , & ! Output: [integer  (:) ]  date of planting
-=======
-         idop              =>    cnveg_state_inst%idop_patch                     , & ! Output: [integer  (:) ]  date of planting (day of year)
          iyop              =>    cnveg_state_inst%iyop_patch                     , & ! Output: [integer  (:) ]  year of planting
-         sowing_reason     =>    crop_inst%sowing_reason_thisyr                  , & ! Output:  [real(r8)  (:) ]  reason for each sowing this year for this patch
->>>>>>> 67f46e81
          leafc_xfer        =>    cnveg_carbonstate_inst%leafc_xfer_patch         , & ! Output: [real(r8) (:) ]  (gC/m2)   leaf C transfer
          leafn_xfer        =>    cnveg_nitrogenstate_inst%leafn_xfer_patch       , & ! Output: [real(r8) (:) ]  (gN/m2)   leaf N transfer
          crop_seedc_to_leaf =>   cnveg_carbonflux_inst%crop_seedc_to_leaf_patch  , & ! Output: [real(r8) (:) ]  (gC/m2/s) seed source to leaf
