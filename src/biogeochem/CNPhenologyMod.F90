--- conflicted
+++ resolved
@@ -1826,22 +1826,16 @@
             end do
             do s = 1, mxharvests
                crop_inst%hdates_thisyr(p,s) = -1._r8
-<<<<<<< HEAD
                cnveg_state_inst%gddmaturity_thisyr(p,s) = -1._r8
                crop_inst%gddaccum_thisyr(p,s) = -1._r8
                crop_inst%hui_thisyr(p,s) = -1._r8
                crop_inst%harvest_reason_thisyr(p,s) = -1._r8
-               do k = repr_grain_min, repr_grain_max
-                  cnveg_carbonflux_inst%repr_grainc_to_food_accum_thisyr(p,s,k) = 0._r8
-               end do
-=======
                do k = repr_grain_min, repr_grain_max
                   cnveg_carbonflux_inst%repr_grainc_to_food_perharv(p,s,k) = 0._r8
                end do
             end do
             do k = repr_grain_min, repr_grain_max
                cnveg_carbonflux_inst%repr_grainc_to_food_thisyr(p,k) = 0._r8
->>>>>>> 291a1d5f
             end do
             next_rx_sdate(p) = crop_inst%rx_sdates_thisyr(p,1)
          end if
@@ -2060,10 +2054,6 @@
          offset_flag(p) = 0._r8 ! carbon and nitrogen transfers
 
          if (croplive(p)) then
-<<<<<<< HEAD
-=======
-            cphase(p) = cphase_planted
->>>>>>> 291a1d5f
 
             ! call vernalization if winter temperate cereal planted, living, and the
             ! vernalization factor is not 1;
@@ -2096,7 +2086,6 @@
                hui(p) = max(hui(p),huigrain(p))
             endif
 
-<<<<<<< HEAD
             do_harvest = .false.
             force_harvest = .false.
             fake_harvest = .false.
@@ -2201,19 +2190,13 @@
             endif
             force_harvest = force_harvest .or. (generate_crop_gdds .and. do_harvest)
 
-=======
->>>>>>> 291a1d5f
             ! The following conditionals are similar to those in CropPhase. However, they
             ! differ slightly because here we are potentially setting a new crop phase,
             ! whereas CropPhase is just designed to get the current, already-determined
             ! phase. However, despite these differences: if you make changes to the
             ! following conditionals, you should also check to see if you should make
             ! similar changes in CropPhase.
-<<<<<<< HEAD
             if ((.not. force_harvest) .and. leafout(p) >= huileaf(p) .and. hui(p) < huigrain(p) .and. idpp < mxmat) then
-=======
-            if (leafout(p) >= huileaf(p) .and. hui(p) < huigrain(p) .and. idpp < mxmat(ivt(p))) then
->>>>>>> 291a1d5f
                cphase(p) = cphase_leafemerge
                if (abs(onset_counter(p)) > 1.e-6_r8) then
                   onset_flag(p)    = 1._r8
@@ -2298,7 +2281,6 @@
                ! AgroIBIS uses a complex formula for lai decline.
                ! Use CN's simple formula at least as a place holder (slevis)
 
-<<<<<<< HEAD
             else if (hui(p) >= huigrain(p) .and. cphase(p) >= cphase_leafemerge) then
                cphase(p) = cphase_grainfill
 
@@ -2307,10 +2289,6 @@
                   call endrun(msg=errMsg(sourcefile, __LINE__))
                end if
 
-=======
-            else if (hui(p) >= huigrain(p)) then
-               cphase(p) = cphase_grainfill
->>>>>>> 291a1d5f
                bglfr(p) = 1._r8/(leaf_long(ivt(p))*avg_dayspyr*secspday)
             else
                 cphase(p) = cphase_planted
@@ -2398,27 +2376,15 @@
        p = filter_pcropp(fp)
 
        if (croplive(p)) then
-<<<<<<< HEAD
           if (leafout(p) >= huileaf(p) .and. hui(p) < huigrain(p)) then
              crop_phase(p) = cphase_leafemerge
           else if (hui(p) >= huigrain(p) .and. crop_inst%cphase_patch(p) >= cphase_leafemerge) then
-=======
-          ! Start with cphase_planted, but this might get changed in the later
-          ! conditional blocks.
-          crop_phase(p) = cphase_planted
-          if (leafout(p) >= huileaf(p) .and. hui(p) < huigrain(p)) then
-             crop_phase(p) = cphase_leafemerge
-          else if (hui(p) >= huigrain(p)) then
->>>>>>> 291a1d5f
              ! Since we know croplive is true, any hui greater than huigrain implies that
              ! we're in the grainfill stage: if we were passt gddmaturity then croplive
              ! would be false.
              crop_phase(p) = cphase_grainfill
-<<<<<<< HEAD
           else
              crop_phase(p) = cphase_planted
-=======
->>>>>>> 291a1d5f
           end if
        end if
     end do
@@ -2538,14 +2504,10 @@
     type(cnveg_carbonstate_type)   , intent(inout) :: c14_cnveg_carbonstate_inst
     !
     ! LOCAL VARAIBLES:
-<<<<<<< HEAD
     integer s              ! growing season index
     integer k              ! grain pool index
     real(r8) gdd_target    ! cultivar GDD target this growing season
     real(r8) this_sowing_reason ! number representing sowing reason(s)
-=======
-    integer k              ! grain pool index
->>>>>>> 291a1d5f
     !------------------------------------------------------------------------
 
     associate(                                                                     & 
