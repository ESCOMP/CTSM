--- conflicted
+++ resolved
@@ -1775,13 +1775,9 @@
          harvdate          =>    crop_inst%harvdate_patch                      , & ! Output: [integer  (:) ]  harvest date                                       
          croplive          =>    crop_inst%croplive_patch                      , & ! Output: [logical  (:) ]  Flag, true if planted, not harvested               
          vf                =>    crop_inst%vf_patch                            , & ! Output: [real(r8) (:) ]  vernalization factor                              
-<<<<<<< HEAD
-         peaklai           =>    cnveg_state_inst%peaklai_patch                , & ! Output: [integer  (:) ]  1: max allowed lai; 0: not at max
-=======
          sowing_count      =>    crop_inst%sowing_count                        , & ! Inout:  [integer  (:) ]  number of sowing events this year for this patch
          harvest_count     =>    crop_inst%harvest_count                       , & ! Inout:  [integer  (:) ]  number of harvest events this year for this patch
-         peaklai           =>  cnveg_state_inst%peaklai_patch                  , & ! Output: [integer  (:) ] 1: max allowed lai; 0: not at max                  
->>>>>>> 82a63cc1
+         peaklai           =>    cnveg_state_inst%peaklai_patch                , & ! Output: [integer  (:) ]  1: max allowed lai; 0: not at max
          tlai              =>    canopystate_inst%tlai_patch                   , & ! Input:  [real(r8) (:) ]  one-sided leaf area index, no burying by snow     
          
          idop              =>    cnveg_state_inst%idop_patch                   , & ! Output: [integer  (:) ]  date of planting                                   
