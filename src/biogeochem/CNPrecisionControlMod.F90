module CNPrecisionControlMod

#include "shr_assert.h"

  !----------------------------------------------------------------------- 
  ! !DESCRIPTION:
  ! controls on very low values in critical state variables 
  ! 
  ! !USES:
  use shr_kind_mod           , only : r8 => shr_kind_r8
  use CNVegCarbonStateType   , only : cnveg_carbonstate_type
  use CNVegNitrogenStateType , only : cnveg_nitrogenstate_type
  use PatchType              , only : patch
  use abortutils             , only : endrun
  !
  implicit none
  private
  !
  ! !PUBLIC MEMBER FUNCTIONS:
  public:: CNPrecisionControlReadNML
  public:: CNPrecisionControl

  ! !PUBLIC DATA:
  real(r8), public :: ccrit    =  1.e-8_r8              ! critical carbon state value for truncation (gC/m2)
  real(r8), public :: cnegcrit =  -6.e+1_r8             ! critical negative carbon state value for abort (gC/m2)
  real(r8), public :: ncrit    =  1.e-8_r8              ! critical nitrogen state value for truncation (gN/m2)
  real(r8), public :: nnegcrit =  -7.e+0_r8             ! critical negative nitrogen state value for abort (gN/m2)
  real(r8), public, parameter :: n_min = 0.000000001_r8 ! Minimum Nitrogen value to use when calculating CN ratio (gN/m2)

  ! !PRIVATE DATA:
  logical, private :: prec_control_for_froot = .true.   ! If true do precision control for frootc/frootn
  character(len=*), parameter, private :: sourcefile = &
       __FILE__
  !----------------------------------------------------------------------- 

contains

  !-----------------------------------------------------------------------
  subroutine CNPrecisionControlReadNML( NLFilename )
    !
    ! !DESCRIPTION:
    ! Read the namelist for CN Precision control
    !
    ! !USES:
    use fileutils      , only : getavu, relavu, opnfil
    use shr_nl_mod     , only : shr_nl_find_group_name
    use spmdMod        , only : masterproc, mpicom
    use shr_mpi_mod    , only : shr_mpi_bcast
    use clm_varctl     , only : iulog, use_nguardrail
    use shr_log_mod    , only : errMsg => shr_log_errMsg
    !
    ! !ARGUMENTS:
    character(len=*), intent(in) :: NLFilename ! Namelist filename
    !
    ! !LOCAL VARIABLES:
    integer :: ierr                 ! error code
    integer :: unitn                ! unit for namelist file

    character(len=*), parameter :: subname = 'CNPrecisionControlReadNML'
    character(len=*), parameter :: nmlname = 'cnprecision_inparm'
    !-----------------------------------------------------------------------
    namelist /cnprecision_inparm/ ncrit, ccrit, cnegcrit, nnegcrit

    if (masterproc) then
       unitn = getavu()
       write(iulog,*) 'Read in '//nmlname//'  namelist'
       call opnfil (NLFilename, unitn, 'F')
       call shr_nl_find_group_name(unitn, nmlname, status=ierr)
       if (ierr == 0) then
          read(unitn, nml=cnprecision_inparm, iostat=ierr)
          if (ierr /= 0) then
             call endrun(msg="ERROR reading "//nmlname//"namelist"//errmsg(sourcefile, __LINE__))
          end if
       else
          call endrun(msg="ERROR could NOT find "//nmlname//"namelist"//errmsg(sourcefile, __LINE__))
       end if
       call relavu( unitn )
    end if

    call shr_mpi_bcast (ncrit   , mpicom)
    call shr_mpi_bcast (ccrit   , mpicom)
    call shr_mpi_bcast (nnegcrit, mpicom)
    call shr_mpi_bcast (cnegcrit, mpicom)

    if (masterproc) then
       write(iulog,*) ' '
       write(iulog,*) nmlname//' settings:'
       write(iulog,nml=cnprecision_inparm)
       write(iulog,*) ' '
    end if

    ! Have precision control for froot be determined by use_nguardrail setting
    prec_control_for_froot = .not. use_nguardrail

  end subroutine CNPrecisionControlReadNML

  !-----------------------------------------------------------------------
  subroutine CNPrecisionControl(bounds, num_soilp, filter_soilp, &
       cnveg_carbonstate_inst, c13_cnveg_carbonstate_inst, c14_cnveg_carbonstate_inst, &
       cnveg_nitrogenstate_inst)
    !
    ! !DESCRIPTION: 
    ! Force leaf and deadstem c and n to 0 if they get too small.
    !
    ! !USES:
    use clm_varctl , only : iulog, use_c13, use_c14
    use clm_varctl , only : use_crop
    use pftconMod  , only : nc3crop
    use decompMod  , only : bounds_type
    !
    ! !ARGUMENTS:
    type(bounds_type)              , intent(in)    :: bounds          ! bounds
    integer                        , intent(in)    :: num_soilp       ! number of soil patchs in filter
    integer                        , intent(in)    :: filter_soilp(:) ! filter for soil patches
    type(cnveg_carbonstate_type)   , intent(inout) :: cnveg_carbonstate_inst
    type(cnveg_carbonstate_type)   , intent(inout) :: c13_cnveg_carbonstate_inst
    type(cnveg_carbonstate_type)   , intent(inout) :: c14_cnveg_carbonstate_inst
    type(cnveg_nitrogenstate_type) , intent(inout) :: cnveg_nitrogenstate_inst
    !
    ! !LOCAL VARIABLES:
    integer :: p,j,k                             ! indices
    integer :: fp                                ! filter indices
    integer :: num_truncatep                     ! number of points in filter_truncatep
    integer :: filter_truncatep(bounds%endp-bounds%begp+1) ! filter for points that need truncation
    real(r8):: pc(bounds%begp:bounds%endp)       ! truncation terms for patch-level corrections Carbon
    real(r8):: pn(bounds%begp:bounds%endp)       ! truncation terms for patch-level corrections nitrogen
    real(r8):: pc13(bounds%begp:bounds%endp)     ! truncation terms for patch-level corrections
    real(r8):: pc14(bounds%begp:bounds%endp)     ! truncation terms for patch-level corrections
    !-----------------------------------------------------------------------

    ! cnveg_carbonstate_inst%cpool_patch                     Output:  [real(r8) (:)     ]  (gC/m2) temporary photosynthate C pool            
    ! cnveg_carbonstate_inst%deadcrootc_patch                Output:  [real(r8) (:)     ]  (gC/m2) dead coarse root C                        
    ! cnveg_carbonstate_inst%deadcrootc_storage_patch        Output:  [real(r8) (:)     ]  (gC/m2) dead coarse root C storage                
    ! cnveg_carbonstate_inst%deadcrootc_xfer_patch           Output:  [real(r8) (:)     ]  (gC/m2) dead coarse root C transfer               
    ! cnveg_carbonstate_inst%deadstemc_patch                 Output:  [real(r8) (:)     ]  (gC/m2) dead stem C                               
    ! cnveg_carbonstate_inst%deadstemc_storage_patch         Output:  [real(r8) (:)     ]  (gC/m2) dead stem C storage                       
    ! cnveg_carbonstate_inst%deadstemc_xfer_patch            Output:  [real(r8) (:)     ]  (gC/m2) dead stem C transfer                      
    ! cnveg_carbonstate_inst%frootc_patch                    Output:  [real(r8) (:)     ]  (gC/m2) fine root C                               
    ! cnveg_carbonstate_inst%frootc_storage_patch            Output:  [real(r8) (:)     ]  (gC/m2) fine root C storage                       
    ! cnveg_carbonstate_inst%frootc_xfer_patch               Output:  [real(r8) (:)     ]  (gC/m2) fine root C transfer                      
    ! cnveg_carbonstate_inst%gresp_storage_patch             Output:  [real(r8) (:)     ]  (gC/m2) growth respiration storage                
    ! cnveg_carbonstate_inst%gresp_xfer_patch                Output:  [real(r8) (:)     ]  (gC/m2) growth respiration transfer               
    ! cnveg_carbonstate_inst%leafc_patch                     Output:  [real(r8) (:)     ]  (gC/m2) leaf C                                    
    ! cnveg_carbonstate_inst%leafc_storage_patch             Output:  [real(r8) (:)     ]  (gC/m2) leaf C storage                            
    ! cnveg_carbonstate_inst%leafc_xfer_patch                Output:  [real(r8) (:)     ]  (gC/m2) leaf C transfer                           
    ! cnveg_carbonstate_inst%livecrootc_patch                Output:  [real(r8) (:)     ]  (gC/m2) live coarse root C                        
    ! cnveg_carbonstate_inst%livecrootc_storage_patch        Output:  [real(r8) (:)     ]  (gC/m2) live coarse root C storage                
    ! cnveg_carbonstate_inst%livecrootc_xfer_patch           Output:  [real(r8) (:)     ]  (gC/m2) live coarse root C transfer               
    ! cnveg_carbonstate_inst%livestemc_patch                 Output:  [real(r8) (:)     ]  (gC/m2) live stem C                               
    ! cnveg_carbonstate_inst%livestemc_storage_patch         Output:  [real(r8) (:)     ]  (gC/m2) live stem C storage                       
    ! cnveg_carbonstate_inst%livestemc_xfer_patch            Output:  [real(r8) (:)     ]  (gC/m2) live stem C transfer                      
    ! cnveg_carbonstate_inst%ctrunc_patch                    Output:  [real(r8) (:)     ]  (gC/m2) patch-level sink for C truncation           
    ! cnveg_carbonstate_inst%xsmrpool_patch                  Output:  [real(r8) (:)     ]  (gC/m2) execss maint resp C pool                  
    ! cnveg_carbonstate_inst%grainc_patch                    Output:  [real(r8) (:)     ]  (gC/m2) grain C                                   
    ! cnveg_carbonstate_inst%grainc_storage_patch            Output:  [real(r8) (:)     ]  (gC/m2) grain C storage                           
    ! cnveg_carbonstate_inst%grainc_xfer_patch               Output:  [real(r8) (:)     ]  (gC/m2) grain C transfer                          
    
    ! cnveg_nitrogenstate_inst%deadcrootn_patch              Output:  [real(r8) (:)     ]  (gN/m2) dead coarse root N                        
    ! cnveg_nitrogenstate_inst%deadcrootn_storage_patch      Output:  [real(r8) (:)     ]  (gN/m2) dead coarse root N storage                
    ! cnveg_nitrogenstate_inst%deadcrootn_xfer_patch         Output:  [real(r8) (:)     ]  (gN/m2) dead coarse root N transfer               
    ! cnveg_nitrogenstate_inst%deadstemn_patch               Output:  [real(r8) (:)     ]  (gN/m2) dead stem N                               
    ! cnveg_nitrogenstate_inst%deadstemn_storage_patch       Output:  [real(r8) (:)     ]  (gN/m2) dead stem N storage                       
    ! cnveg_nitrogenstate_inst%deadstemn_xfer_patch          Output:  [real(r8) (:)     ]  (gN/m2) dead stem N transfer                      
    ! cnveg_nitrogenstate_inst%frootn_patch                  Output:  [real(r8) (:)     ]  (gN/m2) fine root N                               
    ! cnveg_nitrogenstate_inst%frootn_storage_patch          Output:  [real(r8) (:)     ]  (gN/m2) fine root N storage                       
    ! cnveg_nitrogenstate_inst%frootn_xfer_patch             Output:  [real(r8) (:)     ]  (gN/m2) fine root N transfer                      
    ! cnveg_nitrogenstate_inst%leafn_patch                   Output:  [real(r8) (:)     ]  (gN/m2) leaf N                                    
    ! cnveg_nitrogenstate_inst%leafn_storage_patch           Output:  [real(r8) (:)     ]  (gN/m2) leaf N storage                            
    ! cnveg_nitrogenstate_inst%leafn_xfer_patch              Output:  [real(r8) (:)     ]  (gN/m2) leaf N transfer                           
    ! cnveg_nitrogenstate_inst%livecrootn_patch              Output:  [real(r8) (:)     ]  (gN/m2) live coarse root N                        
    ! cnveg_nitrogenstate_inst%livecrootn_storage_patch      Output:  [real(r8) (:)     ]  (gN/m2) live coarse root N storage                
    ! cnveg_nitrogenstate_inst%livecrootn_xfer_patch         Output:  [real(r8) (:)     ]  (gN/m2) live coarse root N transfer               
    ! cnveg_nitrogenstate_inst%grainn_patch                  Output:  [real(r8) (:)     ]  (gC/m2) grain N                                   
    ! cnveg_nitrogenstate_inst%grainn_storage_patch          Output:  [real(r8) (:)     ]  (gC/m2) grain N storage                           
    ! cnveg_nitrogenstate_inst%grainn_xfer_patch             Output:  [real(r8) (:)     ]  (gC/m2) grain N transfer                          
    ! cnveg_nitrogenstate_inst%livestemn_patch               Output:  [real(r8) (:)     ]  (gN/m2) live stem N                               
    ! cnveg_nitrogenstate_inst%livestemn_storage_patch       Output:  [real(r8) (:)     ]  (gN/m2) live stem N storage                       
    ! cnveg_nitrogenstate_inst%livestemn_xfer_patch          Output:  [real(r8) (:)     ]  (gN/m2) live stem N transfer                      
    ! cnveg_nitrogenstate_inst%npool_patch                   Output:  [real(r8) (:)     ]  (gN/m2) temporary plant N pool                    
    ! cnveg_nitrogenstate_inst%ntrunc_patch                  Output:  [real(r8) (:)     ]  (gN/m2) patch-level sink for N truncation           
    ! cnveg_nitrogenstate_inst%retransn_patch                Output:  [real(r8) (:)     ]  (gN/m2) plant pool of retranslocated N            

    
    associate(                                           &
         cs     => cnveg_carbonstate_inst              , &
         ns     => cnveg_nitrogenstate_inst            , &
         c13cs  => c13_cnveg_carbonstate_inst          , &
         c14cs  => c14_cnveg_carbonstate_inst            &
         )

      ! patch loop
      do fp = 1,num_soilp
         p = filter_soilp(fp)

         ! initialize the patch-level C and N truncation terms
         pc(p) = 0._r8
         pn(p) = 0._r8
         if ( use_c13 ) pc13(p) = 0._r8
         if ( use_c14 ) pc14(p) = 0._r8
      end do

      ! do tests on state variables for precision control
      ! for linked C-N state variables, perform precision test on
      ! the C component, but truncate C, C13, and N components

      ! leaf C and N
      call TruncateCandNStates( bounds, filter_soilp, num_soilp, cs%leafc_patch(bounds%begp:bounds%endp), &
                                ns%leafn_patch(bounds%begp:bounds%endp), &
                                pc(bounds%begp:), pn(bounds%begp:), __LINE__, &
                                num_truncatep, filter_truncatep)

      if (use_c13) then
         call TruncateAdditional( bounds, num_truncatep, filter_truncatep, &
                                  c13cs%leafc_patch(bounds%begp:bounds%endp), pc13(bounds%begp:bounds%endp), &
                                  __LINE__)
                         end if
      if (use_c14) then
         call TruncateAdditional( bounds, num_truncatep, filter_truncatep, &
                                  c14cs%leafc_patch(bounds%begp:bounds%endp), pc14(bounds%begp:bounds%endp), &
                                  __LINE__)
      end if


      ! leaf storage C and N
      call TruncateCandNStates( bounds, filter_soilp, num_soilp, cs%leafc_storage_patch(bounds%begp:bounds%endp), &
                                ns%leafn_storage_patch(bounds%begp:bounds%endp), pc(bounds%begp:), pn(bounds%begp:), __LINE__, &
                                num_truncatep, filter_truncatep)
      if (use_c13) then
         call TruncateAdditional( bounds, num_truncatep, filter_truncatep, &
                                  c13cs%leafc_storage_patch(bounds%begp:bounds%endp), pc13(bounds%begp:bounds%endp), &
                                  __LINE__)
      end if
      if (use_c14) then
         call TruncateAdditional( bounds, num_truncatep, filter_truncatep, &
                                 c14cs%leafc_storage_patch(bounds%begp:bounds%endp), pc14(bounds%begp:bounds%endp), &
                                 __LINE__)
      end if

      ! leaf transfer C and N
      call TruncateCandNStates( bounds, filter_soilp, num_soilp, cs%leafc_xfer_patch(bounds%begp:bounds%endp), &
                                ns%leafn_xfer_patch(bounds%begp:bounds%endp), pc(bounds%begp:), pn(bounds%begp:), __LINE__, &
                                num_truncatep, filter_truncatep)
      if (use_c13) then
         call TruncateAdditional( bounds, num_truncatep, filter_truncatep, &
                                  c13cs%leafc_xfer_patch(bounds%begp:bounds%endp), pc13(bounds%begp:bounds%endp), &
                                  __LINE__)
      end if
      if (use_c14) then
         call TruncateAdditional( bounds, num_truncatep, filter_truncatep, &
                                  c14cs%leafc_xfer_patch(bounds%begp:bounds%endp), pc14(bounds%begp:bounds%endp), &
                                  __LINE__)
      end if

      ! froot C and N
      ! EBK KO DML: For some reason frootc/frootn can go negative and allowing
      ! it to be negative is important for C4 crops (otherwise they die) Jun/3/2016
      if ( prec_control_for_froot ) then
         call TruncateCandNStates( bounds, filter_soilp, num_soilp, cs%frootc_patch(bounds%begp:bounds%endp),  &
                                   ns%frootn_patch(bounds%begp:bounds%endp), pc(bounds%begp:), pn(bounds%begp:), __LINE__, &
                                   num_truncatep, filter_truncatep, allowneg=.true.)
          if (use_c13) then
             call TruncateAdditional( bounds, num_truncatep, filter_truncatep, &
                                      c13cs%frootc_patch(bounds%begp:bounds%endp), pc13(bounds%begp:bounds%endp), &
                                      __LINE__)
          end if
          if (use_c14) then
             call TruncateAdditional( bounds, num_truncatep, filter_truncatep, &
                                      c14cs%frootc_patch(bounds%begp:bounds%endp), pc14(bounds%begp:bounds%endp), &
                                      __LINE__)
          end if
      end if

      ! froot storage C and N
      call TruncateCandNStates( bounds, filter_soilp, num_soilp, cs%frootc_storage_patch(bounds%begp:bounds%endp), &
                                ns%frootn_storage_patch(bounds%begp:bounds%endp), pc(bounds%begp:), pn(bounds%begp:), &
                                __LINE__, num_truncatep, filter_truncatep)
      if (use_c13) then
         call TruncateAdditional( bounds, num_truncatep, filter_truncatep, &
                                  c13cs%frootc_storage_patch(bounds%begp:bounds%endp), pc13(bounds%begp:bounds%endp), &
                                  __LINE__)
      end if
      if (use_c14) then
         call TruncateAdditional( bounds, num_truncatep, filter_truncatep, &
                                  c14cs%frootc_storage_patch(bounds%begp:bounds%endp), pc14(bounds%begp:bounds%endp), &
                                  __LINE__)
      end if

      ! froot transfer C and N
      call TruncateCandNStates( bounds, filter_soilp, num_soilp, cs%frootc_xfer_patch(bounds%begp:bounds%endp), &
                                ns%frootn_xfer_patch(bounds%begp:bounds%endp), pc(bounds%begp:), pn(bounds%begp:), __LINE__, &
                                num_truncatep, filter_truncatep)
      if (use_c13) then
         call TruncateAdditional( bounds, num_truncatep, filter_truncatep, &
                                  c13cs%frootc_xfer_patch(bounds%begp:bounds%endp), pc13(bounds%begp:bounds%endp), &
                                  __LINE__)
      end if
      if (use_c14) then
         call TruncateAdditional( bounds, num_truncatep, filter_truncatep, &
                                  c14cs%frootc_xfer_patch(bounds%begp:bounds%endp), pc14(bounds%begp:bounds%endp), &
                                  __LINE__)
      end if

      if ( use_crop )then
         ! grain C and N
         call TruncateCandNStates( bounds, filter_soilp, num_soilp, cs%grainc_patch(bounds%begp:bounds%endp), &
                                   ns%grainn_patch(bounds%begp:bounds%endp), pc(bounds%begp:), pn(bounds%begp:), __LINE__, &
                                   num_truncatep, filter_truncatep, croponly=.true. )
         if (use_c13) then
             call TruncateAdditional( bounds, num_truncatep, filter_truncatep, &
                                      c13cs%grainc_patch(bounds%begp:bounds%endp), pc13(bounds%begp:bounds%endp), &
                                      __LINE__)
         end if
         if (use_c14) then
             call TruncateAdditional( bounds, num_truncatep, filter_truncatep, &
                                      c14cs%grainc_patch(bounds%begp:bounds%endp), pc14(bounds%begp:bounds%endp), &
                                      __LINE__)
         end if

         ! grain storage C and N
         call TruncateCandNStates( bounds, filter_soilp, num_soilp, cs%grainc_storage_patch(bounds%begp:bounds%endp), &
                                   ns%grainn_storage_patch(bounds%begp:bounds%endp), pc(bounds%begp:), pn(bounds%begp:), &
                                   __LINE__, num_truncatep, filter_truncatep, croponly=.true. )

         if (use_c13) then
             call TruncateAdditional( bounds, num_truncatep, filter_truncatep, &
                                      c13cs%grainc_storage_patch(bounds%begp:bounds%endp), pc13(bounds%begp:bounds%endp), &
                                      __LINE__)
         end if
         if (use_c14) then
             call TruncateAdditional( bounds, num_truncatep, filter_truncatep, &
                                      c14cs%grainc_storage_patch(bounds%begp:bounds%endp), pc14(bounds%begp:bounds%endp), &
                                      __LINE__)
         end if

         ! grain transfer C and N
         call TruncateCandNStates( bounds, filter_soilp, num_soilp, cs%grainc_xfer_patch(bounds%begp:bounds%endp), &
                                   ns%grainn_xfer_patch(bounds%begp:bounds%endp), pc(bounds%begp:), pn(bounds%begp:), __LINE__, &
                                   num_truncatep, filter_truncatep, croponly=.true.)
         if (use_c13) then
             call TruncateAdditional( bounds, num_truncatep, filter_truncatep, &
                                      c13cs%grainc_xfer_patch(bounds%begp:bounds%endp), pc13(bounds%begp:bounds%endp), &
                                      __LINE__)
         end if
         if (use_c14) then
             call TruncateAdditional( bounds, num_truncatep, filter_truncatep, &
                                      c14cs%grainc_xfer_patch(bounds%begp:bounds%endp), pc14(bounds%begp:bounds%endp), &
                                      __LINE__)
         end if

         ! grain transfer C and N
         call TruncateCandNStates( bounds, filter_soilp, num_soilp, cs%cropseedc_deficit_patch(bounds%begp:bounds%endp), &
                                   ns%cropseedn_deficit_patch(bounds%begp:bounds%endp), pc(bounds%begp:), &
                                   pn(bounds%begp:), __LINE__, &
                                   num_truncatep, filter_truncatep, &
                                   allowneg=.true., croponly=.true. )
          if (use_c13) then
             call TruncateAdditional( bounds, num_truncatep, filter_truncatep, &
                                      c13cs%cropseedc_deficit_patch(bounds%begp:bounds%endp), pc13(bounds%begp:bounds%endp), &
                                      __LINE__)
          end if
          if (use_c14) then
             call TruncateAdditional( bounds, num_truncatep, filter_truncatep, &
                                      c14cs%cropseedc_deficit_patch(bounds%begp:bounds%endp), pc14(bounds%begp:bounds%endp), &
                                      __LINE__)
          end if

      end if

      ! livestem C and N
      call TruncateCandNStates( bounds, filter_soilp, num_soilp, cs%livestemc_patch(bounds%begp:bounds%endp), &
                                ns%livestemn_patch(bounds%begp:bounds%endp), pc(bounds%begp:), pn(bounds%begp:), __LINE__, &
                                num_truncatep, filter_truncatep)
      if (use_c13) then
         call TruncateAdditional( bounds, num_truncatep, filter_truncatep, &
                                  c13cs%livestemc_patch(bounds%begp:bounds%endp), pc13(bounds%begp:bounds%endp), &
                                  __LINE__)
      end if
      if (use_c14) then
         call TruncateAdditional( bounds, num_truncatep, filter_truncatep, &
                                  c14cs%livestemc_patch(bounds%begp:bounds%endp), pc14(bounds%begp:bounds%endp), &
                                  __LINE__)
      end if

      ! livestem storage C and N
      call TruncateCandNStates( bounds, filter_soilp, num_soilp, cs%livestemc_storage_patch(bounds%begp:bounds%endp), &
                                ns%livestemn_storage_patch(bounds%begp:bounds%endp), pc(bounds%begp:), pn(bounds%begp:), &
                                __LINE__, num_truncatep, filter_truncatep)

      if (use_c13) then
         call TruncateAdditional( bounds, num_truncatep, filter_truncatep, &
                                  c13cs%livestemc_storage_patch(bounds%begp:bounds%endp), pc13(bounds%begp:bounds%endp), &
                                  __LINE__)
      end if
      if (use_c14) then
         call TruncateAdditional( bounds, num_truncatep, filter_truncatep, &
                                  c14cs%livestemc_storage_patch(bounds%begp:bounds%endp), pc14(bounds%begp:bounds%endp), &
                                  __LINE__)
      end if
      ! livestem transfer C and N
      call TruncateCandNStates( bounds, filter_soilp, num_soilp, cs%livestemc_xfer_patch(bounds%begp:bounds%endp), &
                                ns%livestemn_xfer_patch(bounds%begp:bounds%endp), pc(bounds%begp:), pn(bounds%begp:), &
                                __LINE__, num_truncatep, filter_truncatep)
      if (use_c13) then
         call TruncateAdditional( bounds, num_truncatep, filter_truncatep, &
                                  c13cs%livestemc_xfer_patch(bounds%begp:bounds%endp), pc13(bounds%begp:bounds%endp), &
                                  __LINE__)
      end if
      if (use_c14) then
         call TruncateAdditional( bounds, num_truncatep, filter_truncatep, &
                                  c14cs%livestemc_xfer_patch(bounds%begp:bounds%endp), pc14(bounds%begp:bounds%endp), &
                                  __LINE__)
      end if

      ! deadstem C and N
      call TruncateCandNStates( bounds, filter_soilp, num_soilp, cs%deadstemc_patch(bounds%begp:bounds%endp), &
                                ns%deadstemn_patch(bounds%begp:bounds%endp), pc(bounds%begp:), pn(bounds%begp:), __LINE__, &
                                num_truncatep, filter_truncatep)
      if (use_c13) then
         call TruncateAdditional( bounds, num_truncatep, filter_truncatep, &
                                  c13cs%deadstemc_patch(bounds%begp:bounds%endp), pc13(bounds%begp:bounds%endp), &
                                  __LINE__)
      end if
      if (use_c14) then
         call TruncateAdditional( bounds, num_truncatep, filter_truncatep, &
                                  c14cs%deadstemc_patch(bounds%begp:bounds%endp), pc14(bounds%begp:bounds%endp), &
                                  __LINE__)
      end if
      ! deadstem storage C and N
      call TruncateCandNStates( bounds, filter_soilp, num_soilp, cs%deadstemc_storage_patch(bounds%begp:bounds%endp), &
                                ns%deadstemn_storage_patch(bounds%begp:bounds%endp), pc(bounds%begp:), pn(bounds%begp:), &
                                __LINE__, num_truncatep, filter_truncatep)
      if (use_c13) then
         call TruncateAdditional( bounds, num_truncatep, filter_truncatep, &
                                  c13cs%deadstemc_storage_patch(bounds%begp:bounds%endp), pc13(bounds%begp:bounds%endp), &
                                  __LINE__)
      end if
      if (use_c14) then
         call TruncateAdditional( bounds, num_truncatep, filter_truncatep, &
                                  c14cs%deadstemc_storage_patch(bounds%begp:bounds%endp), pc14(bounds%begp:bounds%endp), &
                                  __LINE__)
      end if

      ! deadstem transfer C and N
      call TruncateCandNStates( bounds, filter_soilp, num_soilp, cs%deadstemc_xfer_patch(bounds%begp:bounds%endp), &
                                ns%deadstemn_xfer_patch(bounds%begp:bounds%endp), pc(bounds%begp:), pn(bounds%begp:), &
                                __LINE__, num_truncatep, filter_truncatep)
      if (use_c13) then
         call TruncateAdditional( bounds, num_truncatep, filter_truncatep, &
                                  c13cs%deadstemc_xfer_patch(bounds%begp:bounds%endp), pc13(bounds%begp:bounds%endp), &
                                  __LINE__)
      end if
      if (use_c14) then
         call TruncateAdditional( bounds, num_truncatep, filter_truncatep, &
                                  c14cs%deadstemc_xfer_patch(bounds%begp:bounds%endp), pc14(bounds%begp:bounds%endp), &
                                  __LINE__)
      end if

      ! livecroot C and N
      call TruncateCandNStates( bounds, filter_soilp, num_soilp, cs%livecrootc_patch(bounds%begp:bounds%endp), &
                                ns%livecrootn_patch(bounds%begp:bounds%endp), pc(bounds%begp:), pn(bounds%begp:), __LINE__, &
                                num_truncatep, filter_truncatep)
      if (use_c13) then
         call TruncateAdditional( bounds, num_truncatep, filter_truncatep, &
                                  c13cs%livecrootc_patch(bounds%begp:bounds%endp), pc13(bounds%begp:bounds%endp), &
                                  __LINE__)
      end if
      if (use_c14) then
         call TruncateAdditional( bounds, num_truncatep, filter_truncatep, &
                                  c14cs%livecrootc_patch(bounds%begp:bounds%endp), pc14(bounds%begp:bounds%endp), &
                                  __LINE__)
      end if

      ! livecroot storage C and N
      call TruncateCandNStates( bounds, filter_soilp, num_soilp, cs%livecrootc_storage_patch(bounds%begp:bounds%endp), &
                                ns%livecrootn_storage_patch(bounds%begp:bounds%endp), pc(bounds%begp:), pn(bounds%begp:), &
                                __LINE__, num_truncatep, filter_truncatep)
      if (use_c13) then
         call TruncateAdditional( bounds, num_truncatep, filter_truncatep, &
                                  c13cs%livecrootc_storage_patch(bounds%begp:bounds%endp), pc13(bounds%begp:bounds%endp), &
                                  __LINE__)
      end if
      if (use_c14) then
         call TruncateAdditional( bounds, num_truncatep, filter_truncatep, &
                                  c14cs%livecrootc_storage_patch(bounds%begp:bounds%endp), pc14(bounds%begp:bounds%endp), &
                                  __LINE__)
      end if

      ! livecroot transfer C and N
      call TruncateCandNStates( bounds, filter_soilp, num_soilp, cs%livecrootc_xfer_patch(bounds%begp:bounds%endp), &
                                ns%livecrootn_xfer_patch(bounds%begp:bounds%endp), pc(bounds%begp:), pn(bounds%begp:), &
                                __LINE__, num_truncatep, filter_truncatep)

      if (use_c13) then
         call TruncateAdditional( bounds, num_truncatep, filter_truncatep, &
                                  c13cs%livecrootc_xfer_patch(bounds%begp:bounds%endp), pc13(bounds%begp:bounds%endp), &
                                  __LINE__)
      end if
      if (use_c14) then
         call TruncateAdditional( bounds, num_truncatep, filter_truncatep, &
                                  c14cs%livecrootc_xfer_patch(bounds%begp:bounds%endp), pc14(bounds%begp:bounds%endp), &
                                  __LINE__)
      end if

      ! deadcroot C and N
      call TruncateCandNStates( bounds, filter_soilp, num_soilp, cs%deadcrootc_patch(bounds%begp:bounds%endp), &
                                ns%deadcrootn_patch(bounds%begp:bounds%endp), pc(bounds%begp:), pn(bounds%begp:), __LINE__, &
                                num_truncatep, filter_truncatep)
      if (use_c13) then
         call TruncateAdditional( bounds, num_truncatep, filter_truncatep, &
                                  c13cs%deadcrootc_patch(bounds%begp:bounds%endp), pc13(bounds%begp:bounds%endp), &
                                  __LINE__)
      end if
      if (use_c14) then
         call TruncateAdditional( bounds, num_truncatep, filter_truncatep, &
                                  c14cs%deadcrootc_patch(bounds%begp:bounds%endp), pc14(bounds%begp:bounds%endp), &
                                  __LINE__)
      end if

      ! deadcroot storage C and N
      call TruncateCandNStates( bounds, filter_soilp, num_soilp, cs%deadcrootc_storage_patch(bounds%begp:bounds%endp), &
                                ns%deadcrootn_storage_patch(bounds%begp:bounds%endp), pc(bounds%begp:), pn(bounds%begp:), &
                                __LINE__, num_truncatep, filter_truncatep)
      if (use_c13) then
         call TruncateAdditional( bounds, num_truncatep, filter_truncatep, &
                                  c13cs%deadcrootc_storage_patch(bounds%begp:bounds%endp), pc13(bounds%begp:bounds%endp), &
                                  __LINE__)
      end if
      if (use_c14) then
         call TruncateAdditional( bounds, num_truncatep, filter_truncatep, &
                                  c14cs%deadcrootc_storage_patch(bounds%begp:bounds%endp), pc14(bounds%begp:bounds%endp), &
                                  __LINE__)
      end if

      ! deadcroot transfer C and N
      call TruncateCandNStates( bounds, filter_soilp, num_soilp, cs%deadcrootc_xfer_patch(bounds%begp:bounds%endp), &
                                ns%deadcrootn_xfer_patch(bounds%begp:bounds%endp), pc(bounds%begp:), pn(bounds%begp:), &
                                __LINE__, num_truncatep, filter_truncatep)
      if (use_c13) then
         call TruncateAdditional( bounds, num_truncatep, filter_truncatep, &
                                  c13cs%deadcrootc_xfer_patch(bounds%begp:bounds%endp), pc13(bounds%begp:bounds%endp), &
                                  __LINE__)
      end if
      if (use_c14) then
         call TruncateAdditional( bounds, num_truncatep, filter_truncatep, &
                                  c14cs%deadcrootc_xfer_patch(bounds%begp:bounds%endp), pc14(bounds%begp:bounds%endp), &
                                  __LINE__)
      end if

      ! gresp_storage (C only)
      call TruncateCStates( bounds, filter_soilp, num_soilp, cs%gresp_storage_patch(bounds%begp:bounds%endp), &
                            pc(bounds%begp:), __LINE__, num_truncatep, filter_truncatep)
      if (use_c13) then
         call TruncateAdditional( bounds, num_truncatep, filter_truncatep, &
                                  c13cs%gresp_storage_patch(bounds%begp:bounds%endp), pc13(bounds%begp:bounds%endp), &
                                  __LINE__)
      end if
      if (use_c14) then
         call TruncateAdditional( bounds, num_truncatep, filter_truncatep, &
                                  c14cs%gresp_storage_patch(bounds%begp:bounds%endp), pc14(bounds%begp:bounds%endp), &
                                  __LINE__)
      end if

      ! gresp_xfer(c only)
      call TruncateCStates( bounds, filter_soilp, num_soilp, cs%gresp_xfer_patch(bounds%begp:bounds%endp), &
                            pc(bounds%begp:), __LINE__, num_truncatep, filter_truncatep)
      if (use_c13) then
         call TruncateAdditional( bounds, num_truncatep, filter_truncatep, &
                                  c13cs%gresp_xfer_patch(bounds%begp:bounds%endp), pc13(bounds%begp:bounds%endp), &
                                  __LINE__)
      end if
      if (use_c14) then
         call TruncateAdditional( bounds, num_truncatep, filter_truncatep, &
                                  c14cs%gresp_xfer_patch(bounds%begp:bounds%endp), pc14(bounds%begp:bounds%endp), &
                                  __LINE__)
      end if

      ! cpool (C only)
      call TruncateCStates( bounds, filter_soilp, num_soilp, cs%cpool_patch(bounds%begp:bounds%endp), &
                            pc(bounds%begp:), __LINE__, num_truncatep, filter_truncatep)
      if (use_c13) then
         call TruncateAdditional( bounds, num_truncatep, filter_truncatep, &
                                  c13cs%cpool_patch(bounds%begp:bounds%endp), pc13(bounds%begp:bounds%endp), &
                                  __LINE__)
      end if
      if (use_c14) then
         call TruncateAdditional( bounds, num_truncatep, filter_truncatep, &
                                  c14cs%cpool_patch(bounds%begp:bounds%endp), pc14(bounds%begp:bounds%endp), &
                                  __LINE__)
      end if

      if ( use_crop )then
         ! xsmrpool (C only)
         ! xsmr is a pool to balance the budget and as such can be freely negative
         call TruncateCStates( bounds, filter_soilp, num_soilp, cs%xsmrpool_patch(bounds%begp:bounds%endp), &
                                pc(bounds%begp:), __LINE__, num_truncatep, filter_truncatep, &
                                allowneg=.true., croponly=.true. )
         if (use_c13) then
             call TruncateAdditional( bounds, num_truncatep, filter_truncatep, &
                                      c13cs%xsmrpool_patch(bounds%begp:bounds%endp), pc13(bounds%begp:bounds%endp), &
                                      __LINE__)
         end if
         if (use_c14) then
             call TruncateAdditional( bounds, num_truncatep, filter_truncatep, &
                                      c14cs%xsmrpool_patch(bounds%begp:bounds%endp), pc14(bounds%begp:bounds%endp), &
                                      __LINE__)
         end if

      end if

      ! retransn (N only)
      call TruncateNStates( bounds, filter_soilp, num_soilp, ns%retransn_patch(bounds%begp:bounds%endp), pn(bounds%begp:), &
                            __LINE__ )

      ! npool (N only)
      call TruncateNStates( bounds, filter_soilp, num_soilp, ns%npool_patch(bounds%begp:bounds%endp), pn(bounds%begp:), &
                            __LINE__ )

      ! patch loop
      do fp = 1,num_soilp
         p = filter_soilp(fp)

         cs%ctrunc_patch(p) = cs%ctrunc_patch(p) + pc(p)

         ns%ntrunc_patch(p) = ns%ntrunc_patch(p) + pn(p)

         if ( use_c13 ) then
            c13cs%ctrunc_patch(p) = c13cs%ctrunc_patch(p) + pc13(p)
         endif
         if ( use_c14 ) then
            c14cs%ctrunc_patch(p) = c14cs%ctrunc_patch(p) + pc14(p)
         endif
       end do

    end associate

 end subroutine CNPrecisionControl

 subroutine TruncateCandNStates( bounds, filter_soilp, num_soilp, carbon_patch, nitrogen_patch, pc, pn, lineno, &
                                 num_truncatep, filter_truncatep, croponly, allowneg )
    !
    ! !DESCRIPTION:
    ! Truncate paired Carbon and Nitrogen states. If a paired carbon and nitrogen state iare too small truncate 
    ! the pair of them to zero.
    !
    ! !USES:
    use shr_log_mod, only : errMsg => shr_log_errMsg
    use clm_varctl , only : use_c13, use_c14, use_nguardrail, use_matrixcn
    use clm_varctl , only : iulog
    use pftconMod  , only : nc3crop
    use decompMod  , only : bounds_type, subgrid_level_patch
    !
    ! !ARGUMENTS:
    implicit none
    type(bounds_type)              , intent(in)    :: bounds          ! bounds
    integer                        , intent(in)    :: num_soilp       ! number of soil patchs in filter
    integer                        , intent(in)    :: filter_soilp(:) ! filter for soil patches
    real(r8), intent(inout) :: carbon_patch(bounds%begp:)
    real(r8), intent(inout) :: nitrogen_patch(bounds%begp:)
    real(r8), intent(inout) :: pc(bounds%begp:)
    real(r8), intent(inout) :: pn(bounds%begp:)
    integer,  intent(in)    :: lineno
    integer,  intent(out)   :: num_truncatep       ! number of points in filter_truncatep
    integer,  intent(out)   :: filter_truncatep(:) ! filter for points that need truncation
    logical , intent(in)   , optional :: croponly
    logical , intent(in)   , optional :: allowneg

    logical :: lcroponly, lallowneg
    integer :: fp, p

    SHR_ASSERT_ALL_FL((ubound(carbon_patch)   == (/bounds%endp/)), 'ubnd(carb)'//sourcefile, lineno)
    SHR_ASSERT_ALL_FL((ubound(nitrogen_patch) == (/bounds%endp/)), 'ubnd(nitro)'//sourcefile, lineno)
    SHR_ASSERT_ALL_FL((ubound(pc)             == (/bounds%endp/)), 'ubnd(pc)'//sourcefile, lineno)
    SHR_ASSERT_ALL_FL((ubound(pn)             == (/bounds%endp/)), 'ubnd(pn)'//sourcefile, lineno)

    ! patch loop
    lcroponly = .false.
    if ( present(croponly) )then
      if ( croponly ) lcroponly = .true.
    end if
    lallowneg = .false.
    if ( present(allowneg) )then
      if (  allowneg ) lallowneg = .true.
    end if

    num_truncatep = 0
    do fp = 1,num_soilp
       p = filter_soilp(fp)

       if ( .not. lcroponly .or. (patch%itype(p) >= nc3crop) ) then
          if ( .not. lallowneg .and. ((carbon_patch(p) < cnegcrit) .or. (nitrogen_patch(p) < nnegcrit)) ) then
             write(iulog,*) 'ERROR: Carbon or Nitrogen patch negative = ', carbon_patch(p), nitrogen_patch(p)
             write(iulog,*) 'ERROR: limits = ', cnegcrit, nnegcrit
<<<<<<< HEAD
             call endrun(msg='ERROR: carbon or nitrogen state critically negative '//errMsg(sourcefile, lineno))
          else 
             if (use_matrixcn)then
                if ( (carbon_patch(p) < ccrit .and. carbon_patch(p) > -ccrit * 1.e+6) .or. (use_nguardrail .and. nitrogen_patch(p) < ncrit .and. nitrogen_patch(p) > -ncrit*1.e+6) ) then
                   num_truncatep = num_truncatep + 1
                   filter_truncatep(num_truncatep) = p

                   pc(p) = pc(p) + carbon_patch(p)
                   carbon_patch(p) = 0._r8
          
                   pn(p) = pn(p) + nitrogen_patch(p)
                   nitrogen_patch(p) = 0._r8
    
                end if
             else
                if ( abs(carbon_patch(p)) < ccrit .or. (use_nguardrail .and. abs(nitrogen_patch(p)) < ncrit ) ) then
                   num_truncatep = num_truncatep + 1
                   filter_truncatep(num_truncatep) = p
=======
             call endrun(subgrid_index=p, subgrid_level=subgrid_level_patch, &
                  msg='ERROR: carbon or nitrogen state critically negative '//errMsg(sourcefile, lineno))
          else if ( abs(carbon_patch(p)) < ccrit .or. (use_nguardrail .and. abs(nitrogen_patch(p)) < ncrit) ) then
             num_truncatep = num_truncatep + 1
             filter_truncatep(num_truncatep) = p
>>>>>>> 93749b9c

                   pc(p) = pc(p) + carbon_patch(p)
                   carbon_patch(p) = 0._r8

                   pn(p) = pn(p) + nitrogen_patch(p)
                   nitrogen_patch(p) = 0._r8

                end if
             end if
          end if
       end if
    end do
 end subroutine TruncateCandNStates

 subroutine TruncateCStates( bounds, filter_soilp, num_soilp, carbon_patch, pc, lineno,  &
                             num_truncatep, filter_truncatep, croponly, allowneg )
    !
    ! !DESCRIPTION:
    ! Truncate Carbon states. If a carbon state is too small truncate it to
    ! zero.
    !
    ! !USES:
    use abortutils , only : endrun
    use clm_varctl , only : iulog
    use shr_log_mod, only : errMsg => shr_log_errMsg
    use clm_varctl , only : use_c13, use_c14
    use pftconMod  , only : nc3crop
    use decompMod  , only : bounds_type, subgrid_level_patch
    !
    ! !ARGUMENTS:
    implicit none
    type(bounds_type), intent(in)    :: bounds          ! bounds
    integer          , intent(in)    :: num_soilp       ! number of soil patchs in filter
    integer          , intent(in)    :: filter_soilp(:) ! filter for soil patches
    real(r8)         , intent(inout) :: carbon_patch(bounds%begp:)
    real(r8)         , intent(inout) :: pc(bounds%begp:)
    integer          , intent(in)    :: lineno
    integer          , intent(out)   :: num_truncatep       ! number of points in filter_truncatep
    integer          , intent(out)   :: filter_truncatep(:) ! filter for points that need truncation
    logical          , intent(in)   , optional :: croponly
    logical          , intent(in)   , optional :: allowneg

    logical :: lcroponly, lallowneg
    integer :: fp, p

    SHR_ASSERT_ALL_FL((ubound(carbon_patch)   == (/bounds%endp/)), sourcefile, __LINE__)
    SHR_ASSERT_ALL_FL((ubound(pc)             == (/bounds%endp/)), sourcefile, __LINE__)

    if ( -ccrit < cnegcrit )then
        call endrun(msg='ERROR: cnegcrit should be less than -ccrit: '//errMsg(sourcefile, lineno))
    end if
    lcroponly = .false.
    if ( present(croponly) )then
      if ( croponly ) lcroponly = .true.
    end if
    lallowneg = .false.
    if ( present(allowneg) )then
      if (  allowneg ) lallowneg = .true.
    end if

    num_truncatep = 0
    do fp = 1,num_soilp
       p = filter_soilp(fp)

       if ( .not. lcroponly .or. (patch%itype(p) >= nc3crop) ) then
          if ( .not. lallowneg .and. (carbon_patch(p) < cnegcrit) ) then
             write(iulog,*) 'ERROR: Carbon patch negative = ', carbon_patch(p)
             write(iulog,*) 'ERROR: limit = ', cnegcrit
             call endrun(subgrid_index=p, subgrid_level=subgrid_level_patch, &
                  msg='ERROR: carbon state critically negative '//errMsg(sourcefile, lineno))
          else if ( abs(carbon_patch(p)) < ccrit) then

             num_truncatep = num_truncatep + 1
             filter_truncatep(num_truncatep) = p

             pc(p) = pc(p) + carbon_patch(p)
             carbon_patch(p) = 0._r8
          end if
       end if
    end do
 end subroutine TruncateCStates

 subroutine TruncateNStates( bounds, filter_soilp, num_soilp, nitrogen_patch, pn, lineno )
    !
    ! !DESCRIPTION:
    ! Truncate Nitrogen states. If a nitrogen state is too small truncate it to
    ! zero.
    !
    ! !USES:
    use abortutils , only : endrun
    use shr_log_mod, only : errMsg => shr_log_errMsg
    use clm_varctl , only : iulog
    use decompMod  , only : bounds_type
    !
    ! !ARGUMENTS:
    implicit none
    type(bounds_type)              , intent(in)    :: bounds          ! bounds
    integer                        , intent(in)    :: num_soilp       ! number of soil patchs in filter
    integer                        , intent(in)    :: filter_soilp(:) ! filter for soil patches
    real(r8), intent(inout) :: nitrogen_patch(bounds%begp:)
    real(r8), intent(inout) :: pn(bounds%begp:)
    integer,  intent(in)    :: lineno

    integer :: fp, p

    SHR_ASSERT_ALL_FL((ubound(nitrogen_patch) == (/bounds%endp/)), sourcefile, __LINE__)
    SHR_ASSERT_ALL_FL((ubound(pn)             == (/bounds%endp/)), sourcefile, __LINE__)
    do fp = 1,num_soilp
       p = filter_soilp(fp)
       if ( nitrogen_patch(p) < nnegcrit ) then
          ! write(iulog,*) 'WARNING: Nitrogen patch negative = ', nitrogen_patch
          ! call endrun(subgrid_index=p, subgrid_level=subgrid_level_patch, &
          !      msg='ERROR: nitrogen state critically negative'//errMsg(sourcefile, lineno))
       else if ( abs(nitrogen_patch(p)) < ncrit) then
          pn(p) = pn(p) + nitrogen_patch(p)
          nitrogen_patch(p) = 0._r8

       end if
    end do
 end subroutine TruncateNStates

 !-----------------------------------------------------------------------
 subroutine TruncateAdditional( bounds, num_truncatep, filter_truncatep, &
                                state_patch, truncation_patch, lineno)
   !
   ! !DESCRIPTION:
   ! Given a filter of points for which we have already determined that truncation should
   ! occur, do the truncation for the given patch-level state, putting the truncation
   ! amount in truncation_patch.
   !
   use decompMod  , only : bounds_type
   ! !ARGUMENTS:
   implicit none
   type(bounds_type) , intent (in)    :: bounds              ! bounds
   integer           , intent (in)    :: num_truncatep       ! number of points in filter_truncatep
   integer           , intent (in)    :: filter_truncatep(:) ! filter for points that need truncation
   real(r8)          , intent (inout) :: state_patch(bounds%begp: )
   real(r8)          , intent (inout) :: truncation_patch(bounds%begp: )
   integer           , intent (in)    :: lineno
   !
   ! !LOCAL VARIABLES:
   integer                     :: fp, p
   character(len=*), parameter :: subname = 'TruncateAdditional'
   !-----------------------------------------------------------------------

   SHR_ASSERT_FL((ubound(state_patch, 1)      == bounds%endp), 'state_patch '     //sourcefile, lineno)
   SHR_ASSERT_FL((ubound(truncation_patch, 1) == bounds%endp), 'truncation_patch '//sourcefile, lineno)

   do fp = 1, num_truncatep
      p = filter_truncatep(fp)
      truncation_patch(p) = truncation_patch(p) + state_patch(p)
      state_patch(p) = 0._r8
   end do

 end subroutine TruncateAdditional

end module CNPrecisionControlMod<|MERGE_RESOLUTION|>--- conflicted
+++ resolved
@@ -690,11 +690,12 @@
           if ( .not. lallowneg .and. ((carbon_patch(p) < cnegcrit) .or. (nitrogen_patch(p) < nnegcrit)) ) then
              write(iulog,*) 'ERROR: Carbon or Nitrogen patch negative = ', carbon_patch(p), nitrogen_patch(p)
              write(iulog,*) 'ERROR: limits = ', cnegcrit, nnegcrit
-<<<<<<< HEAD
-             call endrun(msg='ERROR: carbon or nitrogen state critically negative '//errMsg(sourcefile, lineno))
+             call endrun(subgrid_index=p, subgrid_level=subgrid_level_patch, &
+                  msg='ERROR: carbon or nitrogen state critically negative '//errMsg(sourcefile, lineno))
           else 
              if (use_matrixcn)then
-                if ( (carbon_patch(p) < ccrit .and. carbon_patch(p) > -ccrit * 1.e+6) .or. (use_nguardrail .and. nitrogen_patch(p) < ncrit .and. nitrogen_patch(p) > -ncrit*1.e+6) ) then
+                if ( (carbon_patch(p) < ccrit .and. carbon_patch(p) > -ccrit * 1.e+6) .or. &
+                     (use_nguardrail .and. nitrogen_patch(p) < ncrit .and. nitrogen_patch(p) > -ncrit*1.e+6) ) then
                    num_truncatep = num_truncatep + 1
                    filter_truncatep(num_truncatep) = p
 
@@ -706,16 +707,9 @@
     
                 end if
              else
-                if ( abs(carbon_patch(p)) < ccrit .or. (use_nguardrail .and. abs(nitrogen_patch(p)) < ncrit ) ) then
+                if ( abs(carbon_patch(p)) < ccrit .or. (use_nguardrail .and. abs(nitrogen_patch(p)) < ncrit) ) then
                    num_truncatep = num_truncatep + 1
                    filter_truncatep(num_truncatep) = p
-=======
-             call endrun(subgrid_index=p, subgrid_level=subgrid_level_patch, &
-                  msg='ERROR: carbon or nitrogen state critically negative '//errMsg(sourcefile, lineno))
-          else if ( abs(carbon_patch(p)) < ccrit .or. (use_nguardrail .and. abs(nitrogen_patch(p)) < ncrit) ) then
-             num_truncatep = num_truncatep + 1
-             filter_truncatep(num_truncatep) = p
->>>>>>> 93749b9c
 
                    pc(p) = pc(p) + carbon_patch(p)
                    carbon_patch(p) = 0._r8
