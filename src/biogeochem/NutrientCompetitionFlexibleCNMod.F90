--- conflicted
+++ resolved
@@ -24,12 +24,8 @@
   use PatchType           , only : patch
   use NutrientCompetitionMethodMod, only : nutrient_competition_method_type
   use NutrientCompetitionMethodMod, only : params_inst
-<<<<<<< HEAD
+  use CropReprPoolsMod    , only : nrepr
   use clm_varctl          , only : iulog, use_matrixcn
-=======
-  use CropReprPoolsMod        , only : nrepr
-  use clm_varctl          , only : iulog
->>>>>>> d301320c
   !
   implicit none
   private
@@ -198,14 +194,7 @@
     !
     ! !USES:
     use pftconMod             , only : pftcon, npcropmin
-<<<<<<< HEAD
     use clm_varctl            , only : use_c13, use_c14, carbon_resp_opt,use_matrixcn
-    use clm_varctl            , only : downreg_opt
-    use clm_varctl            , only : CN_residual_opt
-    use clm_varctl            , only : CN_partition_opt
-=======
-    use clm_varctl            , only : use_c13, use_c14, carbon_resp_opt
->>>>>>> d301320c
     use clm_time_manager       , only : get_step_size_real
     use CNVegStateType        , only : cnveg_state_type
     use CropType              , only : crop_type
@@ -270,15 +259,11 @@
     real(r8):: leafcn_max                   	
     real(r8):: frootcn_max                  	
     real(r8):: livewdcn_max  
-<<<<<<< HEAD
     real(r8):: frac_resp    
     real(r8):: npool_to_veg 
     real(r8):: cpool_to_veg 
-=======
-    real(r8):: frac_resp
     real(r8):: npool_to_reproductiven_demand_tot
     real(r8):: npool_to_reproductiven_storage_demand_tot
->>>>>>> d301320c
     real(r8) :: npool_to_leafn_demand                           (bounds%begp:bounds%endp)
     real(r8) :: npool_to_leafn_storage_demand                   (bounds%begp:bounds%endp)
     real(r8) :: npool_to_frootn_demand                          (bounds%begp:bounds%endp)
@@ -306,14 +291,8 @@
     real(r8) :: frNdemand_npool_to_livecrootn_storage   (bounds%begp:bounds%endp)
     real(r8) :: frNdemand_npool_to_deadcrootn           (bounds%begp:bounds%endp)
     real(r8) :: frNdemand_npool_to_deadcrootn_storage   (bounds%begp:bounds%endp)
-<<<<<<< HEAD
-    real(r8) :: frNdemand_npool_to_grainn               (bounds%begp:bounds%endp)
-    real(r8) :: frNdemand_npool_to_grainn_storage       (bounds%begp:bounds%endp)
-    real(r8) :: tmp
-=======
     real(r8) :: frNdemand_npool_to_reproductiven  (bounds%begp:bounds%endp, nrepr)
     real(r8) :: frNdemand_npool_to_reproductiven_storage(bounds%begp:bounds%endp, nrepr)
->>>>>>> d301320c
 
     ! -----------------------------------------------------------------------
 
@@ -510,64 +489,16 @@
             end associate
          end if
          
-<<<<<<< HEAD
-         if(.not.use_fun)then
-              if (downreg_opt) then
-                ! calculate the associated carbon allocation, and the excess
-                ! carbon flux that must be accounted for through downregulation
-                    plant_calloc(p) = plant_nalloc(p) * (c_allometry(p)/n_allometry(p))
-                    excess_cflux(p) = availc(p) - plant_calloc(p)
-
-                    if(use_matrixcn)then
-                       associate( &
-                           matrix_Cinput => cnveg_carbonflux_inst%matrix_Cinput_patch  & ! C input of matrix 
-                       )
-                       matrix_Cinput(p) = plant_nalloc(p) * (c_allometry(p)/n_allometry(p))
-                       end associate
-                    end if
-
-	            ! reduce gpp fluxes due to N limitation
-	            if (gpp(p) > 0.0_r8) then
-	               downreg(p) = excess_cflux(p)/gpp(p)
-
-	               psnsun_to_cpool(p)   = psnsun_to_cpool(p)  *(1._r8 - downreg(p))
-	               psnshade_to_cpool(p) = psnshade_to_cpool(p)*(1._r8 - downreg(p))
-                    
-	               if ( use_c13 ) then
-	                  c13_cnveg_carbonflux_inst%psnsun_to_cpool_patch(p)   = &
-	                       c13_cnveg_carbonflux_inst%psnsun_to_cpool_patch(p)  *(1._r8 - downreg(p))
-	                  c13_cnveg_carbonflux_inst%psnshade_to_cpool_patch(p) = &
-	                       c13_cnveg_carbonflux_inst%psnshade_to_cpool_patch(p)*(1._r8 - downreg(p))
-	               endif
-	               if ( use_c14 ) then
-	                  c14_cnveg_carbonflux_inst%psnsun_to_cpool_patch(p)   = &
-	                       c14_cnveg_carbonflux_inst%psnsun_to_cpool_patch(p)  *(1._r8 - downreg(p))
-	                  c14_cnveg_carbonflux_inst%psnshade_to_cpool_patch(p) = &
-	                       c14_cnveg_carbonflux_inst%psnshade_to_cpool_patch(p)*(1._r8 - downreg(p))
-	               endif
-	            end if
-	         end if
-         end if
-
-         
-=======
->>>>>>> d301320c
          if(use_fun)then
             plant_calloc(p)  = npp_growth(p) 
             if(use_matrixcn)then
                cnveg_carbonflux_inst%matrix_Cinput_patch(p) = npp_growth(p)
             end if
          else
-<<<<<<< HEAD
-            if (.not. downreg_opt) then
-               plant_calloc(p)  = availc(p)
-               if(use_matrixcn)then
-                  cnveg_carbonflux_inst%matrix_Cinput_patch(p) = availc(p)
-               end if
-            end if         
-=======
-            plant_calloc(p) = availc(p)
->>>>>>> d301320c
+            plant_calloc(p)  = availc(p)
+            if(use_matrixcn)then
+               cnveg_carbonflux_inst%matrix_Cinput_patch(p) = availc(p)
+            end if
          end if
         
          ! calculate the amount of new leaf C dictated by these allocation
@@ -613,16 +544,20 @@
             cpool_to_livecrootc_storage(p) = nlc * f2 * f3 * f4 * (1._r8 - fcur)
             cpool_to_deadcrootc(p)         = nlc * f2 * f3 * (1._r8 - f4) * fcur
             cpool_to_deadcrootc_storage(p) = nlc * f2 * f3 * (1._r8 - f4) * (1._r8 - fcur)
-<<<<<<< HEAD
-            cpool_to_grainc(p)             = nlc * f5 * fcur
-            cpool_to_grainc_storage(p)     = nlc * f5 * (1._r8 -fcur)
+            do k = 1, nrepr
+               cpool_to_reproductivec(p,k)         = nlc * f5(k) * fcur
+               cpool_to_reproductivec_storage(p,k) = nlc * f5(k) * (1._r8 -fcur)
+            end do
             if(use_matrixcn)then
                cpool_to_veg = cpool_to_veg &
                             + cpool_to_livestemc(p)  + cpool_to_livestemc_storage(p) &
                             + cpool_to_deadstemc(p)  + cpool_to_deadstemc_storage(p) &
                             + cpool_to_livecrootc(p) + cpool_to_livecrootc_storage(p) &
-                            + cpool_to_deadcrootc(p) + cpool_to_deadcrootc_storage(p) &
-                            + cpool_to_grainc(p)     + cpool_to_grainc_storage(p) 
+                            + cpool_to_deadcrootc(p) + cpool_to_deadcrootc_storage(p)
+               do k = 1, nrepr
+                  cpool_to_veg = cpool_to_veg &
+                               + cpool_to_reproductivec(p,k) + cpool_to_reproductivec_storage(p,k)
+               end do
             end if
          end if
 
@@ -661,209 +596,16 @@
                   matrix_alloc(p,ilivecroot_st) = cpool_to_livecrootc_storage(p) / cpool_to_veg
                   matrix_alloc(p,ideadcroot)    = cpool_to_deadcrootc(p) / cpool_to_veg
                   matrix_alloc(p,ideadcroot_st) = cpool_to_deadcrootc_storage(p) / cpool_to_veg
-                  matrix_alloc(p,igrain)        = cpool_to_grainc(p)     / cpool_to_veg
-                  matrix_alloc(p,igrain_st)     = cpool_to_grainc_storage(p)     / cpool_to_veg
+                  matrix_alloc(p,igrain)        = 0.0_r8
+                  matrix_alloc(p,igrain_st)     = 0.0_r8
+                  do k = 1, nrepr
+                     matrix_alloc(p,igrain)        = matrix_alloc(p,igrain) + cpool_to_reproductivec(p,k) / cpool_to_veg
+                     matrix_alloc(p,igrain_st)     = matrix_alloc(p,igrain_st) + cpool_to_reproductivec_storage(p,k) / cpool_to_veg
+                  end do
               end if
            end if
            end associate
          end if !use_matrixcn
-
-         if (downreg_opt) then
-            ! corresponding N fluxes
-            npool_to_leafn(p)          = (nlc / cnl) * fcur
-            npool_to_leafn_storage(p)  = (nlc / cnl) * (1._r8 - fcur)
-            npool_to_frootn(p)         = (nlc * f1 / cnfr) * fcur
-            npool_to_frootn_storage(p) = (nlc * f1 / cnfr) * (1._r8 - fcur)
-            if (woody(ivt(p)) == 1._r8) then
-               npool_to_livestemn(p)          = (nlc * f3 * f4 / cnlw) * fcur
-               npool_to_livestemn_storage(p)  = (nlc * f3 * f4 / cnlw) * (1._r8 - fcur)
-               npool_to_deadstemn(p)          = (nlc * f3 * (1._r8 - f4) / cndw) * fcur
-               npool_to_deadstemn_storage(p)  = (nlc * f3 * (1._r8 - f4) / cndw) * (1._r8 - fcur)
-               npool_to_livecrootn(p)         = (nlc * f2 * f3 * f4 / cnlw) * fcur
-               npool_to_livecrootn_storage(p) = (nlc * f2 * f3 * f4 / cnlw) * (1._r8 - fcur)
-               npool_to_deadcrootn(p)         = (nlc * f2 * f3 * (1._r8 - f4) / cndw) * fcur
-               npool_to_deadcrootn_storage(p) = (nlc * f2 * f3 * (1._r8 - f4) / cndw) * (1._r8 - fcur)
-            end if
-            if (ivt(p) >= npcropmin) then ! skip 2 generic crops
-               cng = graincn(ivt(p))
-               npool_to_livestemn(p)          = (nlc * f3 * f4 / cnlw) * fcur
-               npool_to_livestemn_storage(p)  = (nlc * f3 * f4 / cnlw) * (1._r8 - fcur)
-               npool_to_deadstemn(p)          = (nlc * f3 * (1._r8 - f4) / cndw) * fcur
-               npool_to_deadstemn_storage(p)  = (nlc * f3 * (1._r8 - f4) / cndw) * (1._r8 - fcur)
-               npool_to_livecrootn(p)         = (nlc * f2 * f3 * f4 / cnlw) * fcur
-               npool_to_livecrootn_storage(p) = (nlc * f2 * f3 * f4 / cnlw) * (1._r8 - fcur)
-               npool_to_deadcrootn(p)         = (nlc * f2 * f3 * (1._r8 - f4) / cndw) * fcur
-               npool_to_deadcrootn_storage(p) = (nlc * f2 * f3 * (1._r8 - f4) / cndw) * (1._r8 - fcur)
-               npool_to_grainn(p)             = (nlc * f5 / cng) * fcur
-               npool_to_grainn_storage(p)     = (nlc * f5 / cng) * (1._r8 -fcur)
-            end if
-         end if
-
-         if (downreg_opt .eqv. .false. .AND. CN_partition_opt == 0) then
-
-            ! N transfer depends on supply and demand
-            npool_to_frootn_demand(p)         = (nlc * f1 / cnfr) * fcur
-            npool_to_frootn_supply(p)         = npool(p)/dt * fcur
-            npool_to_frootn(p) = max(min(npool_to_frootn_supply(p),npool_to_frootn_demand(p)),0.0_r8)
-
-            npool_to_frootn_storage_demand(p) = (nlc * f1 / cnfr) * (1._r8 - fcur)
-            npool_to_frootn_storage_supply(p) = npool(p)/dt * (1._r8 - fcur)
-            npool_to_frootn_storage(p) = max(min(npool_to_frootn_storage_supply(p),npool_to_frootn_storage_demand(p)),0.0_r8)
-
-            npool_to_leafn_demand(p)          = (nlc / cnl) * fcur
-            npool_to_leafn_supply(p)   = npool(p)/dt * fcur - npool_to_frootn(p)
-            npool_to_leafn(p)   = max(min(npool_to_leafn_supply(p),npool_to_leafn_demand(p)),0.0_r8)
-
-            npool_to_leafn_storage_demand(p)  = (nlc / cnl) * (1._r8 - fcur)
-            npool_to_leafn_storage_supply(p)  = npool(p)/dt * (1._r8 - fcur) - npool_to_frootn_storage(p)
-            npool_to_leafn_storage(p)  = max(min(npool_to_leafn_storage_supply(p),npool_to_leafn_storage_demand(p)),0.0_r8)
-            if (CN_residual_opt == 1) then
-               npool_to_leafn(p)   = max(npool_to_leafn_supply(p),0.0_r8)
-               npool_to_leafn_storage(p)  = max(npool_to_leafn_storage_supply(p),0.0_r8)
-            end if
-
-            if (woody(ivt(p)) == 1._r8) then
-               npool_to_livestemn_demand(p) = (nlc * f3 * f4 / cnlw) * fcur
-               npool_to_livestemn_supply(p) = npool(p)/dt * fcur - npool_to_frootn(p)
-               npool_to_livestemn(p) = max(min(npool_to_livestemn_supply(p),npool_to_livestemn_demand(p)),0.0_r8)
-
-               npool_to_livestemn_storage_demand(p) = (nlc * f3 * f4 / cnlw) * (1._r8 - fcur)
-               npool_to_livestemn_storage_supply(p) = npool(p)/dt * (1._r8 - fcur) - npool_to_frootn_storage(p)
-               npool_to_livestemn_storage(p) = max(min(npool_to_livestemn_storage_supply(p), &
-                    npool_to_livestemn_storage_demand(p)),0.0_r8)
-
-               npool_to_livecrootn_demand(p) = (nlc * f2 * f3 * f4 / cnlw) * fcur
-               npool_to_livecrootn_supply(p) = npool(p)/dt * fcur - npool_to_frootn(p)  -  npool_to_livestemn(p)
-               npool_to_livecrootn(p) = max(min(npool_to_livecrootn_supply(p),npool_to_livecrootn_demand(p)),0.0_r8)
-
-               npool_to_livecrootn_storage_demand(p) = (nlc * f2 * f3 * f4 / cnlw) * (1._r8 - fcur)
-               npool_to_livecrootn_storage_supply(p) = npool(p)/dt * (1._r8 - fcur) - npool_to_frootn_storage(p) - &
-                    npool_to_livestemn_storage(p)
-               npool_to_livecrootn_storage(p) = max(min(npool_to_livecrootn_storage_supply(p), &
-                    npool_to_livecrootn_storage_demand(p)),0.0_r8)
-
-               npool_to_deadstemn_demand(p) = (nlc * f3 * (1._r8 - f4) / cndw) * fcur
-               npool_to_deadstemn_supply(p) = npool(p)/dt * fcur - npool_to_frootn(p)  -  npool_to_livestemn(p) - &
-                    npool_to_livecrootn(p)
-               npool_to_deadstemn(p) = max(min(npool_to_deadstemn_supply(p),npool_to_deadstemn_demand(p)),0.0_r8)
-
-               npool_to_deadstemn_storage_demand(p) = (nlc * f3 * (1._r8 - f4) / cndw) * (1._r8 - fcur)
-               npool_to_deadstemn_storage_supply(p) = npool(p)/dt * (1._r8 - fcur) - npool_to_frootn_storage(p) - &
-                    npool_to_livestemn_storage(p) - npool_to_livecrootn_storage(p)
-               npool_to_deadstemn_storage(p) = max(min(npool_to_deadstemn_storage_supply(p), &
-                    npool_to_deadstemn_storage_demand(p)),0.0_r8)
-
-               npool_to_deadcrootn_demand(p) = (nlc * f2 * f3 * (1._r8 - f4) / cndw) * fcur
-               npool_to_deadcrootn_supply(p) = npool(p)/dt * fcur - npool_to_frootn(p)  -  npool_to_livestemn(p) - &
-                    npool_to_livecrootn(p) -  npool_to_deadstemn(p)
-               npool_to_deadcrootn(p) = max(min(npool_to_deadcrootn_supply(p),npool_to_deadcrootn_demand(p)),0.0_r8)
-
-               npool_to_deadcrootn_storage_demand(p) = (nlc * f2 * f3 * (1._r8 - f4) / cndw) * (1._r8 - fcur)
-               npool_to_deadcrootn_storage_supply(p) = npool(p)/dt * (1._r8 - fcur) - npool_to_frootn_storage(p) - &
-                    npool_to_livestemn_storage(p) - npool_to_livecrootn_storage(p)  - npool_to_deadstemn_storage(p)
-               npool_to_deadcrootn_storage(p) = max(min(npool_to_deadcrootn_storage_supply(p), &
-                    npool_to_deadcrootn_storage_demand(p)),0.0_r8)
-
-               npool_to_leafn_demand(p)          = (nlc / cnl) * fcur
-               npool_to_leafn_supply(p)   = npool(p)/dt * fcur - npool_to_frootn(p)  -  npool_to_livestemn(p) - &
-                    npool_to_livecrootn(p) -  npool_to_deadstemn(p) - npool_to_deadcrootn(p)
-               npool_to_leafn(p)   = max(min(npool_to_leafn_supply(p),npool_to_leafn_demand(p)),0.0_r8)
-
-               npool_to_leafn_storage_demand(p)  = (nlc / cnl) * (1._r8 - fcur)
-               npool_to_leafn_storage_supply(p)  = npool(p)/dt * (1._r8 - fcur) - npool_to_frootn_storage(p) - &
-                    npool_to_livestemn_storage(p) - npool_to_livecrootn_storage(p)  - npool_to_deadstemn_storage(p) - &
-                    npool_to_deadcrootn_storage(p)
-               npool_to_leafn_storage(p)  = max(min(npool_to_leafn_storage_supply(p),&
-                    npool_to_leafn_storage_demand(p)),0.0_r8)
-
-               if (CN_residual_opt == 1) then
-                  npool_to_leafn(p)   = max(npool_to_leafn_supply(p),0.0_r8)
-                  npool_to_leafn_storage(p)  = max(npool_to_leafn_storage_supply(p),0.0_r8)
-               end if
-
-            end if
-
-            if (ivt(p) >= npcropmin) then     ! skip 2 generic crops
-               cng = graincn(ivt(p))
-               npool_to_livestemn_demand(p)          = (nlc * f3 * f4 / cnlw) * fcur
-               npool_to_livestemn_supply(p) = npool(p)/dt * fcur - npool_to_frootn(p)
-               npool_to_livestemn(p) = max(min(npool_to_livestemn_supply(p),npool_to_livestemn_demand(p)),0.0_r8)
-
-               npool_to_livestemn_storage_demand(p)  = (nlc * f3 * f4 / cnlw) * (1._r8 - fcur)
-               npool_to_livestemn_storage_supply(p) = npool(p)/dt * (1._r8 - fcur) - npool_to_frootn_storage(p)
-               npool_to_livestemn_storage(p) = max(min(npool_to_livestemn_storage_supply(p), &
-                    npool_to_livestemn_storage_demand(p)),0.0_r8)
-
-               npool_to_livecrootn_demand(p)         = (nlc * f2 * f3 * f4 / cnlw) * fcur
-               npool_to_livecrootn_supply(p) = npool(p)/dt * fcur - npool_to_frootn(p)  -  npool_to_livestemn(p)
-               npool_to_livecrootn(p) = max(min(npool_to_livecrootn_supply(p),npool_to_livecrootn_demand(p)),0.0_r8)
-
-               npool_to_livecrootn_storage_demand(p) = (nlc * f2 * f3 * f4 / cnlw) * (1._r8 - fcur)
-               npool_to_livecrootn_storage_supply(p) = npool(p)/dt * (1._r8 - fcur) - npool_to_frootn_storage(p) - &
-                    npool_to_livestemn_storage(p)
-               npool_to_livecrootn_storage(p) = max(min(npool_to_livecrootn_storage_supply(p), &
-                    npool_to_livecrootn_storage_demand(p)),0.0_r8)
-
-               npool_to_deadstemn_demand(p)          = (nlc * f3 * (1._r8 - f4) / cndw) * fcur
-               npool_to_deadstemn_supply(p) = npool(p)/dt * fcur - npool_to_frootn(p)  -  npool_to_livestemn(p) - &
-                    npool_to_livecrootn(p)
-               npool_to_deadstemn(p) = max(min(npool_to_deadstemn_supply(p), npool_to_deadstemn_demand(p)), 0.0_r8)
-
-               npool_to_deadstemn_storage_demand(p)  = (nlc * f3 * (1._r8 - f4) / cndw) * (1._r8 - fcur)
-               npool_to_deadstemn_storage_supply(p) = npool(p)/dt * (1._r8 - fcur) - npool_to_frootn_storage(p) - &
-                    npool_to_livestemn_storage(p) - npool_to_livecrootn_storage(p)
-               npool_to_deadstemn_storage(p) = max(min(npool_to_deadstemn_storage_supply(p), &
-                    npool_to_deadstemn_storage_demand(p)),0.0_r8)
-
-               npool_to_deadcrootn_demand(p)         = (nlc * f2 * f3 * (1._r8 - f4) / cndw) * fcur
-               npool_to_deadcrootn_supply(p) = npool(p)/dt * fcur - npool_to_frootn(p)  -  npool_to_livestemn(p) - &
-                    npool_to_livecrootn(p) -  npool_to_deadstemn(p)
-               npool_to_deadcrootn(p) = max(min(npool_to_deadcrootn_supply(p), npool_to_deadcrootn_demand(p)), 0.0_r8)
-
-               npool_to_deadcrootn_storage_demand(p) = (nlc * f2 * f3 * (1._r8 - f4) / cndw) * (1._r8 - fcur)
-               npool_to_deadcrootn_storage_supply(p) = npool(p)/dt * (1._r8 - fcur) - npool_to_frootn_storage(p) - &
-                    npool_to_livestemn_storage(p) - npool_to_livecrootn_storage(p)  - npool_to_deadstemn_storage(p)
-               npool_to_deadcrootn_storage(p) = max(min(npool_to_deadcrootn_storage_supply(p), &
-                    npool_to_deadcrootn_storage_demand(p)),0.0_r8)
-
-               npool_to_grainn_demand(p)             = (nlc * f5 / cng) * fcur
-               npool_to_grainn_supply(p) = npool(p)/dt * fcur - npool_to_frootn(p)  -  npool_to_livestemn(p) - &
-                    npool_to_livecrootn(p) -  npool_to_deadstemn(p) - npool_to_deadcrootn(p)
-               npool_to_grainn(p) = max(min(npool_to_grainn_supply(p), npool_to_grainn_demand(p)), 0.0_r8)
-
-               npool_to_grainn_storage_demand(p)     = (nlc * f5 / cng) * (1._r8 -fcur)
-               npool_to_grainn_storage_supply(p) = npool(p)/dt * (1._r8 - fcur) - npool_to_frootn_storage(p) - &
-                    npool_to_livestemn_storage(p) - npool_to_livecrootn_storage(p)  - npool_to_deadstemn_storage(p) - &
-                    npool_to_deadcrootn_storage(p)
-               npool_to_grainn_storage(p) = max(min(npool_to_grainn_storage_supply(p), npool_to_grainn_storage_demand(p)), &
-                    0.0_r8)
-
-               npool_to_leafn_demand(p)          = (nlc / cnl) * fcur
-               npool_to_leafn_supply(p)   = npool(p)/dt * fcur - npool_to_frootn(p)  -  npool_to_livestemn(p) - &
-                    npool_to_livecrootn(p) -  npool_to_deadstemn(p) - npool_to_deadcrootn(p) - npool_to_grainn(p)
-               npool_to_leafn(p)   = max(min(npool_to_leafn_supply(p), npool_to_leafn_demand(p)), 0.0_r8)
-
-               npool_to_leafn_storage_demand(p)  = (nlc / cnl) * (1._r8 - fcur)
-               npool_to_leafn_storage_supply(p)  = npool(p)/dt * (1._r8 - fcur) - npool_to_frootn_storage(p) - &
-                    npool_to_livestemn_storage(p) - npool_to_livecrootn_storage(p)  &
-                    - npool_to_deadstemn_storage(p) - npool_to_deadcrootn_storage(p) - npool_to_grainn_storage(p)
-               npool_to_leafn_storage(p)  = max(min(npool_to_leafn_storage_supply(p), npool_to_leafn_storage_demand(p)), &
-                    0.0_r8)
-
-               if (CN_residual_opt == 1) then
-                  npool_to_leafn(p)   = max(npool_to_leafn_supply(p),0.0_r8)
-                  npool_to_leafn_storage(p)  = max(npool_to_leafn_storage_supply(p),0.0_r8)
-               end if
-
-            end if
-
-=======
-            do k = 1, nrepr
-               cpool_to_reproductivec(p,k)         = nlc * f5(k) * fcur
-               cpool_to_reproductivec_storage(p,k) = nlc * f5(k) * (1._r8 -fcur)
-            end do
->>>>>>> d301320c
-         end if
 
          ! Calculate the amount of carbon that needs to go into growth
          ! respiration storage to satisfy all of the storage growth demands.
@@ -1218,114 +960,6 @@
 
                   frac_resp =  (livecrootcn_actual - livewdcn_max) / 10.0_r8
                   frac_resp = min(1.0_r8, max(0.0_r8, frac_resp))
-<<<<<<< HEAD
-               
-                  cpool_to_leafc_resp(p)          = frac_resp * cpool_to_leafc(p) 
-                  cpool_to_leafc_storage_resp(p)  = frac_resp * cpool_to_leafc_storage(p)
-                  !cpool_to_leafc(p) = cpool_to_leafc(p) - cpool_to_leafc_resp(p) 
-                  !cpool_to_leafc_storage(p) = cpool_to_leafc_storage(p) - cpool_to_leafc_storage_resp(p)
-                  
-               end if    
-
-               ! if high fine root CN ratio (i.e., high fine root C compared to N) then turnover extra C 
-               if (frootcn_actual > frootcn_max) then     
-               
-                  frac_resp =  (frootcn_actual - frootcn_max) / 10.0_r8
-                  frac_resp = min(1.0_r8, max(0.0_r8, frac_resp))
-                
-                  cpool_to_frootc_resp(p)         = frac_resp * cpool_to_frootc(p) 
-                  cpool_to_frootc_storage_resp(p) = frac_resp * cpool_to_frootc_storage(p)
-                  
-                  !cpool_to_frootc(p) = cpool_to_frootc(p) - cpool_to_frootc_resp(p)    
-                  !cpool_to_frootc_storage(p) = cpool_to_frootc_storage(p) - cpool_to_frootc_storage_resp(p)
-                 
-               end if    
-					
-	       if (woody(ivt(p)) == 1._r8) then  
-		  
-		          livewdcn_max = livewdcn(ivt(p)) + 15.0_r8
-
-                  ! if high coarse root CN ratio (i.e., high coarse root C compared to N) then turnover extra C 
-                  if (livecrootcn_actual > livewdcn_max) then   
-                  
-                     frac_resp =  (livecrootcn_actual - livewdcn_max) / 10.0_r8
-                     frac_resp = min(1.0_r8, max(0.0_r8, frac_resp))  
-                  
-                     cpool_to_livecrootc_resp(p)         = frac_resp * cpool_to_livecrootc(p) 
-                     cpool_to_livecrootc_storage_resp(p) = frac_resp * cpool_to_livecrootc_storage(p)
-                     
-                     !cpool_to_livecrootc(p) = cpool_to_livecrootc(p) - cpool_to_livecrootc_resp(p)     
-                     !cpool_to_livecrootc_storage(p) = cpool_to_livecrootc_storage(p) - cpool_to_livecrootc_storage_resp(p) 
-                  
-                  end if    
-          
-                  ! if high stem CN ratio (i.e., high stem C compared to N) then turnover extra C 
-                  if (livestemcn_actual > livewdcn_max) then  
-                  
-                     frac_resp =  (livestemcn_actual - livewdcn_max) / 10.0_r8
-                     frac_resp = min(1.0_r8, max(0.0_r8, frac_resp))     
-                   
-                     cpool_to_livestemc_resp(p)          = frac_resp * cpool_to_livestemc(p) 
-                     cpool_to_livestemc_storage_resp(p)  = frac_resp * cpool_to_livestemc_storage(p)
-                     
-                     !cpool_to_livestemc(p) = cpool_to_livestemc(p) - cpool_to_livestemc_resp(p)    
-                     !cpool_to_livestemc_storage(p) = cpool_to_livestemc_storage(p) - cpool_to_livestemc_storage_resp(p)
-                     
-                  end if    
-              
-               end if  
-          
-               if (ivt(p) >= npcropmin) then ! skip 2 generic crops    
-
-                  livewdcn_max = livewdcn(ivt(p)) + 15.0_r8
-
-                  ! if high coarse root CN ratio (i.e., high coarse root C compared to N) then turnover extra C 
-                  if (livecrootcn_actual > livewdcn_max) then     
-                  
-                     frac_resp =  (livecrootcn_actual - livewdcn_max) / 10.0_r8
-                     frac_resp = min(1.0_r8, max(0.0_r8, frac_resp))  
-                  
-                     cpool_to_livecrootc_resp(p)         = frac_resp * cpool_to_livecrootc(p) 
-                     cpool_to_livecrootc_storage_resp(p) = frac_resp * cpool_to_livecrootc_storage(p)
-                    
-                     !cpool_to_livecrootc(p) = cpool_to_livecrootc(p) - cpool_to_livecrootc_resp(p)     
-                     !cpool_to_livecrootc_storage(p) = cpool_to_livecrootc_storage(p) - cpool_to_livecrootc_storage_resp(p) 
-                     
-                  end if    
-          
-                  ! if high stem CN ratio (i.e., high stem C compared to N) then turnover extra C 
-                  if (livestemcn_actual > livewdcn_max) then       
-
-                     frac_resp =  (livestemcn_actual - livewdcn_max) / 10.0_r8
-                     frac_resp = min(1.0_r8, max(0.0_r8, frac_resp))     
-                   
-                     cpool_to_livestemc_resp(p)          = frac_resp * cpool_to_livestemc(p) 
-                     cpool_to_livestemc_storage_resp(p)  = frac_resp * cpool_to_livestemc_storage(p)
-                     
-                     !cpool_to_livestemc(p) = cpool_to_livestemc(p) - cpool_to_livestemc_resp(p)    
-                     !cpool_to_livestemc_storage(p) = cpool_to_livestemc_storage(p) - cpool_to_livestemc_storage_resp(p)
-
-                  end if    
-              
-               end if  
-               
-               cpool_to_resp(p) = cpool_to_leafc_resp(p) + cpool_to_leafc_storage_resp(p)  + cpool_to_frootc_resp(p) + &
-                    cpool_to_frootc_storage_resp(p) + cpool_to_livecrootc_resp(p) + cpool_to_livecrootc_storage_resp(p) + &
-                    cpool_to_livestemc_resp(p) + cpool_to_livestemc_storage_resp(p)
-                
-               if(use_matrixcn)then
-                  cnveg_carbonflux_inst%matrix_Cinput_patch(p) = cnveg_carbonflux_inst%matrix_Cinput_patch(p) - cpool_to_resp(p)
-               end if
-
-            end if   ! end of if (carbon_resp_opt == 1 .AND. laisun(p)+laisha(p) > 0.0_r8) then   
-
-            !if (cnveg_nitrogenstate_inst%leafn_storage_patch(p) < n_min .or. laisun(p)+laisha(p) <= 0.0_r8) then
-               !! to make output on history missing value
-               !this%actual_storage_leafcn(p) = spval
-            !end if
-									
-         end if    ! end of if (downreg_opt .eqv. .false. .AND. CN_partition_opt == 1) then
-=======
 
                   cpool_to_livecrootc_resp(p)         = frac_resp * cpool_to_livecrootc(p)
                   cpool_to_livecrootc_storage_resp(p) = frac_resp * cpool_to_livecrootc_storage(p)
@@ -1354,6 +988,10 @@
             cpool_to_resp(p) = cpool_to_leafc_resp(p) + cpool_to_leafc_storage_resp(p)  + cpool_to_frootc_resp(p) + &
                  cpool_to_frootc_storage_resp(p) + cpool_to_livecrootc_resp(p) + cpool_to_livecrootc_storage_resp(p) + &
                  cpool_to_livestemc_resp(p) + cpool_to_livestemc_storage_resp(p)
+
+            if(use_matrixcn)then
+               cnveg_carbonflux_inst%matrix_Cinput_patch(p) = cnveg_carbonflux_inst%matrix_Cinput_patch(p) - cpool_to_resp(p)
+            end if
 
          end if   ! end of if (carbon_resp_opt == 1 .AND. laisun(p)+laisha(p) > 0.0_r8) then
 
@@ -1361,7 +999,6 @@
          !! to make output on history missing value
          !this%actual_storage_leafcn(p) = spval
          !end if
->>>>>>> d301320c
          !!!!!!!!!!!!!!!!!!!!!!!!!!!!!!!!!!!!!!!!!!!!!!!!!!!!!!!!!!!!!!!!!!!!!!!
 
          if(use_matrixcn)then
@@ -1517,12 +1154,7 @@
     use pftconMod              , only : ntmp_soybean, nirrig_tmp_soybean
     use pftconMod              , only : ntrp_soybean, nirrig_trp_soybean
     use clm_varcon             , only : secspday, dzsoi_decomp
-<<<<<<< HEAD
     use clm_varctl             , only : use_c13, use_c14, use_matrixcn
-    use clm_varctl             , only : nscalar_opt, plant_ndemand_opt, substrate_term_opt, temp_scalar_opt
-=======
-    use clm_varctl             , only : use_c13, use_c14
->>>>>>> d301320c
     use clm_varpar             , only : nlevdecomp
     use clm_time_manager       , only : get_step_size_real
     use CanopyStateType        , only : canopystate_type
@@ -1764,11 +1396,6 @@
          if (woody(ivt(p)) == 1.0_r8) then
             mr = mr + livestem_mr(p) + livecroot_mr(p)
          else if (ivt(p) >= npcropmin) then
-<<<<<<< HEAD
-            if (croplive(p)) mr = mr + livestem_mr(p) + grain_mr(p)
-         end if     ! carbon flux available for allocation
-         if(mr <-1.e-15 .and. use_matrixcn)mr = 0
-=======
             if (croplive(p)) then
                reproductive_mr_tot = 0._r8
                do k = 1, nrepr
@@ -1777,9 +1404,9 @@
                mr = mr + livestem_mr(p) + reproductive_mr_tot
             end if
          end if
+         if(mr <-1.e-15 .and. use_matrixcn)mr = 0
 
          ! carbon flux available for allocation
->>>>>>> d301320c
          availc(p) = gpp(p) - mr
 
          ! new code added for isotope calculations, 7/1/05, PET
