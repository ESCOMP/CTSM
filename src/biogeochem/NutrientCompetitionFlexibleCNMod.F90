module NutrientCompetitionFlexibleCNMod

#include "shr_assert.h"

  !-----------------------------------------------------------------------
  ! DESCRIPTION
  ! module contains different subroutines to do soil nutrient competition dynamics
  !
  ! FIXME(bja, 2015-08) This module was copied from
  ! NutrientCompetitionCLM45default then flexible cn modifications
  ! were added for the clm50 nitrogen science changes (r120). There is
  ! a significant amount of duplicate code between the two
  ! modules. They need to be reexamined and the common code pulled out
  ! into a common base class.
  !
  ! created by Jinyun Tang, Sep 8, 2014
  ! modified by Mariana Vertenstein, Nov 15, 2014
  !
  ! !USES:
  use shr_kind_mod        , only : r8 => shr_kind_r8
  use decompMod           , only : bounds_type
  use LandunitType        , only : lun
  use ColumnType          , only : col
  use PatchType           , only : patch
  use NutrientCompetitionMethodMod, only : nutrient_competition_method_type
  use NutrientCompetitionMethodMod, only : params_inst
  use CropReprPoolsMod        , only : nrepr
  use clm_varctl          , only : iulog
  ! SSR troubleshooting
  use abortutils                      , only : endrun
  use shr_log_mod                     , only : errMsg => shr_log_errMsg
  !
  implicit none
  private
  !
  ! !PUBLIC TYPES:
  public :: nutrient_competition_FlexibleCN_type
  !
  type, extends(nutrient_competition_method_type) :: nutrient_competition_FlexibleCN_type
     private
     real(r8), pointer :: actual_leafcn(:)                    ! leaf CN ratio used by flexible CN
     real(r8), pointer :: actual_storage_leafcn(:)            ! storage leaf CN ratio used by flexible CN
   contains
     ! public methocs
     procedure, public :: Init                                ! Initialization
     procedure, public :: calc_plant_nutrient_competition     ! calculate nutrient yield rate from competition
     procedure, public :: calc_plant_nutrient_demand          ! calculate plant nutrient demand
     !
     ! private methods
     procedure, private :: InitAllocate
     procedure, private :: InitHistory
     procedure, private :: calc_plant_cn_alloc
     procedure, private :: calc_plant_nitrogen_demand
  end type nutrient_competition_FlexibleCN_type
  !
  interface nutrient_competition_FlexibleCN_type
     ! initialize a new nutrient_competition_FlexibleCN_type object
     module procedure constructor
  end interface nutrient_competition_FlexibleCN_type
  !

  character(len=*), parameter, private :: sourcefile = &
       __FILE__
  !------------------------------------------------------------------------

contains

  !------------------------------------------------------------------------
  type(nutrient_competition_FlexibleCN_type) function constructor()
    !
    ! !DESCRIPTION:
    ! Creates an object of type nutrient_competition_FlexibleCN_type.
    ! For now, this is simply a place-holder.
  end function constructor

  !------------------------------------------------------------------------
  subroutine Init(this, bounds)
    !
    ! !DESCRIPTION:
    ! Initialize the class
    !
    class(nutrient_competition_FlexibleCN_type) :: this
    type(bounds_type), intent(in) :: bounds

    call this%InitAllocate(bounds)
    call this%InitHistory(bounds)

  end subroutine Init

  !------------------------------------------------------------------------
  subroutine InitAllocate(this, bounds)
    !
    ! !DESCRIPTION:
    ! Allocate memory for the class data
    !
    ! !USES:
    use shr_infnan_mod  , only : nan => shr_infnan_nan, assignment(=)
    ! !ARGUMENTS:
    class(nutrient_competition_FlexibleCN_type) :: this
    type(bounds_type), intent(in) :: bounds

    allocate(this%actual_leafcn(bounds%begp:bounds%endp))         ; this%actual_leafcn(:)         = nan
    allocate(this%actual_storage_leafcn(bounds%begp:bounds%endp)) ; this%actual_storage_leafcn(:) = nan

  end subroutine InitAllocate

  !------------------------------------------------------------------------
  subroutine InitHistory(this, bounds)
    !
    ! !DESCRIPTION:
    ! Send data to history file
    !
    ! !USES:
    use histFileMod    , only : hist_addfld1d
    use clm_varcon     , only : spval
    !
    ! !ARGUMENTS:
    class(nutrient_competition_FlexibleCN_type), intent(in) :: this
    type(bounds_type), intent(in) :: bounds  
    !
    ! !LOCAL VARIABLES:
    integer           :: begp, endp
    !------------------------------------------------------------------------

    begp = bounds%begp; endp= bounds%endp

    this%actual_leafcn(begp:endp) = spval
    call hist_addfld1d (fname='LEAFCN', units='gC/gN', &
         avgflag='A', long_name='Leaf CN ratio used for flexible CN', &
         ptr_patch=this%actual_leafcn )
    this%actual_storage_leafcn(begp:endp) = spval
    call hist_addfld1d (fname='LEAFCN_STORAGE', units='gC/gN', &
         avgflag='A', long_name='Storage Leaf CN ratio used for flexible CN', &
         ptr_patch=this%actual_storage_leafcn, default='inactive')

  end subroutine InitHistory

  !-----------------------------------------------------------------------
  subroutine calc_plant_nutrient_competition (this, &
       bounds, num_soilp, filter_soilp, &
       cnveg_state_inst, crop_inst, canopystate_inst, cnveg_carbonstate_inst, &
       cnveg_carbonflux_inst, &
       c13_cnveg_carbonflux_inst, c14_cnveg_carbonflux_inst, &
       cnveg_nitrogenstate_inst, cnveg_nitrogenflux_inst, &
       soilbiogeochem_nitrogenstate_inst, &
       aroot, arepr, fpg_col)
    !
    ! !USES:
    use CNVegStateType        , only : cnveg_state_type
    use CropType              , only : crop_type
    use CanopyStateType        , only : canopystate_type
    use CNVegCarbonStateType   , only : cnveg_carbonstate_type
    use CNVegCarbonFluxType   , only : cnveg_carbonflux_type
    use CNVegNitrogenStateType , only : cnveg_nitrogenstate_type
    use CNVegNitrogenFluxType , only : cnveg_nitrogenflux_type
    use SoilBiogeochemNitrogenStateType, only : soilbiogeochem_nitrogenstate_type
    !
    ! !ARGUMENTS:
    class(nutrient_competition_FlexibleCN_type) , intent(inout) :: this
    type(bounds_type)               , intent(in)    :: bounds
    integer                         , intent(in)    :: num_soilp       ! number of soil patches in filter
    integer                         , intent(in)    :: filter_soilp(:) ! filter for soil patches
    type(cnveg_state_type)          , intent(inout) :: cnveg_state_inst
    type(crop_type)                 , intent(in)    :: crop_inst
    type(canopystate_type)          , intent(in)    :: canopystate_inst
    type(cnveg_carbonstate_type)    , intent(in)    :: cnveg_carbonstate_inst
    type(cnveg_carbonflux_type)     , intent(inout) :: cnveg_carbonflux_inst
    type(cnveg_carbonflux_type)     , intent(inout) :: c13_cnveg_carbonflux_inst
    type(cnveg_carbonflux_type)     , intent(inout) :: c14_cnveg_carbonflux_inst
    type(cnveg_nitrogenstate_type)  , intent(inout) :: cnveg_nitrogenstate_inst
    type(cnveg_nitrogenflux_type)   , intent(inout) :: cnveg_nitrogenflux_inst
    type(soilbiogeochem_nitrogenstate_type), intent(in)    :: soilbiogeochem_nitrogenstate_inst
    real(r8), intent(in)    :: aroot   (bounds%begp:)
    real(r8), intent(in)    :: arepr(bounds%begp:,:)
    real(r8), intent(in)    :: fpg_col (bounds%begc:)

    call this%calc_plant_cn_alloc(bounds, num_soilp, filter_soilp,   &
         cnveg_state_inst, crop_inst, canopystate_inst, &
         cnveg_carbonstate_inst, cnveg_carbonflux_inst, c13_cnveg_carbonflux_inst, &
         c14_cnveg_carbonflux_inst, cnveg_nitrogenstate_inst, cnveg_nitrogenflux_inst, &
         soilbiogeochem_nitrogenstate_inst, &
         aroot=aroot(bounds%begp:bounds%endp),                               &
         arepr=arepr(bounds%begp:bounds%endp,:),                 &
         fpg_col=fpg_col(bounds%begc:bounds%endc))

  end subroutine calc_plant_nutrient_competition

!-----------------------------------------------------------------------
  subroutine calc_plant_cn_alloc(this, bounds, num_soilp, filter_soilp,   &
       cnveg_state_inst, crop_inst, canopystate_inst, &
       cnveg_carbonstate_inst, cnveg_carbonflux_inst, c13_cnveg_carbonflux_inst, &
       c14_cnveg_carbonflux_inst, cnveg_nitrogenstate_inst, cnveg_nitrogenflux_inst, &
       soilbiogeochem_nitrogenstate_inst, &
       aroot, arepr, fpg_col)
    !
    ! !USES:
    use pftconMod             , only : pftcon, npcropmin
    use clm_varctl            , only : use_c13, use_c14, carbon_resp_opt
    use clm_time_manager       , only : get_step_size_real
    use CNVegStateType        , only : cnveg_state_type
    use CropType              , only : crop_type
    use CanopyStateType        , only : canopystate_type
    use CNVegCarbonStateType   , only : cnveg_carbonstate_type
    use CNVegCarbonFluxType   , only : cnveg_carbonflux_type
    use CNVegNitrogenFluxType , only : cnveg_nitrogenflux_type
    use CNVegNitrogenStateType , only : cnveg_nitrogenstate_type
    use SoilBiogeochemNitrogenStateType , only : soilbiogeochem_nitrogenstate_type
    use CNSharedParamsMod     , only : use_fun
    use CNPrecisionControlMod , only : n_min
    use clm_varcon            , only : spval
    
    !
    ! !ARGUMENTS:
    class(nutrient_competition_FlexibleCN_type), intent(inout) :: this
    type(bounds_type)               , intent(in)    :: bounds
    integer                         , intent(in)    :: num_soilp        ! number of soil patches in filter
    integer                         , intent(in)    :: filter_soilp(:)  ! filter for soil patches
    type(cnveg_state_type)          , intent(inout) :: cnveg_state_inst
    type(crop_type)                 , intent(in)    :: crop_inst
    type(canopystate_type)          , intent(in)    :: canopystate_inst
    type(cnveg_carbonstate_type)    , intent(in)    :: cnveg_carbonstate_inst
    type(cnveg_carbonflux_type)     , intent(inout) :: cnveg_carbonflux_inst
    type(cnveg_carbonflux_type)     , intent(inout) :: c13_cnveg_carbonflux_inst
    type(cnveg_carbonflux_type)     , intent(inout) :: c14_cnveg_carbonflux_inst
    type(cnveg_nitrogenflux_type)   , intent(inout) :: cnveg_nitrogenflux_inst
    type(cnveg_nitrogenstate_type)  , intent(inout) :: cnveg_nitrogenstate_inst
    type(soilbiogeochem_nitrogenstate_type), intent(in) :: soilbiogeochem_nitrogenstate_inst
    real(r8)                        , intent(in)    :: aroot(bounds%begp:)
    real(r8)                        , intent(in)    :: arepr(bounds%begp:,:)
    real(r8)                        , intent(in)    :: fpg_col(bounds%begc:)
    !
    ! !LOCAL VARIABLES:
    integer  :: c,p,k              ! indices
    integer  :: fp                 ! lake filter patch index
    real(r8) :: f1,f2,f3,f4,g1,g2  ! allocation parameters
    real(r8) :: cnl,cnfr,cnlw,cndw ! C:N ratios for leaf, fine root, and wood
    real(r8) :: fcur               ! fraction of current psn displayed as growth
    real(r8) :: gresp_storage      ! temporary variable for growth resp to storage
    real(r8) :: nlc                ! temporary variable for total new leaf carbon allocation
    real(r8) :: f5(nrepr)          ! reproductive allocation parameters
    real(r8) :: cng                ! C:N ratio for grain (= cnlw for now; slevis)
    real(r8) :: dt                 ! model time step
    real(r8):: fsmn(bounds%begp:bounds%endp)  ! A emperate variable for adjusting FUN uptakes

    real(r8):: frootcn_storage_actual       										
    real(r8):: frootcn_actual               	
    real(r8):: livestemcn_storage_actual    	
    real(r8):: livestemcn_actual            	
    real(r8):: livecrootcn_storage_actual   			
    real(r8):: livecrootcn_actual           	
    real(r8):: leafcn_max                   	
    real(r8):: frootcn_max                  	
    real(r8):: livewdcn_max  
    real(r8):: frac_resp
    real(r8):: npool_to_reproductiven_demand_tot
    real(r8):: npool_to_reproductiven_storage_demand_tot
    real(r8) :: npool_to_leafn_demand                           (bounds%begp:bounds%endp)
    real(r8) :: npool_to_leafn_storage_demand                   (bounds%begp:bounds%endp)
    real(r8) :: npool_to_frootn_demand                          (bounds%begp:bounds%endp)
    real(r8) :: npool_to_frootn_storage_demand                  (bounds%begp:bounds%endp)
    real(r8) :: npool_to_livestemn_demand                       (bounds%begp:bounds%endp)
    real(r8) :: npool_to_livestemn_storage_demand               (bounds%begp:bounds%endp)
    real(r8) :: npool_to_livecrootn_demand                      (bounds%begp:bounds%endp)
    real(r8) :: npool_to_livecrootn_storage_demand              (bounds%begp:bounds%endp)
    real(r8) :: npool_to_deadstemn_demand                       (bounds%begp:bounds%endp)
    real(r8) :: npool_to_deadstemn_storage_demand               (bounds%begp:bounds%endp)
    real(r8) :: npool_to_deadcrootn_demand                      (bounds%begp:bounds%endp)
    real(r8) :: npool_to_deadcrootn_storage_demand              (bounds%begp:bounds%endp)
    real(r8) :: npool_to_reproductiven_demand             (bounds%begp:bounds%endp, nrepr)
    real(r8) :: npool_to_reproductiven_storage_demand     (bounds%begp:bounds%endp, nrepr)
    real(r8) :: total_plant_Ndemand                             (bounds%begp:bounds%endp)
    real(r8) :: frNdemand_npool_to_leafn                        (bounds%begp:bounds%endp)
    real(r8) :: frNdemand_npool_to_leafn_storage        (bounds%begp:bounds%endp)
    real(r8) :: frNdemand_npool_to_frootn               (bounds%begp:bounds%endp)
    real(r8) :: frNdemand_npool_to_frootn_storage       (bounds%begp:bounds%endp)
    real(r8) :: frNdemand_npool_to_livestemn            (bounds%begp:bounds%endp)
    real(r8) :: frNdemand_npool_to_livestemn_storage    (bounds%begp:bounds%endp)
    real(r8) :: frNdemand_npool_to_deadstemn            (bounds%begp:bounds%endp)
    real(r8) :: frNdemand_npool_to_deadstemn_storage    (bounds%begp:bounds%endp)
    real(r8) :: frNdemand_npool_to_livecrootn           (bounds%begp:bounds%endp)
    real(r8) :: frNdemand_npool_to_livecrootn_storage   (bounds%begp:bounds%endp)
    real(r8) :: frNdemand_npool_to_deadcrootn           (bounds%begp:bounds%endp)
    real(r8) :: frNdemand_npool_to_deadcrootn_storage   (bounds%begp:bounds%endp)
    real(r8) :: frNdemand_npool_to_reproductiven  (bounds%begp:bounds%endp, nrepr)
    real(r8) :: frNdemand_npool_to_reproductiven_storage(bounds%begp:bounds%endp, nrepr)

    ! -----------------------------------------------------------------------

!    write(iulog,*) 'Entering calc_plant_cn_alloc() (NutrientCompetitionFlexibleCNMod.F90)'

    SHR_ASSERT_ALL_FL((ubound(aroot)   == (/bounds%endp/)) , sourcefile, __LINE__)
    SHR_ASSERT_ALL_FL((ubound(arepr)   == (/bounds%endp, nrepr/)) , sourcefile, __LINE__)
    SHR_ASSERT_ALL_FL((ubound(fpg_col) == (/bounds%endc/)) , sourcefile, __LINE__)
    SHR_ASSERT_ALL_FL((ubound(this%actual_storage_leafcn) >= (/bounds%endp/)), sourcefile, __LINE__)
    SHR_ASSERT_ALL_FL((lbound(this%actual_storage_leafcn) <= (/bounds%begp/)), sourcefile, __LINE__)

    associate(                                                                                       &
         fpg                          => fpg_col                                                   , & ! Input:  [real(r8) (:)   ]  fraction of potential gpp (no units)

         ivt                          => patch%itype                                                 , & ! Input:  [integer  (:) ]  patch vegetation type

         woody                        => pftcon%woody                                              , & ! Input:  binary flag for woody lifeform (1=woody, 0=not woody)
         froot_leaf                   => pftcon%froot_leaf                                         , & ! Input:  allocation parameter: new fine root C per new leaf C (gC/gC)
         croot_stem                   => pftcon%croot_stem                                         , & ! Input:  allocation parameter: new coarse root C per new stem C (gC/gC)
         stem_leaf                    => pftcon%stem_leaf                                          , & ! Input:  allocation parameter: new stem c per new leaf C (gC/gC)
         flivewd                      => pftcon%flivewd                                            , & ! Input:  allocation parameter: fraction of new wood that is live (phloem and ray parenchyma) (no units)
         leafcn                       => pftcon%leafcn                                             , & ! Input:  leaf C:N (gC/gN)
         frootcn                      => pftcon%frootcn                                            , & ! Input:  fine root C:N (gC/gN)
         livewdcn                     => pftcon%livewdcn                                           , & ! Input:  live wood (phloem and ray parenchyma) C:N (gC/gN)
         deadwdcn                     => pftcon%deadwdcn                                           , & ! Input:  dead wood (xylem and heartwood) C:N (gC/gN)
         fcur2                        => pftcon%fcur                                               , & ! Input:  allocation parameter: fraction of allocation that goes to currently displayed growth, remainder to storage
         graincn                      => pftcon%graincn                                            , & ! Input:  grain C:N (gC/gN)
         grperc                       => pftcon%grperc                                             , & ! Input:  growth respiration parameter
         grpnow                       => pftcon%grpnow                                             , & ! Input:  growth respiration parameter
         evergreen                    => pftcon%evergreen                                          , & ! Input:  binary flag for evergreen leaf habit (0 or 1)

         croplive                     => crop_inst%croplive_patch                                  , & ! Input:  [logical  (:)   ]  flag, true if planted, not harvested

         peaklai                      => cnveg_state_inst%peaklai_patch                            , & ! Input:  [integer  (:)   ]  1: max allowed lai; 0: not at max
         aleaf                        => cnveg_state_inst%aleaf_patch                              , & ! Output: [real(r8) (:)   ]  leaf allocation coefficient
         astem                        => cnveg_state_inst%astem_patch                              , & ! Output: [real(r8) (:)   ]  stem allocation coefficient
         c_allometry                  => cnveg_state_inst%c_allometry_patch                        , & ! Output: [real(r8) (:)   ]  C allocation index (DIM)

         annsum_npp                   => cnveg_carbonflux_inst%annsum_npp_patch                    , & ! Input:  [real(r8) (:)   ]  annual sum of NPP, for wood allocation
         availc                       => cnveg_carbonflux_inst%availc_patch                        , & ! Output: [real(r8) (:)   ]  C flux available for allocation (gC/m2/s)
         plant_calloc                 => cnveg_carbonflux_inst%plant_calloc_patch                  , & ! Output: [real(r8) (:)   ]  total allocated C flux (gC/m2/s)
         npp_growth                  => cnveg_carbonflux_inst%npp_growth_patch              , & ! Output:  [real(r8) (:) ] C for growth in FUN. g/m2/s
         cpool_to_resp                => cnveg_carbonflux_inst%cpool_to_resp_patch                 , & ! Output: [real(r8) (:)   ]
         cpool_to_leafc_resp          => cnveg_carbonflux_inst%cpool_to_leafc_resp_patch              , & ! Output: [real(r8) (:)   ]
         cpool_to_leafc_storage_resp  => cnveg_carbonflux_inst%cpool_to_leafc_storage_resp_patch      , & ! Output: [real(r8) (:)   ]
         cpool_to_frootc_resp         => cnveg_carbonflux_inst%cpool_to_frootc_resp_patch             , & ! Output: [real(r8) (:)   ]
         cpool_to_frootc_storage_resp => cnveg_carbonflux_inst%cpool_to_frootc_storage_resp_patch     , & ! Output: [real(r8) (:)   ]
         cpool_to_livecrootc_resp     => cnveg_carbonflux_inst%cpool_to_livecrootc_resp_patch         , & ! Output: [real(r8) (:)   ]
         cpool_to_livecrootc_storage_resp  => cnveg_carbonflux_inst%cpool_to_livecrootc_storage_resp_patch , & ! Output: [real(r8) (:)   ]
         cpool_to_livestemc_resp      => cnveg_carbonflux_inst%cpool_to_livestemc_resp_patch          , & ! Output: [real(r8) (:)   ]
         cpool_to_livestemc_storage_resp => cnveg_carbonflux_inst%cpool_to_livestemc_storage_resp_patch  , & ! Output: [real(r8) (:)   ]
         cpool_to_leafc               => cnveg_carbonflux_inst%cpool_to_leafc_patch                , & ! Output: [real(r8) (:)   ]
         cpool_to_leafc_storage       => cnveg_carbonflux_inst%cpool_to_leafc_storage_patch        , & ! Output: [real(r8) (:)   ]
         cpool_to_frootc              => cnveg_carbonflux_inst%cpool_to_frootc_patch               , & ! Output: [real(r8) (:)   ]
         cpool_to_frootc_storage      => cnveg_carbonflux_inst%cpool_to_frootc_storage_patch       , & ! Output: [real(r8) (:)   ]
         cpool_to_livestemc           => cnveg_carbonflux_inst%cpool_to_livestemc_patch            , & ! Output: [real(r8) (:)   ]
         cpool_to_livestemc_storage   => cnveg_carbonflux_inst%cpool_to_livestemc_storage_patch    , & ! Output: [real(r8) (:)   ]
         cpool_to_deadstemc           => cnveg_carbonflux_inst%cpool_to_deadstemc_patch            , & ! Output: [real(r8) (:)   ]
         cpool_to_deadstemc_storage   => cnveg_carbonflux_inst%cpool_to_deadstemc_storage_patch    , & ! Output: [real(r8) (:)   ]
         cpool_to_livecrootc          => cnveg_carbonflux_inst%cpool_to_livecrootc_patch           , & ! Output: [real(r8) (:)   ]
         cpool_to_livecrootc_storage  => cnveg_carbonflux_inst%cpool_to_livecrootc_storage_patch   , & ! Output: [real(r8) (:)   ]
         cpool_to_deadcrootc          => cnveg_carbonflux_inst%cpool_to_deadcrootc_patch           , & ! Output: [real(r8) (:)   ]
         cpool_to_deadcrootc_storage  => cnveg_carbonflux_inst%cpool_to_deadcrootc_storage_patch   , & ! Output: [real(r8) (:)   ]
         cpool_to_gresp_storage       => cnveg_carbonflux_inst%cpool_to_gresp_storage_patch        , & ! Output: [real(r8) (:)   ]  allocation to growth respiration storage (gC/m2/s)
         cpool_to_reproductivec              => cnveg_carbonflux_inst%cpool_to_reproductivec_patch               , & ! Output: [real(r8) (:,:)   ]  allocation to grain C (gC/m2/s)
         cpool_to_reproductivec_storage      => cnveg_carbonflux_inst%cpool_to_reproductivec_storage_patch       , & ! Output: [real(r8) (:,:)   ]  allocation to grain C storage (gC/m2/s)
         
         laisun                       => canopystate_inst%laisun_patch  , & ! Input:  [real(r8) (:)   ]  sunlit projected leaf area index
         laisha                       => canopystate_inst%laisha_patch  , & ! Input:  [real(r8) (:)   ]  shaded projected leaf area index
         smin_no3_vr                  => soilbiogeochem_nitrogenstate_inst%smin_no3_vr_col         , & ! Output: [real(r8) (:,:) ]  (gN/m3) soil mineral NO3
         leafn                        => cnveg_nitrogenstate_inst%leafn_patch                      , & ! Input:  [real(r8) (:)   ]  (gN/m2) leaf N
         leafn_storage                => cnveg_nitrogenstate_inst%leafn_storage_patch              , & ! Input:  [real(r8) (:)   ]  (gN/m2) leaf N
         npool                        => cnveg_nitrogenstate_inst%npool_patch                      , & ! Input:  [real(r8) (:)   ]  (gN/m2) temporary plant N pool
         plant_ndemand                => cnveg_nitrogenflux_inst%plant_ndemand_patch               , & ! Output: [real(r8) (:)   ]  N flux required to support initial GPP (gN/m2/s)
         plant_nalloc                 => cnveg_nitrogenflux_inst%plant_nalloc_patch                , & ! Output: [real(r8) (:)   ]  total allocated N flux (gN/m2/s)
         npool_to_reproductiven              => cnveg_nitrogenflux_inst%npool_to_reproductiven_patch             , & ! Output: [real(r8) (:,:)   ]  allocation to grain N (gN/m2/s)
         npool_to_reproductiven_storage      => cnveg_nitrogenflux_inst%npool_to_reproductiven_storage_patch     , & ! Output: [real(r8) (:,:)   ]  allocation to grain N storage (gN/m2/s)
         retransn_to_npool            => cnveg_nitrogenflux_inst%retransn_to_npool_patch           , & ! Output: [real(r8) (:)   ]  deployment of retranslocated N (gN/m2/s)
         sminn_to_npool               => cnveg_nitrogenflux_inst%sminn_to_npool_patch              , & ! Output: [real(r8) (:)   ]  deployment of soil mineral N uptake (gN/m2/s)
         npool_to_leafn               => cnveg_nitrogenflux_inst%npool_to_leafn_patch              , & ! Output: [real(r8) (:)   ]  allocation to leaf N (gN/m2/s)
         npool_to_leafn_storage       => cnveg_nitrogenflux_inst%npool_to_leafn_storage_patch      , & ! Output: [real(r8) (:)   ]  allocation to leaf N storage (gN/m2/s)
         npool_to_frootn              => cnveg_nitrogenflux_inst%npool_to_frootn_patch             , & ! Output: [real(r8) (:)   ]  allocation to fine root N (gN/m2/s)
         npool_to_frootn_storage      => cnveg_nitrogenflux_inst%npool_to_frootn_storage_patch     , & ! Output: [real(r8) (:)   ]  allocation to fine root N storage (gN/m2/s)
         npool_to_livestemn           => cnveg_nitrogenflux_inst%npool_to_livestemn_patch          , & ! Output: [real(r8) (:)   ]
         npool_to_livestemn_storage   => cnveg_nitrogenflux_inst%npool_to_livestemn_storage_patch  , & ! Output: [real(r8) (:)   ]
         npool_to_deadstemn           => cnveg_nitrogenflux_inst%npool_to_deadstemn_patch          , & ! Output: [real(r8) (:)   ]
         npool_to_deadstemn_storage   => cnveg_nitrogenflux_inst%npool_to_deadstemn_storage_patch  , & ! Output: [real(r8) (:)   ]
         npool_to_livecrootn          => cnveg_nitrogenflux_inst%npool_to_livecrootn_patch         , & ! Output: [real(r8) (:)   ]
         npool_to_livecrootn_storage  => cnveg_nitrogenflux_inst%npool_to_livecrootn_storage_patch , & ! Output: [real(r8) (:)   ]
         npool_to_deadcrootn          => cnveg_nitrogenflux_inst%npool_to_deadcrootn_patch         , & ! Output: [real(r8) (:)   ]
         npool_to_deadcrootn_storage  => cnveg_nitrogenflux_inst%npool_to_deadcrootn_storage_patch , & ! Output: [real(r8) (:)   ]
         Npassive                     => cnveg_nitrogenflux_inst%Npassive_patch                    , & ! Output:  [real(r8) (:) ]  Passive N uptake (gN/m2/s)
         Nfix                         => cnveg_nitrogenflux_inst%Nfix_patch                        , & ! Output:  [real(r8) (:) ]  Symbiotic BNF (gN/m2/s)
         Nactive                      => cnveg_nitrogenflux_inst%Nactive_patch                     , & ! Output:  [real(r8) (:) ] Mycorrhizal N uptake (gN/m2/s)
         Nnonmyc                      => cnveg_nitrogenflux_inst%Nnonmyc_patch                     , & ! Output:  [real(r8) (:) ] Non-mycorrhizal N uptake (gN/m2/s)
         Nam                          => cnveg_nitrogenflux_inst%Nam_patch                         , & ! Output:  [real(r8) (:) ]  AM uptake (gN/m2/s)
         Necm                         => cnveg_nitrogenflux_inst%Necm_patch                        , & ! Output:  [real(r8) (:) ]  ECM uptake (gN/m2/s)
         sminn_to_plant_fun           => cnveg_nitrogenflux_inst%sminn_to_plant_fun_patch            & ! Output:  [real(r8) (:) ]  Total soil N uptake of FUN (gN/m2/s)

         )

      ! set time steps
      dt = get_step_size_real()

      ! patch loop to distribute the available N between the competing patches
      ! on the basis of relative demand, and allocate C and N to new growth and storage

      do fp = 1,num_soilp
         p = filter_soilp(fp)
         c = patch%column(p)

         ! set some local allocation variables
         f1 = froot_leaf(ivt(p))
         f2 = croot_stem(ivt(p))

         ! modified wood allocation to be 2.2 at npp=800 gC/m2/yr, 0.2 at npp=0,
         ! constrained so that it does not go lower than 0.2 (under negative annsum_npp)
         ! There was an error in this formula in previous version, where the coefficient
         ! was 0.004 instead of 0.0025.
         ! This variable allocation is only for trees. Shrubs have a constant
         ! allocation as specified in the pft-physiology file.  The value is also used
         ! as a trigger here: -1.0 means to use the dynamic allocation (trees).
         if (stem_leaf(ivt(p)) == -1._r8) then
            f3 = (2.7_r8/(1.0_r8+exp(-0.004_r8*(annsum_npp(p) - 300.0_r8)))) - 0.4_r8
         else
            f3 = stem_leaf(ivt(p))
         end if

         f4   = flivewd(ivt(p))
         g1   = grperc(ivt(p))
         g2   = grpnow(ivt(p))
         cnl  = leafcn(ivt(p))
         cnfr = frootcn(ivt(p))
         cnlw = livewdcn(ivt(p))
         cndw = deadwdcn(ivt(p))
         fcur = fcur2(ivt(p))

         if (evergreen(ivt(p)) == 1._r8) then
            fcur = 0.0_r8
         end if

         if (ivt(p) >= npcropmin) then ! skip 2 generic crops
            if (croplive(p)) then
               f1 = aroot(p) / aleaf(p)
               f3 = astem(p) / aleaf(p)
               do k = 1, nrepr
                  f5(k) = arepr(p,k) / aleaf(p)
               end do
               g1 = 0.25_r8
            else
               f1 = 0._r8
               f3 = 0._r8
               do k = 1, nrepr
                  f5(k) = 0._r8
               end do
               g1 = 0.25_r8
            end if
         end if

         ! increase fcur linearly with ndays_active, until fcur reaches 1.0 at
         ! ndays_active = days/year.  This prevents the continued storage of C and N.
         ! turning off this correction (PET, 12/11/03), instead using bgtr in
         ! phenology algorithm.
         
         
         if(use_fun)then ! if we are using FUN, we get the N available from there.
           sminn_to_npool(p) = sminn_to_plant_fun(p)
         else ! no FUN. :( we get N available from the FPG calculation in soilbiogeochemistry competition. 
           sminn_to_npool(p) = plant_ndemand(p) * fpg(c)        
         endif
       
         plant_nalloc(p) = sminn_to_npool(p) + retransn_to_npool(p)
         
         if(use_fun)then
            plant_calloc(p) = npp_growth(p) 
         else
            plant_calloc(p) = availc(p)
         end if
        
         ! calculate the amount of new leaf C dictated by these allocation
         ! decisions, and calculate the daily fluxes of C and N to current
         ! growth and storage pools

         ! fcur is the proportion of this day's growth that is displayed now,
         ! the remainder going into storage for display next year through the
         ! transfer pools

         nlc = plant_calloc(p) / c_allometry(p)

         cpool_to_leafc(p)          = nlc * fcur
         cpool_to_leafc_storage(p)  = nlc * (1._r8 - fcur)
         cpool_to_frootc(p)         = nlc * f1 * fcur
         cpool_to_frootc_storage(p) = nlc * f1 * (1._r8 - fcur)
         if (woody(ivt(p)) == 1._r8) then
            cpool_to_livestemc(p)          = nlc * f3 * f4 * fcur
            cpool_to_livestemc_storage(p)  = nlc * f3 * f4 * (1._r8 - fcur)
            cpool_to_deadstemc(p)          = nlc * f3 * (1._r8 - f4) * fcur
            cpool_to_deadstemc_storage(p)  = nlc * f3 * (1._r8 - f4) * (1._r8 - fcur)
            cpool_to_livecrootc(p)         = nlc * f2 * f3 * f4 * fcur
            cpool_to_livecrootc_storage(p) = nlc * f2 * f3 * f4 * (1._r8 - fcur)
            cpool_to_deadcrootc(p)         = nlc * f2 * f3 * (1._r8 - f4) * fcur
            cpool_to_deadcrootc_storage(p) = nlc * f2 * f3 * (1._r8 - f4) * (1._r8 - fcur)
         end if
         if (ivt(p) >= npcropmin) then ! skip 2 generic crops
            cpool_to_livestemc(p)          = nlc * f3 * f4 * fcur
            cpool_to_livestemc_storage(p)  = nlc * f3 * f4 * (1._r8 - fcur)
            cpool_to_deadstemc(p)          = nlc * f3 * (1._r8 - f4) * fcur
            cpool_to_deadstemc_storage(p)  = nlc * f3 * (1._r8 - f4) * (1._r8 - fcur)
            cpool_to_livecrootc(p)         = nlc * f2 * f3 * f4 * fcur
            cpool_to_livecrootc_storage(p) = nlc * f2 * f3 * f4 * (1._r8 - fcur)
            cpool_to_deadcrootc(p)         = nlc * f2 * f3 * (1._r8 - f4) * fcur
            cpool_to_deadcrootc_storage(p) = nlc * f2 * f3 * (1._r8 - f4) * (1._r8 - fcur)
            do k = 1, nrepr
               cpool_to_reproductivec(p,k)         = nlc * f5(k) * fcur
               cpool_to_reproductivec_storage(p,k) = nlc * f5(k) * (1._r8 -fcur)
            end do
         end if

         ! Calculate the amount of carbon that needs to go into growth
         ! respiration storage to satisfy all of the storage growth demands.
         ! Allows for the fraction of growth respiration that is released at the
         ! time of fixation, versus the remaining fraction that is stored for
         ! release at the time of display. Note that all the growth respiration
         ! fluxes that get released on a given timestep are calculated in growth_resp(),
         ! but that the storage of C for growth resp during display of transferred
         ! growth is assigned here.

         gresp_storage = cpool_to_leafc_storage(p) + cpool_to_frootc_storage(p)
         if (woody(ivt(p)) == 1._r8) then
            gresp_storage = gresp_storage + cpool_to_livestemc_storage(p)
            gresp_storage = gresp_storage + cpool_to_deadstemc_storage(p)

            gresp_storage = gresp_storage + cpool_to_livecrootc_storage(p)
            gresp_storage = gresp_storage + cpool_to_deadcrootc_storage(p)
         end if
         if (ivt(p) >= npcropmin) then     ! skip 2 generic crops
            gresp_storage = gresp_storage + cpool_to_livestemc_storage(p)
            do k = 1, nrepr
               gresp_storage = gresp_storage + cpool_to_reproductivec_storage(p,k)
            end do
         end if
         cpool_to_gresp_storage(p) = gresp_storage * g1 * (1._r8 - g2)


         ! computing 1.) fractional N demand and 2.) N allocation after uptake for different plant parts
         !!!!!!!!!!!!!!!!!!!!!!!!!!!!!!!!!!!!!!!!!!!!!!!!!!!!!!!!!!!!!!!!!!!!!!!
         ! computing nitrogen demand for different pools based on carbon allocated and CN ratio
         npool_to_leafn_demand(p)          = (nlc / cnl) * fcur
         npool_to_leafn_storage_demand(p)  = (nlc / cnl) * (1._r8 - fcur)
         npool_to_frootn_demand(p)         = (nlc * f1 / cnfr) * fcur
         npool_to_frootn_storage_demand(p) = (nlc * f1 / cnfr) * (1._r8 - fcur)
         if (woody(ivt(p)) == 1._r8) then

            npool_to_livestemn_demand(p)          = (nlc * f3 * f4 / cnlw) * fcur
            npool_to_livestemn_storage_demand(p)  = (nlc * f3 * f4 / cnlw) * (1._r8 - fcur)
            npool_to_deadstemn_demand(p)          = (nlc * f3 * (1._r8 - f4) / cndw) * fcur
            npool_to_deadstemn_storage_demand(p)  = (nlc * f3 * (1._r8 - f4) / cndw) * (1._r8 - fcur)
            npool_to_livecrootn_demand(p)         = (nlc * f2 * f3 * f4 / cnlw) * fcur
            npool_to_livecrootn_storage_demand(p) = (nlc * f2 * f3 * f4 / cnlw) * (1._r8 - fcur)
            npool_to_deadcrootn_demand(p)         = (nlc * f2 * f3 * (1._r8 - f4) / cndw) * fcur
            npool_to_deadcrootn_storage_demand(p) = (nlc * f2 * f3 * (1._r8 - f4) / cndw) * (1._r8 - fcur)
         end if
         if (ivt(p) >= npcropmin) then ! skip 2 generic crops

            cng = graincn(ivt(p))
            npool_to_livestemn_demand(p)          = (nlc * f3 * f4 / cnlw) * fcur
            npool_to_livestemn_storage_demand(p)  = (nlc * f3 * f4 / cnlw) * (1._r8 - fcur)
            npool_to_deadstemn_demand(p)          = (nlc * f3 * (1._r8 - f4) / cndw) * fcur
            npool_to_deadstemn_storage_demand(p)  = (nlc * f3 * (1._r8 - f4) / cndw) * (1._r8 - fcur)
            npool_to_livecrootn_demand(p)         = (nlc * f2 * f3 * f4 / cnlw) * fcur
            npool_to_livecrootn_storage_demand(p) = (nlc * f2 * f3 * f4 / cnlw) * (1._r8 - fcur)
            npool_to_deadcrootn_demand(p)         = (nlc * f2 * f3 * (1._r8 - f4) / cndw) * fcur
            npool_to_deadcrootn_storage_demand(p) = (nlc * f2 * f3 * (1._r8 - f4) / cndw) * (1._r8 - fcur)
            do k = 1, nrepr
               npool_to_reproductiven_demand(p,k)         = (nlc * f5(k) / cng) * fcur
               npool_to_reproductiven_storage_demand(p,k) = (nlc * f5(k) / cng) * (1._r8 -fcur)
            end do
         end if


         ! computing 1.) fractional N demand for different plant parts
!!!!!!!!!!!!!!!!!!!!!!!!!!!!!!!!!!!!!!!!!!!!!!!!!!!!!!!!!!!!!!!!!!!!
         total_plant_Ndemand(p) = npool_to_leafn_demand(p) + npool_to_leafn_storage_demand(p) + &
              npool_to_frootn_demand(p) + npool_to_frootn_storage_demand(p)

         if (woody(ivt(p)) == 1._r8) then

            total_plant_Ndemand(p) = npool_to_leafn_demand(p) + npool_to_leafn_storage_demand(p) + &
                 npool_to_frootn_demand(p) + npool_to_frootn_storage_demand(p) + &
                 npool_to_livestemn_demand(p) + npool_to_livestemn_storage_demand(p) + npool_to_deadstemn_demand(p) + &
                 npool_to_deadstemn_storage_demand(p)  + &
                 npool_to_livecrootn_demand(p) + npool_to_livecrootn_storage_demand(p) + npool_to_deadcrootn_demand(p) + &
                 npool_to_deadcrootn_storage_demand(p)

         end if
         if (ivt(p) >= npcropmin) then ! skip 2 generic crops

            npool_to_reproductiven_demand_tot = 0._r8
            npool_to_reproductiven_storage_demand_tot = 0._r8
            do k = 1, nrepr
               npool_to_reproductiven_demand_tot = npool_to_reproductiven_demand_tot + &
                    npool_to_reproductiven_demand(p,k)
               npool_to_reproductiven_storage_demand_tot = npool_to_reproductiven_storage_demand_tot + &
                    npool_to_reproductiven_storage_demand(p,k)
            end do

            total_plant_Ndemand(p) = npool_to_leafn_demand(p) + npool_to_leafn_storage_demand(p) + &
                 npool_to_frootn_demand(p) + npool_to_frootn_storage_demand(p) + &
                 npool_to_livestemn_demand(p) + npool_to_livestemn_storage_demand(p) + npool_to_deadstemn_demand(p) + &
                 npool_to_deadstemn_storage_demand(p)  + &
                 npool_to_livecrootn_demand(p) + npool_to_livecrootn_storage_demand(p) + npool_to_deadcrootn_demand(p) + &
                 npool_to_deadcrootn_storage_demand(p) + &
                 npool_to_reproductiven_demand_tot + npool_to_reproductiven_storage_demand_tot

         end if

         if (total_plant_Ndemand(p) == 0.0_r8) then    ! removing division by zero

            frNdemand_npool_to_leafn(p) = 0.0_r8
            frNdemand_npool_to_leafn_storage(p) = 0.0_r8
            frNdemand_npool_to_frootn(p) = 0.0_r8
            frNdemand_npool_to_frootn_storage(p) = 0.0_r8
            if (woody(ivt(p)) == 1._r8) then

               frNdemand_npool_to_livestemn(p) = 0.0_r8
               frNdemand_npool_to_livestemn_storage(p)  = 0.0_r8
               frNdemand_npool_to_deadstemn(p) = 0.0_r8
               frNdemand_npool_to_deadstemn_storage(p) = 0.0_r8
               frNdemand_npool_to_livecrootn(p) = 0.0_r8
               frNdemand_npool_to_livecrootn_storage(p) = 0.0_r8
               frNdemand_npool_to_deadcrootn(p) = 0.0_r8
               frNdemand_npool_to_deadcrootn_storage(p) = 0.0_r8
            end if
            if (ivt(p) >= npcropmin) then ! skip 2 generic crops

               frNdemand_npool_to_livestemn(p) = 0.0_r8
               frNdemand_npool_to_livestemn_storage(p) = 0.0_r8
               frNdemand_npool_to_deadstemn(p) = 0.0_r8
               frNdemand_npool_to_deadstemn_storage(p) = 0.0_r8
               frNdemand_npool_to_livecrootn(p) = 0.0_r8
               frNdemand_npool_to_livecrootn_storage(p) = 0.0_r8
               frNdemand_npool_to_deadcrootn(p) = 0.0_r8
               frNdemand_npool_to_deadcrootn_storage(p) = 0.0_r8
               do k = 1, nrepr
                  frNdemand_npool_to_reproductiven(p,k) = 0.0_r8
                  frNdemand_npool_to_reproductiven_storage(p,k) = 0.0_r8
               end do
            end if

         else

            frNdemand_npool_to_leafn(p) = npool_to_leafn_demand(p) / total_plant_Ndemand(p)
            frNdemand_npool_to_leafn_storage(p) = npool_to_leafn_storage_demand(p) / total_plant_Ndemand(p)
            frNdemand_npool_to_frootn(p) = npool_to_frootn_demand(p) / total_plant_Ndemand(p)
            frNdemand_npool_to_frootn_storage(p) = npool_to_frootn_storage_demand(p) / total_plant_Ndemand(p)
            if (woody(ivt(p)) == 1._r8) then

               frNdemand_npool_to_livestemn(p) = npool_to_livestemn_demand(p) / total_plant_Ndemand(p)
               frNdemand_npool_to_livestemn_storage(p)  = npool_to_livestemn_storage_demand(p) / total_plant_Ndemand(p)
               frNdemand_npool_to_deadstemn(p) = npool_to_deadstemn_demand(p) / total_plant_Ndemand(p)
               frNdemand_npool_to_deadstemn_storage(p) = npool_to_deadstemn_storage_demand(p) / total_plant_Ndemand(p)
               frNdemand_npool_to_livecrootn(p) = npool_to_livecrootn_demand(p) / total_plant_Ndemand(p)
               frNdemand_npool_to_livecrootn_storage(p) = npool_to_livecrootn_storage_demand(p) / total_plant_Ndemand(p)
               frNdemand_npool_to_deadcrootn(p) = npool_to_deadcrootn_demand(p) / total_plant_Ndemand(p)
               frNdemand_npool_to_deadcrootn_storage(p) = npool_to_deadcrootn_storage_demand(p) / total_plant_Ndemand(p)
            end if
            if (ivt(p) >= npcropmin) then ! skip 2 generic crops

               frNdemand_npool_to_livestemn(p) = npool_to_livestemn_demand(p) / total_plant_Ndemand(p)
               frNdemand_npool_to_livestemn_storage(p) = npool_to_livestemn_storage_demand(p) / total_plant_Ndemand(p)
               frNdemand_npool_to_deadstemn(p) = npool_to_deadstemn_demand(p) / total_plant_Ndemand(p)
               frNdemand_npool_to_deadstemn_storage(p) = npool_to_deadstemn_storage_demand(p) / total_plant_Ndemand(p)
               frNdemand_npool_to_livecrootn(p) = npool_to_livecrootn_demand(p) / total_plant_Ndemand(p)
               frNdemand_npool_to_livecrootn_storage(p) = npool_to_livecrootn_storage_demand(p) / total_plant_Ndemand(p)
               frNdemand_npool_to_deadcrootn(p) = npool_to_deadcrootn_demand(p) / total_plant_Ndemand(p)
               frNdemand_npool_to_deadcrootn_storage(p) = npool_to_deadcrootn_storage_demand(p) / total_plant_Ndemand(p)
               do k = 1, nrepr
                  frNdemand_npool_to_reproductiven(p,k) = &
                       npool_to_reproductiven_demand(p,k) / total_plant_Ndemand(p)
                  frNdemand_npool_to_reproductiven_storage(p,k) = &
                       npool_to_reproductiven_storage_demand(p,k) / total_plant_Ndemand(p)
               end do
            end if

         end if
!!!!!!!!!!!!!!!!!!!!!!!!!!!!!!!!!!!!!!!!!!!!!!!!!!!!!!!!!!!!!!!!!!!!


         ! computing N allocation for different plant parts
         ! allocating allocation to different plant parts in proportion to the fractional demand
!!!!!!!!!!!!!!!!!!!!!!!!!!!!!!!!!!!!!!!!!!!!!!!!!!!!!!!!!!!!!!!!!!!!
         npool_to_leafn(p) = frNdemand_npool_to_leafn(p) * npool(p) / dt
         npool_to_leafn_storage(p)  = frNdemand_npool_to_leafn_storage(p) * npool(p) / dt
         npool_to_frootn(p) = frNdemand_npool_to_frootn(p) * npool(p) / dt
         npool_to_frootn_storage(p) = frNdemand_npool_to_frootn_storage(p) * npool(p) / dt
         if (woody(ivt(p)) == 1._r8) then
            npool_to_livestemn(p) = frNdemand_npool_to_livestemn(p) * npool(p) / dt
            npool_to_livestemn_storage(p) = frNdemand_npool_to_livestemn_storage(p) * npool(p) / dt
            npool_to_deadstemn(p) = frNdemand_npool_to_deadstemn(p) * npool(p) / dt
            npool_to_deadstemn_storage(p) = frNdemand_npool_to_deadstemn_storage(p) * npool(p) / dt
            npool_to_livecrootn(p) = frNdemand_npool_to_livecrootn(p) * npool(p) / dt
            npool_to_livecrootn_storage(p) = frNdemand_npool_to_livecrootn_storage(p) * npool(p) / dt
            npool_to_deadcrootn(p) = frNdemand_npool_to_deadcrootn(p) * npool(p) / dt
            npool_to_deadcrootn_storage(p) = frNdemand_npool_to_deadcrootn_storage(p) * npool(p) / dt
         end if
         if (ivt(p) >= npcropmin) then ! skip 2 generic crops
            npool_to_livestemn(p) = frNdemand_npool_to_livestemn(p) * npool(p) / dt
            npool_to_livestemn_storage(p) = frNdemand_npool_to_livestemn_storage(p) * npool(p) / dt
            npool_to_deadstemn(p) = frNdemand_npool_to_deadstemn(p) * npool(p) / dt
            npool_to_deadstemn_storage(p) = frNdemand_npool_to_deadstemn_storage(p) * npool(p) / dt
            npool_to_livecrootn(p) = frNdemand_npool_to_livecrootn(p) * npool(p) / dt
            npool_to_livecrootn_storage(p) = frNdemand_npool_to_livecrootn_storage(p) * npool(p) / dt
            npool_to_deadcrootn(p) = frNdemand_npool_to_deadcrootn(p) * npool(p) / dt
            npool_to_deadcrootn_storage(p) = frNdemand_npool_to_deadcrootn_storage(p) * npool(p) / dt
            do k = 1, nrepr
               npool_to_reproductiven(p,k) = frNdemand_npool_to_reproductiven(p,k) * npool(p) / dt
               npool_to_reproductiven_storage(p,k) = frNdemand_npool_to_reproductiven_storage(p,k) * npool(p) / dt
            end do
         end if
!!!!!!!!!!!!!!!!!!!!!!!!!!!!!!!!!!!!!!!!!!!!!!!!!!!!!!!!!!!!!!!!!!!!


         cpool_to_resp(p) = 0.0_r8
         cpool_to_leafc_resp(p) = 0.0_r8
         cpool_to_leafc_storage_resp(p) = 0.0_r8
         cpool_to_frootc_resp(p) = 0.0_r8
         cpool_to_frootc_storage_resp(p) = 0.0_r8
         cpool_to_livecrootc_resp(p) = 0.0_r8
         cpool_to_livecrootc_storage_resp(p) = 0.0_r8
         cpool_to_livestemc_resp(p) = 0.0_r8
         cpool_to_livestemc_storage_resp(p) = 0.0_r8

         if ( laisun(p)+laisha(p) > 0.0_r8 ) then
            if (cnveg_nitrogenstate_inst%leafn_storage_patch(p) == 0.0_r8 ) then
               ! to avoid division by zero, and also to make actual_leafncn(p) a very large number if leafn(p) is zero
               this%actual_storage_leafcn(p) = spval
            else
               ! leaf CN ratio
               this%actual_storage_leafcn(p) = cnveg_carbonstate_inst%leafc_storage_patch(p)  &
                    / cnveg_nitrogenstate_inst%leafn_storage_patch(p)
            end if
         end if

         if (carbon_resp_opt == 1 .AND. laisun(p)+laisha(p) > 0.0_r8) then
            ! computing carbon to nitrogen ratio of different plant parts


            if (cnveg_nitrogenstate_inst%frootn_storage_patch(p) == 0.0_r8) then
               ! to avoid division by zero, and also to make frootcn_actual(p) a very large number if frootc(p) is zero
               frootcn_actual = cnveg_carbonstate_inst%frootc_storage_patch(p) / n_min
            else
               ! fine root CN ratio
               frootcn_actual = cnveg_carbonstate_inst%frootc_storage_patch(p) / cnveg_nitrogenstate_inst%frootn_storage_patch(p)
            end if

            if (woody(ivt(p)) == 1._r8) then

               if (cnveg_nitrogenstate_inst%livestemn_storage_patch(p) == 0.0_r8) then
                  ! to avoid division by zero, and also to make livestemcn_actual(p) a very large number if livestemc(p) is zero
                  livestemcn_actual = cnveg_carbonstate_inst%livestemc_storage_patch(p) / n_min
               else
                  ! live stem CN ratio
                  livestemcn_actual =  cnveg_carbonstate_inst%livestemc_storage_patch(p) / &
                       cnveg_nitrogenstate_inst%livestemn_storage_patch(p)
               end if

               if (cnveg_nitrogenstate_inst%livecrootn_storage_patch(p) == 0.0_r8) then
                  ! to avoid division by zero, and also to make livecrootcn_actual(p) a very large number if livecrootc(p) is zero
                  livecrootcn_actual = cnveg_carbonstate_inst%livecrootc_storage_patch(p) / n_min
               else
                  ! live coarse root CN ratio
                  livecrootcn_actual = cnveg_carbonstate_inst%livecrootc_storage_patch(p) / &
                       cnveg_nitrogenstate_inst%livecrootn_storage_patch(p)
               end if
            end if

            if (ivt(p) >= npcropmin) then ! skip 2 generic crops

               if (cnveg_nitrogenstate_inst%livestemn_storage_patch(p) == 0.0_r8) then
                  ! to avoid division by zero, and also to make livestemcn_actual(p) a very large number if livestemc(p) is zero
                  livestemcn_actual = cnveg_carbonstate_inst%livestemc_storage_patch(p) / n_min
               else
                  ! live stem CN ratio
                  livestemcn_actual =  cnveg_carbonstate_inst%livestemc_storage_patch(p) / &
                       cnveg_nitrogenstate_inst%livestemn_storage_patch(p)
               end if

               if (cnveg_nitrogenstate_inst%livecrootn_storage_patch(p) == 0.0_r8) then
                  ! to avoid division by zero, and also to make livecrootcn_actual(p) a very large number if livecrootc(p) is zero
                  livecrootcn_actual = cnveg_carbonstate_inst%livecrootc_storage_patch(p) / n_min
               else
                  ! live coarse root CN ratio
                  livecrootcn_actual = cnveg_carbonstate_inst%livecrootc_storage_patch(p) / &
                       cnveg_nitrogenstate_inst%livecrootn_storage_patch(p)
               end if
            end if

            leafcn_max = leafcn(ivt(p)) + 15.0_r8
            frootcn_max = frootcn(ivt(p)) + 15.0_r8

            ! Note that for high CN ratio stress the plant part does not retranslocate nitrogen as the plant part will need the N
            ! if high leaf CN ratio (i.e., high leaf C compared to N) then turnover extra C
            if (this%actual_storage_leafcn(p) > leafcn_max) then

               frac_resp =  (this%actual_storage_leafcn(p) - leafcn_max) / 10.0_r8
               frac_resp = min(1.0_r8, max(0.0_r8, frac_resp))

               cpool_to_leafc_resp(p)          = frac_resp * cpool_to_leafc(p)
               cpool_to_leafc_storage_resp(p)  = frac_resp * cpool_to_leafc_storage(p)

               !cpool_to_leafc(p) = cpool_to_leafc(p) - cpool_to_leafc_resp(p)
               !cpool_to_leafc_storage(p) = cpool_to_leafc_storage(p) - cpool_to_leafc_storage_resp(p)

            end if

            ! if high fine root CN ratio (i.e., high fine root C compared to N) then turnover extra C
            if (frootcn_actual > frootcn_max) then

               frac_resp =  (frootcn_actual - frootcn_max) / 10.0_r8
               frac_resp = min(1.0_r8, max(0.0_r8, frac_resp))

               cpool_to_frootc_resp(p)         = frac_resp * cpool_to_frootc(p)
               cpool_to_frootc_storage_resp(p) = frac_resp * cpool_to_frootc_storage(p)

               !cpool_to_frootc(p) = cpool_to_frootc(p) - cpool_to_frootc_resp(p)
               !cpool_to_frootc_storage(p) = cpool_to_frootc_storage(p) - cpool_to_frootc_storage_resp(p)

            end if

            if (woody(ivt(p)) == 1._r8) then

               livewdcn_max = livewdcn(ivt(p)) + 15.0_r8

               ! if high coarse root CN ratio (i.e., high coarse root C compared to N) then turnover extra C
               if (livecrootcn_actual > livewdcn_max) then

                  frac_resp =  (livecrootcn_actual - livewdcn_max) / 10.0_r8
                  frac_resp = min(1.0_r8, max(0.0_r8, frac_resp))

                  cpool_to_livecrootc_resp(p)         = frac_resp * cpool_to_livecrootc(p)
                  cpool_to_livecrootc_storage_resp(p) = frac_resp * cpool_to_livecrootc_storage(p)

                  !cpool_to_livecrootc(p) = cpool_to_livecrootc(p) - cpool_to_livecrootc_resp(p)
                  !cpool_to_livecrootc_storage(p) = cpool_to_livecrootc_storage(p) - cpool_to_livecrootc_storage_resp(p)

               end if

               ! if high stem CN ratio (i.e., high stem C compared to N) then turnover extra C
               if (livestemcn_actual > livewdcn_max) then

                  frac_resp =  (livestemcn_actual - livewdcn_max) / 10.0_r8
                  frac_resp = min(1.0_r8, max(0.0_r8, frac_resp))

                  cpool_to_livestemc_resp(p)          = frac_resp * cpool_to_livestemc(p)
                  cpool_to_livestemc_storage_resp(p)  = frac_resp * cpool_to_livestemc_storage(p)

                  !cpool_to_livestemc(p) = cpool_to_livestemc(p) - cpool_to_livestemc_resp(p)
                  !cpool_to_livestemc_storage(p) = cpool_to_livestemc_storage(p) - cpool_to_livestemc_storage_resp(p)

               end if

            end if

            if (ivt(p) >= npcropmin) then ! skip 2 generic crops

               livewdcn_max = livewdcn(ivt(p)) + 15.0_r8

               ! if high coarse root CN ratio (i.e., high coarse root C compared to N) then turnover extra C
               if (livecrootcn_actual > livewdcn_max) then

                  frac_resp =  (livecrootcn_actual - livewdcn_max) / 10.0_r8
                  frac_resp = min(1.0_r8, max(0.0_r8, frac_resp))

                  cpool_to_livecrootc_resp(p)         = frac_resp * cpool_to_livecrootc(p)
                  cpool_to_livecrootc_storage_resp(p) = frac_resp * cpool_to_livecrootc_storage(p)

                  !cpool_to_livecrootc(p) = cpool_to_livecrootc(p) - cpool_to_livecrootc_resp(p)
                  !cpool_to_livecrootc_storage(p) = cpool_to_livecrootc_storage(p) - cpool_to_livecrootc_storage_resp(p)

               end if

               ! if high stem CN ratio (i.e., high stem C compared to N) then turnover extra C
               if (livestemcn_actual > livewdcn_max) then

                  frac_resp =  (livestemcn_actual - livewdcn_max) / 10.0_r8
                  frac_resp = min(1.0_r8, max(0.0_r8, frac_resp))

                  cpool_to_livestemc_resp(p)          = frac_resp * cpool_to_livestemc(p)
                  cpool_to_livestemc_storage_resp(p)  = frac_resp * cpool_to_livestemc_storage(p)

                  !cpool_to_livestemc(p) = cpool_to_livestemc(p) - cpool_to_livestemc_resp(p)
                  !cpool_to_livestemc_storage(p) = cpool_to_livestemc_storage(p) - cpool_to_livestemc_storage_resp(p)

               end if

            end if

            cpool_to_resp(p) = cpool_to_leafc_resp(p) + cpool_to_leafc_storage_resp(p)  + cpool_to_frootc_resp(p) + &
                 cpool_to_frootc_storage_resp(p) + cpool_to_livecrootc_resp(p) + cpool_to_livecrootc_storage_resp(p) + &
                 cpool_to_livestemc_resp(p) + cpool_to_livestemc_storage_resp(p)

         end if   ! end of if (carbon_resp_opt == 1 .AND. laisun(p)+laisha(p) > 0.0_r8) then

         !if (cnveg_nitrogenstate_inst%leafn_storage_patch(p) < n_min .or. laisun(p)+laisha(p) <= 0.0_r8) then
         !! to make output on history missing value
         !this%actual_storage_leafcn(p) = spval
         !end if
         !!!!!!!!!!!!!!!!!!!!!!!!!!!!!!!!!!!!!!!!!!!!!!!!!!!!!!!!!!!!!!!!!!!!!!!

      end do ! end patch loop

    end associate

!    write(iulog,*) 'Exiting calc_plant_cn_alloc() (NutrientCompetitionFlexibleCNMod.F90)'

  end subroutine calc_plant_cn_alloc

! -----------------------------------------------------------------------
  subroutine calc_plant_nutrient_demand(this, bounds,  num_soilp, filter_soilp,&
       photosyns_inst, crop_inst, canopystate_inst,                            &
       cnveg_state_inst, cnveg_carbonstate_inst, cnveg_carbonflux_inst,        &
       c13_cnveg_carbonflux_inst, c14_cnveg_carbonflux_inst,                   &
       cnveg_nitrogenstate_inst, cnveg_nitrogenflux_inst, &
       soilbiogeochem_carbonflux_inst, soilbiogeochem_nitrogenstate_inst, &
       energyflux_inst, &
       aroot, arepr)
    !
    ! !USES:
    use CanopyStateType        , only : canopystate_type
    use PhotosynthesisMod      , only : photosyns_type
    use CropType               , only : crop_type
    use CNVegStateType         , only : cnveg_state_type
    use CNVegCarbonStateType   , only : cnveg_carbonstate_type
    use CNVegNitrogenStateType , only : cnveg_nitrogenstate_type
    use CNVegCarbonFluxType    , only : cnveg_carbonflux_type
    use CNVegNitrogenFluxType  , only : cnveg_nitrogenflux_type
    use SoilBiogeochemCarbonFluxType, only : soilbiogeochem_carbonflux_type
    use SoilBiogeochemNitrogenStateType, only : soilbiogeochem_nitrogenstate_type
    use EnergyFluxType         , only : energyflux_type     !
    ! !ARGUMENTS:
    class(nutrient_competition_FlexibleCN_type), intent(inout) :: this
    type(bounds_type)               , intent(in)    :: bounds
    integer                         , intent(in)    :: num_soilp        ! number of soil patches in filter
    integer                         , intent(in)    :: filter_soilp(:)  ! filter for soil patches
    type(photosyns_type)            , intent(in)    :: photosyns_inst
    type(crop_type)                 , intent(in)    :: crop_inst
    type(canopystate_type)          , intent(in)    :: canopystate_inst
    type(cnveg_state_type)          , intent(inout) :: cnveg_state_inst
    type(cnveg_carbonstate_type)    , intent(inout) :: cnveg_carbonstate_inst
    type(cnveg_carbonflux_type)     , intent(inout) :: cnveg_carbonflux_inst
    type(cnveg_carbonflux_type)     , intent(inout) :: c13_cnveg_carbonflux_inst
    type(cnveg_carbonflux_type)     , intent(inout) :: c14_cnveg_carbonflux_inst
    type(cnveg_nitrogenstate_type)  , intent(in)    :: cnveg_nitrogenstate_inst
    type(cnveg_nitrogenflux_type)   , intent(inout) :: cnveg_nitrogenflux_inst
    type(soilbiogeochem_carbonflux_type)   , intent(in) :: soilbiogeochem_carbonflux_inst
    type(soilbiogeochem_nitrogenstate_type), intent(in)    :: soilbiogeochem_nitrogenstate_inst
    type(energyflux_type)           , intent(in)    :: energyflux_inst
    real(r8)                        , intent(out)   :: aroot(bounds%begp:)
    real(r8)                        , intent(out)   :: arepr(bounds%begp:,:)
    !-----------------------------------------------------------------------

    call this%calc_plant_nitrogen_demand(bounds,  num_soilp, filter_soilp, &
       photosyns_inst, crop_inst, canopystate_inst,                        &
       cnveg_state_inst, cnveg_carbonstate_inst, cnveg_carbonflux_inst,    &
       c13_cnveg_carbonflux_inst, c14_cnveg_carbonflux_inst,               &
       cnveg_nitrogenstate_inst, cnveg_nitrogenflux_inst,                  &
       soilbiogeochem_carbonflux_inst, soilbiogeochem_nitrogenstate_inst, &
       energyflux_inst, &
       aroot=aroot(bounds%begp:bounds%endp),                               &
       arepr=arepr(bounds%begp:bounds%endp,:))

  end subroutine calc_plant_nutrient_demand

  !-----------------------------------------------------------------------
  subroutine calc_plant_nitrogen_demand(this, bounds,  num_soilp, filter_soilp, &
       photosyns_inst, crop_inst, canopystate_inst,                             &
       cnveg_state_inst, cnveg_carbonstate_inst, cnveg_carbonflux_inst,         &
       c13_cnveg_carbonflux_inst, c14_cnveg_carbonflux_inst,                    &
       cnveg_nitrogenstate_inst, cnveg_nitrogenflux_inst, &
       soilbiogeochem_carbonflux_inst, soilbiogeochem_nitrogenstate_inst, &
       energyflux_inst, &
       aroot, arepr)
    !
    ! !USES:
    use pftconMod              , only : npcropmin, pftcon
    use pftconMod              , only : ntmp_soybean, nirrig_tmp_soybean
    use pftconMod              , only : ntrp_soybean, nirrig_trp_soybean
    use clm_varcon             , only : secspday, dzsoi_decomp
    use clm_varctl             , only : use_c13, use_c14
    use clm_varpar             , only : nlevdecomp
    use clm_time_manager       , only : get_step_size_real
    use CanopyStateType        , only : canopystate_type
    use PhotosynthesisMod      , only : photosyns_type
    use CropType               , only : crop_type
    use CNVegStateType         , only : cnveg_state_type
    use CNVegCarbonStateType   , only : cnveg_carbonstate_type
    use CNVegCarbonFluxType    , only : cnveg_carbonflux_type
    use CNVegNitrogenStateType , only : cnveg_nitrogenstate_type
    use CNVegNitrogenFluxType  , only : cnveg_nitrogenflux_type
    use SoilBiogeochemCarbonFluxType, only : soilbiogeochem_carbonflux_type
    use SoilBiogeochemNitrogenStateType, only : soilbiogeochem_nitrogenstate_type
    use EnergyFluxType         , only : energyflux_type     !
    use CNSharedParamsMod      , only : use_fun
    use CNPrecisionControlMod  , only : n_min
    use clm_varcon             , only : spval
    ! !ARGUMENTS:
    class(nutrient_competition_FlexibleCN_type), intent(inout) :: this
    type(bounds_type)               , intent(in)    :: bounds
    integer                         , intent(in)    :: num_soilp        ! number of soil patches in filter
    integer                         , intent(in)    :: filter_soilp(:)  ! filter for soil patches
    type(photosyns_type)            , intent(in)    :: photosyns_inst
    type(crop_type)                 , intent(in)    :: crop_inst
    type(canopystate_type)          , intent(in)    :: canopystate_inst
    type(cnveg_state_type)          , intent(inout) :: cnveg_state_inst
    type(cnveg_carbonstate_type)    , intent(inout) :: cnveg_carbonstate_inst
    type(cnveg_carbonflux_type)     , intent(inout) :: cnveg_carbonflux_inst
    type(cnveg_carbonflux_type)     , intent(inout) :: c13_cnveg_carbonflux_inst
    type(cnveg_carbonflux_type)     , intent(inout) :: c14_cnveg_carbonflux_inst
    type(cnveg_nitrogenstate_type)  , intent(in)    :: cnveg_nitrogenstate_inst
    type(cnveg_nitrogenflux_type)   , intent(inout) :: cnveg_nitrogenflux_inst
    type(soilbiogeochem_carbonflux_type)   , intent(in) :: soilbiogeochem_carbonflux_inst
    type(soilbiogeochem_nitrogenstate_type), intent(in) :: soilbiogeochem_nitrogenstate_inst
    type(energyflux_type)           , intent(in)    :: energyflux_inst
    real(r8)                        , intent(out)   :: aroot(bounds%begp:)
    real(r8)                        , intent(out)   :: arepr(bounds%begp:,:)
    !
    ! !LOCAL VARIABLES:
    integer  :: c, p, j, k                                 ! indices
    integer  :: fp                                         ! lake filter patch index
    real(r8) :: mr                                         ! maintenance respiration (gC/m2/s)
    real(r8) :: reproductive_mr_tot                  ! total maintenance respiration from grain components (gC/m2/s)
    real(r8) :: f1, f2, f3, f4, g1, g2                     ! allocation parameters
    real(r8) :: g1a                                        ! g1 included in allocation/allometry
    real(r8) :: cnl, cnfr, cnlw, cndw                      ! C:N ratios for leaf, fine root, and wood
    real(r8) :: curmr, curmr_ratio                         ! xsmrpool temporary variables
    real(r8) :: f5(nrepr)                                  ! reproductive allocation parameters
    real(r8) :: cng                                        ! C:N ratio for grain (= cnlw for now; slevis)
    real(r8) :: fleaf                                      ! fraction allocated to leaf
    real(r8) :: t1                                         ! temporary variable
    real(r8) :: dt                                         ! model time step
    real(r8) :: dayscrecover                               ! number of days to recover negative cpool
    real(r8) :: f5_tot                                     ! sum of f5 terms
    real(r8) :: f5_n_tot                                   ! sum of f5 terms converted from C to N
    real(r8) :: f_N              (bounds%begp:bounds%endp)
    real(r8) :: Kmin
    real(r8) :: leafcn_max
    real(r8) :: leafcn_min
    real(r8) :: nscalar
    real(r8) :: sminn_total
    real(r8) :: substrate_term
    real(r8) :: temp_scalar
    real(r8) :: Vmax_N
    real(r8) :: allocation_leaf  (bounds%begp:bounds%endp)
    real(r8) :: allocation_stem  (bounds%begp:bounds%endp)
    real(r8) :: allocation_froot (bounds%begp:bounds%endp)

    ! -----------------------------------------------------------------------

!    write(iulog,*) 'Entering calc_plant_nitrogen_demand() (NutrientCompetitionFlexibleCNMod.F90)'

    SHR_ASSERT_ALL_FL((ubound(aroot) == (/bounds%endp/)), sourcefile, __LINE__)
    SHR_ASSERT_ALL_FL((ubound(arepr) == (/bounds%endp, nrepr/)), sourcefile, __LINE__)
    SHR_ASSERT_ALL_FL((ubound(this%actual_leafcn) >= (/bounds%endp/)), sourcefile, __LINE__)
    SHR_ASSERT_ALL_FL((lbound(this%actual_leafcn) <= (/bounds%begp/)), sourcefile, __LINE__)

    associate(                                                                        &
         ivt                   => patch%itype                                        ,  & ! Input:  [integer  (:) ]  patch vegetation type

         woody                 => pftcon%woody                                     ,  & ! Input:  binary flag for woody lifeform (1=woody, 0=not woody)
         froot_leaf            => pftcon%froot_leaf                                ,  & ! Input:  allocation parameter: new fine root C per new leaf C (gC/gC)
         croot_stem            => pftcon%croot_stem                                ,  & ! Input:  allocation parameter: new coarse root C per new stem C (gC/gC)
         stem_leaf             => pftcon%stem_leaf                                 ,  & ! Input:  allocation parameter: new stem c per new leaf C (gC/gC)
         flivewd               => pftcon%flivewd                                   ,  & ! Input:  allocation parameter: fraction of new wood that is live (phloem and ray parenchyma) (no units)
         leafcn                => pftcon%leafcn                                    ,  & ! Input:  leaf C:N (gC/gN)
         frootcn               => pftcon%frootcn                                    , & ! Input:  fine root C:N (gC/gN)
         livewdcn              => pftcon%livewdcn                                   , & ! Input:  live wood (phloem and ray parenchyma) C:N (gC/gN)
         deadwdcn              => pftcon%deadwdcn                                   , & ! Input:  dead wood (xylem and heartwood) C:N (gC/gN)
         graincn               => pftcon%graincn                                    , & ! Input:  grain C:N (gC/gN)
         fleafcn               => pftcon%fleafcn                                    , & ! Input:  leaf c:n during organ fill
         ffrootcn              => pftcon%ffrootcn                                   , & ! Input:  froot c:n during organ fill
         fstemcn               => pftcon%fstemcn                                    , & ! Input:  stem c:n during organ fill
         bfact                 => pftcon%bfact                                      , & ! Input:  parameter used below
         aleaff                => pftcon%aleaff                                     , & ! Input:  parameter used below
         arootf                => pftcon%arootf                                     , & ! Input:  parameter used below
         astemf                => pftcon%astemf                                     , & ! Input:  parameter used below
         arooti                => pftcon%arooti                                     , & ! Input:  parameter used below
         fleafi                => pftcon%fleafi                                     , & ! Input:  parameter used below
         allconsl              => pftcon%allconsl                                   , & ! Input:  parameter used below
         allconss              => pftcon%allconss                                   , & ! Input:  parameter used below
         grperc                => pftcon%grperc                                     , & ! Input:  parameter used below
         grpnow                => pftcon%grpnow                                     , & ! Input:  parameter used below
         declfact              => pftcon%declfact                                   , & ! Input:
         season_decid          => pftcon%season_decid                               , & ! Input:  binary flag for seasonal-deciduous leaf habit (0 or 1)
         stress_decid          => pftcon%stress_decid                               , & ! Input:  binary flag for stress-deciduous leaf habit (0 or 1)
         psnsun                => photosyns_inst%psnsun_patch                       , & ! Input:  [real(r8) (:)   ]  sunlit leaf-level photosynthesis (umol CO2 /m**2/ s)
         psnsha                => photosyns_inst%psnsha_patch                       , & ! Input:  [real(r8) (:)   ]  shaded leaf-level photosynthesis (umol CO2 /m**2/ s)
         c13_psnsun            => photosyns_inst%c13_psnsun_patch                   , & ! Input:  [real(r8) (:)   ]  sunlit leaf-level photosynthesis (umol CO2 /m**2/ s)
         c13_psnsha            => photosyns_inst%c13_psnsha_patch                   , & ! Input:  [real(r8) (:)   ]  shaded leaf-level photosynthesis (umol CO2 /m**2/ s)
         c14_psnsun            => photosyns_inst%c14_psnsun_patch                   , & ! Input:  [real(r8) (:)   ]  sunlit leaf-level photosynthesis (umol CO2 /m**2/ s)
         c14_psnsha            => photosyns_inst%c14_psnsha_patch                   , & ! Input:  [real(r8) (:)   ]  shaded leaf-level photosynthesis (umol CO2 /m**2/ s)

         laisun                => canopystate_inst%laisun_patch                     , & ! Input:  [real(r8) (:)   ]  sunlit projected leaf area index
         laisha                => canopystate_inst%laisha_patch                     , & ! Input:  [real(r8) (:)   ]  shaded projected leaf area index

         hui                   => crop_inst%gddplant_patch                          , & ! Input:  [real(r8) (:)   ]  =gdd since planting (gddplant)
         leafout               => crop_inst%gddtsoi_patch                           , & ! Input:  [real(r8) (:)   ]  =gdd from top soil layer temperature
         croplive              => crop_inst%croplive_patch                          , & ! Input:  [logical  (:)   ]  flag, true if planted, not harvested

         gddmaturity           => cnveg_state_inst%gddmaturity_patch                , & ! Input:  [real(r8) (:)   ]  gdd needed to harvest
         huileaf               => cnveg_state_inst%huileaf_patch                    , & ! Input:  [real(r8) (:)   ]  heat unit index needed from planting to leaf emergence
         huigrain              => cnveg_state_inst%huigrain_patch                   , & ! Input:  [real(r8) (:)   ]  same to reach vegetative maturity
         peaklai               => cnveg_state_inst%peaklai_patch                    , & ! Input:  [integer  (:)   ]  1: max allowed lai; 0: not at max
         aleafi                => cnveg_state_inst%aleafi_patch                     , & ! Output: [real(r8) (:)   ]  saved allocation coefficient from phase 2
         astemi                => cnveg_state_inst%astemi_patch                     , & ! Output: [real(r8) (:)   ]  saved allocation coefficient from phase 2
         aleaf                 => cnveg_state_inst%aleaf_patch                      , & ! Output: [real(r8) (:)   ]  leaf allocation coefficient
         astem                 => cnveg_state_inst%astem_patch                      , & ! Output: [real(r8) (:)   ]  stem allocation coefficient
         grain_flag            => cnveg_state_inst%grain_flag_patch                 , & ! Output: [real(r8) (:)   ]  1: grain fill stage; 0: not
         c_allometry           => cnveg_state_inst%c_allometry_patch                , & ! Output: [real(r8) (:)   ]  C allocation index (DIM)
         n_allometry           => cnveg_state_inst%n_allometry_patch                , & ! Output: [real(r8) (:)   ]  N allocation index (DIM)
         tempsum_potential_gpp => cnveg_state_inst%tempsum_potential_gpp_patch      , & ! Output: [real(r8) (:)   ]  temporary annual sum of potential GPP
         tempmax_retransn      => cnveg_state_inst%tempmax_retransn_patch           , & ! Output: [real(r8) (:)   ]  temporary annual max of retranslocated N pool (gN/m2)
         annsum_potential_gpp  => cnveg_state_inst%annsum_potential_gpp_patch       , & ! Output: [real(r8) (:)   ]  annual sum of potential GPP
         annmax_retransn       => cnveg_state_inst%annmax_retransn_patch            , & ! Output: [real(r8) (:)   ]  annual max of retranslocated N pool

         xsmrpool              => cnveg_carbonstate_inst%xsmrpool_patch             , & ! Input:  [real(r8) (:)   ]  (gC/m2) temporary photosynthate C pool
         leafc                 => cnveg_carbonstate_inst%leafc_patch                , & ! Input:  [real(r8) (:)   ]
         frootc                => cnveg_carbonstate_inst%frootc_patch               , & ! Input:  [real(r8) (:)   ]
         livestemc             => cnveg_carbonstate_inst%livestemc_patch            , & ! Input:  [real(r8) (:)   ]
         livecrootc            => cnveg_carbonstate_inst%livecrootc_patch           , & ! Input:  [real(r8) (:)   ]
         retransn              => cnveg_nitrogenstate_inst%retransn_patch           , & ! Input:  [real(r8) (:)   ]  (gN/m2) plant pool of retranslocated N

         annsum_npp            => cnveg_carbonflux_inst%annsum_npp_patch            , & ! Input:  [real(r8) (:)   ]  annual sum of NPP, for wood allocation
         leaf_mr               => cnveg_carbonflux_inst%leaf_mr_patch               , & ! Input:  [real(r8) (:)   ]
         froot_mr              => cnveg_carbonflux_inst%froot_mr_patch              , & ! Input:  [real(r8) (:)   ]
         livestem_mr           => cnveg_carbonflux_inst%livestem_mr_patch           , & ! Input:  [real(r8) (:)   ]
         livecroot_mr          => cnveg_carbonflux_inst%livecroot_mr_patch          , & ! Input:  [real(r8) (:)   ]
         reproductive_mr              => cnveg_carbonflux_inst%reproductive_mr_patch              , & ! Input:  [real(r8) (:,:)   ]
         gpp                   => cnveg_carbonflux_inst%gpp_before_downreg_patch    , & ! Output: [real(r8) (:)   ]  GPP flux before downregulation (gC/m2/s)
         availc                => cnveg_carbonflux_inst%availc_patch                , & ! Output: [real(r8) (:)   ]  C flux available for allocation (gC/m2/s)
         xsmrpool_recover      => cnveg_carbonflux_inst%xsmrpool_recover_patch      , & ! Output: [real(r8) (:)   ]  C flux assigned to recovery of negative cpool (gC/m2/s)
         psnsun_to_cpool       => cnveg_carbonflux_inst%psnsun_to_cpool_patch       , & ! Output: [real(r8) (:)   ]
         psnshade_to_cpool     => cnveg_carbonflux_inst%psnshade_to_cpool_patch     , & ! Output: [real(r8) (:)   ]
         leaf_curmr            => cnveg_carbonflux_inst%leaf_curmr_patch            , & ! Output: [real(r8) (:)   ]
         froot_curmr           => cnveg_carbonflux_inst%froot_curmr_patch           , & ! Output: [real(r8) (:)   ]
         livestem_curmr        => cnveg_carbonflux_inst%livestem_curmr_patch        , & ! Output: [real(r8) (:)   ]
         livecroot_curmr       => cnveg_carbonflux_inst%livecroot_curmr_patch       , & ! Output: [real(r8) (:)   ]
         reproductive_curmr           => cnveg_carbonflux_inst%reproductive_curmr_patch           , & ! Output: [real(r8) (:,:)   ]
         leaf_xsmr             => cnveg_carbonflux_inst%leaf_xsmr_patch             , & ! Output: [real(r8) (:)   ]
         froot_xsmr            => cnveg_carbonflux_inst%froot_xsmr_patch            , & ! Output: [real(r8) (:)   ]
         livestem_xsmr         => cnveg_carbonflux_inst%livestem_xsmr_patch         , & ! Output: [real(r8) (:)   ]
         livecroot_xsmr        => cnveg_carbonflux_inst%livecroot_xsmr_patch        , & ! Output: [real(r8) (:)   ]
         reproductive_xsmr            => cnveg_carbonflux_inst%reproductive_xsmr_patch            , & ! Output: [real(r8) (:,:)   ]
         cpool_to_xsmrpool     => cnveg_carbonflux_inst%cpool_to_xsmrpool_patch     , & ! Output: [real(r8) (:)   ]

         leafn                 => cnveg_nitrogenstate_inst%leafn_patch              , & ! Input:  [real(r8) (:)   ]  (gN/m2) leaf N
         plant_ndemand         => cnveg_nitrogenflux_inst%plant_ndemand_patch       , & ! Output: [real(r8) (:)   ]  N flux required to support initial GPP (gN/m2/s)
         avail_retransn        => cnveg_nitrogenflux_inst%avail_retransn_patch      , & ! Output: [real(r8) (:)   ]  N flux available from retranslocation pool (gN/m2/s)
         retransn_to_npool     => cnveg_nitrogenflux_inst%retransn_to_npool_patch   , & ! Output: [real(r8) (:)   ]  deployment of retranslocated N (gN/m2/s)
         sminn_to_npool        => cnveg_nitrogenflux_inst%sminn_to_npool_patch      , & ! Output: [real(r8) (:)   ]  deployment of soil mineral N uptake (gN/m2/s)
         leafn_to_retransn     => cnveg_nitrogenflux_inst%leafn_to_retransn_patch   , & ! Output: [real(r8) (:)   ]
         frootn_to_retransn    => cnveg_nitrogenflux_inst%frootn_to_retransn_patch  , & ! Output: [real(r8) (:)   ]
         livestemn_to_retransn => cnveg_nitrogenflux_inst%livestemn_to_retransn_patch,& ! Output: [real(r8) (:)   ]
         livestemn             => cnveg_nitrogenstate_inst%livestemn_patch          , & ! Input:  [real(r8) (:)   ]  (gN/m2) livestem N
         frootn                => cnveg_nitrogenstate_inst%frootn_patch             , & ! Input:  [real(r8) (:)   ]  (gN/m2) fine root N
         sminn_vr              => soilbiogeochem_nitrogenstate_inst%sminn_vr_col    , & ! Input:  [real(r8) (:,:) ]  (gN/m3) soil mineral N
         btran                 => energyflux_inst%btran_patch                       , & ! Input: [real(r8) (:)    ]  transpiration wetness factor (0 to 1)
         t_scalar              => soilbiogeochem_carbonflux_inst%t_scalar_col        & ! Input:  [real(r8) (:,:) ]  soil temperature scalar for decomp

         )

      ! set time steps
      dt = get_step_size_real()

      ! set number of days to recover negative cpool
      dayscrecover = params_inst%dayscrecover     ! loop over patches to assess the total plant N demand
      do fp = 1,num_soilp
         p = filter_soilp(fp)

         ! get the time step total gross photosynthesis
         ! this is coming from the canopy fluxes code, and is the
         ! gpp that is used to control stomatal conductance.
         ! For the nitrogen downregulation code, this is assumed
         ! to be the potential gpp, and the actual gpp will be
         ! reduced due to N limitation.

         ! Convert psn from umol/m2/s -> gC/m2/s

         ! The input psn (psnsun and psnsha) are expressed per unit LAI
         ! in the sunlit and shaded canopy, respectively. These need to be
         ! scaled by laisun and laisha to get the total gpp for allocation

         ! Note that no associate statement is used for the isotope carbon fluxes below
         ! since they are not always allocated AND nag compiler will complain if you try to
         ! to have an associate statement with unallocated memory

         psnsun_to_cpool(p)   = psnsun(p) * laisun(p) * 12.011e-6_r8
         psnshade_to_cpool(p) = psnsha(p) * laisha(p) * 12.011e-6_r8

         if ( use_c13 ) then
            c13_cnveg_carbonflux_inst%psnsun_to_cpool_patch(p)   = c13_psnsun(p) * laisun(p) * 12.011e-6_r8
            c13_cnveg_carbonflux_inst%psnshade_to_cpool_patch(p) = c13_psnsha(p) * laisha(p) * 12.011e-6_r8
         endif

         if ( use_c14 ) then
            c14_cnveg_carbonflux_inst%psnsun_to_cpool_patch(p)   = c14_psnsun(p) * laisun(p) * 12.011e-6_r8
            c14_cnveg_carbonflux_inst%psnshade_to_cpool_patch(p) = c14_psnsha(p) * laisha(p) * 12.011e-6_r8
         endif

         gpp(p) = psnsun_to_cpool(p) + psnshade_to_cpool(p)

         ! get the time step total maintenance respiration
         ! These fluxes should already be in gC/m2/s

         mr = leaf_mr(p) + froot_mr(p)
         if (woody(ivt(p)) == 1.0_r8) then
            mr = mr + livestem_mr(p) + livecroot_mr(p)
         else if (ivt(p) >= npcropmin) then
            if (croplive(p)) then
               reproductive_mr_tot = 0._r8
               do k = 1, nrepr
                  reproductive_mr_tot = reproductive_mr_tot + reproductive_mr(p,k)
               end do
               mr = mr + livestem_mr(p) + reproductive_mr_tot
            end if
         end if

         ! carbon flux available for allocation
         availc(p) = gpp(p) - mr

         ! new code added for isotope calculations, 7/1/05, PET
         ! If mr > gpp, then some mr comes from gpp, the rest comes from
         ! cpool (xsmr)
         if (mr > 0._r8 .and. availc(p) < 0._r8) then
            curmr = gpp(p)
            curmr_ratio = curmr / mr
         else
            curmr_ratio = 1._r8
         end if
         leaf_curmr(p)      = leaf_mr(p) * curmr_ratio
         leaf_xsmr(p)       = leaf_mr(p) - leaf_curmr(p)
         froot_curmr(p)     = froot_mr(p) * curmr_ratio
         froot_xsmr(p)      = froot_mr(p) - froot_curmr(p)
         livestem_curmr(p)  = livestem_mr(p) * curmr_ratio
         livestem_xsmr(p)   = livestem_mr(p) - livestem_curmr(p)
         livecroot_curmr(p) = livecroot_mr(p) * curmr_ratio
         livecroot_xsmr(p)  = livecroot_mr(p) - livecroot_curmr(p)
         do k = 1, nrepr
            reproductive_curmr(p,k) = reproductive_mr(p,k) * curmr_ratio
            reproductive_xsmr(p,k)  = reproductive_mr(p,k) - reproductive_curmr(p,k)
         end do

         ! no allocation when available c is negative
         availc(p) = max(availc(p),0.0_r8)

         ! test for an xsmrpool deficit
         if (xsmrpool(p) < 0.0_r8) then
            ! Running a deficit in the xsmrpool, so the first priority is to let
            ! some availc from this timestep accumulate in xsmrpool.
            ! Determine rate of recovery for xsmrpool deficit

            xsmrpool_recover(p) = -xsmrpool(p)/(dayscrecover*secspday)
            if (xsmrpool_recover(p) < availc(p)) then
               ! available carbon reduced by amount for xsmrpool recovery
               availc(p) = availc(p) - xsmrpool_recover(p)
            else
               ! all of the available carbon goes to xsmrpool recovery
               xsmrpool_recover(p) = availc(p)
               availc(p) = 0.0_r8
            end if
            cpool_to_xsmrpool(p) = xsmrpool_recover(p)
         end if

         f1 = froot_leaf(ivt(p))
         f2 = croot_stem(ivt(p))

         ! modified wood allocation to be 2.2 at npp=800 gC/m2/yr, 0.2 at npp=0,
         ! constrained so that it does not go lower than 0.2 (under negative annsum_npp)
         ! This variable allocation is only for trees. Shrubs have a constant
         ! allocation as specified in the pft-physiology file.  The value is also used
         ! as a trigger here: -1.0 means to use the dynamic allocation (trees).

         if (stem_leaf(ivt(p)) == -1._r8) then
            f3 = (2.7_r8/(1.0_r8+exp(-0.004_r8*(annsum_npp(p) - 300.0_r8)))) - 0.4_r8
         else
            f3 = stem_leaf(ivt(p))
         end if

         f4   = flivewd(ivt(p))
         g1   = grperc(ivt(p))
         g2   = grpnow(ivt(p))
         cnl  = leafcn(ivt(p))
         cnfr = frootcn(ivt(p))
         cnlw = livewdcn(ivt(p))
         cndw = deadwdcn(ivt(p))


         ! calculate f1 to f5 for prog crops following AgroIBIS subr phenocrop

         do k = 1, nrepr
            f5(k) = 0._r8 ! continued intializations from above
         end do

         if (ivt(p) >= npcropmin) then ! skip 2 generic crops

            if (croplive(p)) then
               ! same phases appear in subroutine CropPhenology

               ! Phase 1 completed:
               ! ==================
               ! if hui is less than the number of gdd needed for filling of grain
               ! leaf emergence also has to have taken place for lai changes to occur
               ! and carbon assimilation
               ! Next phase: leaf emergence to start of leaf decline

               if (leafout(p) >= huileaf(p) .and. hui(p) < huigrain(p)) then

                  ! allocation rules for crops based on maturity and linear decrease
                  ! of amount allocated to roots over course of the growing season

                  do k = 1, nrepr
                     arepr(p,k) = 0._r8
                  end do
                  if (peaklai(p) == 1) then ! lai at maximum allowed
                     aleaf(p) = 1.e-5_r8
                     astem(p) = 0._r8
                     aroot(p) = 1._r8 - aleaf(p)
                  else
<<<<<<< HEAD

                     ! SSR troubleshooting
                     if (gddmaturity(p) == 0.0) then
                        call endrun(msg=errMsg(sourcefile, __LINE__))
                     end if

                     arepr(p) = 0._r8
=======
>>>>>>> ef3975ee
                     aroot(p) = max(0._r8, min(1._r8, arooti(ivt(p)) -   &
                          (arooti(ivt(p)) - arootf(ivt(p))) *  &
                          min(1._r8, hui(p)/gddmaturity(p))))
                     fleaf = fleafi(ivt(p)) * (exp(-bfact(ivt(p))) -         &
                          exp(-bfact(ivt(p))*hui(p)/huigrain(p))) / &
                          (exp(-bfact(ivt(p)))-1) ! fraction alloc to leaf (from J Norman alloc curve)
                     aleaf(p) = max(1.e-5_r8, (1._r8 - aroot(p)) * fleaf)
                     astem(p) = 1._r8 - aleaf(p) - aroot(p)
                  end if

                  ! AgroIBIS included here an immediate adjustment to aleaf & astem if the
                  ! predicted lai from the above allocation coefficients exceeded laimx.
                  ! We have decided to live with lais slightly higher than laimx by
                  ! enforcing the cap in the following tstep through the peaklai logic above.

                  astemi(p) = astem(p) ! save for use by equations after shift
                  aleafi(p) = aleaf(p) ! to reproductive phenology stage begins
                  grain_flag(p) = 0._r8 ! setting to 0 while in phase 2

                  ! Phase 2 completed:
                  ! ==================
                  ! shift allocation either when enough gdd are accumulated or maximum number
                  ! of days has elapsed since planting

               else if (hui(p) >= huigrain(p)) then

                  ! SSR troubleshooting
                  if (gddmaturity(p) == 0.0) then
                     call endrun(msg=errMsg(sourcefile, __LINE__))
                  end if

                  aroot(p) = max(0._r8, min(1._r8, arooti(ivt(p)) - &
                       (arooti(ivt(p)) - arootf(ivt(p))) * min(1._r8, hui(p)/gddmaturity(p))))
                  if (astemi(p) > astemf(ivt(p))) then
                     astem(p) = max(0._r8, max(astemf(ivt(p)), astem(p) * &
                          (1._r8 - min((hui(p)-                 &
                          huigrain(p))/((gddmaturity(p)*declfact(ivt(p)))- &
                          huigrain(p)),1._r8)**allconss(ivt(p)) )))
                  end if

                  ! If crops have hit peaklai, then set leaf allocation to small value
                  if (peaklai(p) == 1) then 
                     aleaf(p) = 1.e-5_r8
                  else if (aleafi(p) > aleaff(ivt(p))) then
                     aleaf(p) = max(1.e-5_r8, max(aleaff(ivt(p)), aleaf(p) * &
                          (1._r8 - min((hui(p)-                    &
                          huigrain(p))/((gddmaturity(p)*declfact(ivt(p)))- &
                          huigrain(p)),1._r8)**allconsl(ivt(p)) )))
                  end if

                  !Beth's retranslocation of leafn, stemn, rootn to organ
                  !Filter excess plant N to retransn pool for organ N
                  !Only do one time then hold grain_flag till onset next season

                  ! slevis: Will astem ever = astemf exactly?
                  ! Beth's response: ...looks like astem can equal astemf under the right circumstances.
                  !It might be worth a rewrite to capture what I was trying to do, but the retranslocation for
                  !corn and wheat begins at the beginning of the grain fill stage, but for soybean I was holding it
                  !until after the leaf and stem decline were complete. Looking at how astem is calculated, once the
                  !stem decline is near complete, astem should (usually) be set to astemf. The reason for holding off
                  !on soybean is that the retranslocation scheme begins at the beginning of the grain phase, when the
                  !leaf and stem are still growing, but declining. Since carbon is still getting allocated and now
                  !there is more nitrogen available, the nitrogen can be diverted from grain. For corn and wheat
                  !the impact was probably enough to boost productivity, but for soybean the nitrogen was better off
                  !fulfilling the grain fill. It seems that if the peak lai is reached for soybean though that this
                  !would be bypassed altogether, not the intended outcome. I checked several of my output files and
                  !they all seemed to be going through the retranslocation loop for soybean - good news.

                  if (astem(p) == astemf(ivt(p)) .or. &
                       (ivt(p) /= ntmp_soybean .and. ivt(p) /= nirrig_tmp_soybean .and.&
                        ivt(p) /= ntrp_soybean .and. ivt(p) /= nirrig_trp_soybean)) then
                     if (grain_flag(p) == 0._r8) then
                        t1 = 1 / dt
                        leafn_to_retransn(p) = t1 * max(leafn(p)- (leafc(p) / fleafcn(ivt(p))),0._r8)
                        livestemn_to_retransn(p) = t1 * max(livestemn(p) - (livestemc(p) / fstemcn(ivt(p))),0._r8)
                        frootn_to_retransn(p) = 0._r8
                        if (ffrootcn(ivt(p)) > 0._r8) then
                           frootn_to_retransn(p) = t1 * max(frootn(p) - (frootc(p) / ffrootcn(ivt(p))),0._r8)
                        end if
                        grain_flag(p) = 1._r8
                     end if
                  end if

                  ! For AgroIBIS-based crop model, all repr allocation is assumed to go
                  ! into the last reproductive pool. In practice there is only a single
                  ! reproductive pool with the AgroIBIS-based crop model, but for
                  ! software testing we can have multiple, in which situation we want the
                  ! active pool to be the last one.
                  do k = 1, nrepr-1
                     arepr(p,k) = 0._r8
                  end do
                  arepr(p,nrepr) = 1._r8 - aroot(p) - astem(p) - aleaf(p)

               else                   ! pre emergence
                  ! allocation coefficients should be irrelevant because crops have no
                  ! live carbon pools; this applies to this "else" and to the "else" a few
                  ! lines down
                  aleaf(p) = 1.e-5_r8
                  astem(p) = 0._r8
                  aroot(p) = 0._r8
                  do k = 1, nrepr
                     arepr(p,k) = 0._r8
                  end do
               end if

               f1 = aroot(p) / aleaf(p)
               f3 = astem(p) / aleaf(p)
               do k = 1, nrepr
                  f5(k) = arepr(p,k) / aleaf(p)
               end do
               g1 = 0.25_r8


            else   ! .not croplive
               f1 = 0._r8
               f3 = 0._r8
               do k = 1, nrepr
                  f5(k) = 0._r8
               end do
               g1 = 0.25_r8
            end if
         end if

         ! based on available C, use constant allometric relationships to
         ! determine N requirements
         if (.not. use_fun) then
            g1a = g1
         else
            g1a = 0._r8
         end if
         if (woody(ivt(p)) == 1.0_r8) then
            c_allometry(p) = (1._r8+g1a)*(1._r8+f1+f3*(1._r8+f2))
            n_allometry(p) = 1._r8/cnl + f1/cnfr + (f3*f4*(1._r8+f2))/cnlw + &
                 (f3*(1._r8-f4)*(1._r8+f2))/cndw
         else if (ivt(p) >= npcropmin) then ! skip generic crops
            cng = graincn(ivt(p))
            f5_tot = 0._r8
            f5_n_tot = 0._r8
            do k = 1, nrepr
               f5_tot = f5_tot + f5(k)
               ! Note that currently we use the same C/N ratio for all grain components:
               f5_n_tot = f5_n_tot + f5(k)/cng
            end do
            c_allometry(p) = (1._r8+g1a)*(1._r8+f1+f5_tot+f3*(1._r8+f2))
            n_allometry(p) = 1._r8/cnl + f1/cnfr + f5_n_tot + (f3*f4*(1._r8+f2))/cnlw + &
                 (f3*(1._r8-f4)*(1._r8+f2))/cndw
         else
            c_allometry(p) = 1._r8+g1a+f1+f1*g1a
            n_allometry(p) = 1._r8/cnl + f1/cnfr
         end if

         ! when we have "if (leafn(p) == 0.0_r8)" below then we
         ! have floating overflow (out of floating point range)
         ! error in "actual_leafcn(p) = leafc(p) / leafn(p)"
         if (leafn(p) < n_min ) then
            ! to avoid division by zero, and to set leafcn to missing value for history files
            this%actual_leafcn(p) = spval
         else                        	
            ! leaf CN ratio 
            this%actual_leafcn(p) = leafc(p)  / leafn(p)
         end if
            

         leafcn_min = leafcn(ivt(p)) - 10.0_r8
         leafcn_max = leafcn(ivt(p)) + 10.0_r8

         this%actual_leafcn(p) = max( this%actual_leafcn(p), leafcn_min-0.0001_r8 )
         this%actual_leafcn(p) = min( this%actual_leafcn(p), leafcn_max )

         nscalar = (this%actual_leafcn(p) - leafcn_min ) / (leafcn_max - leafcn_min)  ! Nitrogen scaler factor
         nscalar = min( max(0.0_r8, nscalar), 1.0_r8 )

         c = patch%column(p)
         sminn_total = 0.0_r8
         do j = 1, nlevdecomp
            sminn_total = sminn_total + sminn_vr(c,j) * dzsoi_decomp(j)
         end do
         Kmin = 1.0_r8
         substrate_term = sminn_total / (sminn_total + Kmin)

         c = patch%column(p)
         temp_scalar=t_scalar(c,1)
         temp_scalar = min( max(0.0_r8, temp_scalar), 1.0_r8 )

         if(use_fun)then ! in FUN, plant_ndemand is just used as a maximum draw on soil N pools. 
             plant_ndemand(p) = availc(p)*(n_allometry(p)/c_allometry(p))
         else !FUN
            if (laisun(p)+laisha(p) > 0.0_r8) then
               Vmax_N = 2.7E-8_r8
               plant_ndemand(p) =  Vmax_N  * frootc(p) * substrate_term * temp_scalar * nscalar
            else
               plant_ndemand(p) = 0.0_r8
            end if

            if (this%actual_leafcn(p) < leafcn_min )then
               plant_ndemand(p) = 0.0_r8
            end if
         end if  !FUN

         !if (leafn(p) < n_min ) then
            !! to set leafcn to missing value for history files
            !this%actual_leafcn(p) = spval
         !end if

         ! retranslocated N deployment depends on seasonal cycle of potential GPP
         ! (requires one year run to accumulate demand)

         tempsum_potential_gpp(p) = tempsum_potential_gpp(p) + gpp(p)

         ! Adding the following line to carry max retransn info to CN Annual Update
         tempmax_retransn(p) = max(tempmax_retransn(p),retransn(p))

         ! Beth's code: crops pull from retransn pool only during grain fill;
         !              retransn pool has N from leaves, stems, and roots for
         !              retranslocation

         if (ivt(p) >= npcropmin .and. grain_flag(p) == 1._r8) then
            avail_retransn(p) = plant_ndemand(p)
         else if (ivt(p) < npcropmin .and. annsum_potential_gpp(p) > 0._r8) then
            avail_retransn(p) = (annmax_retransn(p)/2._r8)*(gpp(p)/annsum_potential_gpp(p))/dt
         else
            avail_retransn(p) = 0.0_r8
         end if

         ! make sure available retrans N doesn't exceed storage
         avail_retransn(p) = min(avail_retransn(p), retransn(p)/dt)

         ! modify plant N demand according to the availability of
         ! retranslocated N
         ! take from retransn pool at most the flux required to meet
         ! plant ndemand

         if (plant_ndemand(p) > avail_retransn(p)) then
            retransn_to_npool(p) = avail_retransn(p)
         else
            retransn_to_npool(p) = plant_ndemand(p)
         end if

         if ( .not. use_fun ) then
            plant_ndemand(p) = plant_ndemand(p) - retransn_to_npool(p)
         end if

      end do ! end patch loop

    end associate

!    write(iulog,*) 'Exiting calc_plant_nitrogen_demand() (NutrientCompetitionFlexibleCNMod.F90)'

  end subroutine calc_plant_nitrogen_demand

end module NutrientCompetitionFlexibleCNMod<|MERGE_RESOLUTION|>--- conflicted
+++ resolved
@@ -1310,16 +1310,12 @@
                      astem(p) = 0._r8
                      aroot(p) = 1._r8 - aleaf(p)
                   else
-<<<<<<< HEAD
 
                      ! SSR troubleshooting
                      if (gddmaturity(p) == 0.0) then
                         call endrun(msg=errMsg(sourcefile, __LINE__))
                      end if
 
-                     arepr(p) = 0._r8
-=======
->>>>>>> ef3975ee
                      aroot(p) = max(0._r8, min(1._r8, arooti(ivt(p)) -   &
                           (arooti(ivt(p)) - arootf(ivt(p))) *  &
                           min(1._r8, hui(p)/gddmaturity(p))))
