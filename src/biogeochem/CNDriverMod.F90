--- conflicted
+++ resolved
@@ -342,14 +342,9 @@
     call t_startf('SoilBiogeochem')
     call t_startf('DecompRate')
     if (decomp_method == century_decomp) then
-<<<<<<< HEAD
-       call decomp_rate_constants_bgc(bounds, num_soilc, filter_soilc, &
+       call decomp_rate_constants_bgc(bounds, num_bgc_soilc, filter_bgc_soilc, &
             soilstate_inst, temperature_inst, ch4_inst, soilbiogeochem_carbonflux_inst, &
             cnveg_state_inst%idop_patch)
-=======
-       call decomp_rate_constants_bgc(bounds, num_bgc_soilc, filter_bgc_soilc, &
-            soilstate_inst, temperature_inst, ch4_inst, soilbiogeochem_carbonflux_inst)
->>>>>>> 2e2434d1
     else if (decomp_method == mimics_decomp) then
        call decomp_rates_mimics(bounds, num_bgc_soilc, filter_bgc_soilc, &
             num_bgc_vegp, filter_bgc_vegp, clm_fates, &
