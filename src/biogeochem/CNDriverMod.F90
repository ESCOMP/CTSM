--- conflicted
+++ resolved
@@ -303,13 +303,8 @@
 
     call t_startf('SoilBiogeochem')
     if (use_century_decomp) then
-<<<<<<< HEAD
        call decomp_rate_constants_bgc(bounds, num_soilc, filter_soilc, num_soilp, filter_soilp, &
             canopystate_inst, soilstate_inst, temperature_inst, ch4_inst, soilbiogeochem_carbonflux_inst,cnveg_state_inst)
-=======
-       call decomp_rate_constants_bgc(bounds, num_soilc, filter_soilc, &
-            soilstate_inst, temperature_inst, ch4_inst, soilbiogeochem_carbonflux_inst)
->>>>>>> fbc767fb
     else
        call decomp_rate_constants_cn(bounds, num_soilc, filter_soilc, &
             soilstate_inst, temperature_inst, ch4_inst, soilbiogeochem_carbonflux_inst)
