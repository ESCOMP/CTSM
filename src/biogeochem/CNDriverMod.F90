--- conflicted
+++ resolved
@@ -11,7 +11,6 @@
   use decompMod                       , only : bounds_type
   use perf_mod                        , only : t_startf, t_stopf
   use clm_varctl                      , only : use_nitrif_denitrif, use_nguardrail
-  use clm_varctl                      , only : use_matrixcn,use_soil_matrixcn
   use clm_varctl                      , only : use_crop, use_crop_agsys
   use SoilBiogeochemDecompCascadeConType, only : mimics_decomp, century_decomp, decomp_method
   use CNSharedParamsMod               , only : use_fun
@@ -85,15 +84,9 @@
 
   !-----------------------------------------------------------------------
   subroutine CNDriverNoLeaching(bounds,                                                    &
-<<<<<<< HEAD
        num_soilc, filter_soilc, num_soilp, filter_soilp, &
+       num_pcropp, filter_pcropp, num_soilnopcropp, filter_soilnopcropp, &
        num_actfirec, filter_actfirec, num_actfirep, filter_actfirep, &
-       num_pcropp, filter_pcropp, num_soilnopcropp, filter_soilnopcropp, &
-=======
-       num_soilc, filter_soilc, num_soilp, filter_soilp,                                   &
-       num_pcropp, filter_pcropp, num_soilnopcropp, filter_soilnopcropp,                   &
-       num_actfirec, filter_actfirec, num_actfirep, filter_actfirep,                       &
->>>>>>> 94e1bdc4
        num_exposedvegp, filter_exposedvegp, num_noexposedvegp, filter_noexposedvegp,       &
        cnveg_state_inst,                                                                   &
        cnveg_carbonflux_inst, cnveg_carbonstate_inst,                                      &
@@ -570,12 +563,9 @@
         call t_stopf('CNRootDyn')
      end if
 
-    !--------------------------------------------------------------------------
+    !--------------------------------------------
     ! CNUpdate0
-    ! The state updates are still called for the matrix solution (use_matrixn
-    ! and use_soil_matrixcn) but most of the state updates are done after
-    ! the matrix multiply in VegMatrix and SoilMatrix.
-    !--------------------------------------------------------------------------
+    !--------------------------------------------
 
     call t_startf('CNUpdate0')
 
@@ -601,12 +591,9 @@
             c14_cnveg_carbonstate_inst, cnveg_nitrogenstate_inst)
        call t_stopf('CNPrecisionControl')
     end if
-    !--------------------------------------------------------------------------
+    !--------------------------------------------
     ! Update1
-    ! The state updates are still called for the matrix solution (use_matrixn
-    ! and use_soil_matrixcn) but most of the state updates are done after
-    ! the matrix multiply in VegMatrix and SoilMatrix.
-    !--------------------------------------------------------------------------
+    !--------------------------------------------
 
     call t_startf('CNUpdate1')
 
@@ -698,12 +685,9 @@
 
     call t_stopf('CNGapMortality')
 
-    !--------------------------------------------------------------------------
+    !--------------------------------------------
     ! Update2 (gap mortality)
-    ! The state updates are still called for the matrix solution (use_matrixn
-    ! and use_soil_matrixcn) but most of the state updates are done after
-    ! the matrix multiply in VegMatrix and SoilMatrix.
-    !--------------------------------------------------------------------------
+    !--------------------------------------------
 
     call t_startf('CNUpdate2')
 
@@ -743,12 +727,9 @@
          cnveg_nitrogenflux_inst, cnveg_nitrogenstate_inst,soilbiogeochem_nitrogenstate_inst, &
          soilbiogeochem_nitrogenflux_inst)
 
-    !--------------------------------------------------------------------------
+    !--------------------------------------------
     ! Update2h (harvest)
-    ! The state updates are still called for the matrix solution (use_matrixn
-    ! and use_soil_matrixcn) but most of the state updates are done after
-    ! the matrix multiply in VegMatrix and SoilMatrix.
-    !--------------------------------------------------------------------------
+    !--------------------------------------------
 
     ! Set harvest mortality routine 
     if (get_do_harvest()) then
@@ -867,12 +848,9 @@
     call t_stopf('CNFire')
 
 
-    !--------------------------------------------------------------------------
+    !--------------------------------------------
     ! Update3
-    ! The state updates are still called for the matrix solution (use_matrixn
-    ! and use_soil_matrixcn) but most of the state updates are done after
-    ! the matrix multiply in VegMatrix and SoilMatrix.
-    !--------------------------------------------------------------------------
+    !--------------------------------------------
 
     call t_startf('CNUpdate3')
     if ( use_c13 ) then
@@ -947,15 +925,11 @@
     ! !USES:
     use SoilBiogeochemNLeachingMod, only: SoilBiogeochemNLeaching
     use CNNStateUpdate3Mod        , only: NStateUpdate3
-<<<<<<< HEAD
     use CNVegMatrixMod            , only: CNVegMatrix
     use CNSoilMatrixMod           , only: CNSoilMatrix
     use clm_time_manager          , only : is_first_step_of_this_run_segment,is_beg_curr_year,is_end_curr_year,get_curr_date
-=======
-    use clm_time_manager          , only : is_first_step_of_this_run_segment,is_beg_curr_year,is_end_curr_year,get_curr_date
     use CNSharedParamsMod         , only : use_matrixcn
     use SoilBiogeochemDecompCascadeConType , only : use_soil_matrixcn
->>>>>>> 94e1bdc4
     !
     ! !ARGUMENTS:
     type(bounds_type)                       , intent(in)    :: bounds  
@@ -1017,7 +991,6 @@
        call t_stopf('CNVMatrix')
     end if
 
-<<<<<<< HEAD
     if(use_soil_matrixcn)then
        call t_startf('CNSoilMatrix')
        call CNSoilMatrix(bounds,num_soilc, filter_soilc(1:num_soilc), num_actfirec, filter_actfirec, &
@@ -1028,23 +1001,6 @@
        c13_soilbiogeochem_carbonflux_inst,c14_soilbiogeochem_carbonstate_inst,&
        c14_soilbiogeochem_carbonflux_inst)  
     call t_stopf('CNSoilMatrix')
-=======
-    !--------------------------------------------------------------------------
-    ! Solve the matrix solution and do the state update for matrix solution as
-    ! part of that
-    !--------------------------------------------------------------------------
-
-    if ( use_matrixcn ) then
-       call t_startf('CNVMatrix')
-       ! Matrix cn code will go here:
-       call t_stopf( 'CNVMatrix')
-    end if
-
-    if ( use_soil_matrixcn ) then
-       call t_startf('CNSoilMatrix')
-       ! Soil Matrix cn code will go here:
-       call t_stopf( 'CNSoilMatrix')
->>>>>>> 94e1bdc4
     end if
     
   end subroutine CNDriverLeaching
