module CNDriverMod

  !-----------------------------------------------------------------------
  ! !DESCRIPTION:
  ! Ecosystem dynamics: phenology, vegetation
  !
  ! !USES:
  use shr_kind_mod                    , only : r8 => shr_kind_r8
<<<<<<< HEAD
  use clm_varctl                      , only : use_c13, use_c14, use_fates_bgc, use_dynroot
  use dynSubgridControlMod            , only : get_do_harvest
=======
  use clm_varctl                      , only : use_c13, use_c14, use_fates, use_dynroot
  use dynSubgridControlMod            , only : get_do_harvest, get_do_grossunrep
>>>>>>> 5df6c98a
  use decompMod                       , only : bounds_type
  use perf_mod                        , only : t_startf, t_stopf
  use clm_varctl                      , only : use_nitrif_denitrif, use_nguardrail
  use clm_varctl                      , only : iulog, use_crop, use_crop_agsys, use_cn
  use SoilBiogeochemDecompCascadeConType, only : mimics_decomp, century_decomp, decomp_method
  use CNSharedParamsMod               , only : use_fun
  use CNVegStateType                  , only : cnveg_state_type
  use CNVegCarbonStateType            , only : cnveg_carbonstate_type
  use CNVegCarbonFluxType             , only : cnveg_carbonflux_type
  use CNVegNitrogenStateType          , only : cnveg_nitrogenstate_type
  use CNVegNitrogenFluxType           , only : cnveg_nitrogenflux_type
  use CNProductsMod                   , only : cn_products_type
  use SoilBiogeochemStateType         , only : soilbiogeochem_state_type
  use SoilBiogeochemCarbonStateType   , only : soilbiogeochem_carbonstate_type
  use SoilBiogeochemCarbonFluxType    , only : soilbiogeochem_carbonflux_type
  use SoilBiogeochemNitrogenStateType , only : soilbiogeochem_nitrogenstate_type
  use SoilBiogeochemNitrogenFluxType  , only : soilbiogeochem_nitrogenflux_type
  use CNDVType                        , only : dgvs_type
  use CanopyStateType                 , only : canopystate_type
  use SoilStateType                   , only : soilstate_type
  use TemperatureType                 , only : temperature_type
  use WaterStateBulkType                  , only : waterstatebulk_type
  use WaterDiagnosticBulkType                  , only : waterdiagnosticbulk_type
  use WaterFluxBulkType                   , only : waterfluxbulk_type
  use Wateratm2lndBulkType                   , only : wateratm2lndbulk_type
  use atm2lndType                     , only : atm2lnd_type
  use SoilStateType                   , only : soilstate_type
  use TemperatureType                 , only : temperature_type 
  use PhotosynthesisMod               , only : photosyns_type
  use ch4Mod                          , only : ch4_type
  use EnergyFluxType                  , only : energyflux_type
  use SaturatedExcessRunoffMod        , only : saturated_excess_runoff_type
  use ActiveLayerMod                  , only : active_layer_type
  use SoilWaterRetentionCurveMod      , only : soil_water_retention_curve_type
  use CLMFatesInterfaceMod            , only : hlm_fates_interface_type
  use CropReprPoolsMod                , only : nrepr
  !
  ! !PUBLIC TYPES:
  implicit none
  private
  !
  ! !PUBLIC MEMBER FUNCTIONS:
  public :: CNDriverInit         ! Ecosystem dynamics: initialization
  public :: CNDriverNoLeaching   ! Ecosystem dynamics: phenology, vegetation, before doing N leaching
  public :: CNDriverLeaching     ! Ecosystem dynamics: phenology, vegetation, doing N leaching
  public :: CNDriverSummarizeStates
  public :: CNDriverSummarizeFluxes
  !-----------------------------------------------------------------------

contains

  !-----------------------------------------------------------------------
  subroutine CNDriverInit(bounds, NLFilename, cnfire_method)
    !
    ! !DESCRIPTION:
    ! Initialzation of the CN Ecosystem dynamics.
    !
    ! !USES:
    use CNSharedParamsMod           , only : use_fun
    use CNPhenologyMod              , only : CNPhenologyInit
    use FireMethodType              , only : fire_method_type
    use SoilBiogeochemCompetitionMod, only : SoilBiogeochemCompetitionInit
    !
    ! !ARGUMENTS:
    type(bounds_type)                      , intent(in)    :: bounds      
    character(len=*)                       , intent(in)    :: NLFilename     ! Namelist filename
    class(fire_method_type)                , intent(inout) :: cnfire_method 
    !-----------------------------------------------------------------------
    call SoilBiogeochemCompetitionInit(bounds)
    if(use_cn)then
       call CNPhenologyInit(bounds)
       call cnfire_method%FireInit(bounds, NLFilename)
    end if
  end subroutine CNDriverInit

  !-----------------------------------------------------------------------
  subroutine CNDriverNoLeaching(bounds,                                                    &
       num_bgc_soilc, filter_bgc_soilc, num_bgc_vegp, filter_bgc_vegp,                                   &
       num_pcropp, filter_pcropp, num_soilnopcropp, filter_soilnopcropp,                   &
       num_actfirec, filter_actfirec, num_actfirep, filter_actfirep,                       &
       num_exposedvegp, filter_exposedvegp, num_noexposedvegp, filter_noexposedvegp,       &
       cnveg_state_inst,                                                                   &
       cnveg_carbonflux_inst, cnveg_carbonstate_inst,                                      &
       c13_cnveg_carbonflux_inst, c13_cnveg_carbonstate_inst,                              &
       c14_cnveg_carbonflux_inst, c14_cnveg_carbonstate_inst,                              &
       cnveg_nitrogenflux_inst, cnveg_nitrogenstate_inst,                                  &
       c_products_inst, c13_products_inst, c14_products_inst, n_products_inst,             &
       soilbiogeochem_carbonflux_inst, soilbiogeochem_carbonstate_inst,                    &
       c13_soilbiogeochem_carbonflux_inst, c13_soilbiogeochem_carbonstate_inst,            &
       c14_soilbiogeochem_carbonflux_inst, c14_soilbiogeochem_carbonstate_inst,            &
       soilbiogeochem_state_inst,                                                          &
       soilbiogeochem_nitrogenflux_inst, soilbiogeochem_nitrogenstate_inst,                &
       active_layer_inst, clm_fates,                                                       &
       atm2lnd_inst, waterstatebulk_inst, waterdiagnosticbulk_inst, waterfluxbulk_inst,    &
       wateratm2lndbulk_inst, canopystate_inst, soilstate_inst, temperature_inst,          &
       soil_water_retention_curve, crop_inst, ch4_inst,            &
       dgvs_inst, photosyns_inst, saturated_excess_runoff_inst, energyflux_inst,                   &
       nutrient_competition_method, cnfire_method, dribble_crophrv_xsmrpool_2atm)
    !
    ! !DESCRIPTION:
    ! The core CN code is executed here. Calculates fluxes for maintenance
    ! respiration, decomposition, allocation, phenology, and growth respiration.
    ! These routines happen on the radiation time step so that canopy structure
    ! stays synchronized with albedo calculations.
    !
    ! !USES:
    use clm_varpar                        , only: nlevdecomp_full, nvegcpool, nvegnpool 
    use clm_varpar                        , only: nlevdecomp, ndecomp_cascade_transitions, ndecomp_pools
    use subgridAveMod                     , only: p2c
    use CropType                          , only: crop_type
    use CNAllocationMod                   , only: calc_gpp_mr_availc, calc_crop_allocation_fractions
    use CNAllocationMod                   , only: calc_allometry
    use CNNDynamicsMod                    , only: CNNDeposition,CNNFixation, CNNFert, CNSoyfix,CNFreeLivingFixation
    use CNMRespMod                        , only: CNMResp
    use CNFUNMod                          , only: CNFUNInit  !, CNFUN 
    use CNPhenologyMod                    , only: CNPhenology
    use CNGRespMod                        , only: CNGResp
    use FireMethodType                    , only: fire_method_type
    use CNCIsoFluxMod                     , only: CIsoFlux1, CIsoFlux2, CIsoFlux2h, CIsoFlux2g, CIsoFlux3
    use CNC14DecayMod                     , only: C14Decay
    use CNCStateUpdate1Mod                , only: CStateUpdate1,CStateUpdate0
    use CNCStateUpdate2Mod                , only: CStateUpdate2, CStateUpdate2h, CStateUpdate2g
    use CNCStateUpdate3Mod                , only: CStateUpdate3
    use CNNStateUpdate1Mod                , only: NStateUpdate1
    use CNNStateUpdate2Mod                , only: NStateUpdate2, NStateUpdate2h, NStateUpdate2g
    use CNGapMortalityMod                 , only: CNGapMortality
    use CNSharedParamsMod                 , only: use_fun
    use dynHarvestMod                     , only: CNHarvest
    use dynGrossUnrepMod                  , only: CNGrossUnrep
    use SoilBiogeochemDecompCascadeMIMICSMod, only: decomp_rates_mimics
    use SoilBiogeochemDecompCascadeBGCMod , only: decomp_rate_constants_bgc
    use SoilBiogeochemCompetitionMod      , only: SoilBiogeochemCompetition
    use SoilBiogeochemDecompMod           , only: SoilBiogeochemDecomp
    use SoilBiogeochemLittVertTranspMod   , only: SoilBiogeochemLittVertTransp
    use SoilBiogeochemPotentialMod        , only: SoilBiogeochemPotential 
    use SoilBiogeochemVerticalProfileMod  , only: SoilBiogeochemVerticalProfile
    use SoilBiogeochemNitrifDenitrifMod   , only: SoilBiogeochemNitrifDenitrif
    use SoilBiogeochemNStateUpdate1Mod    , only: SoilBiogeochemNStateUpdate1
    use NutrientCompetitionMethodMod      , only: nutrient_competition_method_type
    use CNRootDynMod                      , only: CNRootDyn
    use CNPrecisionControlMod             , only: CNPrecisionControl
    !
    ! !ARGUMENTS:
    type(bounds_type)                       , intent(in)    :: bounds  
    integer                                 , intent(in)    :: num_bgc_soilc        ! number of soil columns in filter
    integer                                 , intent(in)    :: filter_bgc_soilc(:)  ! filter for soil columns
    integer                                 , intent(in)    :: num_bgc_vegp         ! number of veg patches in filter
    integer                                 , intent(in)    :: filter_bgc_vegp(:)   ! filter for veg patches
    integer                                 , intent(out)   :: num_actfirep         ! number of soil patches on fire in filter
    integer                                 , intent(out)   :: filter_actfirep(:)   ! filter for soil patches on fire
    integer                                 , intent(out)   :: num_actfirec         ! number of soil columns on fire in filter
    integer                                 , intent(out)   :: filter_actfirec(:)   ! filter for soil columns on fire
    integer                                 , intent(in)    :: num_pcropp        ! number of prog. crop patches in filter
    integer                                 , intent(in)    :: filter_pcropp(:)  ! filter for prognostic crop patches
    integer                                 , intent(in)    :: num_soilnopcropp       ! number of non-prog. crop soil patches in filter
    integer                                 , intent(in)    :: filter_soilnopcropp(:) ! filter for non-prog. crop soil patches
    integer                                 , intent(in)    :: num_exposedvegp        ! number of points in filter_exposedvegp
    integer                                 , intent(in)    :: filter_exposedvegp(:)  ! patch filter for non-snow-covered veg
    integer                                 , intent(in)    :: num_noexposedvegp       ! number of points in filter_noexposedvegp
    integer                                 , intent(in)    :: filter_noexposedvegp(:) ! patch filter where frac_veg_nosno is 0 
    type(cnveg_state_type)                  , intent(inout) :: cnveg_state_inst
    type(cnveg_carbonflux_type)             , intent(inout) :: cnveg_carbonflux_inst
    type(cnveg_carbonstate_type)            , intent(inout) :: cnveg_carbonstate_inst
    type(cnveg_carbonflux_type)             , intent(inout) :: c13_cnveg_carbonflux_inst
    type(cnveg_carbonstate_type)            , intent(inout) :: c13_cnveg_carbonstate_inst
    type(cnveg_carbonflux_type)             , intent(inout) :: c14_cnveg_carbonflux_inst
    type(cnveg_carbonstate_type)            , intent(inout) :: c14_cnveg_carbonstate_inst
    type(cnveg_nitrogenflux_type)           , intent(inout) :: cnveg_nitrogenflux_inst
    type(cnveg_nitrogenstate_type)          , intent(inout) :: cnveg_nitrogenstate_inst
    type(cn_products_type)                  , intent(inout) :: c_products_inst
    type(cn_products_type)                  , intent(inout) :: c13_products_inst
    type(cn_products_type)                  , intent(inout) :: c14_products_inst
    type(cn_products_type)                  , intent(inout) :: n_products_inst
    type(soilbiogeochem_state_type)         , intent(inout) :: soilbiogeochem_state_inst
    type(soilbiogeochem_carbonflux_type)    , intent(inout) :: soilbiogeochem_carbonflux_inst
    type(soilbiogeochem_carbonstate_type)   , intent(inout) :: soilbiogeochem_carbonstate_inst
    type(soilbiogeochem_carbonflux_type)    , intent(inout) :: c13_soilbiogeochem_carbonflux_inst
    type(soilbiogeochem_carbonstate_type)   , intent(inout) :: c13_soilbiogeochem_carbonstate_inst
    type(soilbiogeochem_carbonflux_type)    , intent(inout) :: c14_soilbiogeochem_carbonflux_inst
    type(soilbiogeochem_carbonstate_type)   , intent(inout) :: c14_soilbiogeochem_carbonstate_inst
    type(soilbiogeochem_nitrogenflux_type)  , intent(inout) :: soilbiogeochem_nitrogenflux_inst
    type(soilbiogeochem_nitrogenstate_type) , intent(inout) :: soilbiogeochem_nitrogenstate_inst
    type(active_layer_type)                 , intent(in)    :: active_layer_inst
    type(atm2lnd_type)                      , intent(in)    :: atm2lnd_inst
    type(waterstatebulk_type)                   , intent(in)    :: waterstatebulk_inst
    type(waterdiagnosticbulk_type)                   , intent(in)    :: waterdiagnosticbulk_inst
    type(waterfluxbulk_type)                    , intent(inout)    :: waterfluxbulk_inst
    type(wateratm2lndbulk_type)                    , intent(inout)    :: wateratm2lndbulk_inst
    type(canopystate_type)                  , intent(inout)    :: canopystate_inst
    type(soilstate_type)                    , intent(inout) :: soilstate_inst
    type(temperature_type)                  , intent(inout) :: temperature_inst
    class(soil_water_retention_curve_type)  , intent(in)    :: soil_water_retention_curve
    type(crop_type)                         , intent(inout) :: crop_inst
    type(ch4_type)                          , intent(in)    :: ch4_inst
    type(dgvs_type)                         , intent(inout) :: dgvs_inst
    type(photosyns_type)                    , intent(in)    :: photosyns_inst
    type(saturated_excess_runoff_type)      , intent(in)    :: saturated_excess_runoff_inst
    type(energyflux_type)                   , intent(in)    :: energyflux_inst
    class(nutrient_competition_method_type) , intent(inout) :: nutrient_competition_method
    class(fire_method_type)                 , intent(inout) :: cnfire_method
    logical                                 , intent(in)    :: dribble_crophrv_xsmrpool_2atm
    type(hlm_fates_interface_type)          , intent(inout) :: clm_fates
    !
    ! !LOCAL VARIABLES:
    real(r8):: cn_decomp_pools(bounds%begc:bounds%endc,1:nlevdecomp,1:ndecomp_pools)
    real(r8):: p_decomp_cpool_loss(bounds%begc:bounds%endc,1:nlevdecomp,1:ndecomp_cascade_transitions) !potential C loss from one pool to another
    real(r8):: pmnf_decomp_cascade(bounds%begc:bounds%endc,1:nlevdecomp,1:ndecomp_cascade_transitions) !potential mineral N flux, from one pool to another
    real(r8):: p_decomp_npool_to_din(bounds%begc:bounds%endc,1:nlevdecomp,1:ndecomp_cascade_transitions)  ! potential flux to dissolved inorganic N
    real(r8):: p_decomp_cn_gain(bounds%begc:bounds%endc,1:nlevdecomp,1:ndecomp_pools)  ! C:N ratio of the flux gained by the receiver pool
    integer :: begp,endp
    integer :: begc,endc

    integer :: dummy_to_make_pgi_happy
    !-----------------------------------------------------------------------

    begp = bounds%begp; endp = bounds%endp
    begc = bounds%begc; endc = bounds%endc

    associate(                                                                    &
         laisun                    => canopystate_inst%laisun_patch             , & ! Input:  [real(r8) (:)   ]  sunlit projected leaf area index        
         laisha                    => canopystate_inst%laisha_patch             , & ! Input:  [real(r8) (:)   ]  shaded projected leaf area index        
         frac_veg_nosno            => canopystate_inst%frac_veg_nosno_patch     , & ! Input:  [integer  (:)   ]  fraction of vegetation not covered by snow (0 OR 1) [-]
         frac_veg_nosno_alb        => canopystate_inst%frac_veg_nosno_alb_patch , & ! Output: [integer  (:) ] frac of vegetation not covered by snow [-]         
         tlai                      => canopystate_inst%tlai_patch               , & ! Input:  [real(r8) (:) ]  one-sided leaf area index, no burying by snow     
         tsai                      => canopystate_inst%tsai_patch               , & ! Input:  [real(r8) (:)   ]  one-sided stem area index, no burying by snow     
         elai                      => canopystate_inst%elai_patch               , & ! Output: [real(r8) (:) ] one-sided leaf area index with burying by snow    
         esai                      => canopystate_inst%esai_patch               , & ! Output: [real(r8) (:) ] one-sided stem area index with burying by snow    
         htop                      => canopystate_inst%htop_patch               , & ! Output: [real(r8) (:) ] canopy top (m)                                     
         hbot                      => canopystate_inst%hbot_patch                 & ! Output: [real(r8) (:) ] canopy bottom (m)                                  
      )

    ! --------------------------------------------------
    ! zero the column-level C and N fluxes
    ! --------------------------------------------------

    call t_startf('CNZero')
    ! COMPILER_BUG(wjs, 2014-11-29, pgi 14.7) Without this, the filter is full of garbage
    ! in some situations
    call t_startf('CNZero-soilbgc-cflux')
    dummy_to_make_pgi_happy = ubound(filter_bgc_soilc, 1)
    call soilbiogeochem_carbonflux_inst%SetValues( &
         num_bgc_soilc, filter_bgc_soilc, 0._r8)
    if ( use_c13 ) then
       call c13_soilbiogeochem_carbonflux_inst%SetValues( &
            num_bgc_soilc, filter_bgc_soilc, 0._r8)
    end if
    if ( use_c14 ) then
       call c14_soilbiogeochem_carbonflux_inst%SetValues( &
            num_bgc_soilc, filter_bgc_soilc, 0._r8)
    end if
    call t_stopf('CNZero-soilbgc-cflux')

    if(num_bgc_vegp>0)then
       call t_startf('CNZero-vegbgc-cflux')
       call cnveg_carbonflux_inst%SetValues( &
            nvegcpool,&
            num_bgc_vegp, filter_bgc_vegp, 0._r8, &
            num_bgc_soilc, filter_bgc_soilc, 0._r8)
       if ( use_c13 ) then
          call c13_cnveg_carbonflux_inst%SetValues( &
               nvegcpool,&
               num_bgc_vegp, filter_bgc_vegp, 0._r8, &
               num_bgc_soilc, filter_bgc_soilc, 0._r8)
       end if
       if ( use_c14 ) then
          call c14_cnveg_carbonflux_inst%SetValues( &
               nvegcpool,&
               num_bgc_vegp, filter_bgc_vegp, 0._r8, &
               num_bgc_soilc, filter_bgc_soilc, 0._r8)
       end if
       call t_stopf('CNZero-vegbgc-cflux')
       
       call t_startf('CNZero-vegbgc-nflux')
       call cnveg_nitrogenflux_inst%SetValues( &
            nvegnpool, &
            num_bgc_vegp, filter_bgc_vegp, 0._r8, &
            num_bgc_soilc, filter_bgc_soilc, 0._r8)
    end if
       
    call t_stopf('CNZero-vegbgc-nflux')
    call t_startf('CNZero-soilbgc-nflux')
    call soilbiogeochem_nitrogenflux_inst%SetValues( &
         num_bgc_soilc, filter_bgc_soilc, 0._r8)

    call t_stopf('CNZero-soilbgc-nflux')
    call t_stopf('CNZero')
    
    ! --------------------------------------------------
    ! Nitrogen Deposition, Fixation and Respiration
    ! --------------------------------------------------

    call t_startf('CNDeposition')
    call CNNDeposition(bounds, &
         atm2lnd_inst, soilbiogeochem_nitrogenflux_inst)
    call t_stopf('CNDeposition')
    
    if(use_fun)then
        call t_startf('CNFLivFixation')
        call CNFreeLivingFixation( num_bgc_soilc, filter_bgc_soilc, &
             waterfluxbulk_inst, soilbiogeochem_nitrogenflux_inst)
        call t_stopf('CNFLivFixation')
    else
       call t_startf('CNFixation')
       call CNNFixation( num_bgc_soilc, filter_bgc_soilc, &
            cnveg_carbonflux_inst, soilbiogeochem_nitrogenflux_inst, &
            clm_fates, bounds%clump_index)
       call t_stopf('CNFixation')
    end if
  

    if (use_crop) then
       call CNNFert(bounds, num_bgc_soilc,filter_bgc_soilc, &
            cnveg_nitrogenflux_inst, soilbiogeochem_nitrogenflux_inst)

       if (.not. use_fun) then  ! if FUN is active, then soy fixation handled by FUN
          call  CNSoyfix (bounds, num_bgc_soilc, filter_bgc_soilc, num_bgc_vegp, filter_bgc_vegp, &
               waterdiagnosticbulk_inst, crop_inst, cnveg_state_inst, cnveg_nitrogenflux_inst , &
               soilbiogeochem_state_inst, soilbiogeochem_nitrogenstate_inst, soilbiogeochem_nitrogenflux_inst)
       end if
    end if

    call t_startf('CNMResp')
    call CNMResp(bounds, num_bgc_soilc, filter_bgc_soilc, num_bgc_vegp, filter_bgc_vegp, &
         canopystate_inst, soilstate_inst, temperature_inst, photosyns_inst, &
         cnveg_carbonflux_inst, cnveg_nitrogenstate_inst)
    call t_stopf('CNMResp')

    !--------------------------------------------
    ! Soil Biogeochemistry
    !--------------------------------------------

    call t_startf('SoilBiogeochem')
    call t_startf('DecompRate')
    if (decomp_method == century_decomp) then
       call decomp_rate_constants_bgc(bounds, num_bgc_soilc, filter_bgc_soilc, &
            soilstate_inst, temperature_inst, ch4_inst, soilbiogeochem_carbonflux_inst)
    else if (decomp_method == mimics_decomp) then
       call decomp_rates_mimics(bounds, num_bgc_soilc, filter_bgc_soilc, &
            num_bgc_vegp, filter_bgc_vegp, clm_fates, &
            soilstate_inst, temperature_inst, cnveg_carbonflux_inst, ch4_inst, &
            soilbiogeochem_carbonflux_inst, soilbiogeochem_carbonstate_inst)
    end if
    call t_stopf('DecompRate')

    call t_startf('SoilBiogeochemPotential')
    ! calculate potential decomp rates and total immobilization demand (previously inlined in CNDecompAlloc)
    call SoilBiogeochemPotential (bounds, num_bgc_soilc, filter_bgc_soilc,                                                    &
         soilbiogeochem_state_inst, soilbiogeochem_carbonstate_inst, soilbiogeochem_carbonflux_inst,                  &
         soilbiogeochem_nitrogenstate_inst, soilbiogeochem_nitrogenflux_inst,                                         &
         cn_decomp_pools=cn_decomp_pools(begc:endc,1:nlevdecomp,1:ndecomp_pools), & 
         p_decomp_cpool_loss=p_decomp_cpool_loss(begc:endc,1:nlevdecomp,1:ndecomp_cascade_transitions), &
         p_decomp_cn_gain=p_decomp_cn_gain(begc:endc,1:nlevdecomp,1:ndecomp_pools), &
         pmnf_decomp_cascade=pmnf_decomp_cascade(begc:endc,1:nlevdecomp,1:ndecomp_cascade_transitions), &
         p_decomp_npool_to_din=p_decomp_npool_to_din(begc:endc,1:nlevdecomp,1:ndecomp_cascade_transitions))
    call t_stopf('SoilBiogeochemPotential')

    ! calculate vertical profiles for distributing soil and litter C and N
    ! (previously subroutine decomp_vertprofiles called from CNDecompAlloc)
    call SoilBiogeochemVerticalProfile(bounds, num_bgc_soilc, filter_bgc_soilc, num_bgc_vegp, filter_bgc_vegp, &
         active_layer_inst, soilstate_inst,soilbiogeochem_state_inst)

    ! calculate nitrification and denitrification rates (previously subroutine nitrif_denitrif called from CNDecompAlloc)
    if (use_nitrif_denitrif) then 
       call SoilBiogeochemNitrifDenitrif(bounds, num_bgc_soilc, filter_bgc_soilc, &
            soilstate_inst, waterstatebulk_inst, temperature_inst, ch4_inst, &
            soilbiogeochem_carbonflux_inst, soilbiogeochem_nitrogenstate_inst, soilbiogeochem_nitrogenflux_inst)
    end if
    call t_stopf('SoilBiogeochem')

    !--------------------------------------------
    ! Resolve the competition between plants and soil heterotrophs 
    ! for available soil mineral N resource 
    !--------------------------------------------

    call t_startf('CNDecompAlloc')

    ! Jinyun Tang: at this stage, the plant_nutrient_demand only calculates the plant ntirgeon demand.
    ! Assume phosphorus dynamics will be included in the future. Also, I consider plant_nutrient_demand
    ! as a generic interface to call actual nutrient calculation from different aboveground plantbgc. 
    ! Right now it is assumed the plant nutrient demand is summarized into columnwise demand, and the 
    ! nutrient redistribution after uptake is done by the plant bgc accordingly. 
    ! When nutrient competition is required to be done at cohort level both plant_nutrient_demand and 
    ! do_nutrient_competition should be modified, but that modification should not significantly change 
    ! the current interface.

     !RF: moved ths call to before nutrient_demand, so that croplive didn't change half way through crop N cycle. 
     if ( use_fun ) then
       call t_startf('CNPhenology_phase1')
       call CNPhenology (bounds, num_bgc_soilc, filter_bgc_soilc, num_bgc_vegp, &
            filter_bgc_vegp, num_pcropp, filter_pcropp, &
            waterdiagnosticbulk_inst, wateratm2lndbulk_inst, temperature_inst, atm2lnd_inst, &
            crop_inst, canopystate_inst, soilstate_inst, dgvs_inst, &
            cnveg_state_inst, cnveg_carbonstate_inst, cnveg_carbonflux_inst, &
            cnveg_nitrogenstate_inst, cnveg_nitrogenflux_inst, &
            c13_cnveg_carbonstate_inst, c14_cnveg_carbonstate_inst, &
            leaf_prof_patch=soilbiogeochem_state_inst%leaf_prof_patch(begp:endp,1:nlevdecomp_full), &
            froot_prof_patch=soilbiogeochem_state_inst%froot_prof_patch(begp:endp,1:nlevdecomp_full), &
            phase=1)
       call t_stopf('CNPhenology_phase1')

       call t_startf('CNFUNInit')
       call CNFUNInit(bounds,cnveg_state_inst,cnveg_carbonstate_inst,cnveg_nitrogenstate_inst)
       call t_stopf('CNFUNInit')

     end if

     call t_startf('cnalloc')
     call calc_gpp_mr_availc( &
          bounds, num_bgc_vegp, filter_bgc_vegp, &
          crop_inst, photosyns_inst, canopystate_inst, &
          cnveg_carbonstate_inst, cnveg_carbonflux_inst, &
          c13_cnveg_carbonflux_inst, c14_cnveg_carbonflux_inst)

     if (.not. use_crop_agsys) then
        call calc_crop_allocation_fractions(bounds, num_pcropp, filter_pcropp, &
             crop_inst, cnveg_state_inst)
     end if

     call calc_allometry(num_bgc_vegp, filter_bgc_vegp, &
          cnveg_carbonflux_inst, cnveg_state_inst)
     call t_stopf('cnalloc')

     call t_startf('calc_plant_nutrient_demand')
     ! We always call calc_plant_nutrient_demand for natural veg patches, but only call
     ! it for crop patches if NOT running with AgSys (since AgSys calculates the relevant
     ! output variables in its own way).
     call nutrient_competition_method%calc_plant_nutrient_demand ( &
          bounds,                                                          &
          num_soilnopcropp, filter_soilnopcropp, .false.,                  &
          crop_inst, canopystate_inst,                                     &
          cnveg_state_inst, cnveg_carbonstate_inst, cnveg_carbonflux_inst, &
          cnveg_nitrogenstate_inst, cnveg_nitrogenflux_inst,               &
          soilbiogeochem_carbonflux_inst, soilbiogeochem_nitrogenstate_inst, &
          energyflux_inst)
     if (.not. use_crop_agsys) then
        call nutrient_competition_method%calc_plant_nutrient_demand ( &
             bounds,                                                          &
             num_pcropp, filter_pcropp, .true.,                               &
             crop_inst, canopystate_inst,                                     &
             cnveg_state_inst, cnveg_carbonstate_inst, cnveg_carbonflux_inst, &
             cnveg_nitrogenstate_inst, cnveg_nitrogenflux_inst,               &
             soilbiogeochem_carbonflux_inst, soilbiogeochem_nitrogenstate_inst, &
             energyflux_inst)
     end if

     ! get the column-averaged plant_ndemand (needed for following call to SoilBiogeochemCompetition)

     if(num_bgc_vegp>0)then
        call p2c(bounds, num_bgc_soilc, filter_bgc_soilc,                    &
             cnveg_nitrogenflux_inst%plant_ndemand_patch(begp:endp), &
             soilbiogeochem_state_inst%plant_ndemand_col(begc:endc))
     else
        ! With FATES N coupling, we will have a call to fill
        ! this in on the filter_bgc_soilc
        soilbiogeochem_state_inst%plant_ndemand_col(begc:endc) = 0._r8
     end if

     call t_stopf('calc_plant_nutrient_demand')

     ! resolve plant/heterotroph competition for mineral N 
 
   
     call t_startf('soilbiogeochemcompetition')
     call SoilBiogeochemCompetition (bounds, num_bgc_soilc, filter_bgc_soilc,num_bgc_vegp, filter_bgc_vegp, &
                                     p_decomp_cn_gain, pmnf_decomp_cascade, waterstatebulk_inst, &
                                     waterfluxbulk_inst,temperature_inst,soilstate_inst,cnveg_state_inst,          &
                                     cnveg_carbonstate_inst               ,&
                                     cnveg_carbonflux_inst,cnveg_nitrogenstate_inst,cnveg_nitrogenflux_inst,   &
                                     soilbiogeochem_carbonflux_inst,&
                                     soilbiogeochem_state_inst,soilbiogeochem_nitrogenstate_inst,              &
                                     soilbiogeochem_nitrogenflux_inst,canopystate_inst)
     call t_stopf('soilbiogeochemcompetition')

    ! distribute the available N between the competing patches  on the basis of 
    ! relative demand, and allocate C and N to new growth and storage

    call t_startf('calc_plant_nutrient_competition')
    call nutrient_competition_method%calc_plant_nutrient_competition ( &
         bounds, num_bgc_vegp, filter_bgc_vegp, &
         cnveg_state_inst, crop_inst, canopystate_inst, &
         cnveg_carbonstate_inst, cnveg_carbonflux_inst, &
         c13_cnveg_carbonflux_inst, c14_cnveg_carbonflux_inst, &
         cnveg_nitrogenstate_inst, cnveg_nitrogenflux_inst, &
         soilbiogeochem_nitrogenstate_inst, &
         fpg_col=soilbiogeochem_state_inst%fpg_col(begc:endc))
    call t_stopf('calc_plant_nutrient_competition')

    call t_stopf('CNDecompAlloc')

    !--------------------------------------------
    ! Calculate litter and soil decomposition rate
    !--------------------------------------------

    ! Calculation of actual immobilization and decomp rates, following
    ! resolution of plant/heterotroph  competition for mineral N (previously inlined in CNDecompAllocation in CNDecompMod)

    call t_startf('SoilBiogeochemDecomp')

    call SoilBiogeochemDecomp (bounds, num_bgc_soilc, filter_bgc_soilc,                                                       &
         soilbiogeochem_state_inst, soilbiogeochem_carbonstate_inst, soilbiogeochem_carbonflux_inst,                  &
         soilbiogeochem_nitrogenstate_inst, soilbiogeochem_nitrogenflux_inst,                                         &
         cn_decomp_pools=cn_decomp_pools(begc:endc,1:nlevdecomp,1:ndecomp_pools),                       & 
         p_decomp_cpool_loss=p_decomp_cpool_loss(begc:endc,1:nlevdecomp,1:ndecomp_cascade_transitions), &
         pmnf_decomp_cascade=pmnf_decomp_cascade(begc:endc,1:nlevdecomp,1:ndecomp_cascade_transitions), &
         p_decomp_npool_to_din=p_decomp_npool_to_din(begc:endc,1:nlevdecomp,1:ndecomp_cascade_transitions))

    call t_stopf('SoilBiogeochemDecomp')

    !--------------------------------------------
    ! Phenology
    !--------------------------------------------

    ! CNphenology needs to be called after above calls, since it depends on current
    ! time-step fluxes to new growth on the lastlitterfall timestep in deciduous systems

    call t_startf('CNPhenology')

    if ( .not. use_fun ) then
       call CNPhenology (bounds, num_bgc_soilc, filter_bgc_soilc, num_bgc_vegp, &
            filter_bgc_vegp, num_pcropp, filter_pcropp, &
            waterdiagnosticbulk_inst, wateratm2lndbulk_inst, temperature_inst, atm2lnd_inst, &
            crop_inst, canopystate_inst, soilstate_inst, dgvs_inst, &
            cnveg_state_inst, cnveg_carbonstate_inst, cnveg_carbonflux_inst, &
            cnveg_nitrogenstate_inst, cnveg_nitrogenflux_inst, &
            c13_cnveg_carbonstate_inst, c14_cnveg_carbonstate_inst, &
            leaf_prof_patch=soilbiogeochem_state_inst%leaf_prof_patch(begp:endp,1:nlevdecomp_full), &
            froot_prof_patch=soilbiogeochem_state_inst%froot_prof_patch(begp:endp,1:nlevdecomp_full), &
            phase=1)
    end if
    call CNPhenology (bounds, num_bgc_soilc, filter_bgc_soilc, num_bgc_vegp, &
         filter_bgc_vegp, num_pcropp, filter_pcropp, &
         waterdiagnosticbulk_inst, wateratm2lndbulk_inst, temperature_inst, atm2lnd_inst, &
         crop_inst, canopystate_inst, soilstate_inst, dgvs_inst, &
         cnveg_state_inst, cnveg_carbonstate_inst, cnveg_carbonflux_inst, &
         cnveg_nitrogenstate_inst, cnveg_nitrogenflux_inst, &
         c13_cnveg_carbonstate_inst, c14_cnveg_carbonstate_inst, &
         leaf_prof_patch=soilbiogeochem_state_inst%leaf_prof_patch(begp:endp,1:nlevdecomp_full), &
         froot_prof_patch=soilbiogeochem_state_inst%froot_prof_patch(begp:endp,1:nlevdecomp_full), &
         phase=2)

    call t_stopf('CNPhenology')

    !--------------------------------------------
    ! Growth respiration
    !--------------------------------------------

    call t_startf('CNGResp')

    call CNGResp(num_bgc_vegp, filter_bgc_vegp,&
         cnveg_carbonflux_inst, canopystate_inst, cnveg_carbonstate_inst, cnveg_nitrogenstate_inst)  
         
    call t_stopf('CNGResp')

    !--------------------------------------------
    ! Dynamic Roots
    !--------------------------------------------

    if( use_dynroot ) then
        call t_startf('CNRootDyn')

        call CNRootDyn(bounds, num_bgc_soilc, filter_bgc_soilc, num_bgc_vegp, filter_bgc_vegp, &
             cnveg_carbonstate_inst, cnveg_nitrogenstate_inst, cnveg_carbonflux_inst,  &
             cnveg_state_inst, crop_inst,  soilstate_inst, soilbiogeochem_nitrogenstate_inst)

        call t_stopf('CNRootDyn')
     end if

    !--------------------------------------------------------------------------
    ! CNUpdate0
    ! The state updates are still called for the matrix solution (use_matrixn
    ! and use_soil_matrixcn) but most of the state updates are done after
    ! the matrix multiply in VegMatrix and SoilMatrix.
    !--------------------------------------------------------------------------

    call t_startf('CNUpdate0')

    call CStateUpdate0(num_bgc_vegp, filter_bgc_vegp, &
         cnveg_carbonflux_inst, cnveg_carbonstate_inst)

    if ( use_c13 ) then
       call CStateUpdate0(num_bgc_vegp, filter_bgc_vegp, &
            c13_cnveg_carbonflux_inst, c13_cnveg_carbonstate_inst)
    end if

    if ( use_c14 ) then
       call CStateUpdate0(num_bgc_vegp, filter_bgc_vegp, &
            c14_cnveg_carbonflux_inst, c14_cnveg_carbonstate_inst)
    end if

    call t_stopf('CNUpdate0')

    if ( use_nguardrail .and. num_bgc_vegp>0 ) then
       call t_startf('CNPrecisionControl')
       call CNPrecisionControl(bounds, num_bgc_vegp, filter_bgc_vegp, &
            cnveg_carbonstate_inst, c13_cnveg_carbonstate_inst, &
            c14_cnveg_carbonstate_inst, cnveg_nitrogenstate_inst)
       call t_stopf('CNPrecisionControl')
    end if
    !--------------------------------------------------------------------------
    ! Update1
    ! The state updates are still called for the matrix solution (use_matrixn
    ! and use_soil_matrixcn) but most of the state updates are done after
    ! the matrix multiply in VegMatrix and SoilMatrix.
    !--------------------------------------------------------------------------

    call t_startf('CNUpdate1')

    ! Set the carbon isotopic flux variables (except for gap-phase mortality and fire fluxes)
    if ( use_c13 ) then

       call CIsoFlux1(num_bgc_soilc, filter_bgc_soilc, num_bgc_vegp, filter_bgc_vegp,              &
            soilbiogeochem_state_inst,                                               &
            soilbiogeochem_carbonflux_inst,  soilbiogeochem_carbonstate_inst,        &
            cnveg_carbonflux_inst, cnveg_carbonstate_inst,                           &
            c13_soilbiogeochem_carbonflux_inst, c13_soilbiogeochem_carbonstate_inst, &
            c13_cnveg_carbonflux_inst, c13_cnveg_carbonstate_inst,                   &
            isotope='c13')
    end if
    if ( use_c14 ) then
       call CIsoFlux1(num_bgc_soilc, filter_bgc_soilc, num_bgc_vegp, filter_bgc_vegp,              &
            soilbiogeochem_state_inst,                                               &
            soilbiogeochem_carbonflux_inst,  soilbiogeochem_carbonstate_inst,        &
            cnveg_carbonflux_inst, cnveg_carbonstate_inst,                           &
            c14_soilbiogeochem_carbonflux_inst, c14_soilbiogeochem_carbonstate_inst, &
            c14_cnveg_carbonflux_inst, c14_cnveg_carbonstate_inst,                   &
            isotope='c14')
    end if

    ! Update all prognostic carbon state variables (except for gap-phase mortality and fire fluxes)
    call CStateUpdate1( num_bgc_soilc, filter_bgc_soilc, num_bgc_vegp, filter_bgc_vegp, &
         crop_inst, cnveg_carbonflux_inst, cnveg_carbonstate_inst, &
         soilbiogeochem_carbonflux_inst, dribble_crophrv_xsmrpool_2atm, &
         clm_fates, bounds%clump_index)
    if ( use_c13 ) then
       call CStateUpdate1(num_bgc_soilc, filter_bgc_soilc, num_bgc_vegp, filter_bgc_vegp, &
            crop_inst, c13_cnveg_carbonflux_inst, c13_cnveg_carbonstate_inst, &
            c13_soilbiogeochem_carbonflux_inst, dribble_crophrv_xsmrpool_2atm, &
            clm_fates, bounds%clump_index)
    end if
    if ( use_c14 ) then
       call CStateUpdate1(num_bgc_soilc, filter_bgc_soilc, num_bgc_vegp, filter_bgc_vegp, &
            crop_inst, c14_cnveg_carbonflux_inst, c14_cnveg_carbonstate_inst, &
            c14_soilbiogeochem_carbonflux_inst, dribble_crophrv_xsmrpool_2atm, &
            clm_fates, bounds%clump_index)
    end if

    ! Update all prognostic nitrogen state variables (except for gap-phase mortality and fire fluxes)
    call NStateUpdate1(num_bgc_soilc, filter_bgc_soilc, num_bgc_vegp, filter_bgc_vegp, &
         cnveg_nitrogenflux_inst, cnveg_nitrogenstate_inst, soilbiogeochem_nitrogenflux_inst, &
         clm_fates, bounds%clump_index)

    call t_stopf('CNUpdate1')

    if ( use_nguardrail .and. num_bgc_vegp>0 ) then
       call t_startf('CNPrecisionControl')
       call CNPrecisionControl(bounds, num_bgc_vegp, filter_bgc_vegp, &
            cnveg_carbonstate_inst, c13_cnveg_carbonstate_inst, &
            c14_cnveg_carbonstate_inst, cnveg_nitrogenstate_inst)
       call t_stopf('CNPrecisionControl')
    end if

    call t_startf('SoilBiogeochemStateUpdate1')
    call SoilBiogeochemNStateUpdate1(num_bgc_soilc, filter_bgc_soilc,  &
         soilbiogeochem_state_inst, soilbiogeochem_nitrogenflux_inst, soilbiogeochem_nitrogenstate_inst)
    call t_stopf('SoilBiogeochemStateUpdate1')


    !--------------------------------------------
    ! Calculate vertical mixing of soil and litter pools
    !--------------------------------------------

    call t_startf('SoilBiogeochemLittVertTransp')

    call SoilBiogeochemLittVertTransp(bounds, num_bgc_soilc, filter_bgc_soilc,            &
         active_layer_inst, soilbiogeochem_state_inst,                             &
         soilbiogeochem_carbonstate_inst, soilbiogeochem_carbonflux_inst,         &
         c13_soilbiogeochem_carbonstate_inst, c13_soilbiogeochem_carbonflux_inst, &
         c14_soilbiogeochem_carbonstate_inst, c14_soilbiogeochem_carbonflux_inst, &
         soilbiogeochem_nitrogenstate_inst, soilbiogeochem_nitrogenflux_inst)

    call t_stopf('SoilBiogeochemLittVertTransp')

    !--------------------------------------------
    ! Calculate the gap mortality carbon and nitrogen fluxes
    !--------------------------------------------

    if_bgc_vegp1: if(num_bgc_vegp>0)then
       
       call t_startf('CNGapMortality')
       call CNGapMortality (bounds, num_bgc_soilc, filter_bgc_soilc, num_bgc_vegp, filter_bgc_vegp,                                &
            dgvs_inst, cnveg_carbonstate_inst, cnveg_nitrogenstate_inst,  soilbiogeochem_nitrogenflux_inst,          &
            cnveg_carbonflux_inst, cnveg_nitrogenflux_inst,  canopystate_inst,                                       &   
            leaf_prof_patch=soilbiogeochem_state_inst%leaf_prof_patch(begp:endp, 1:nlevdecomp_full),   &
            froot_prof_patch=soilbiogeochem_state_inst%froot_prof_patch(begp:endp, 1:nlevdecomp_full), & 
            croot_prof_patch=soilbiogeochem_state_inst%croot_prof_patch(begp:endp, 1:nlevdecomp_full), &
            stem_prof_patch=soilbiogeochem_state_inst%stem_prof_patch(begp:endp, 1:nlevdecomp_full))   
       call t_stopf('CNGapMortality')

       !--------------------------------------------------------------------------
       ! Update2 (gap mortality)
       ! The state updates are still called for the matrix solution (use_matrixn
       ! and use_soil_matrixcn) but most of the state updates are done after
       ! the matrix multiply in VegMatrix and SoilMatrix.
       !--------------------------------------------------------------------------
       
       call t_startf('CNUpdate2')
       ! Set the carbon isotopic fluxes for gap mortality
       if ( use_c13 ) then
          call CIsoFlux2(num_bgc_soilc, filter_bgc_soilc, num_bgc_vegp, filter_bgc_vegp,               &
               soilbiogeochem_state_inst, cnveg_carbonflux_inst, cnveg_carbonstate_inst, &
               iso_cnveg_carbonflux_inst=c13_cnveg_carbonflux_inst,                      &
               iso_cnveg_carbonstate_inst=c13_cnveg_carbonstate_inst,                    &
               isotope='c13')
       end if
       if ( use_c14 ) then
          call CIsoFlux2(num_bgc_soilc, filter_bgc_soilc, num_bgc_vegp, filter_bgc_vegp,               &
               soilbiogeochem_state_inst, cnveg_carbonflux_inst, cnveg_carbonstate_inst, &
               iso_cnveg_carbonflux_inst=c14_cnveg_carbonflux_inst,                      &
               iso_cnveg_carbonstate_inst=c14_cnveg_carbonstate_inst,                    &
               isotope='c14')
       end if
    
       ! Update all the prognostic carbon state variables affected by gap-phase mortality fluxes
       call CStateUpdate2(num_bgc_soilc, filter_bgc_soilc, num_bgc_vegp, filter_bgc_vegp, &
            cnveg_carbonflux_inst, cnveg_carbonstate_inst, soilbiogeochem_carbonstate_inst, &
            soilbiogeochem_carbonflux_inst)
       if ( use_c13 ) then
          call CStateUpdate2(num_bgc_soilc, filter_bgc_soilc, num_bgc_vegp, filter_bgc_vegp, &
               c13_cnveg_carbonflux_inst, c13_cnveg_carbonstate_inst, c13_soilbiogeochem_carbonstate_inst, &
               c13_soilbiogeochem_carbonflux_inst)
       end if
       if ( use_c14 ) then
          call CStateUpdate2(num_bgc_soilc, filter_bgc_soilc, num_bgc_vegp, filter_bgc_vegp, &
               c14_cnveg_carbonflux_inst, c14_cnveg_carbonstate_inst, c14_soilbiogeochem_carbonstate_inst, &
               c14_soilbiogeochem_carbonflux_inst)
       end if
       
       ! Update all the prognostic nitrogen state variables affected by gap-phase mortality fluxes
       call NStateUpdate2(num_bgc_soilc, filter_bgc_soilc, num_bgc_vegp, filter_bgc_vegp, &
            cnveg_nitrogenflux_inst, cnveg_nitrogenstate_inst,soilbiogeochem_nitrogenstate_inst, &
            soilbiogeochem_nitrogenflux_inst)

       !--------------------------------------------------------------------------
       ! Update2h (harvest)
       ! The state updates are still called for the matrix solution (use_matrixn
       ! and use_soil_matrixcn) but most of the state updates are done after
       ! the matrix multiply in VegMatrix and SoilMatrix.
       !--------------------------------------------------------------------------
    
       ! Set harvest mortality routine
       if (get_do_harvest()) then
          call CNHarvest(num_bgc_soilc, filter_bgc_soilc, num_bgc_vegp, filter_bgc_vegp, &
               soilbiogeochem_state_inst, cnveg_carbonstate_inst, cnveg_nitrogenstate_inst, &
               cnveg_carbonflux_inst, cnveg_nitrogenflux_inst)
       end if

       if ( use_c13 ) then
          call CIsoFlux2h(num_bgc_soilc, filter_bgc_soilc, num_bgc_vegp, filter_bgc_vegp,   &
               soilbiogeochem_state_inst,                                     &
               cnveg_carbonflux_inst, cnveg_carbonstate_inst,                 &
               c13_cnveg_carbonflux_inst, c13_cnveg_carbonstate_inst,         &                         
               isotope='c13')
       end if
       if ( use_c14 ) then
          call CIsoFlux2h(num_bgc_soilc, filter_bgc_soilc, num_bgc_vegp, filter_bgc_vegp, &
               soilbiogeochem_state_inst,                                     &
               cnveg_carbonflux_inst, cnveg_carbonstate_inst,                 &
               c14_cnveg_carbonflux_inst, c14_cnveg_carbonstate_inst,         &                         
               isotope='c14')
       end if
       
       call CStateUpdate2h( num_bgc_soilc, filter_bgc_soilc,  num_bgc_vegp, filter_bgc_vegp, &
            cnveg_carbonflux_inst, cnveg_carbonstate_inst, soilbiogeochem_carbonstate_inst, &
            soilbiogeochem_carbonflux_inst)
       if ( use_c13 ) then
          call CStateUpdate2h(num_bgc_soilc, filter_bgc_soilc, num_bgc_vegp, filter_bgc_vegp, &
            c13_cnveg_carbonflux_inst, c13_cnveg_carbonstate_inst, c13_soilbiogeochem_carbonstate_inst, &
            c13_soilbiogeochem_carbonflux_inst)
<<<<<<< HEAD
       end if
       if ( use_c14 ) then
          call CStateUpdate2h(num_bgc_soilc, filter_bgc_soilc, num_bgc_vegp, filter_bgc_vegp, &
               c14_cnveg_carbonflux_inst, c14_cnveg_carbonstate_inst, c14_soilbiogeochem_carbonstate_inst, &
               c14_soilbiogeochem_carbonflux_inst)
       end if
       
       call NStateUpdate2h(num_bgc_soilc, filter_bgc_soilc, num_bgc_vegp, filter_bgc_vegp, &
            cnveg_nitrogenflux_inst, cnveg_nitrogenstate_inst, soilbiogeochem_nitrogenstate_inst, &
            soilbiogeochem_nitrogenflux_inst)
       call t_stopf('CNUpdate2')

    end if if_bgc_vegp1
       
    if ( use_nguardrail .and. num_bgc_vegp>0 ) then
=======
    end if
    if ( use_c14 ) then
       call CStateUpdate2h(num_soilc, filter_soilc, num_soilp, filter_soilp, &
            c14_cnveg_carbonflux_inst, c14_cnveg_carbonstate_inst, c14_soilbiogeochem_carbonstate_inst, &
            c14_soilbiogeochem_carbonflux_inst)
    end if

    call NStateUpdate2h(num_soilc, filter_soilc, num_soilp, filter_soilp, &
         cnveg_nitrogenflux_inst, cnveg_nitrogenstate_inst, soilbiogeochem_nitrogenstate_inst, &
         soilbiogeochem_nitrogenflux_inst)

    !--------------------------------------------
    ! Update2g (gross unrepresented landcover change)
    !--------------------------------------------

    ! Set gross unrepresented landcover change mortality routine 
    if (get_do_grossunrep()) then
       call CNGrossUnrep(num_soilc, filter_soilc, num_soilp, filter_soilp, &
            soilbiogeochem_state_inst, cnveg_carbonstate_inst, cnveg_nitrogenstate_inst, &
            cnveg_carbonflux_inst, cnveg_nitrogenflux_inst)
    end if

    if ( use_c13 ) then
       call CIsoFlux2g(num_soilc, filter_soilc, num_soilp, filter_soilp,   &
            soilbiogeochem_state_inst,                                     &
            cnveg_carbonflux_inst, cnveg_carbonstate_inst,                 &
            c13_cnveg_carbonflux_inst, c13_cnveg_carbonstate_inst,         &                         
            isotope='c13')
    end if
    if ( use_c14 ) then
       call CIsoFlux2g(num_soilc, filter_soilc, num_soilp, filter_soilp, &
            soilbiogeochem_state_inst,                                     &
            cnveg_carbonflux_inst, cnveg_carbonstate_inst,                 &
            c14_cnveg_carbonflux_inst, c14_cnveg_carbonstate_inst,         &                         
            isotope='c14')
    end if

    call CStateUpdate2g( num_soilc, filter_soilc,  num_soilp, filter_soilp, &
         cnveg_carbonflux_inst, cnveg_carbonstate_inst, soilbiogeochem_carbonstate_inst)
    if ( use_c13 ) then
       call CStateUpdate2g(num_soilc, filter_soilc, num_soilp, filter_soilp, &
            c13_cnveg_carbonflux_inst, c13_cnveg_carbonstate_inst, c13_soilbiogeochem_carbonstate_inst)
    end if
    if ( use_c14 ) then
       call CStateUpdate2g(num_soilc, filter_soilc, num_soilp, filter_soilp, &
            c14_cnveg_carbonflux_inst, c14_cnveg_carbonstate_inst, c14_soilbiogeochem_carbonstate_inst)
    end if

    call NStateUpdate2g(num_soilc, filter_soilc, num_soilp, filter_soilp, &
         cnveg_nitrogenflux_inst, cnveg_nitrogenstate_inst, soilbiogeochem_nitrogenstate_inst)

    call t_stopf('CNUpdate2')

    if ( use_nguardrail ) then
>>>>>>> 5df6c98a
       call t_startf('CNPrecisionControl')
       call CNPrecisionControl(bounds, num_bgc_vegp, filter_bgc_vegp, &
            cnveg_carbonstate_inst, c13_cnveg_carbonstate_inst, &
            c14_cnveg_carbonstate_inst, cnveg_nitrogenstate_inst)
       call t_stopf('CNPrecisionControl')
    end if
    
    !--------------------------------------------
    ! Calculate loss fluxes from wood products pools
    ! and update product pool state variables
    !--------------------------------------------

    call t_startf('CNWoodProducts')
<<<<<<< HEAD
    
    call c_products_inst%SetValues(bounds,0._r8)
    if (use_c13) call c13_products_inst%SetValues(bounds,0._r8)
    if (use_c14) call c14_products_inst%SetValues(bounds,0._r8)
    call n_products_inst%SetValues(bounds,0._r8)
          
    if(use_fates_bgc) then
       call clm_fates%wrap_WoodProducts(bounds, num_bgc_soilc, filter_bgc_soilc, c_products_inst, n_products_inst)
    end if

    if_bgc_vegp2: if(num_bgc_vegp>0)then
       call c_products_inst%UpdateProducts(bounds, &
            num_bgc_vegp, filter_bgc_vegp, &
            dwt_wood_product_gain_patch = cnveg_carbonflux_inst%dwt_wood_productc_gain_patch(begp:endp), &
            wood_harvest_patch = cnveg_carbonflux_inst%wood_harvestc_patch(begp:endp), &
            dwt_crop_product_gain_patch = cnveg_carbonflux_inst%dwt_crop_productc_gain_patch(begp:endp), &
            crop_harvest_to_cropprod_patch = cnveg_carbonflux_inst%crop_harvestc_to_cropprodc_patch(begp:endp))

       if (use_c13) then
          call c13_products_inst%UpdateProducts(bounds, &
               num_bgc_vegp, filter_bgc_vegp, &
               dwt_wood_product_gain_patch = c13_cnveg_carbonflux_inst%dwt_wood_productc_gain_patch(begp:endp), &
               wood_harvest_patch = c13_cnveg_carbonflux_inst%wood_harvestc_patch(begp:endp), &
               dwt_crop_product_gain_patch = c13_cnveg_carbonflux_inst%dwt_crop_productc_gain_patch(begp:endp), &
               crop_harvest_to_cropprod_patch = c13_cnveg_carbonflux_inst%crop_harvestc_to_cropprodc_patch(begp:endp))
       end if

       if (use_c14) then
          call c14_products_inst%UpdateProducts(bounds, &
               num_bgc_vegp, filter_bgc_vegp, &
               dwt_wood_product_gain_patch = c14_cnveg_carbonflux_inst%dwt_wood_productc_gain_patch(begp:endp), &
               wood_harvest_patch = c14_cnveg_carbonflux_inst%wood_harvestc_patch(begp:endp), &
               dwt_crop_product_gain_patch = c14_cnveg_carbonflux_inst%dwt_crop_productc_gain_patch(begp:endp), &
               crop_harvest_to_cropprod_patch = c14_cnveg_carbonflux_inst%crop_harvestc_to_cropprodc_patch(begp:endp))
       end if

       call n_products_inst%UpdateProducts(bounds, &
            num_bgc_vegp, filter_bgc_vegp, &
            dwt_wood_product_gain_patch = cnveg_nitrogenflux_inst%dwt_wood_productn_gain_patch(begp:endp), &
            wood_harvest_patch = cnveg_nitrogenflux_inst%wood_harvestn_patch(begp:endp), &
            dwt_crop_product_gain_patch = cnveg_nitrogenflux_inst%dwt_crop_productn_gain_patch(begp:endp), &
            crop_harvest_to_cropprod_patch = cnveg_nitrogenflux_inst%crop_harvestn_to_cropprodn_patch(begp:endp))
       
    end if if_bgc_vegp2
 
    call c_products_inst%ComputeProductSummaryVars(bounds)
    if (use_c13) call c13_products_inst%ComputeProductSummaryVars(bounds)
    if (use_c14) call c14_products_inst%ComputeProductSummaryVars(bounds)
    call n_products_inst%ComputeProductSummaryVars(bounds)
=======
    call c_products_inst%UpdateProducts(bounds, &
         num_soilp, filter_soilp, &
         dwt_wood_product_gain_patch = cnveg_carbonflux_inst%dwt_wood_productc_gain_patch(begp:endp), &
         gru_wood_product_gain_patch = cnveg_carbonflux_inst%gru_wood_productc_gain_patch(begp:endp), &
         wood_harvest_patch = cnveg_carbonflux_inst%wood_harvestc_patch(begp:endp), &
         dwt_crop_product_gain_patch = cnveg_carbonflux_inst%dwt_crop_productc_gain_patch(begp:endp), &
         crop_harvest_to_cropprod_patch = cnveg_carbonflux_inst%crop_harvestc_to_cropprodc_patch(begp:endp))
    call t_stopf('CNWoodProducts')

    if (use_c13) then
       call c13_products_inst%UpdateProducts(bounds, &
            num_soilp, filter_soilp, &
            dwt_wood_product_gain_patch = c13_cnveg_carbonflux_inst%dwt_wood_productc_gain_patch(begp:endp), &
            gru_wood_product_gain_patch = c13_cnveg_carbonflux_inst%gru_wood_productc_gain_patch(begp:endp), &
            wood_harvest_patch = c13_cnveg_carbonflux_inst%wood_harvestc_patch(begp:endp), &
            dwt_crop_product_gain_patch = c13_cnveg_carbonflux_inst%dwt_crop_productc_gain_patch(begp:endp), &
            crop_harvest_to_cropprod_patch = c13_cnveg_carbonflux_inst%crop_harvestc_to_cropprodc_patch(begp:endp))
    end if

    if (use_c14) then
       call c14_products_inst%UpdateProducts(bounds, &
            num_soilp, filter_soilp, &
            dwt_wood_product_gain_patch = c14_cnveg_carbonflux_inst%dwt_wood_productc_gain_patch(begp:endp), &
            gru_wood_product_gain_patch = c14_cnveg_carbonflux_inst%gru_wood_productc_gain_patch(begp:endp), &
            wood_harvest_patch = c14_cnveg_carbonflux_inst%wood_harvestc_patch(begp:endp), &
            dwt_crop_product_gain_patch = c14_cnveg_carbonflux_inst%dwt_crop_productc_gain_patch(begp:endp), &
            crop_harvest_to_cropprod_patch = c14_cnveg_carbonflux_inst%crop_harvestc_to_cropprodc_patch(begp:endp))
    end if

    call n_products_inst%UpdateProducts(bounds, &
         num_soilp, filter_soilp, &
         dwt_wood_product_gain_patch = cnveg_nitrogenflux_inst%dwt_wood_productn_gain_patch(begp:endp), &
         gru_wood_product_gain_patch = cnveg_nitrogenflux_inst%gru_wood_productn_gain_patch(begp:endp), &
         wood_harvest_patch = cnveg_nitrogenflux_inst%wood_harvestn_patch(begp:endp), &
         dwt_crop_product_gain_patch = cnveg_nitrogenflux_inst%dwt_crop_productn_gain_patch(begp:endp), &
         crop_harvest_to_cropprod_patch = cnveg_nitrogenflux_inst%crop_harvestn_to_cropprodn_patch(begp:endp))
>>>>>>> 5df6c98a


    call c_products_inst%ComputeSummaryVars(bounds)
    if (use_c13) call c13_products_inst%ComputeSummaryVars(bounds)
    if (use_c14) call c14_products_inst%ComputeSummaryVars(bounds)
    call n_products_inst%ComputeSummaryVars(bounds)
    
    call t_stopf('CNWoodProducts')
       
    !--------------------------------------------
    ! Calculate fire area and fluxes
    !--------------------------------------------

    if_bgc_vegp3: if(num_bgc_vegp>0)then
       call t_startf('CNFire')
       call cnfire_method%CNFireArea(bounds, num_bgc_soilc, filter_bgc_soilc, num_bgc_vegp, filter_bgc_vegp, &
            num_exposedvegp, filter_exposedvegp, num_noexposedvegp, filter_noexposedvegp, &
            atm2lnd_inst, energyflux_inst, saturated_excess_runoff_inst, waterdiagnosticbulk_inst, wateratm2lndbulk_inst, &
            waterstatebulk_inst, soilstate_inst, soil_water_retention_curve, &
            cnveg_state_inst, cnveg_carbonstate_inst, &
            totlitc_col=soilbiogeochem_carbonstate_inst%totlitc_col(begc:endc), &
            decomp_cpools_vr_col=soilbiogeochem_carbonstate_inst%decomp_cpools_vr_col(begc:endc,1:nlevdecomp_full,1:ndecomp_pools), &
            t_soi17cm_col=temperature_inst%t_soi17cm_col(begc:endc))

       call cnfire_method%CNFireFluxes(bounds, num_bgc_soilc, filter_bgc_soilc, num_bgc_vegp, filter_bgc_vegp,                                      &
            num_actfirec, filter_actfirec, num_actfirep, filter_actfirep,                                                             &
            dgvs_inst, cnveg_state_inst,                                                                                              &
            cnveg_carbonstate_inst, cnveg_carbonflux_inst, cnveg_nitrogenstate_inst, cnveg_nitrogenflux_inst,                         &
            soilbiogeochem_carbonflux_inst,                                                                                           &
            leaf_prof_patch=soilbiogeochem_state_inst%leaf_prof_patch(begp:endp, 1:nlevdecomp_full),                                  &
            froot_prof_patch=soilbiogeochem_state_inst%froot_prof_patch(begp:endp, 1:nlevdecomp_full),                                &
            croot_prof_patch=soilbiogeochem_state_inst%croot_prof_patch(begp:endp, 1:nlevdecomp_full),                                &
            stem_prof_patch=soilbiogeochem_state_inst%stem_prof_patch(begp:endp, 1:nlevdecomp_full),                                  &
            totsomc_col=soilbiogeochem_carbonstate_inst%totsomc_col(begc:endc),                                                       &
            decomp_cpools_vr_col=soilbiogeochem_carbonstate_inst%decomp_cpools_vr_col(begc:endc,1:nlevdecomp_full,1:ndecomp_pools),   &
            decomp_npools_vr_col=soilbiogeochem_nitrogenstate_inst%decomp_npools_vr_col(begc:endc,1:nlevdecomp_full,1:ndecomp_pools), &
            somc_fire_col=soilbiogeochem_carbonflux_inst%somc_fire_col(begc:endc))
       call t_stopf('CNFire')

       !--------------------------------------------------------------------------
       ! Update3
       ! The state updates are still called for the matrix solution (use_matrixn
       ! and use_soil_matrixcn) but most of the state updates are done after
       ! the matrix multiply in VegMatrix and SoilMatrix.
       !--------------------------------------------------------------------------

       call t_startf('CNUpdate3')
       if ( use_c13 ) then
          call CIsoFlux3(num_bgc_soilc, filter_bgc_soilc, num_bgc_vegp, filter_bgc_vegp, &
               soilbiogeochem_state_inst , soilbiogeochem_carbonstate_inst,         &
               cnveg_carbonflux_inst, cnveg_carbonstate_inst,                       &
               c13_cnveg_carbonflux_inst, c13_cnveg_carbonstate_inst,               &
               c13_soilbiogeochem_carbonstate_inst, &
               isotope='c13')
       end if
       if ( use_c14 ) then
          call CIsoFlux3(num_bgc_soilc, filter_bgc_soilc, num_bgc_vegp, filter_bgc_vegp, &
               soilbiogeochem_state_inst , soilbiogeochem_carbonstate_inst,         &
               cnveg_carbonflux_inst, cnveg_carbonstate_inst,                       &
               c14_cnveg_carbonflux_inst, c14_cnveg_carbonstate_inst,               &
               c14_soilbiogeochem_carbonstate_inst, &
               isotope='c14')
       end if

       call CStateUpdate3( num_bgc_soilc, filter_bgc_soilc, num_bgc_vegp, filter_bgc_vegp, &
            cnveg_carbonflux_inst, cnveg_carbonstate_inst, soilbiogeochem_carbonstate_inst, &
            soilbiogeochem_carbonflux_inst)

       if ( use_c13 ) then
          call CStateUpdate3( num_bgc_soilc, filter_bgc_soilc, num_bgc_vegp, filter_bgc_vegp, &
               c13_cnveg_carbonflux_inst, c13_cnveg_carbonstate_inst, c13_soilbiogeochem_carbonstate_inst, &
               c13_soilbiogeochem_carbonflux_inst)
       end if

       if ( use_c14 ) then
          call CStateUpdate3( num_bgc_soilc, filter_bgc_soilc, num_bgc_vegp, filter_bgc_vegp, &
               c14_cnveg_carbonflux_inst, c14_cnveg_carbonstate_inst, c14_soilbiogeochem_carbonstate_inst, &
               c14_soilbiogeochem_carbonflux_inst)

          call C14Decay(bounds, num_bgc_soilc, filter_bgc_soilc, num_bgc_vegp, filter_bgc_vegp, &
               c14_cnveg_carbonstate_inst, c14_soilbiogeochem_carbonstate_inst, &
               c14_cnveg_carbonflux_inst,  c14_soilbiogeochem_carbonflux_inst)
       end if
       call t_stopf('CNUpdate3')

    end if if_bgc_vegp3
    
    if ( use_nguardrail .and. num_bgc_vegp>0 ) then
       call t_startf('CNPrecisionControl')
       call CNPrecisionControl(bounds, num_bgc_vegp, filter_bgc_vegp, &
            cnveg_carbonstate_inst, c13_cnveg_carbonstate_inst, &
            c14_cnveg_carbonstate_inst, cnveg_nitrogenstate_inst)
       call t_stopf('CNPrecisionControl')
    end if

    end associate

  end subroutine CNDriverNoLeaching
  
  !-----------------------------------------------------------------------
  subroutine CNDriverLeaching(bounds, &
       num_bgc_soilc, filter_bgc_soilc, num_bgc_vegp, filter_bgc_vegp, &
       num_actfirec, filter_actfirec, num_actfirep, filter_actfirep,&
       waterstatebulk_inst, waterfluxbulk_inst, &
       soilstate_inst, cnveg_state_inst, &
       cnveg_carbonflux_inst,cnveg_carbonstate_inst,soilbiogeochem_carbonstate_inst, &
       soilbiogeochem_carbonflux_inst,soilbiogeochem_state_inst, &
       cnveg_nitrogenflux_inst, cnveg_nitrogenstate_inst, &
       soilbiogeochem_nitrogenflux_inst, soilbiogeochem_nitrogenstate_inst, &
       c13_cnveg_carbonstate_inst,c14_cnveg_carbonstate_inst, &
       c13_cnveg_carbonflux_inst,c14_cnveg_carbonflux_inst, &
       c13_soilbiogeochem_carbonstate_inst,c14_soilbiogeochem_carbonstate_inst,&
       c13_soilbiogeochem_carbonflux_inst,c14_soilbiogeochem_carbonflux_inst)
    !
    ! !DESCRIPTION:
    ! Update the nitrogen leaching rate as a function of soluble mineral N and total soil water outflow.
    ! Also update nitrogen state variables         
    !
    ! !USES:
    use SoilBiogeochemNLeachingMod, only: SoilBiogeochemNLeaching
    use CNNStateUpdate3Mod        , only: NStateUpdate3
    use CNNStateUpdate3Mod        , only: NStateUpdateLeaching
    use clm_time_manager          , only: is_first_step_of_this_run_segment,is_beg_curr_year,is_end_curr_year,get_curr_date
    use CNSharedParamsMod         , only: use_matrixcn
    use SoilBiogeochemDecompCascadeConType , only : use_soil_matrixcn
    !
    ! !ARGUMENTS:
    type(bounds_type)                       , intent(in)    :: bounds  
    integer                                 , intent(in)    :: num_bgc_soilc         ! number of soil columns in filter
    integer                                 , intent(in)    :: filter_bgc_soilc(:)   ! filter for soil columns
    integer                                 , intent(in)    :: num_bgc_vegp         ! number of soil patches in filter
    integer                                 , intent(in)    :: filter_bgc_vegp(:)   ! filter for soil patches
    integer                                 , intent(in)    :: num_actfirec         ! number of soil columns on fire in filter
    integer                                 , intent(in)    :: filter_actfirec(:)   ! filter for soil columns on fire
    integer                                 , intent(in)    :: num_actfirep         ! number of soil patches on fire in filter
    integer                                 , intent(in)    :: filter_actfirep(:)   ! filter for soil patches on fire
    type(waterstatebulk_type)                   , intent(in)    :: waterstatebulk_inst
    type(waterfluxbulk_type)                    , intent(inout)    :: waterfluxbulk_inst
    type(cnveg_state_type)                  , intent(inout) :: cnveg_state_inst
    type(cnveg_carbonflux_type)             , intent(inout) :: cnveg_carbonflux_inst
    type(cnveg_carbonstate_type)            , intent(inout) :: cnveg_carbonstate_inst
    type(soilstate_type)                    , intent(inout) :: soilstate_inst
    type(soilbiogeochem_state_type)         , intent(inout) :: soilbiogeochem_state_inst
    type(soilbiogeochem_carbonflux_type)    , intent(inout) :: soilbiogeochem_carbonflux_inst
    type(soilbiogeochem_carbonstate_type)   , intent(inout) :: soilbiogeochem_carbonstate_inst
    type(cnveg_nitrogenflux_type)           , intent(inout) :: cnveg_nitrogenflux_inst
    type(cnveg_nitrogenstate_type)          , intent(inout) :: cnveg_nitrogenstate_inst
    type(soilbiogeochem_nitrogenflux_type)  , intent(inout) :: soilbiogeochem_nitrogenflux_inst
    type(soilbiogeochem_nitrogenstate_type) , intent(inout) :: soilbiogeochem_nitrogenstate_inst
    type(cnveg_carbonstate_type)            , intent(inout) :: c13_cnveg_carbonstate_inst
    type(cnveg_carbonstate_type)            , intent(inout) :: c14_cnveg_carbonstate_inst
    type(cnveg_carbonflux_type)             , intent(inout) :: c13_cnveg_carbonflux_inst
    type(cnveg_carbonflux_type)             , intent(inout) :: c14_cnveg_carbonflux_inst
    type(soilbiogeochem_carbonstate_type)   , intent(inout) :: c13_soilbiogeochem_carbonstate_inst
    type(soilbiogeochem_carbonflux_type)    , intent(inout) :: c13_soilbiogeochem_carbonflux_inst
    type(soilbiogeochem_carbonstate_type)   , intent(inout) :: c14_soilbiogeochem_carbonstate_inst
    type(soilbiogeochem_carbonflux_type)    , intent(inout) :: c14_soilbiogeochem_carbonflux_inst
    integer p,fp,yr,mon,day,sec
    !-----------------------------------------------------------------------
  
    ! Mineral nitrogen dynamics (deposition, fixation, leaching)
    
    call t_startf('SoilBiogeochemNLeaching')
    call SoilBiogeochemNLeaching(bounds, num_bgc_soilc, filter_bgc_soilc, &
         waterstatebulk_inst, waterfluxbulk_inst, soilbiogeochem_nitrogenstate_inst, &
         soilbiogeochem_nitrogenflux_inst)
    call NStateUpdateLeaching(num_bgc_soilc, filter_bgc_soilc, &
         soilbiogeochem_nitrogenflux_inst, soilbiogeochem_nitrogenstate_inst)
    call t_stopf('SoilBiogeochemNLeaching')

    
    

    
    ! Nitrogen state variable update, mortality fluxes.
    if(num_bgc_vegp>0)then
       call t_startf('NUpdate3')
       call NStateUpdate3(num_bgc_soilc, filter_bgc_soilc, num_bgc_vegp, filter_bgc_vegp, &
            cnveg_nitrogenflux_inst, cnveg_nitrogenstate_inst, &
            soilbiogeochem_nitrogenflux_inst, soilbiogeochem_nitrogenstate_inst)
       call t_stopf('NUpdate3')
    end if
    
    !--------------------------------------------------------------------------
    ! Solve the matrix solution and do the state update for matrix solution as
    ! part of that
    !--------------------------------------------------------------------------

    if ( use_matrixcn ) then
       call t_startf('CNVMatrix')
       ! Matrix cn code will go here:
       call t_stopf( 'CNVMatrix')
    end if

    if ( use_soil_matrixcn ) then
       call t_startf('CNSoilMatrix')
       ! Soil Matrix cn code will go here:
       call t_stopf( 'CNSoilMatrix')
    end if
    
  end subroutine CNDriverLeaching

  !-----------------------------------------------------------------------
  subroutine CNDriverSummarizeStates(bounds, num_allc, filter_allc, &
       num_bgc_soilc, filter_bgc_soilc, num_bgc_vegp, filter_bgc_vegp, &
       cnveg_carbonstate_inst, c13_cnveg_carbonstate_inst, c14_cnveg_carbonstate_inst, &
       cnveg_nitrogenstate_inst, &
       soilbiogeochem_carbonstate_inst, &
       c13_soilbiogeochem_carbonstate_inst, &
       c14_soilbiogeochem_carbonstate_inst, &
       soilbiogeochem_nitrogenstate_inst)
    !
    ! !DESCRIPTION:
    ! Call to all CN and SoilBiogeochem summary routines, for state variables
    !
    ! !USES:
    !
    ! !ARGUMENTS:
    type(bounds_type)                       , intent(in)    :: bounds  
    integer                                 , intent(in)    :: num_allc          ! number of columns in allc filter
    integer                                 , intent(in)    :: filter_allc(:)    ! filter for all active columns
    integer                                 , intent(in)    :: num_bgc_soilc         ! number of soil columns in filter
    integer                                 , intent(in)    :: filter_bgc_soilc(:)   ! filter for soil columns
    integer                                 , intent(in)    :: num_bgc_vegp         ! number of soil patches in filter
    integer                                 , intent(in)    :: filter_bgc_vegp(:)   ! filter for soil patches
    type(cnveg_carbonstate_type)            , intent(inout) :: cnveg_carbonstate_inst
    type(cnveg_carbonstate_type)            , intent(inout) :: c13_cnveg_carbonstate_inst
    type(cnveg_carbonstate_type)            , intent(inout) :: c14_cnveg_carbonstate_inst
    type(cnveg_nitrogenstate_type)          , intent(inout) :: cnveg_nitrogenstate_inst
    type(soilbiogeochem_carbonstate_type)   , intent(inout) :: soilbiogeochem_carbonstate_inst
    type(soilbiogeochem_carbonstate_type)   , intent(inout) :: c13_soilbiogeochem_carbonstate_inst
    type(soilbiogeochem_carbonstate_type)   , intent(inout) :: c14_soilbiogeochem_carbonstate_inst
    type(soilbiogeochem_nitrogenstate_type) , intent(inout) :: soilbiogeochem_nitrogenstate_inst
    !
    ! !LOCAL VARIABLES:
    integer :: begc,endc

    character(len=*), parameter :: subname = 'CNDriverSummarizeStates'
    !-----------------------------------------------------------------------

    begc = bounds%begc; endc= bounds%endc

    call t_startf('CNsum')

    ! ----------------------------------------------
    ! cnveg carbon/nitrogen state summary
    ! ----------------------------------------------
    call cnveg_carbonstate_inst%Summary(bounds, num_bgc_soilc, filter_bgc_soilc, num_bgc_vegp, filter_bgc_vegp)

    if ( use_c13 ) then
       call c13_cnveg_carbonstate_inst%Summary(bounds, num_bgc_soilc, filter_bgc_soilc, num_bgc_vegp, filter_bgc_vegp)
    end if

    if ( use_c14 ) then
       call c14_cnveg_carbonstate_inst%Summary(bounds, num_bgc_soilc, filter_bgc_soilc, num_bgc_vegp, filter_bgc_vegp)
    end if

    ! ----------------------------------------------
    ! soilbiogeochem carbon/nitrogen state summary
    ! RGK 02-23: soilbiogeochem summary now depends on
    !            cnveg summary, swapped call order
    ! ----------------------------------------------

    call soilbiogeochem_carbonstate_inst%summary(bounds, num_bgc_soilc, filter_bgc_soilc, cnveg_carbonstate_inst)
    if ( use_c13 ) then
       call c13_soilbiogeochem_carbonstate_inst%summary(bounds, num_bgc_soilc, filter_bgc_soilc, c13_cnveg_carbonstate_inst)
    end if
    if ( use_c14 ) then
       call c14_soilbiogeochem_carbonstate_inst%summary(bounds, num_bgc_soilc, filter_bgc_soilc, c14_cnveg_carbonstate_inst)
    end if
    
    
    ! RGK 02-23: This call will be moved to after cnveg nitr summary when we
    !            couple in FATES N
    

    call cnveg_nitrogenstate_inst%Summary(bounds, num_bgc_soilc, filter_bgc_soilc, &
         num_bgc_vegp, filter_bgc_vegp)

    call soilbiogeochem_nitrogenstate_inst%summary(bounds, num_bgc_soilc, filter_bgc_soilc,cnveg_nitrogenstate_inst)
    

    call t_stopf('CNsum')

  end subroutine CNDriverSummarizeStates

  !-----------------------------------------------------------------------
  subroutine CNDriverSummarizeFluxes(bounds, &
       num_bgc_soilc, filter_bgc_soilc, num_bgc_vegp, filter_bgc_vegp, &
       cnveg_carbonflux_inst, c13_cnveg_carbonflux_inst, c14_cnveg_carbonflux_inst, &
       cnveg_nitrogenflux_inst, &
       c_products_inst, c13_products_inst, c14_products_inst, &
       soilbiogeochem_carbonflux_inst, &
       c13_soilbiogeochem_carbonflux_inst, &
       c14_soilbiogeochem_carbonflux_inst, &
       soilbiogeochem_carbonstate_inst, &
       c13_soilbiogeochem_carbonstate_inst, &
       c14_soilbiogeochem_carbonstate_inst, &
       soilbiogeochem_nitrogenstate_inst, &
       soilbiogeochem_nitrogenflux_inst)
    !
    ! !DESCRIPTION:
    ! Call to all CN and SoilBiogeochem summary routines, for state variables
    !
    ! !USES:
    use clm_varpar                        , only: ndecomp_cascade_transitions
    !
    ! !ARGUMENTS:
    type(bounds_type)                       , intent(in)    :: bounds  
    integer                                 , intent(in)    :: num_bgc_soilc         ! number of soil columns in filter
    integer                                 , intent(in)    :: filter_bgc_soilc(:)   ! filter for soil columns
    integer                                 , intent(in)    :: num_bgc_vegp         ! number of soil patches in filter
    integer                                 , intent(in)    :: filter_bgc_vegp(:)   ! filter for soil patches
    type(cnveg_carbonflux_type)             , intent(inout) :: cnveg_carbonflux_inst
    type(cnveg_carbonflux_type)             , intent(inout) :: c13_cnveg_carbonflux_inst
    type(cnveg_carbonflux_type)             , intent(inout) :: c14_cnveg_carbonflux_inst
    type(cnveg_nitrogenflux_type)           , intent(inout) :: cnveg_nitrogenflux_inst
    type(cn_products_type)                  , intent(in)    :: c_products_inst
    type(cn_products_type)                  , intent(in)    :: c13_products_inst
    type(cn_products_type)                  , intent(in)    :: c14_products_inst
    type(soilbiogeochem_carbonflux_type)    , intent(inout) :: soilbiogeochem_carbonflux_inst
    type(soilbiogeochem_carbonflux_type)    , intent(inout) :: c13_soilbiogeochem_carbonflux_inst
    type(soilbiogeochem_carbonflux_type)    , intent(inout) :: c14_soilbiogeochem_carbonflux_inst
    type(soilbiogeochem_carbonstate_type)   , intent(in)    :: soilbiogeochem_carbonstate_inst
    type(soilbiogeochem_carbonstate_type)   , intent(in)    :: c13_soilbiogeochem_carbonstate_inst
    type(soilbiogeochem_carbonstate_type)   , intent(in)    :: c14_soilbiogeochem_carbonstate_inst
    type(soilbiogeochem_nitrogenstate_type) , intent(in)    :: soilbiogeochem_nitrogenstate_inst
    type(soilbiogeochem_nitrogenflux_type)  , intent(inout) :: soilbiogeochem_nitrogenflux_inst
    !
    ! !LOCAL VARIABLES:
    integer :: begp,endp
    integer :: begc,endc
    integer :: begg,endg

    character(len=*), parameter :: subname = 'CNDriverSummarizeFluxes'
    !-----------------------------------------------------------------------

    begp = bounds%begp; endp= bounds%endp
    begc = bounds%begc; endc= bounds%endc
    begg = bounds%begg; endg = bounds%endg

    call t_startf('CNsum')

    ! ----------------------------------------------
    ! soilbiogeochem carbon/nitrogen flux summary
    ! ----------------------------------------------

    call soilbiogeochem_carbonflux_inst%Summary(bounds, num_bgc_soilc, filter_bgc_soilc, &
         num_bgc_vegp, filter_bgc_vegp, &
         soilbiogeochem_carbonflux_inst%decomp_cascade_ctransfer_col(begc:endc,1:ndecomp_cascade_transitions), &
         soilbiogeochem_carbonstate_inst%cwdc_col(begc:endc), &
         soilbiogeochem_nitrogenstate_inst%cwdn_col(begc:endc), &
         leafc_to_litter_patch=cnveg_carbonflux_inst%leafc_to_litter_patch, &
         frootc_to_litter_patch=cnveg_carbonflux_inst%frootc_to_litter_patch)
    if ( use_c13 ) then
       call c13_soilbiogeochem_carbonflux_inst%Summary(bounds, num_bgc_soilc, filter_bgc_soilc, &
         num_bgc_vegp, filter_bgc_vegp, &
         c13_soilbiogeochem_carbonflux_inst%decomp_cascade_ctransfer_col(begc:endc,1:ndecomp_cascade_transitions), &
         c13_soilbiogeochem_carbonstate_inst%cwdc_col(begc:endc), &
         soilbiogeochem_nitrogenstate_inst%cwdn_col(begc:endc), &
         leafc_to_litter_patch=c13_cnveg_carbonflux_inst%leafc_to_litter_patch, &
         frootc_to_litter_patch=c13_cnveg_carbonflux_inst%frootc_to_litter_patch)
    end if
    if ( use_c14 ) then
       call c14_soilbiogeochem_carbonflux_inst%Summary(bounds, num_bgc_soilc, filter_bgc_soilc, &
         num_bgc_vegp, filter_bgc_vegp, &
         c14_soilbiogeochem_carbonflux_inst%decomp_cascade_ctransfer_col(begc:endc,1:ndecomp_cascade_transitions), &
         c14_soilbiogeochem_carbonstate_inst%cwdc_col(begc:endc), &
         soilbiogeochem_nitrogenstate_inst%cwdn_col(begc:endc), &
         leafc_to_litter_patch=c14_cnveg_carbonflux_inst%leafc_to_litter_patch, &
         frootc_to_litter_patch=c14_cnveg_carbonflux_inst%frootc_to_litter_patch)
    end if
    call soilbiogeochem_nitrogenflux_inst%Summary(bounds, num_bgc_soilc, filter_bgc_soilc)

    ! ----------------------------------------------
    ! cnveg carbon/nitrogen flux summary
    ! ----------------------------------------------

    if_bgc_vegp: if(num_bgc_vegp>0) then
       call t_startf('CNvegCflux_summary')
       call cnveg_carbonflux_inst%Summary(bounds, num_bgc_soilc, filter_bgc_soilc, num_bgc_vegp, filter_bgc_vegp, &
            isotope='bulk', &
            soilbiogeochem_hr_col=soilbiogeochem_carbonflux_inst%hr_col(begc:endc), &
            soilbiogeochem_cwdhr_col=soilbiogeochem_carbonflux_inst%cwdhr_col(begc:endc), &
            soilbiogeochem_lithr_col=soilbiogeochem_carbonflux_inst%lithr_col(begc:endc), &  
            soilbiogeochem_decomp_cascade_ctransfer_col=&
            soilbiogeochem_carbonflux_inst%decomp_cascade_ctransfer_col(begc:endc,1:ndecomp_cascade_transitions), &
            product_closs_grc=c_products_inst%product_loss_grc(begg:endg))
       
       if ( use_c13 ) then
          call c13_cnveg_carbonflux_inst%Summary(bounds, num_bgc_soilc, filter_bgc_soilc, num_bgc_vegp, filter_bgc_vegp, &
               isotope='c13', &
               soilbiogeochem_hr_col=c13_soilbiogeochem_carbonflux_inst%hr_col(begc:endc), &
               soilbiogeochem_cwdhr_col=c13_soilbiogeochem_carbonflux_inst%cwdhr_col(begc:endc), &
               soilbiogeochem_lithr_col=c13_soilbiogeochem_carbonflux_inst%lithr_col(begc:endc), &  
               soilbiogeochem_decomp_cascade_ctransfer_col=&
               c13_soilbiogeochem_carbonflux_inst%decomp_cascade_ctransfer_col(begc:endc,1:ndecomp_cascade_transitions), &
               product_closs_grc=c13_products_inst%product_loss_grc(begg:endg))
       end if
       
       if ( use_c14 ) then
          call c14_cnveg_carbonflux_inst%Summary(bounds, num_bgc_soilc, filter_bgc_soilc, num_bgc_vegp, filter_bgc_vegp, &
               isotope='c14', &
               soilbiogeochem_hr_col=c14_soilbiogeochem_carbonflux_inst%hr_col(begc:endc), &
               soilbiogeochem_cwdhr_col=c14_soilbiogeochem_carbonflux_inst%cwdhr_col(begc:endc), &
               soilbiogeochem_lithr_col=c14_soilbiogeochem_carbonflux_inst%lithr_col(begc:endc), &  
               soilbiogeochem_decomp_cascade_ctransfer_col=&
               c14_soilbiogeochem_carbonflux_inst%decomp_cascade_ctransfer_col(begc:endc,1:ndecomp_cascade_transitions), &
               product_closs_grc=c14_products_inst%product_loss_grc(begg:endg))
       end if
       call t_stopf('CNvegCflux_summary')

       call cnveg_nitrogenflux_inst%Summary(bounds, num_bgc_soilc, filter_bgc_soilc, num_bgc_vegp, filter_bgc_vegp)
    end if if_bgc_vegp
    
    call t_stopf('CNsum')

  end subroutine CNDriverSummarizeFluxes

end  module CNDriverMod<|MERGE_RESOLUTION|>--- conflicted
+++ resolved
@@ -6,13 +6,8 @@
   !
   ! !USES:
   use shr_kind_mod                    , only : r8 => shr_kind_r8
-<<<<<<< HEAD
-  use clm_varctl                      , only : use_c13, use_c14, use_fates_bgc, use_dynroot
-  use dynSubgridControlMod            , only : get_do_harvest
-=======
-  use clm_varctl                      , only : use_c13, use_c14, use_fates, use_dynroot
+  use clm_varctl                      , only : use_c13, use_c14, use_fates,  use_fates_bgc, use_dynroot
   use dynSubgridControlMod            , only : get_do_harvest, get_do_grossunrep
->>>>>>> 5df6c98a
   use decompMod                       , only : bounds_type
   use perf_mod                        , only : t_startf, t_stopf
   use clm_varctl                      , only : use_nitrif_denitrif, use_nguardrail
@@ -761,14 +756,14 @@
        ! and use_soil_matrixcn) but most of the state updates are done after
        ! the matrix multiply in VegMatrix and SoilMatrix.
        !--------------------------------------------------------------------------
-    
+       
        ! Set harvest mortality routine
        if (get_do_harvest()) then
           call CNHarvest(num_bgc_soilc, filter_bgc_soilc, num_bgc_vegp, filter_bgc_vegp, &
                soilbiogeochem_state_inst, cnveg_carbonstate_inst, cnveg_nitrogenstate_inst, &
                cnveg_carbonflux_inst, cnveg_nitrogenflux_inst)
        end if
-
+    
        if ( use_c13 ) then
           call CIsoFlux2h(num_bgc_soilc, filter_bgc_soilc, num_bgc_vegp, filter_bgc_vegp,   &
                soilbiogeochem_state_inst,                                     &
@@ -783,7 +778,7 @@
                c14_cnveg_carbonflux_inst, c14_cnveg_carbonstate_inst,         &                         
                isotope='c14')
        end if
-       
+
        call CStateUpdate2h( num_bgc_soilc, filter_bgc_soilc,  num_bgc_vegp, filter_bgc_vegp, &
             cnveg_carbonflux_inst, cnveg_carbonstate_inst, soilbiogeochem_carbonstate_inst, &
             soilbiogeochem_carbonflux_inst)
@@ -791,7 +786,6 @@
           call CStateUpdate2h(num_bgc_soilc, filter_bgc_soilc, num_bgc_vegp, filter_bgc_vegp, &
             c13_cnveg_carbonflux_inst, c13_cnveg_carbonstate_inst, c13_soilbiogeochem_carbonstate_inst, &
             c13_soilbiogeochem_carbonflux_inst)
-<<<<<<< HEAD
        end if
        if ( use_c14 ) then
           call CStateUpdate2h(num_bgc_soilc, filter_bgc_soilc, num_bgc_vegp, filter_bgc_vegp, &
@@ -802,72 +796,59 @@
        call NStateUpdate2h(num_bgc_soilc, filter_bgc_soilc, num_bgc_vegp, filter_bgc_vegp, &
             cnveg_nitrogenflux_inst, cnveg_nitrogenstate_inst, soilbiogeochem_nitrogenstate_inst, &
             soilbiogeochem_nitrogenflux_inst)
+       
+       !--------------------------------------------
+       ! Update2g (gross unrepresented landcover change)
+       !--------------------------------------------
+       
+       ! Set gross unrepresented landcover change mortality routine 
+       if (get_do_grossunrep()) then
+          call CNGrossUnrep(num_soilc, filter_soilc, num_soilp, filter_soilp, &
+               soilbiogeochem_state_inst, cnveg_carbonstate_inst, cnveg_nitrogenstate_inst, &
+               cnveg_carbonflux_inst, cnveg_nitrogenflux_inst)
+       end if
+       
+       if ( use_c13 ) then
+          call CIsoFlux2g(num_soilc, filter_soilc, num_soilp, filter_soilp,   &
+               soilbiogeochem_state_inst,                                     &
+               cnveg_carbonflux_inst, cnveg_carbonstate_inst,                 &
+               c13_cnveg_carbonflux_inst, c13_cnveg_carbonstate_inst,         &                         
+               isotope='c13')
+       end if
+       if ( use_c14 ) then
+          call CIsoFlux2g(num_soilc, filter_soilc, num_soilp, filter_soilp, &
+               soilbiogeochem_state_inst,                                     &
+               cnveg_carbonflux_inst, cnveg_carbonstate_inst,                 &
+               c14_cnveg_carbonflux_inst, c14_cnveg_carbonstate_inst,         &                         
+               isotope='c14')
+       end if
+       
+       call CStateUpdate2g( num_soilc, filter_soilc,  num_soilp, filter_soilp, &
+            cnveg_carbonflux_inst, cnveg_carbonstate_inst, soilbiogeochem_carbonstate_inst)
+       if ( use_c13 ) then
+          call CStateUpdate2g(num_soilc, filter_soilc, num_soilp, filter_soilp, &
+               c13_cnveg_carbonflux_inst, c13_cnveg_carbonstate_inst, c13_soilbiogeochem_carbonstate_inst)
+       end if
+       if ( use_c14 ) then
+          call CStateUpdate2g(num_soilc, filter_soilc, num_soilp, filter_soilp, &
+               c14_cnveg_carbonflux_inst, c14_cnveg_carbonstate_inst, c14_soilbiogeochem_carbonstate_inst)
+       end if
+       
+       call NStateUpdate2g(num_soilc, filter_soilc, num_soilp, filter_soilp, &
+            cnveg_nitrogenflux_inst, cnveg_nitrogenstate_inst, soilbiogeochem_nitrogenstate_inst)
+
        call t_stopf('CNUpdate2')
 
     end if if_bgc_vegp1
        
     if ( use_nguardrail .and. num_bgc_vegp>0 ) then
-=======
-    end if
-    if ( use_c14 ) then
-       call CStateUpdate2h(num_soilc, filter_soilc, num_soilp, filter_soilp, &
-            c14_cnveg_carbonflux_inst, c14_cnveg_carbonstate_inst, c14_soilbiogeochem_carbonstate_inst, &
-            c14_soilbiogeochem_carbonflux_inst)
-    end if
-
-    call NStateUpdate2h(num_soilc, filter_soilc, num_soilp, filter_soilp, &
-         cnveg_nitrogenflux_inst, cnveg_nitrogenstate_inst, soilbiogeochem_nitrogenstate_inst, &
-         soilbiogeochem_nitrogenflux_inst)
-
-    !--------------------------------------------
-    ! Update2g (gross unrepresented landcover change)
-    !--------------------------------------------
-
-    ! Set gross unrepresented landcover change mortality routine 
-    if (get_do_grossunrep()) then
-       call CNGrossUnrep(num_soilc, filter_soilc, num_soilp, filter_soilp, &
-            soilbiogeochem_state_inst, cnveg_carbonstate_inst, cnveg_nitrogenstate_inst, &
-            cnveg_carbonflux_inst, cnveg_nitrogenflux_inst)
-    end if
-
-    if ( use_c13 ) then
-       call CIsoFlux2g(num_soilc, filter_soilc, num_soilp, filter_soilp,   &
-            soilbiogeochem_state_inst,                                     &
-            cnveg_carbonflux_inst, cnveg_carbonstate_inst,                 &
-            c13_cnveg_carbonflux_inst, c13_cnveg_carbonstate_inst,         &                         
-            isotope='c13')
-    end if
-    if ( use_c14 ) then
-       call CIsoFlux2g(num_soilc, filter_soilc, num_soilp, filter_soilp, &
-            soilbiogeochem_state_inst,                                     &
-            cnveg_carbonflux_inst, cnveg_carbonstate_inst,                 &
-            c14_cnveg_carbonflux_inst, c14_cnveg_carbonstate_inst,         &                         
-            isotope='c14')
-    end if
-
-    call CStateUpdate2g( num_soilc, filter_soilc,  num_soilp, filter_soilp, &
-         cnveg_carbonflux_inst, cnveg_carbonstate_inst, soilbiogeochem_carbonstate_inst)
-    if ( use_c13 ) then
-       call CStateUpdate2g(num_soilc, filter_soilc, num_soilp, filter_soilp, &
-            c13_cnveg_carbonflux_inst, c13_cnveg_carbonstate_inst, c13_soilbiogeochem_carbonstate_inst)
-    end if
-    if ( use_c14 ) then
-       call CStateUpdate2g(num_soilc, filter_soilc, num_soilp, filter_soilp, &
-            c14_cnveg_carbonflux_inst, c14_cnveg_carbonstate_inst, c14_soilbiogeochem_carbonstate_inst)
-    end if
-
-    call NStateUpdate2g(num_soilc, filter_soilc, num_soilp, filter_soilp, &
-         cnveg_nitrogenflux_inst, cnveg_nitrogenstate_inst, soilbiogeochem_nitrogenstate_inst)
-
-    call t_stopf('CNUpdate2')
-
-    if ( use_nguardrail ) then
->>>>>>> 5df6c98a
+
        call t_startf('CNPrecisionControl')
        call CNPrecisionControl(bounds, num_bgc_vegp, filter_bgc_vegp, &
             cnveg_carbonstate_inst, c13_cnveg_carbonstate_inst, &
             c14_cnveg_carbonstate_inst, cnveg_nitrogenstate_inst)
        call t_stopf('CNPrecisionControl')
+       
     end if
     
     !--------------------------------------------
@@ -876,7 +857,6 @@
     !--------------------------------------------
 
     call t_startf('CNWoodProducts')
-<<<<<<< HEAD
     
     call c_products_inst%SetValues(bounds,0._r8)
     if (use_c13) call c13_products_inst%SetValues(bounds,0._r8)
@@ -891,23 +871,26 @@
        call c_products_inst%UpdateProducts(bounds, &
             num_bgc_vegp, filter_bgc_vegp, &
             dwt_wood_product_gain_patch = cnveg_carbonflux_inst%dwt_wood_productc_gain_patch(begp:endp), &
+            gru_wood_product_gain_patch = cnveg_carbonflux_inst%gru_wood_productc_gain_patch(begp:endp), &
             wood_harvest_patch = cnveg_carbonflux_inst%wood_harvestc_patch(begp:endp), &
             dwt_crop_product_gain_patch = cnveg_carbonflux_inst%dwt_crop_productc_gain_patch(begp:endp), &
             crop_harvest_to_cropprod_patch = cnveg_carbonflux_inst%crop_harvestc_to_cropprodc_patch(begp:endp))
-
+ 
        if (use_c13) then
           call c13_products_inst%UpdateProducts(bounds, &
                num_bgc_vegp, filter_bgc_vegp, &
                dwt_wood_product_gain_patch = c13_cnveg_carbonflux_inst%dwt_wood_productc_gain_patch(begp:endp), &
+               gru_wood_product_gain_patch = c13_cnveg_carbonflux_inst%gru_wood_productc_gain_patch(begp:endp), &
                wood_harvest_patch = c13_cnveg_carbonflux_inst%wood_harvestc_patch(begp:endp), &
                dwt_crop_product_gain_patch = c13_cnveg_carbonflux_inst%dwt_crop_productc_gain_patch(begp:endp), &
                crop_harvest_to_cropprod_patch = c13_cnveg_carbonflux_inst%crop_harvestc_to_cropprodc_patch(begp:endp))
        end if
-
+    
        if (use_c14) then
           call c14_products_inst%UpdateProducts(bounds, &
                num_bgc_vegp, filter_bgc_vegp, &
                dwt_wood_product_gain_patch = c14_cnveg_carbonflux_inst%dwt_wood_productc_gain_patch(begp:endp), &
+               gru_wood_product_gain_patch = c14_cnveg_carbonflux_inst%gru_wood_productc_gain_patch(begp:endp), &
                wood_harvest_patch = c14_cnveg_carbonflux_inst%wood_harvestc_patch(begp:endp), &
                dwt_crop_product_gain_patch = c14_cnveg_carbonflux_inst%dwt_crop_productc_gain_patch(begp:endp), &
                crop_harvest_to_cropprod_patch = c14_cnveg_carbonflux_inst%crop_harvestc_to_cropprodc_patch(begp:endp))
@@ -916,6 +899,7 @@
        call n_products_inst%UpdateProducts(bounds, &
             num_bgc_vegp, filter_bgc_vegp, &
             dwt_wood_product_gain_patch = cnveg_nitrogenflux_inst%dwt_wood_productn_gain_patch(begp:endp), &
+            gru_wood_product_gain_patch = cnveg_nitrogenflux_inst%gru_wood_productn_gain_patch(begp:endp), &
             wood_harvest_patch = cnveg_nitrogenflux_inst%wood_harvestn_patch(begp:endp), &
             dwt_crop_product_gain_patch = cnveg_nitrogenflux_inst%dwt_crop_productn_gain_patch(begp:endp), &
             crop_harvest_to_cropprod_patch = cnveg_nitrogenflux_inst%crop_harvestn_to_cropprodn_patch(begp:endp))
@@ -926,44 +910,6 @@
     if (use_c13) call c13_products_inst%ComputeProductSummaryVars(bounds)
     if (use_c14) call c14_products_inst%ComputeProductSummaryVars(bounds)
     call n_products_inst%ComputeProductSummaryVars(bounds)
-=======
-    call c_products_inst%UpdateProducts(bounds, &
-         num_soilp, filter_soilp, &
-         dwt_wood_product_gain_patch = cnveg_carbonflux_inst%dwt_wood_productc_gain_patch(begp:endp), &
-         gru_wood_product_gain_patch = cnveg_carbonflux_inst%gru_wood_productc_gain_patch(begp:endp), &
-         wood_harvest_patch = cnveg_carbonflux_inst%wood_harvestc_patch(begp:endp), &
-         dwt_crop_product_gain_patch = cnveg_carbonflux_inst%dwt_crop_productc_gain_patch(begp:endp), &
-         crop_harvest_to_cropprod_patch = cnveg_carbonflux_inst%crop_harvestc_to_cropprodc_patch(begp:endp))
-    call t_stopf('CNWoodProducts')
-
-    if (use_c13) then
-       call c13_products_inst%UpdateProducts(bounds, &
-            num_soilp, filter_soilp, &
-            dwt_wood_product_gain_patch = c13_cnveg_carbonflux_inst%dwt_wood_productc_gain_patch(begp:endp), &
-            gru_wood_product_gain_patch = c13_cnveg_carbonflux_inst%gru_wood_productc_gain_patch(begp:endp), &
-            wood_harvest_patch = c13_cnveg_carbonflux_inst%wood_harvestc_patch(begp:endp), &
-            dwt_crop_product_gain_patch = c13_cnveg_carbonflux_inst%dwt_crop_productc_gain_patch(begp:endp), &
-            crop_harvest_to_cropprod_patch = c13_cnveg_carbonflux_inst%crop_harvestc_to_cropprodc_patch(begp:endp))
-    end if
-
-    if (use_c14) then
-       call c14_products_inst%UpdateProducts(bounds, &
-            num_soilp, filter_soilp, &
-            dwt_wood_product_gain_patch = c14_cnveg_carbonflux_inst%dwt_wood_productc_gain_patch(begp:endp), &
-            gru_wood_product_gain_patch = c14_cnveg_carbonflux_inst%gru_wood_productc_gain_patch(begp:endp), &
-            wood_harvest_patch = c14_cnveg_carbonflux_inst%wood_harvestc_patch(begp:endp), &
-            dwt_crop_product_gain_patch = c14_cnveg_carbonflux_inst%dwt_crop_productc_gain_patch(begp:endp), &
-            crop_harvest_to_cropprod_patch = c14_cnveg_carbonflux_inst%crop_harvestc_to_cropprodc_patch(begp:endp))
-    end if
-
-    call n_products_inst%UpdateProducts(bounds, &
-         num_soilp, filter_soilp, &
-         dwt_wood_product_gain_patch = cnveg_nitrogenflux_inst%dwt_wood_productn_gain_patch(begp:endp), &
-         gru_wood_product_gain_patch = cnveg_nitrogenflux_inst%gru_wood_productn_gain_patch(begp:endp), &
-         wood_harvest_patch = cnveg_nitrogenflux_inst%wood_harvestn_patch(begp:endp), &
-         dwt_crop_product_gain_patch = cnveg_nitrogenflux_inst%dwt_crop_productn_gain_patch(begp:endp), &
-         crop_harvest_to_cropprod_patch = cnveg_nitrogenflux_inst%crop_harvestn_to_cropprodn_patch(begp:endp))
->>>>>>> 5df6c98a
 
 
     call c_products_inst%ComputeSummaryVars(bounds)
