--- conflicted
+++ resolved
@@ -38,14 +38,9 @@
   use PhotosynthesisMod               , only : photosyns_type
   use ch4Mod                          , only : ch4_type
   use EnergyFluxType                  , only : energyflux_type
-<<<<<<< HEAD
-  use SoilHydrologyType               , only : soilhydrology_type
-!KO
   use FrictionVelocityMod             , only : frictionvel_type
-!KO
-=======
   use SaturatedExcessRunoffMod        , only : saturated_excess_runoff_type
->>>>>>> aedda97e
+
   !
   ! !PUBLIC TYPES:
   implicit none
@@ -98,20 +93,11 @@
        c14_soilbiogeochem_carbonflux_inst, c14_soilbiogeochem_carbonstate_inst,            &
        soilbiogeochem_state_inst,                                                          &
        soilbiogeochem_nitrogenflux_inst, soilbiogeochem_nitrogenstate_inst,                &
-<<<<<<< HEAD
-       atm2lnd_inst, waterstate_inst, waterflux_inst,                                      &
-       canopystate_inst, soilstate_inst, temperature_inst, crop_inst, ch4_inst,            &
-       dgvs_inst, photosyns_inst, soilhydrology_inst, energyflux_inst,                     &
-!KO       nutrient_competition_method, cnfire_method)
-!KO
-       nutrient_competition_method, cnfire_method, frictionvel_inst)
-!KO
-=======
        atm2lnd_inst, waterstatebulk_inst, waterdiagnosticbulk_inst, waterfluxbulk_inst,    &
        wateratm2lndbulk_inst, canopystate_inst, soilstate_inst, temperature_inst, crop_inst, ch4_inst,            &
        dgvs_inst, photosyns_inst, saturated_excess_runoff_inst, energyflux_inst,                   &
-       nutrient_competition_method, cnfire_method)
->>>>>>> aedda97e
+       nutrient_competition_method, cnfire_method, frictionvel_inst)
+
     !
     ! !DESCRIPTION:
     ! The core CN code is executed here. Calculates fluxes for maintenance
@@ -185,18 +171,10 @@
     type(soilbiogeochem_nitrogenflux_type)  , intent(inout) :: soilbiogeochem_nitrogenflux_inst
     type(soilbiogeochem_nitrogenstate_type) , intent(inout) :: soilbiogeochem_nitrogenstate_inst
     type(atm2lnd_type)                      , intent(in)    :: atm2lnd_inst
-<<<<<<< HEAD
-!KO    type(waterstate_type)                   , intent(in)    :: waterstate_inst
-!KO
-    type(waterstate_type)                   , intent(inout) :: waterstate_inst
-!KO
-    type(waterflux_type)                    , intent(inout)    :: waterflux_inst
-=======
     type(waterstatebulk_type)                   , intent(in)    :: waterstatebulk_inst
     type(waterdiagnosticbulk_type)                   , intent(in)    :: waterdiagnosticbulk_inst
     type(waterfluxbulk_type)                    , intent(inout)    :: waterfluxbulk_inst
     type(wateratm2lndbulk_type)                    , intent(inout)    :: wateratm2lndbulk_inst
->>>>>>> aedda97e
     type(canopystate_type)                  , intent(inout)    :: canopystate_inst
     type(soilstate_type)                    , intent(inout) :: soilstate_inst
     type(temperature_type)                  , intent(inout) :: temperature_inst
