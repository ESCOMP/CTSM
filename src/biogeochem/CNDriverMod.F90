module CNDriverMod

  !-----------------------------------------------------------------------
  ! !DESCRIPTION:
  ! Ecosystem dynamics: phenology, vegetation
  !
  ! !USES:
  use shr_kind_mod                    , only : r8 => shr_kind_r8
  use clm_varctl                      , only : use_c13, use_c14, use_fates, use_dynroot
  use dynSubgridControlMod            , only : get_do_harvest, get_do_grossunrep
  use decompMod                       , only : bounds_type
  use perf_mod                        , only : t_startf, t_stopf
  use clm_varctl                      , only : use_century_decomp, use_nitrif_denitrif, use_nguardrail
  use clm_varctl                      , only : use_crop
  use clm_varctl                      , only : use_matrixcn,use_soil_matrixcn
  use CNSharedParamsMod               , only : use_fun
  use CNVegStateType                  , only : cnveg_state_type
  use CNVegCarbonStateType            , only : cnveg_carbonstate_type
  use CNVegCarbonFluxType             , only : cnveg_carbonflux_type
  use CNVegNitrogenStateType          , only : cnveg_nitrogenstate_type
  use CNVegNitrogenFluxType           , only : cnveg_nitrogenflux_type
  use CNProductsMod                   , only : cn_products_type
  use SoilBiogeochemStateType         , only : soilbiogeochem_state_type
  use SoilBiogeochemCarbonStateType   , only : soilbiogeochem_carbonstate_type
  use SoilBiogeochemCarbonFluxType    , only : soilbiogeochem_carbonflux_type
  use SoilBiogeochemNitrogenStateType , only : soilbiogeochem_nitrogenstate_type
  use SoilBiogeochemNitrogenFluxType  , only : soilbiogeochem_nitrogenflux_type
  use CNDVType                        , only : dgvs_type
  use CanopyStateType                 , only : canopystate_type
  use SoilStateType                   , only : soilstate_type
  use TemperatureType                 , only : temperature_type
  use WaterStateBulkType                  , only : waterstatebulk_type
  use WaterDiagnosticBulkType                  , only : waterdiagnosticbulk_type
  use WaterFluxBulkType                   , only : waterfluxbulk_type
  use Wateratm2lndBulkType                   , only : wateratm2lndbulk_type
  use atm2lndType                     , only : atm2lnd_type
  use SoilStateType                   , only : soilstate_type
  use TemperatureType                 , only : temperature_type 
  use PhotosynthesisMod               , only : photosyns_type
  use ch4Mod                          , only : ch4_type
  use EnergyFluxType                  , only : energyflux_type
  use SaturatedExcessRunoffMod        , only : saturated_excess_runoff_type
  !
  ! !PUBLIC TYPES:
  implicit none
  private
  !
  ! !PUBLIC MEMBER FUNCTIONS:
  public :: CNDriverInit         ! Ecosystem dynamics: initialization
  public :: CNDriverNoLeaching   ! Ecosystem dynamics: phenology, vegetation, before doing N leaching
  public :: CNDriverLeaching     ! Ecosystem dynamics: phenology, vegetation, doing N leaching
  public :: CNDriverSummarizeStates
  public :: CNDriverSummarizeFluxes
  !-----------------------------------------------------------------------

contains

  !-----------------------------------------------------------------------
  subroutine CNDriverInit(bounds, NLFilename, cnfire_method)
    !
    ! !DESCRIPTION:
    ! Initialzation of the CN Ecosystem dynamics.
    !
    ! !USES:
    use CNSharedParamsMod           , only : use_fun
    use CNPhenologyMod              , only : CNPhenologyInit
    use CNFireMethodMod             , only : cnfire_method_type
    use SoilBiogeochemCompetitionMod, only : SoilBiogeochemCompetitionInit
    !
    ! !ARGUMENTS:
    type(bounds_type)                      , intent(in)    :: bounds      
    character(len=*)                       , intent(in)    :: NLFilename     ! Namelist filename
    class(cnfire_method_type)              , intent(inout) :: cnfire_method 
    !-----------------------------------------------------------------------
    call SoilBiogeochemCompetitionInit(bounds)
    call CNPhenologyInit(bounds)
    call cnfire_method%CNFireInit(bounds, NLFilename)
    
  end subroutine CNDriverInit

  !-----------------------------------------------------------------------
  subroutine CNDriverNoLeaching(bounds,                                                    &
       num_soilc, filter_soilc, num_soilp, filter_soilp, num_actfirec, filter_actfirec,    &
       num_actfirep, filter_actfirep, num_pcropp, filter_pcropp, doalb, &
       cnveg_state_inst,                                                                   &
       cnveg_carbonflux_inst, cnveg_carbonstate_inst,                                      &
       c13_cnveg_carbonflux_inst, c13_cnveg_carbonstate_inst,                              &
       c14_cnveg_carbonflux_inst, c14_cnveg_carbonstate_inst,                              &
       cnveg_nitrogenflux_inst, cnveg_nitrogenstate_inst,                                  &
       c_products_inst, c13_products_inst, c14_products_inst, n_products_inst,             &
       soilbiogeochem_carbonflux_inst, soilbiogeochem_carbonstate_inst,                    &
       c13_soilbiogeochem_carbonflux_inst, c13_soilbiogeochem_carbonstate_inst,            &
       c14_soilbiogeochem_carbonflux_inst, c14_soilbiogeochem_carbonstate_inst,            &
       soilbiogeochem_state_inst,                                                          &
       soilbiogeochem_nitrogenflux_inst, soilbiogeochem_nitrogenstate_inst,                &
       atm2lnd_inst, waterstatebulk_inst, waterdiagnosticbulk_inst, waterfluxbulk_inst,    &
       wateratm2lndbulk_inst, canopystate_inst, soilstate_inst, temperature_inst, crop_inst, ch4_inst,            &
       dgvs_inst, photosyns_inst, saturated_excess_runoff_inst, energyflux_inst,                   &
       nutrient_competition_method, cnfire_method)
    !
    ! !DESCRIPTION:
    ! The core CN code is executed here. Calculates fluxes for maintenance
    ! respiration, decomposition, allocation, phenology, and growth respiration.
    ! These routines happen on the radiation time step so that canopy structure
    ! stays synchronized with albedo calculations.
    !
    ! !USES:
    use clm_varpar                        , only: nlevgrnd, nlevdecomp_full, nvegcpool, nvegnpool 
    use clm_varpar                        , only: nlevdecomp, ndecomp_cascade_transitions, ndecomp_pools
    use subgridAveMod                     , only: p2c
    use CropType                          , only: crop_type
    use CNNDynamicsMod                    , only: CNNDeposition,CNNFixation, CNNFert, CNSoyfix,CNFreeLivingFixation
    use CNMRespMod                        , only: CNMResp
    use CNFUNMod                          , only: CNFUNInit  !, CNFUN 
    use CNPhenologyMod                    , only: CNPhenology
    use CNGRespMod                        , only: CNGResp
    use CNFireMethodMod                   , only: cnfire_method_type
    use CNCIsoFluxMod                     , only: CIsoFlux1, CIsoFlux2, CIsoFlux2h, CIsoFlux2g, CIsoFlux3
    use CNC14DecayMod                     , only: C14Decay
    use CNCStateUpdate1Mod                , only: CStateUpdate1,CStateUpdate0
    use CNCStateUpdate2Mod                , only: CStateUpdate2, CStateUpdate2h, CStateUpdate2g
    use CNCStateUpdate3Mod                , only: CStateUpdate3
    use CNNStateUpdate1Mod                , only: NStateUpdate1
    use CNNStateUpdate2Mod                , only: NStateUpdate2, NStateUpdate2h, NStateUpdate2g
    use CNGapMortalityMod                 , only: CNGapMortality
    use CNSharedParamsMod                 , only: use_fun
    use dynHarvestMod                     , only: CNHarvest
    use dynGrossUnrepMod                  , only: CNGrossUnrep
    use SoilBiogeochemDecompCascadeBGCMod , only: decomp_rate_constants_bgc
    use SoilBiogeochemDecompCascadeCNMod  , only: decomp_rate_constants_cn
    use SoilBiogeochemCompetitionMod      , only: SoilBiogeochemCompetition
    use SoilBiogeochemDecompMod           , only: SoilBiogeochemDecomp
    use SoilBiogeochemLittVertTranspMod   , only: SoilBiogeochemLittVertTransp
    use SoilBiogeochemPotentialMod        , only: SoilBiogeochemPotential 
    use SoilBiogeochemVerticalProfileMod  , only: SoilBiogeochemVerticalProfile
    use SoilBiogeochemNitrifDenitrifMod   , only: SoilBiogeochemNitrifDenitrif
    use SoilBiogeochemNStateUpdate1Mod    , only: SoilBiogeochemNStateUpdate1
    use NutrientCompetitionMethodMod      , only: nutrient_competition_method_type
    use CNRootDynMod                      , only: CNRootDyn
    use CNPrecisionControlMod             , only: CNPrecisionControl
    !
    ! !ARGUMENTS:
    type(bounds_type)                       , intent(in)    :: bounds  
    integer                                 , intent(in)    :: num_soilc         ! number of soil columns in filter
    integer                                 , intent(in)    :: filter_soilc(:)   ! filter for soil columns
    integer                                 , intent(in)    :: num_soilp         ! number of soil patches in filter
    integer                                 , intent(in)    :: filter_soilp(:)   ! filter for soil patches
    integer                                 , intent(out)   :: num_actfirep         ! number of soil patches on fire in filter
    integer                                 , intent(out)   :: filter_actfirep(:)   ! filter for soil patches on fire
    integer                                 , intent(out)   :: num_actfirec         ! number of soil columns on fire in filter
    integer                                 , intent(out)   :: filter_actfirec(:)   ! filter for soil columns on fire
    integer                                 , intent(in)    :: num_pcropp        ! number of prog. crop patches in filter
    integer                                 , intent(in)    :: filter_pcropp(:)  ! filter for prognostic crop patches
    logical                                 , intent(in)    :: doalb             ! true = surface albedo calculation time step
    type(cnveg_state_type)                  , intent(inout) :: cnveg_state_inst
    type(cnveg_carbonflux_type)             , intent(inout) :: cnveg_carbonflux_inst
    type(cnveg_carbonstate_type)            , intent(inout) :: cnveg_carbonstate_inst
    type(cnveg_carbonflux_type)             , intent(inout) :: c13_cnveg_carbonflux_inst
    type(cnveg_carbonstate_type)            , intent(inout) :: c13_cnveg_carbonstate_inst
    type(cnveg_carbonflux_type)             , intent(inout) :: c14_cnveg_carbonflux_inst
    type(cnveg_carbonstate_type)            , intent(inout) :: c14_cnveg_carbonstate_inst
    type(cnveg_nitrogenflux_type)           , intent(inout) :: cnveg_nitrogenflux_inst
    type(cnveg_nitrogenstate_type)          , intent(inout) :: cnveg_nitrogenstate_inst
    type(cn_products_type)                  , intent(inout) :: c_products_inst
    type(cn_products_type)                  , intent(inout) :: c13_products_inst
    type(cn_products_type)                  , intent(inout) :: c14_products_inst
    type(cn_products_type)                  , intent(inout) :: n_products_inst
    type(soilbiogeochem_state_type)         , intent(inout) :: soilbiogeochem_state_inst
    type(soilbiogeochem_carbonflux_type)    , intent(inout) :: soilbiogeochem_carbonflux_inst
    type(soilbiogeochem_carbonstate_type)   , intent(inout) :: soilbiogeochem_carbonstate_inst
    type(soilbiogeochem_carbonflux_type)    , intent(inout) :: c13_soilbiogeochem_carbonflux_inst
    type(soilbiogeochem_carbonstate_type)   , intent(inout) :: c13_soilbiogeochem_carbonstate_inst
    type(soilbiogeochem_carbonflux_type)    , intent(inout) :: c14_soilbiogeochem_carbonflux_inst
    type(soilbiogeochem_carbonstate_type)   , intent(inout) :: c14_soilbiogeochem_carbonstate_inst
    type(soilbiogeochem_nitrogenflux_type)  , intent(inout) :: soilbiogeochem_nitrogenflux_inst
    type(soilbiogeochem_nitrogenstate_type) , intent(inout) :: soilbiogeochem_nitrogenstate_inst
    type(atm2lnd_type)                      , intent(in)    :: atm2lnd_inst
    type(waterstatebulk_type)                   , intent(in)    :: waterstatebulk_inst
    type(waterdiagnosticbulk_type)                   , intent(in)    :: waterdiagnosticbulk_inst
    type(waterfluxbulk_type)                    , intent(inout)    :: waterfluxbulk_inst
    type(wateratm2lndbulk_type)                    , intent(inout)    :: wateratm2lndbulk_inst
    type(canopystate_type)                  , intent(inout)    :: canopystate_inst
    type(soilstate_type)                    , intent(inout) :: soilstate_inst
    type(temperature_type)                  , intent(inout) :: temperature_inst
    type(crop_type)                         , intent(inout) :: crop_inst
    type(ch4_type)                          , intent(in)    :: ch4_inst
    type(dgvs_type)                         , intent(inout) :: dgvs_inst
    type(photosyns_type)                    , intent(in)    :: photosyns_inst
    type(saturated_excess_runoff_type)      , intent(in)    :: saturated_excess_runoff_inst
    type(energyflux_type)                   , intent(in)    :: energyflux_inst
    class(nutrient_competition_method_type) , intent(inout) :: nutrient_competition_method
    class(cnfire_method_type)               , intent(inout) :: cnfire_method
    !
    ! !LOCAL VARIABLES:
    real(r8):: cn_decomp_pools(bounds%begc:bounds%endc,1:nlevdecomp,1:ndecomp_pools)
    real(r8):: p_decomp_cpool_loss(bounds%begc:bounds%endc,1:nlevdecomp,1:ndecomp_cascade_transitions) !potential C loss from one pool to another
    real(r8):: pmnf_decomp_cascade(bounds%begc:bounds%endc,1:nlevdecomp,1:ndecomp_cascade_transitions) !potential mineral N flux, from one pool to another
    real(r8):: arepr(bounds%begp:bounds%endp) ! reproduction allocation coefficient (only used for use_crop)
    real(r8):: aroot(bounds%begp:bounds%endp) ! root allocation coefficient (only used for use_crop)
    integer :: begp,endp
    integer :: begc,endc

    integer :: dummy_to_make_pgi_happy
    !-----------------------------------------------------------------------

    begp = bounds%begp; endp = bounds%endp
    begc = bounds%begc; endc = bounds%endc

    !real(r8) , intent(in)    :: rootfr_patch(bounds%begp:, 1:)          
    !integer  , intent(in)    :: altmax_lastyear_indx_col(bounds%begc:)  ! frost table depth (m)

    associate(                                                                    &
         crootfr_patch             => soilstate_inst%crootfr_patch              , & ! fraction of roots for carbon in each soil layer  (nlevgrnd)
         altmax_lastyear_indx_col  => canopystate_inst%altmax_lastyear_indx_col , & ! frost table depth (m)
         laisun                    => canopystate_inst%laisun_patch             , & ! Input:  [real(r8) (:)   ]  sunlit projected leaf area index        
         laisha                    => canopystate_inst%laisha_patch             , & ! Input:  [real(r8) (:)   ]  shaded projected leaf area index        
         frac_veg_nosno            => canopystate_inst%frac_veg_nosno_patch     , & ! Input:  [integer  (:)   ]  fraction of vegetation not covered by snow (0 OR 1) [-]
         frac_veg_nosno_alb        => canopystate_inst%frac_veg_nosno_alb_patch , & ! Output: [integer  (:) ] frac of vegetation not covered by snow [-]         
         tlai                      => canopystate_inst%tlai_patch               , & ! Input:  [real(r8) (:) ]  one-sided leaf area index, no burying by snow     
         tsai                      => canopystate_inst%tsai_patch               , & ! Input:  [real(r8) (:)   ]  one-sided stem area index, no burying by snow     
         elai                      => canopystate_inst%elai_patch               , & ! Output: [real(r8) (:) ] one-sided leaf area index with burying by snow    
         esai                      => canopystate_inst%esai_patch               , & ! Output: [real(r8) (:) ] one-sided stem area index with burying by snow    
         htop                      => canopystate_inst%htop_patch               , & ! Output: [real(r8) (:) ] canopy top (m)                                     
         hbot                      => canopystate_inst%hbot_patch                 & ! Output: [real(r8) (:) ] canopy bottom (m)                                  
      )

    ! --------------------------------------------------
    ! zero the column-level C and N fluxes
    ! --------------------------------------------------
    
    call t_startf('CNZero')

    ! COMPILER_BUG(wjs, 2014-11-29, pgi 14.7) Without this, the filter is full of garbage
    ! in some situations
    call t_startf('CNZero-soilbgc-cflux')
    dummy_to_make_pgi_happy = ubound(filter_soilc, 1)
    call soilbiogeochem_carbonflux_inst%SetValues( &
         num_soilc, filter_soilc, 0._r8)
    if ( use_c13 ) then
       call c13_soilbiogeochem_carbonflux_inst%SetValues( &
            num_soilc, filter_soilc, 0._r8)
    end if
    if ( use_c14 ) then
       call c14_soilbiogeochem_carbonflux_inst%SetValues( &
            num_soilc, filter_soilc, 0._r8)
    end if
    call t_stopf('CNZero-soilbgc-cflux')

    call t_startf('CNZero-vegbgc-cflux')
    call cnveg_carbonflux_inst%SetValues( &
         nvegcpool,&
         num_soilp, filter_soilp, 0._r8, &
         num_soilc, filter_soilc, 0._r8)
    if ( use_c13 ) then
       call c13_cnveg_carbonflux_inst%SetValues( &
            nvegcpool,&
            num_soilp, filter_soilp, 0._r8, &
            num_soilc, filter_soilc, 0._r8)
    end if
    if ( use_c14 ) then
       call c14_cnveg_carbonflux_inst%SetValues( &
            nvegcpool,&
            num_soilp, filter_soilp, 0._r8, &
            num_soilc, filter_soilc, 0._r8)
    end if
    call t_stopf('CNZero-vegbgc-cflux')

    call t_startf('CNZero-vegbgc-nflux')
    call cnveg_nitrogenflux_inst%SetValues( &
         nvegnpool, &
         num_soilp, filter_soilp, 0._r8, &
         num_soilc, filter_soilc, 0._r8)

    call t_stopf('CNZero-vegbgc-nflux')
    call t_startf('CNZero-soilbgc-nflux')
    call soilbiogeochem_nitrogenflux_inst%SetValues( &
         num_soilc, filter_soilc, 0._r8)

    call t_stopf('CNZero-soilbgc-nflux')
    call t_stopf('CNZero')

    ! --------------------------------------------------
    ! Nitrogen Deposition, Fixation and Respiration
    ! --------------------------------------------------

    call t_startf('CNDeposition')
    call CNNDeposition(bounds, &
         atm2lnd_inst, soilbiogeochem_nitrogenflux_inst)
    call t_stopf('CNDeposition')
    
    if(use_fun)then
        call t_startf('CNFLivFixation')
        call CNFreeLivingFixation( num_soilc, filter_soilc, &
             waterfluxbulk_inst, soilbiogeochem_nitrogenflux_inst)
        call t_stopf('CNFLivFixation')
    else
       call t_startf('CNFixation')
       call CNNFixation( num_soilc, filter_soilc, &
            cnveg_carbonflux_inst, soilbiogeochem_nitrogenflux_inst)
       call t_stopf('CNFixation')
    end if
  

    if (use_crop) then
       call CNNFert(bounds, num_soilc,filter_soilc, &
            cnveg_nitrogenflux_inst, soilbiogeochem_nitrogenflux_inst)

       if (.not. use_fun) then  ! if FUN is active, then soy fixation handled by FUN
          call  CNSoyfix (bounds, num_soilc, filter_soilc, num_soilp, filter_soilp, &
               waterdiagnosticbulk_inst, crop_inst, cnveg_state_inst, cnveg_nitrogenflux_inst , &
               soilbiogeochem_state_inst, soilbiogeochem_nitrogenstate_inst, soilbiogeochem_nitrogenflux_inst)
       end if
    end if

    call t_startf('CNMResp')
    call CNMResp(bounds, num_soilc, filter_soilc, num_soilp, filter_soilp, &
         canopystate_inst, soilstate_inst, temperature_inst, photosyns_inst, &
         cnveg_carbonflux_inst, cnveg_nitrogenstate_inst)
    call t_stopf('CNMResp')

    !--------------------------------------------
    ! Soil Biogeochemistry
    !--------------------------------------------

    call t_startf('SoilBiogeochem')
    if (use_century_decomp) then
       call decomp_rate_constants_bgc(bounds, num_soilc, filter_soilc, &
            canopystate_inst, soilstate_inst, temperature_inst, ch4_inst, soilbiogeochem_carbonflux_inst)
    else
       call decomp_rate_constants_cn(bounds, num_soilc, filter_soilc, &
            canopystate_inst, soilstate_inst, temperature_inst, ch4_inst, soilbiogeochem_carbonflux_inst)
    end if

    ! calculate potential decomp rates and total immobilization demand (previously inlined in CNDecompAlloc)
    call SoilBiogeochemPotential (bounds, num_soilc, filter_soilc,                                                    &
         soilbiogeochem_state_inst, soilbiogeochem_carbonstate_inst, soilbiogeochem_carbonflux_inst,                  &
         soilbiogeochem_nitrogenstate_inst, soilbiogeochem_nitrogenflux_inst,                                         &
         cn_decomp_pools=cn_decomp_pools(begc:endc,1:nlevdecomp,1:ndecomp_pools), & 
         p_decomp_cpool_loss=p_decomp_cpool_loss(begc:endc,1:nlevdecomp,1:ndecomp_cascade_transitions), &
         pmnf_decomp_cascade=pmnf_decomp_cascade(begc:endc,1:nlevdecomp,1:ndecomp_cascade_transitions)) 

    ! calculate vertical profiles for distributing soil and litter C and N (previously subroutine decomp_vertprofiles called from CNDecompAlloc)
    call SoilBiogeochemVerticalProfile(bounds, num_soilc, filter_soilc, num_soilp, filter_soilp, &
         canopystate_inst, soilstate_inst,soilbiogeochem_state_inst)

    ! calculate nitrification and denitrification rates (previously subroutine nitrif_denitrif called from CNDecompAlloc)
    if (use_nitrif_denitrif) then 
       call SoilBiogeochemNitrifDenitrif(bounds, num_soilc, filter_soilc, &
            soilstate_inst, waterstatebulk_inst, temperature_inst, ch4_inst, &
            soilbiogeochem_carbonflux_inst, soilbiogeochem_nitrogenstate_inst, soilbiogeochem_nitrogenflux_inst)
    end if
    call t_stopf('SoilBiogeochem')

    !--------------------------------------------
    ! Resolve the competition between plants and soil heterotrophs 
    ! for available soil mineral N resource 
    !--------------------------------------------

    call t_startf('CNDecompAlloc')

    ! Jinyun Tang: at this stage, the plant_nutrient_demand only calculates the plant ntirgeon demand.
    ! Assume phosphorus dynamics will be included in the future. Also, I consider plant_nutrient_demand
    ! as a generic interface to call actual nutrient calculation from different aboveground plantbgc. 
    ! Right now it is assumed the plant nutrient demand is summarized into columnwise demand, and the 
    ! nutrient redistribution after uptake is done by the plant bgc accordingly. 
    ! When nutrient competition is required to be done at cohort level both plant_nutrient_demand and 
    ! do_nutrient_competition should be modified, but that modification should not significantly change 
    ! the current interface.

     !RF: moved ths call to before nutrient_demand, so that croplive didn't change half way through crop N cycle. 
     if ( use_fun ) then
       call t_startf('CNPhenology_phase1')
       call CNPhenology (bounds, num_soilc, filter_soilc, num_soilp, &
            filter_soilp, num_pcropp, filter_pcropp, &
            doalb, waterdiagnosticbulk_inst, wateratm2lndbulk_inst, temperature_inst, atm2lnd_inst, &
            crop_inst, canopystate_inst, soilstate_inst, dgvs_inst, &
            cnveg_state_inst, cnveg_carbonstate_inst, cnveg_carbonflux_inst, &
            cnveg_nitrogenstate_inst, cnveg_nitrogenflux_inst, &
            c13_cnveg_carbonstate_inst, c14_cnveg_carbonstate_inst, &
            leaf_prof_patch=soilbiogeochem_state_inst%leaf_prof_patch(begp:endp,1:nlevdecomp_full), &
            froot_prof_patch=soilbiogeochem_state_inst%froot_prof_patch(begp:endp,1:nlevdecomp_full), &
            phase=1)
       call t_stopf('CNPhenology_phase1')

       call t_startf('CNFUNInit')
       call CNFUNInit(bounds,cnveg_state_inst,cnveg_carbonstate_inst,cnveg_nitrogenstate_inst)
       call t_stopf('CNFUNInit')

     end if

     call t_startf('calc_plant_nutrient_demand')
     call nutrient_competition_method%calc_plant_nutrient_demand ( &
         bounds, num_soilp, filter_soilp,                                 &
         photosyns_inst, crop_inst, canopystate_inst,                     &
         cnveg_state_inst, cnveg_carbonstate_inst, cnveg_carbonflux_inst, &
         c13_cnveg_carbonflux_inst, c14_cnveg_carbonflux_inst,            &
         cnveg_nitrogenstate_inst, cnveg_nitrogenflux_inst,               &
         soilbiogeochem_carbonflux_inst, soilbiogeochem_nitrogenstate_inst, &
         energyflux_inst, &
         aroot=aroot(begp:endp), arepr=arepr(begp:endp))

     ! get the column-averaged plant_ndemand (needed for following call to SoilBiogeochemCompetition)

     call p2c(bounds, num_soilc, filter_soilc,                    &
         cnveg_nitrogenflux_inst%plant_ndemand_patch(begp:endp), &
         soilbiogeochem_state_inst%plant_ndemand_col(begc:endc))
     call t_stopf('calc_plant_nutrient_demand')

     ! resolve plant/heterotroph competition for mineral N 
 
   
     call t_startf('soilbiogeochemcompetition')
     call SoilBiogeochemCompetition (bounds, num_soilc, filter_soilc,num_soilp, filter_soilp, waterstatebulk_inst, &
                                     waterfluxbulk_inst,temperature_inst,soilstate_inst,cnveg_state_inst,          &
                                     cnveg_carbonstate_inst               ,&
                                     cnveg_carbonflux_inst,cnveg_nitrogenstate_inst,cnveg_nitrogenflux_inst,   &
                                     soilbiogeochem_carbonflux_inst,&
                                     soilbiogeochem_state_inst,soilbiogeochem_nitrogenstate_inst,              &
                                     soilbiogeochem_nitrogenflux_inst,canopystate_inst)
     call t_stopf('soilbiogeochemcompetition')

    ! distribute the available N between the competing patches  on the basis of 
    ! relative demand, and allocate C and N to new growth and storage

    call t_startf('calc_plant_nutrient_competition')
    call nutrient_competition_method%calc_plant_nutrient_competition ( &
         bounds, num_soilp, filter_soilp, &
         cnveg_state_inst, crop_inst, canopystate_inst, &
         cnveg_carbonstate_inst, cnveg_carbonflux_inst, &
         c13_cnveg_carbonflux_inst, c14_cnveg_carbonflux_inst, &
         cnveg_nitrogenstate_inst, cnveg_nitrogenflux_inst, &
         soilbiogeochem_nitrogenstate_inst, &
         aroot=aroot(begp:endp), &
         arepr=arepr(begp:endp), &
         fpg_col=soilbiogeochem_state_inst%fpg_col(begc:endc))
    call t_stopf('calc_plant_nutrient_competition')

    call t_stopf('CNDecompAlloc')

    !--------------------------------------------
    ! Calculate litter and soil decomposition rate
    !--------------------------------------------

    ! Calculation of actual immobilization and decomp rates, following
    ! resolution of plant/heterotroph  competition for mineral N (previously inlined in CNDecompAllocation in CNDecompMod)

    call t_startf('SoilBiogeochemDecomp')

    call SoilBiogeochemDecomp (bounds, num_soilc, filter_soilc,                                                       &
         soilbiogeochem_state_inst, soilbiogeochem_carbonstate_inst, soilbiogeochem_carbonflux_inst,                  &
         soilbiogeochem_nitrogenstate_inst, soilbiogeochem_nitrogenflux_inst,                                         &
         cn_decomp_pools=cn_decomp_pools(begc:endc,1:nlevdecomp,1:ndecomp_pools),                       & 
         p_decomp_cpool_loss=p_decomp_cpool_loss(begc:endc,1:nlevdecomp,1:ndecomp_cascade_transitions), &
         pmnf_decomp_cascade=pmnf_decomp_cascade(begc:endc,1:nlevdecomp,1:ndecomp_cascade_transitions)) 

    call t_stopf('SoilBiogeochemDecomp')

    !--------------------------------------------
    ! Phenology
    !--------------------------------------------

    ! CNphenology needs to be called after above calls, since it depends on current
    ! time-step fluxes to new growth on the lastlitterfall timestep in deciduous systems

    call t_startf('CNPhenology')

    if ( .not. use_fun ) then
       call CNPhenology (bounds, num_soilc, filter_soilc, num_soilp, &
            filter_soilp, num_pcropp, filter_pcropp, &
            doalb, waterdiagnosticbulk_inst, wateratm2lndbulk_inst, temperature_inst, atm2lnd_inst, &
            crop_inst, canopystate_inst, soilstate_inst, dgvs_inst, &
            cnveg_state_inst, cnveg_carbonstate_inst, cnveg_carbonflux_inst, &
            cnveg_nitrogenstate_inst, cnveg_nitrogenflux_inst, &
            c13_cnveg_carbonstate_inst, c14_cnveg_carbonstate_inst, &
            leaf_prof_patch=soilbiogeochem_state_inst%leaf_prof_patch(begp:endp,1:nlevdecomp_full), &
            froot_prof_patch=soilbiogeochem_state_inst%froot_prof_patch(begp:endp,1:nlevdecomp_full), &
            phase=1)
    end if
    call CNPhenology (bounds, num_soilc, filter_soilc, num_soilp, &
         filter_soilp, num_pcropp, filter_pcropp, &
         doalb, waterdiagnosticbulk_inst, wateratm2lndbulk_inst, temperature_inst, atm2lnd_inst, &
         crop_inst, canopystate_inst, soilstate_inst, dgvs_inst, &
         cnveg_state_inst, cnveg_carbonstate_inst, cnveg_carbonflux_inst, &
         cnveg_nitrogenstate_inst, cnveg_nitrogenflux_inst, &
         c13_cnveg_carbonstate_inst, c14_cnveg_carbonstate_inst, &
         leaf_prof_patch=soilbiogeochem_state_inst%leaf_prof_patch(begp:endp,1:nlevdecomp_full), &
         froot_prof_patch=soilbiogeochem_state_inst%froot_prof_patch(begp:endp,1:nlevdecomp_full), &
         phase=2)

    call t_stopf('CNPhenology')

    !--------------------------------------------
    ! Growth respiration
    !--------------------------------------------

    call t_startf('CNGResp')

    call CNGResp(num_soilp, filter_soilp,&
         cnveg_carbonflux_inst, canopystate_inst, cnveg_carbonstate_inst, cnveg_nitrogenstate_inst)  
         
    call t_stopf('CNGResp')

    !--------------------------------------------
    ! Dynamic Roots
    !--------------------------------------------

    if( use_dynroot ) then
        call t_startf('CNRootDyn')

        call CNRootDyn(bounds, num_soilc, filter_soilc, num_soilp, filter_soilp, &
             cnveg_carbonstate_inst, cnveg_nitrogenstate_inst, cnveg_carbonflux_inst,  &
             cnveg_state_inst, crop_inst,  soilstate_inst, soilbiogeochem_nitrogenstate_inst)

        call t_stopf('CNRootDyn')
     end if

    !--------------------------------------------
    ! CNUpdate0
    !--------------------------------------------

    call t_startf('CNUpdate0')

    call CStateUpdate0(num_soilp, filter_soilp, &
         cnveg_carbonflux_inst, cnveg_carbonstate_inst)

    if ( use_c13 ) then
       call CStateUpdate0(num_soilp, filter_soilp, &
            c13_cnveg_carbonflux_inst, c13_cnveg_carbonstate_inst)
    end if

    if ( use_c14 ) then
       call CStateUpdate0(num_soilp, filter_soilp, &
            c14_cnveg_carbonflux_inst, c14_cnveg_carbonstate_inst)
    end if

    call t_stopf('CNUpdate0')

    if ( use_nguardrail ) then
       call t_startf('CNPrecisionControl')
       call CNPrecisionControl(bounds, num_soilp, filter_soilp, &
            cnveg_carbonstate_inst, c13_cnveg_carbonstate_inst, &
            c14_cnveg_carbonstate_inst, cnveg_nitrogenstate_inst)
       call t_stopf('CNPrecisionControl')
    end if
    !--------------------------------------------
    ! Update1
    !--------------------------------------------

    call t_startf('CNUpdate1')

    ! Set the carbon isotopic flux variables (except for gap-phase mortality and fire fluxes)
    if ( use_c13 ) then

       call CIsoFlux1(num_soilc, filter_soilc, num_soilp, filter_soilp,              &
            soilbiogeochem_state_inst,                                               &
            soilbiogeochem_carbonflux_inst,  soilbiogeochem_carbonstate_inst,        &
            cnveg_carbonflux_inst, cnveg_carbonstate_inst,                           &
            c13_soilbiogeochem_carbonflux_inst, c13_soilbiogeochem_carbonstate_inst, &
            c13_cnveg_carbonflux_inst, c13_cnveg_carbonstate_inst,                   &
            isotope='c13')
    end if
    if ( use_c14 ) then
       call CIsoFlux1(num_soilc, filter_soilc, num_soilp, filter_soilp,              &
            soilbiogeochem_state_inst,                                               &
            soilbiogeochem_carbonflux_inst,  soilbiogeochem_carbonstate_inst,        &
            cnveg_carbonflux_inst, cnveg_carbonstate_inst,                           &
            c14_soilbiogeochem_carbonflux_inst, c14_soilbiogeochem_carbonstate_inst, &
            c14_cnveg_carbonflux_inst, c14_cnveg_carbonstate_inst,                   &
            isotope='c14')
    end if

    ! Update all prognostic carbon state variables (except for gap-phase mortality and fire fluxes)
    call CStateUpdate1( num_soilc, filter_soilc, num_soilp, filter_soilp, &
         crop_inst, cnveg_carbonflux_inst, cnveg_carbonstate_inst, &
         soilbiogeochem_carbonflux_inst)
    if ( use_c13 ) then
       call CStateUpdate1(num_soilc, filter_soilc, num_soilp, filter_soilp, &
            crop_inst, c13_cnveg_carbonflux_inst, c13_cnveg_carbonstate_inst, &
            c13_soilbiogeochem_carbonflux_inst)
    end if
    if ( use_c14 ) then
       call CStateUpdate1(num_soilc, filter_soilc, num_soilp, filter_soilp, &
            crop_inst, c14_cnveg_carbonflux_inst, c14_cnveg_carbonstate_inst, &
            c14_soilbiogeochem_carbonflux_inst)
    end if

    ! Update all prognostic nitrogen state variables (except for gap-phase mortality and fire fluxes)
    call NStateUpdate1(num_soilc, filter_soilc, num_soilp, filter_soilp, &
         cnveg_nitrogenflux_inst, cnveg_nitrogenstate_inst, soilbiogeochem_nitrogenflux_inst)

    call t_stopf('CNUpdate1')

    if ( use_nguardrail ) then
       call t_startf('CNPrecisionControl')
       call CNPrecisionControl(bounds, num_soilp, filter_soilp, &
            cnveg_carbonstate_inst, c13_cnveg_carbonstate_inst, &
            c14_cnveg_carbonstate_inst, cnveg_nitrogenstate_inst)
       call t_stopf('CNPrecisionControl')
    end if

    call t_startf('SoilBiogeochemStateUpdate1')
    call SoilBiogeochemNStateUpdate1(num_soilc, filter_soilc,  &
         soilbiogeochem_state_inst, soilbiogeochem_nitrogenflux_inst, soilbiogeochem_nitrogenstate_inst)
    call t_stopf('SoilBiogeochemStateUpdate1')


    !--------------------------------------------
    ! Calculate vertical mixing of soil and litter pools
    !--------------------------------------------

    call t_startf('SoilBiogeochemLittVertTransp')

    call SoilBiogeochemLittVertTransp(bounds, num_soilc, filter_soilc,            &
         canopystate_inst, soilbiogeochem_state_inst,                             &
         soilbiogeochem_carbonstate_inst, soilbiogeochem_carbonflux_inst,         &
         c13_soilbiogeochem_carbonstate_inst, c13_soilbiogeochem_carbonflux_inst, &
         c14_soilbiogeochem_carbonstate_inst, c14_soilbiogeochem_carbonflux_inst, &
         soilbiogeochem_nitrogenstate_inst, soilbiogeochem_nitrogenflux_inst)

    call t_stopf('SoilBiogeochemLittVertTransp')

    !--------------------------------------------
    ! Calculate the gap mortality carbon and nitrogen fluxes
    !--------------------------------------------

    call t_startf('CNGapMortality')

    call CNGapMortality (bounds, num_soilc, filter_soilc, num_soilp, filter_soilp,                                &
         dgvs_inst, cnveg_carbonstate_inst, cnveg_nitrogenstate_inst,  soilbiogeochem_nitrogenflux_inst,          &
         cnveg_carbonflux_inst, cnveg_nitrogenflux_inst,  canopystate_inst,                                       &   
         !cnveg_carbonflux_inst, cnveg_nitrogenflux_inst,                                                         &  
         leaf_prof_patch=soilbiogeochem_state_inst%leaf_prof_patch(begp:endp, 1:nlevdecomp_full),   &
         froot_prof_patch=soilbiogeochem_state_inst%froot_prof_patch(begp:endp, 1:nlevdecomp_full), & 
         croot_prof_patch=soilbiogeochem_state_inst%croot_prof_patch(begp:endp, 1:nlevdecomp_full), &
         stem_prof_patch=soilbiogeochem_state_inst%stem_prof_patch(begp:endp, 1:nlevdecomp_full))   

    call t_stopf('CNGapMortality')

    !--------------------------------------------
    ! Update2 (gap mortality)
    !--------------------------------------------

    call t_startf('CNUpdate2')

    ! Set the carbon isotopic fluxes for gap mortality
    if ( use_c13 ) then
       call CIsoFlux2(num_soilc, filter_soilc, num_soilp, filter_soilp,               &
            soilbiogeochem_state_inst, cnveg_carbonflux_inst, cnveg_carbonstate_inst, &
            iso_cnveg_carbonflux_inst=c13_cnveg_carbonflux_inst,                      &
            iso_cnveg_carbonstate_inst=c13_cnveg_carbonstate_inst,                    &
            isotope='c13')
    end if
    if ( use_c14 ) then
       call CIsoFlux2(num_soilc, filter_soilc, num_soilp, filter_soilp,               &
            soilbiogeochem_state_inst, cnveg_carbonflux_inst, cnveg_carbonstate_inst, &
            iso_cnveg_carbonflux_inst=c14_cnveg_carbonflux_inst,                      &
            iso_cnveg_carbonstate_inst=c14_cnveg_carbonstate_inst,                    &
            isotope='c14')
    end if

    ! Update all the prognostic carbon state variables affected by gap-phase mortality fluxes
    call CStateUpdate2(num_soilc, filter_soilc, num_soilp, filter_soilp, &
         cnveg_carbonflux_inst, cnveg_carbonstate_inst, soilbiogeochem_carbonstate_inst, &
         soilbiogeochem_carbonflux_inst)
    if ( use_c13 ) then
       call CStateUpdate2(num_soilc, filter_soilc, num_soilp, filter_soilp, &
            c13_cnveg_carbonflux_inst, c13_cnveg_carbonstate_inst, c13_soilbiogeochem_carbonstate_inst, &
            c13_soilbiogeochem_carbonflux_inst)
    end if
    if ( use_c14 ) then
       call CStateUpdate2(num_soilc, filter_soilc, num_soilp, filter_soilp, &
            c14_cnveg_carbonflux_inst, c14_cnveg_carbonstate_inst, c14_soilbiogeochem_carbonstate_inst, &
            c14_soilbiogeochem_carbonflux_inst)
    end if

    ! Update all the prognostic nitrogen state variables affected by gap-phase mortality fluxes
    call NStateUpdate2(num_soilc, filter_soilc, num_soilp, filter_soilp, &
         cnveg_nitrogenflux_inst, cnveg_nitrogenstate_inst,soilbiogeochem_nitrogenstate_inst, &
         soilbiogeochem_nitrogenflux_inst)

    !--------------------------------------------
    ! Update2h (harvest)
    !--------------------------------------------

    ! Set harvest mortality routine 
    if (get_do_harvest()) then
       call CNHarvest(num_soilc, filter_soilc, num_soilp, filter_soilp, &
            soilbiogeochem_state_inst, cnveg_carbonstate_inst, cnveg_nitrogenstate_inst, &
            cnveg_carbonflux_inst, cnveg_nitrogenflux_inst)
    end if

    if ( use_c13 ) then
       call CIsoFlux2h(num_soilc, filter_soilc, num_soilp, filter_soilp,   &
            soilbiogeochem_state_inst,                                     &
            cnveg_carbonflux_inst, cnveg_carbonstate_inst,                 &
            c13_cnveg_carbonflux_inst, c13_cnveg_carbonstate_inst,         &                         
            isotope='c13')
    end if
    if ( use_c14 ) then
       call CIsoFlux2h(num_soilc, filter_soilc, num_soilp, filter_soilp, &
            soilbiogeochem_state_inst,                                     &
            cnveg_carbonflux_inst, cnveg_carbonstate_inst,                 &
            c14_cnveg_carbonflux_inst, c14_cnveg_carbonstate_inst,         &                         
            isotope='c14')
    end if

    call CStateUpdate2h( num_soilc, filter_soilc,  num_soilp, filter_soilp, &
         cnveg_carbonflux_inst, cnveg_carbonstate_inst, soilbiogeochem_carbonstate_inst, &
         soilbiogeochem_carbonflux_inst)
    if ( use_c13 ) then
       call CStateUpdate2h(num_soilc, filter_soilc, num_soilp, filter_soilp, &
            c13_cnveg_carbonflux_inst, c13_cnveg_carbonstate_inst, c13_soilbiogeochem_carbonstate_inst, &
            c13_soilbiogeochem_carbonflux_inst)
    end if
    if ( use_c14 ) then
       call CStateUpdate2h(num_soilc, filter_soilc, num_soilp, filter_soilp, &
            c14_cnveg_carbonflux_inst, c14_cnveg_carbonstate_inst, c14_soilbiogeochem_carbonstate_inst, &
            c14_soilbiogeochem_carbonflux_inst)
    end if

    call NStateUpdate2h(num_soilc, filter_soilc, num_soilp, filter_soilp, &
<<<<<<< HEAD
         cnveg_nitrogenflux_inst, cnveg_nitrogenstate_inst, soilbiogeochem_nitrogenstate_inst)

    !--------------------------------------------
    ! Update2g (gross unrepresented landcover change)
    !--------------------------------------------

    ! Set gross unrepresented landcover change mortality routine 
    if (get_do_grossunrep()) then
       call CNGrossUnrep(num_soilc, filter_soilc, num_soilp, filter_soilp, &
            soilbiogeochem_state_inst, cnveg_carbonstate_inst, cnveg_nitrogenstate_inst, &
            cnveg_carbonflux_inst, cnveg_nitrogenflux_inst)
    end if

    if ( use_c13 ) then
       call CIsoFlux2g(num_soilc, filter_soilc, num_soilp, filter_soilp,   &
            soilbiogeochem_state_inst,                                     &
            cnveg_carbonflux_inst, cnveg_carbonstate_inst,                 &
            c13_cnveg_carbonflux_inst, c13_cnveg_carbonstate_inst,         &                         
            isotope='c13')
    end if
    if ( use_c14 ) then
       call CIsoFlux2g(num_soilc, filter_soilc, num_soilp, filter_soilp, &
            soilbiogeochem_state_inst,                                     &
            cnveg_carbonflux_inst, cnveg_carbonstate_inst,                 &
            c14_cnveg_carbonflux_inst, c14_cnveg_carbonstate_inst,         &                         
            isotope='c14')
    end if

    call CStateUpdate2g( num_soilc, filter_soilc,  num_soilp, filter_soilp, &
         cnveg_carbonflux_inst, cnveg_carbonstate_inst, soilbiogeochem_carbonstate_inst)
    if ( use_c13 ) then
       call CStateUpdate2g(num_soilc, filter_soilc, num_soilp, filter_soilp, &
            c13_cnveg_carbonflux_inst, c13_cnveg_carbonstate_inst, c13_soilbiogeochem_carbonstate_inst)
    end if
    if ( use_c14 ) then
       call CStateUpdate2g(num_soilc, filter_soilc, num_soilp, filter_soilp, &
            c14_cnveg_carbonflux_inst, c14_cnveg_carbonstate_inst, c14_soilbiogeochem_carbonstate_inst)
    end if

    call NStateUpdate2g(num_soilc, filter_soilc, num_soilp, filter_soilp, &
         cnveg_nitrogenflux_inst, cnveg_nitrogenstate_inst, soilbiogeochem_nitrogenstate_inst)

=======
         cnveg_nitrogenflux_inst, cnveg_nitrogenstate_inst, soilbiogeochem_nitrogenstate_inst, &
         soilbiogeochem_nitrogenflux_inst)
>>>>>>> 2a8dd992
    call t_stopf('CNUpdate2')

    if ( use_nguardrail ) then
       call t_startf('CNPrecisionControl')
       call CNPrecisionControl(bounds, num_soilp, filter_soilp, &
            cnveg_carbonstate_inst, c13_cnveg_carbonstate_inst, &
            c14_cnveg_carbonstate_inst, cnveg_nitrogenstate_inst)
       call t_stopf('CNPrecisionControl')
    end if
    !--------------------------------------------
    ! Calculate loss fluxes from wood products pools
    ! and update product pool state variables
    !--------------------------------------------

    call t_startf('CNWoodProducts')
    call c_products_inst%UpdateProducts(bounds, &
         num_soilp, filter_soilp, &
         dwt_wood_product_gain_patch = cnveg_carbonflux_inst%dwt_wood_productc_gain_patch(begp:endp), &
         gru_wood_product_gain_patch = cnveg_carbonflux_inst%gru_wood_productc_gain_patch(begp:endp), &
         wood_harvest_patch = cnveg_carbonflux_inst%wood_harvestc_patch(begp:endp), &
         dwt_crop_product_gain_patch = cnveg_carbonflux_inst%dwt_crop_productc_gain_patch(begp:endp), &
         grain_to_cropprod_patch = cnveg_carbonflux_inst%grainc_to_cropprodc_patch(begp:endp))
    call t_stopf('CNWoodProducts')

    if (use_c13) then
       call c13_products_inst%UpdateProducts(bounds, &
            num_soilp, filter_soilp, &
            dwt_wood_product_gain_patch = c13_cnveg_carbonflux_inst%dwt_wood_productc_gain_patch(begp:endp), &
            gru_wood_product_gain_patch = c13_cnveg_carbonflux_inst%gru_wood_productc_gain_patch(begp:endp), &
            wood_harvest_patch = c13_cnveg_carbonflux_inst%wood_harvestc_patch(begp:endp), &
            dwt_crop_product_gain_patch = c13_cnveg_carbonflux_inst%dwt_crop_productc_gain_patch(begp:endp), &
            grain_to_cropprod_patch = c13_cnveg_carbonflux_inst%grainc_to_cropprodc_patch(begp:endp))
    end if

    if (use_c14) then
       call c14_products_inst%UpdateProducts(bounds, &
            num_soilp, filter_soilp, &
            dwt_wood_product_gain_patch = c14_cnveg_carbonflux_inst%dwt_wood_productc_gain_patch(begp:endp), &
            gru_wood_product_gain_patch = c14_cnveg_carbonflux_inst%gru_wood_productc_gain_patch(begp:endp), &
            wood_harvest_patch = c14_cnveg_carbonflux_inst%wood_harvestc_patch(begp:endp), &
            dwt_crop_product_gain_patch = c14_cnveg_carbonflux_inst%dwt_crop_productc_gain_patch(begp:endp), &
            grain_to_cropprod_patch = c14_cnveg_carbonflux_inst%grainc_to_cropprodc_patch(begp:endp))
    end if

    call n_products_inst%UpdateProducts(bounds, &
         num_soilp, filter_soilp, &
         dwt_wood_product_gain_patch = cnveg_nitrogenflux_inst%dwt_wood_productn_gain_patch(begp:endp), &
         gru_wood_product_gain_patch = cnveg_nitrogenflux_inst%gru_wood_productn_gain_patch(begp:endp), &
         wood_harvest_patch = cnveg_nitrogenflux_inst%wood_harvestn_patch(begp:endp), &
         dwt_crop_product_gain_patch = cnveg_nitrogenflux_inst%dwt_crop_productn_gain_patch(begp:endp), &
         grain_to_cropprod_patch = cnveg_nitrogenflux_inst%grainn_to_cropprodn_patch(begp:endp))

    !--------------------------------------------
    ! Calculate fire area and fluxes
    !--------------------------------------------

    call t_startf('CNFire')
    call cnfire_method%CNFireArea(bounds, num_soilc, filter_soilc, num_soilp, filter_soilp, &
         atm2lnd_inst, energyflux_inst, saturated_excess_runoff_inst, waterdiagnosticbulk_inst, wateratm2lndbulk_inst, &
         cnveg_state_inst, cnveg_carbonstate_inst, &
         totlitc_col=soilbiogeochem_carbonstate_inst%totlitc_col(begc:endc), &
         decomp_cpools_vr_col=soilbiogeochem_carbonstate_inst%decomp_cpools_vr_col(begc:endc,1:nlevdecomp_full,1:ndecomp_pools), &
         t_soi17cm_col=temperature_inst%t_soi17cm_col(begc:endc))

    call cnfire_method%CNFireFluxes(bounds, num_soilc, filter_soilc, num_soilp, filter_soilp,                                      &
         num_actfirec, filter_actfirec, num_actfirep, filter_actfirep,                                                             &
         dgvs_inst, cnveg_state_inst,                                                                                              &
         cnveg_carbonstate_inst, cnveg_carbonflux_inst, cnveg_nitrogenstate_inst, cnveg_nitrogenflux_inst,                         &
         soilbiogeochem_carbonflux_inst,                                                                                           &
         leaf_prof_patch=soilbiogeochem_state_inst%leaf_prof_patch(begp:endp, 1:nlevdecomp_full),                                  &
         froot_prof_patch=soilbiogeochem_state_inst%froot_prof_patch(begp:endp, 1:nlevdecomp_full),                                &
         croot_prof_patch=soilbiogeochem_state_inst%croot_prof_patch(begp:endp, 1:nlevdecomp_full),                                &
         stem_prof_patch=soilbiogeochem_state_inst%stem_prof_patch(begp:endp, 1:nlevdecomp_full),                                  &
         totsomc_col=soilbiogeochem_carbonstate_inst%totsomc_col(begc:endc),                                                       &
         decomp_cpools_vr_col=soilbiogeochem_carbonstate_inst%decomp_cpools_vr_col(begc:endc,1:nlevdecomp_full,1:ndecomp_pools),   &
         decomp_npools_vr_col=soilbiogeochem_nitrogenstate_inst%decomp_npools_vr_col(begc:endc,1:nlevdecomp_full,1:ndecomp_pools), &
         somc_fire_col=soilbiogeochem_carbonflux_inst%somc_fire_col(begc:endc))
    call t_stopf('CNFire')


    !--------------------------------------------
    ! Update3
    !--------------------------------------------

    call t_startf('CNUpdate3')
    if ( use_c13 ) then
       call CIsoFlux3(num_soilc, filter_soilc, num_soilp, filter_soilp, &
            soilbiogeochem_state_inst , soilbiogeochem_carbonstate_inst,         &
            cnveg_carbonflux_inst, cnveg_carbonstate_inst,                       &
            c13_cnveg_carbonflux_inst, c13_cnveg_carbonstate_inst,               &
            c13_soilbiogeochem_carbonstate_inst, &
            isotope='c13')
    end if
    if ( use_c14 ) then
       call CIsoFlux3(num_soilc, filter_soilc, num_soilp, filter_soilp, &
            soilbiogeochem_state_inst , soilbiogeochem_carbonstate_inst,         &
            cnveg_carbonflux_inst, cnveg_carbonstate_inst,                       &
            c14_cnveg_carbonflux_inst, c14_cnveg_carbonstate_inst,               &
            c14_soilbiogeochem_carbonstate_inst, &
            isotope='c14')
    end if

    call CStateUpdate3( num_soilc, filter_soilc, num_soilp, filter_soilp, &
         cnveg_carbonflux_inst, cnveg_carbonstate_inst, soilbiogeochem_carbonstate_inst, &
         soilbiogeochem_carbonflux_inst)

    if ( use_c13 ) then
       call CStateUpdate3( num_soilc, filter_soilc, num_soilp, filter_soilp, &
            c13_cnveg_carbonflux_inst, c13_cnveg_carbonstate_inst, c13_soilbiogeochem_carbonstate_inst, &
            c13_soilbiogeochem_carbonflux_inst)
    end if

    if ( use_c14 ) then
       call CStateUpdate3( num_soilc, filter_soilc, num_soilp, filter_soilp, &
            c14_cnveg_carbonflux_inst, c14_cnveg_carbonstate_inst, c14_soilbiogeochem_carbonstate_inst, &
            c14_soilbiogeochem_carbonflux_inst)

       call C14Decay(bounds, num_soilc, filter_soilc, num_soilp, filter_soilp, &
            c14_cnveg_carbonstate_inst, c14_soilbiogeochem_carbonstate_inst)
    end if
    call t_stopf('CNUpdate3')

    if ( use_nguardrail ) then
       call t_startf('CNPrecisionControl')
       call CNPrecisionControl(bounds, num_soilp, filter_soilp, &
            cnveg_carbonstate_inst, c13_cnveg_carbonstate_inst, &
            c14_cnveg_carbonstate_inst, cnveg_nitrogenstate_inst)
       call t_stopf('CNPrecisionControl')
    end if

    end associate

  end subroutine CNDriverNoLeaching
  
  !-----------------------------------------------------------------------
  subroutine CNDriverLeaching(bounds, &
       num_soilc, filter_soilc, num_soilp, filter_soilp, &
       num_actfirec, filter_actfirec, num_actfirep, filter_actfirep,&
       waterstatebulk_inst, waterfluxbulk_inst, &
       soilstate_inst, cnveg_state_inst, &
       cnveg_carbonflux_inst,cnveg_carbonstate_inst,soilbiogeochem_carbonstate_inst, &
       soilbiogeochem_carbonflux_inst,soilbiogeochem_state_inst, &
       cnveg_nitrogenflux_inst, cnveg_nitrogenstate_inst, &
       soilbiogeochem_nitrogenflux_inst, soilbiogeochem_nitrogenstate_inst, &
       c13_cnveg_carbonstate_inst,c14_cnveg_carbonstate_inst, &
       c13_cnveg_carbonflux_inst,c14_cnveg_carbonflux_inst, &
       c13_soilbiogeochem_carbonstate_inst,c14_soilbiogeochem_carbonstate_inst,&
       c13_soilbiogeochem_carbonflux_inst,c14_soilbiogeochem_carbonflux_inst)
    !
    ! !DESCRIPTION:
    ! Update the nitrogen leaching rate as a function of soluble mineral N and total soil water outflow.
    ! Also update nitrogen state variables         
    !
    ! !USES:
    use SoilBiogeochemNLeachingMod, only: SoilBiogeochemNLeaching
    use CNNStateUpdate3Mod        , only: NStateUpdate3
    use CNVegMatrixMod            , only: CNVegMatrix
    use CNSoilMatrixMod           , only: CNSoilMatrix
    use clm_time_manager          , only : is_first_step_of_this_run_segment,is_beg_curr_year,is_end_curr_year,get_curr_date
    !
    ! !ARGUMENTS:
    type(bounds_type)                       , intent(in)    :: bounds  
    integer                                 , intent(in)    :: num_soilc         ! number of soil columns in filter
    integer                                 , intent(in)    :: filter_soilc(:)   ! filter for soil columns
    integer                                 , intent(in)    :: num_soilp         ! number of soil patches in filter
    integer                                 , intent(in)    :: filter_soilp(:)   ! filter for soil patches
    integer                                 , intent(in)    :: num_actfirec         ! number of soil columns on fire in filter
    integer                                 , intent(in)    :: filter_actfirec(:)   ! filter for soil columns on fire
    integer                                 , intent(in)    :: num_actfirep         ! number of soil patches on fire in filter
    integer                                 , intent(in)    :: filter_actfirep(:)   ! filter for soil patches on fire
    type(waterstatebulk_type)                   , intent(in)    :: waterstatebulk_inst
    type(waterfluxbulk_type)                    , intent(inout)    :: waterfluxbulk_inst
    type(cnveg_state_type)                  , intent(inout) :: cnveg_state_inst
    type(cnveg_carbonflux_type)             , intent(inout) :: cnveg_carbonflux_inst
    type(cnveg_carbonstate_type)            , intent(inout) :: cnveg_carbonstate_inst
    type(soilstate_type)                    , intent(inout) :: soilstate_inst
    type(soilbiogeochem_state_type)         , intent(inout) :: soilbiogeochem_state_inst
    type(soilbiogeochem_carbonflux_type)    , intent(inout) :: soilbiogeochem_carbonflux_inst
    type(soilbiogeochem_carbonstate_type)   , intent(inout) :: soilbiogeochem_carbonstate_inst
    type(cnveg_nitrogenflux_type)           , intent(inout) :: cnveg_nitrogenflux_inst
    type(cnveg_nitrogenstate_type)          , intent(inout) :: cnveg_nitrogenstate_inst
    type(soilbiogeochem_nitrogenflux_type)  , intent(inout) :: soilbiogeochem_nitrogenflux_inst
    type(soilbiogeochem_nitrogenstate_type) , intent(inout) :: soilbiogeochem_nitrogenstate_inst
    type(cnveg_carbonstate_type)            , intent(inout) :: c13_cnveg_carbonstate_inst
    type(cnveg_carbonstate_type)            , intent(inout) :: c14_cnveg_carbonstate_inst
    type(cnveg_carbonflux_type)             , intent(inout) :: c13_cnveg_carbonflux_inst
    type(cnveg_carbonflux_type)             , intent(inout) :: c14_cnveg_carbonflux_inst
    type(soilbiogeochem_carbonstate_type)   , intent(inout) :: c13_soilbiogeochem_carbonstate_inst
    type(soilbiogeochem_carbonflux_type)    , intent(inout) :: c13_soilbiogeochem_carbonflux_inst
    type(soilbiogeochem_carbonstate_type)   , intent(inout) :: c14_soilbiogeochem_carbonstate_inst
    type(soilbiogeochem_carbonflux_type)    , intent(inout) :: c14_soilbiogeochem_carbonflux_inst
    integer p,fp,yr,mon,day,sec
    !-----------------------------------------------------------------------
  
    ! Mineral nitrogen dynamics (deposition, fixation, leaching)
    
    call t_startf('SoilBiogeochemNLeaching')
    call SoilBiogeochemNLeaching(bounds, num_soilc, filter_soilc, &
         waterstatebulk_inst, waterfluxbulk_inst, soilbiogeochem_nitrogenstate_inst, &
         soilbiogeochem_nitrogenflux_inst)
    call t_stopf('SoilBiogeochemNLeaching')

    ! Nitrogen state variable update, mortality fluxes.

    call t_startf('NUpdate3')

    call NstateUpdate3(num_soilc, filter_soilc, num_soilp, filter_soilp, &
         cnveg_nitrogenflux_inst, cnveg_nitrogenstate_inst, &
         soilbiogeochem_nitrogenflux_inst, soilbiogeochem_nitrogenstate_inst)

    call t_stopf('NUpdate3')
    if(use_matrixcn)then
       call t_startf('CNVMatrix')
       call CNVegMatrix(bounds,num_soilp,filter_soilp(1:num_soilp),num_actfirep,filter_actfirep,cnveg_carbonstate_inst,cnveg_nitrogenstate_inst,&
                         cnveg_carbonflux_inst,  cnveg_nitrogenflux_inst,cnveg_state_inst,soilbiogeochem_nitrogenflux_inst,&
                         c13_cnveg_carbonstate_inst,c14_cnveg_carbonstate_inst,c13_cnveg_carbonflux_inst,&
                         c14_cnveg_carbonflux_inst)
       call t_stopf('CNVMatrix')
    end if

    if(use_soil_matrixcn)then
       call t_startf('CNSoilMatrix')
       call CNSoilMatrix(bounds,num_soilc, filter_soilc(1:num_soilc), num_actfirec, filter_actfirec, &
       cnveg_carbonflux_inst,soilbiogeochem_carbonstate_inst, &
       soilbiogeochem_carbonflux_inst,soilbiogeochem_state_inst, &
       cnveg_nitrogenflux_inst, soilbiogeochem_nitrogenflux_inst, &
       soilbiogeochem_nitrogenstate_inst,c13_soilbiogeochem_carbonstate_inst,&
       c13_soilbiogeochem_carbonflux_inst,c14_soilbiogeochem_carbonstate_inst,&
       c14_soilbiogeochem_carbonflux_inst)  
    call t_stopf('CNSoilMatrix')
    end if
    
  end subroutine CNDriverLeaching

  !-----------------------------------------------------------------------
  subroutine CNDriverSummarizeStates(bounds, num_allc, filter_allc, &
       num_soilc, filter_soilc, num_soilp, filter_soilp, &
       cnveg_carbonstate_inst, c13_cnveg_carbonstate_inst, c14_cnveg_carbonstate_inst, &
       cnveg_nitrogenstate_inst, &
       soilbiogeochem_carbonstate_inst, &
       c13_soilbiogeochem_carbonstate_inst, &
       c14_soilbiogeochem_carbonstate_inst, &
       soilbiogeochem_nitrogenstate_inst)
    !
    ! !DESCRIPTION:
    ! Call to all CN and SoilBiogeochem summary routines, for state variables
    !
    ! !USES:
    !
    ! !ARGUMENTS:
    type(bounds_type)                       , intent(in)    :: bounds  
    integer                                 , intent(in)    :: num_allc          ! number of columns in allc filter
    integer                                 , intent(in)    :: filter_allc(:)    ! filter for all active columns
    integer                                 , intent(in)    :: num_soilc         ! number of soil columns in filter
    integer                                 , intent(in)    :: filter_soilc(:)   ! filter for soil columns
    integer                                 , intent(in)    :: num_soilp         ! number of soil patches in filter
    integer                                 , intent(in)    :: filter_soilp(:)   ! filter for soil patches
    type(cnveg_carbonstate_type)            , intent(inout) :: cnveg_carbonstate_inst
    type(cnveg_carbonstate_type)            , intent(inout) :: c13_cnveg_carbonstate_inst
    type(cnveg_carbonstate_type)            , intent(inout) :: c14_cnveg_carbonstate_inst
    type(cnveg_nitrogenstate_type)          , intent(inout) :: cnveg_nitrogenstate_inst
    type(soilbiogeochem_carbonstate_type)   , intent(inout) :: soilbiogeochem_carbonstate_inst
    type(soilbiogeochem_carbonstate_type)   , intent(inout) :: c13_soilbiogeochem_carbonstate_inst
    type(soilbiogeochem_carbonstate_type)   , intent(inout) :: c14_soilbiogeochem_carbonstate_inst
    type(soilbiogeochem_nitrogenstate_type) , intent(inout) :: soilbiogeochem_nitrogenstate_inst
    !
    ! !LOCAL VARIABLES:
    integer :: begc,endc

    character(len=*), parameter :: subname = 'CNDriverSummarizeStates'
    !-----------------------------------------------------------------------

    begc = bounds%begc; endc= bounds%endc

    call t_startf('CNsum')

    ! ----------------------------------------------
    ! soilbiogeochem carbon/nitrogen state summary
    ! ----------------------------------------------

    call soilbiogeochem_carbonstate_inst%summary(bounds, num_allc, filter_allc)
    if ( use_c13 ) then
       call c13_soilbiogeochem_carbonstate_inst%summary(bounds, num_allc, filter_allc)
    end if
    if ( use_c14 ) then
       call c14_soilbiogeochem_carbonstate_inst%summary(bounds, num_allc, filter_allc)
    end if
    call soilbiogeochem_nitrogenstate_inst%summary(bounds, num_allc, filter_allc)

    ! ----------------------------------------------
    ! cnveg carbon/nitrogen state summary
    ! ----------------------------------------------

    call cnveg_carbonstate_inst%Summary(bounds, num_allc, filter_allc, &
         num_soilc, filter_soilc, num_soilp, filter_soilp, &
         soilbiogeochem_cwdc_col=soilbiogeochem_carbonstate_inst%cwdc_col(begc:endc), &
         soilbiogeochem_totlitc_col=soilbiogeochem_carbonstate_inst%totlitc_col(begc:endc), &
         soilbiogeochem_totsomc_col=soilbiogeochem_carbonstate_inst%totsomc_col(begc:endc), &
         soilbiogeochem_ctrunc_col=soilbiogeochem_carbonstate_inst%ctrunc_col(begc:endc))

    if ( use_c13 ) then
       call c13_cnveg_carbonstate_inst%Summary(bounds, num_allc, filter_allc, &
            num_soilc, filter_soilc, num_soilp, filter_soilp, &
            soilbiogeochem_cwdc_col=c13_soilbiogeochem_carbonstate_inst%cwdc_col(begc:endc), &
            soilbiogeochem_totlitc_col=c13_soilbiogeochem_carbonstate_inst%totlitc_col(begc:endc), &
            soilbiogeochem_totsomc_col=c13_soilbiogeochem_carbonstate_inst%totsomc_col(begc:endc), &
            soilbiogeochem_ctrunc_col=c13_soilbiogeochem_carbonstate_inst%ctrunc_col(begc:endc))
    end if

    if ( use_c14 ) then
       call c14_cnveg_carbonstate_inst%Summary(bounds, num_allc, filter_allc, &
            num_soilc, filter_soilc, num_soilp, filter_soilp, &
            soilbiogeochem_cwdc_col=c14_soilbiogeochem_carbonstate_inst%cwdc_col(begc:endc), &
            soilbiogeochem_totlitc_col=c14_soilbiogeochem_carbonstate_inst%totlitc_col(begc:endc), &
            soilbiogeochem_totsomc_col=c14_soilbiogeochem_carbonstate_inst%totsomc_col(begc:endc), &
            soilbiogeochem_ctrunc_col=c14_soilbiogeochem_carbonstate_inst%ctrunc_col(begc:endc))
    end if

    call cnveg_nitrogenstate_inst%Summary(bounds, num_allc, filter_allc, &
         num_soilc, filter_soilc, num_soilp, filter_soilp, &
         soilbiogeochem_nitrogenstate_inst)

    call t_stopf('CNsum')

  end subroutine CNDriverSummarizeStates

  !-----------------------------------------------------------------------
  subroutine CNDriverSummarizeFluxes(bounds, &
       num_soilc, filter_soilc, num_soilp, filter_soilp, &
       cnveg_carbonflux_inst, c13_cnveg_carbonflux_inst, c14_cnveg_carbonflux_inst, &
       cnveg_nitrogenflux_inst, &
       c_products_inst, c13_products_inst, c14_products_inst, &
       soilbiogeochem_carbonflux_inst, &
       c13_soilbiogeochem_carbonflux_inst, &
       c14_soilbiogeochem_carbonflux_inst, &
       soilbiogeochem_nitrogenflux_inst)
    !
    ! !DESCRIPTION:
    ! Call to all CN and SoilBiogeochem summary routines, for state variables
    !
    ! !USES:
    use clm_varpar                        , only: ndecomp_cascade_transitions
    !
    ! !ARGUMENTS:
    type(bounds_type)                       , intent(in)    :: bounds  
    integer                                 , intent(in)    :: num_soilc         ! number of soil columns in filter
    integer                                 , intent(in)    :: filter_soilc(:)   ! filter for soil columns
    integer                                 , intent(in)    :: num_soilp         ! number of soil patches in filter
    integer                                 , intent(in)    :: filter_soilp(:)   ! filter for soil patches
    type(cnveg_carbonflux_type)             , intent(inout) :: cnveg_carbonflux_inst
    type(cnveg_carbonflux_type)             , intent(inout) :: c13_cnveg_carbonflux_inst
    type(cnveg_carbonflux_type)             , intent(inout) :: c14_cnveg_carbonflux_inst
    type(cnveg_nitrogenflux_type)           , intent(inout) :: cnveg_nitrogenflux_inst
    type(cn_products_type)                  , intent(in)    :: c_products_inst
    type(cn_products_type)                  , intent(in)    :: c13_products_inst
    type(cn_products_type)                  , intent(in)    :: c14_products_inst
    type(soilbiogeochem_carbonflux_type)    , intent(inout) :: soilbiogeochem_carbonflux_inst
    type(soilbiogeochem_carbonflux_type)    , intent(inout) :: c13_soilbiogeochem_carbonflux_inst
    type(soilbiogeochem_carbonflux_type)    , intent(inout) :: c14_soilbiogeochem_carbonflux_inst
    type(soilbiogeochem_nitrogenflux_type)  , intent(inout) :: soilbiogeochem_nitrogenflux_inst
    !
    ! !LOCAL VARIABLES:
    integer :: begc,endc
    integer :: begg,endg

    character(len=*), parameter :: subname = 'CNDriverSummarizeFluxes'
    !-----------------------------------------------------------------------

    begc = bounds%begc; endc= bounds%endc
    begg = bounds%begg; endg = bounds%endg

    call t_startf('CNsum')

    ! ----------------------------------------------
    ! soilbiogeochem carbon/nitrogen flux summary
    ! ----------------------------------------------

    call soilbiogeochem_carbonflux_inst%Summary(bounds, num_soilc, filter_soilc)
    if ( use_c13 ) then
       call c13_soilbiogeochem_carbonflux_inst%Summary(bounds, num_soilc, filter_soilc)
    end if
    if ( use_c14 ) then
       call c14_soilbiogeochem_carbonflux_inst%Summary(bounds, num_soilc, filter_soilc)
    end if
    call soilbiogeochem_nitrogenflux_inst%Summary(bounds, num_soilc, filter_soilc)

    ! ----------------------------------------------
    ! cnveg carbon/nitrogen flux summary
    ! ----------------------------------------------

    call cnveg_carbonflux_inst%Summary(bounds, num_soilc, filter_soilc, num_soilp, filter_soilp, &
         isotope='bulk', &
         soilbiogeochem_hr_col=soilbiogeochem_carbonflux_inst%hr_col(begc:endc), &
         soilbiogeochem_lithr_col=soilbiogeochem_carbonflux_inst%lithr_col(begc:endc), &  
         soilbiogeochem_decomp_cascade_ctransfer_col=&
         soilbiogeochem_carbonflux_inst%decomp_cascade_ctransfer_col(begc:endc,1:ndecomp_cascade_transitions), &
         product_closs_grc=c_products_inst%product_loss_grc(begg:endg))

    if ( use_c13 ) then
       call c13_cnveg_carbonflux_inst%Summary(bounds, num_soilc, filter_soilc, num_soilp, filter_soilp, &
            isotope='c13', &
            soilbiogeochem_hr_col=c13_soilbiogeochem_carbonflux_inst%hr_col(begc:endc), &
            soilbiogeochem_lithr_col=c13_soilbiogeochem_carbonflux_inst%lithr_col(begc:endc), &  
            soilbiogeochem_decomp_cascade_ctransfer_col=&
            c13_soilbiogeochem_carbonflux_inst%decomp_cascade_ctransfer_col(begc:endc,1:ndecomp_cascade_transitions), &
            product_closs_grc=c13_products_inst%product_loss_grc(begg:endg))
    end if

    if ( use_c14 ) then
       call c14_cnveg_carbonflux_inst%Summary(bounds, num_soilc, filter_soilc, num_soilp, filter_soilp, &
            isotope='c14', &
            soilbiogeochem_hr_col=c14_soilbiogeochem_carbonflux_inst%hr_col(begc:endc), &
            soilbiogeochem_lithr_col=c14_soilbiogeochem_carbonflux_inst%lithr_col(begc:endc), &  
            soilbiogeochem_decomp_cascade_ctransfer_col=&
            c14_soilbiogeochem_carbonflux_inst%decomp_cascade_ctransfer_col(begc:endc,1:ndecomp_cascade_transitions), &
            product_closs_grc=c14_products_inst%product_loss_grc(begg:endg))
    end if

    call cnveg_nitrogenflux_inst%Summary(bounds, num_soilc, filter_soilc, num_soilp, filter_soilp)

    call t_stopf('CNsum')

  end subroutine CNDriverSummarizeFluxes

end  module CNDriverMod<|MERGE_RESOLUTION|>--- conflicted
+++ resolved
@@ -719,7 +719,6 @@
     end if
 
     call NStateUpdate2h(num_soilc, filter_soilc, num_soilp, filter_soilp, &
-<<<<<<< HEAD
          cnveg_nitrogenflux_inst, cnveg_nitrogenstate_inst, soilbiogeochem_nitrogenstate_inst)
 
     !--------------------------------------------
@@ -760,12 +759,8 @@
     end if
 
     call NStateUpdate2g(num_soilc, filter_soilc, num_soilp, filter_soilp, &
-         cnveg_nitrogenflux_inst, cnveg_nitrogenstate_inst, soilbiogeochem_nitrogenstate_inst)
-
-=======
          cnveg_nitrogenflux_inst, cnveg_nitrogenstate_inst, soilbiogeochem_nitrogenstate_inst, &
          soilbiogeochem_nitrogenflux_inst)
->>>>>>> 2a8dd992
     call t_stopf('CNUpdate2')
 
     if ( use_nguardrail ) then
