--- conflicted
+++ resolved
@@ -11,11 +11,7 @@
   use decompMod                       , only : bounds_type
   use perf_mod                        , only : t_startf, t_stopf
   use clm_varctl                      , only : use_nitrif_denitrif, use_nguardrail
-<<<<<<< HEAD
-  use clm_varctl                      , only : use_crop, use_crop_agsys
-=======
-  use clm_varctl                      , only : iulog, use_crop, use_crop_agsys, use_cn
->>>>>>> 5765f944
+  use clm_varctl                      , only : use_crop, use_crop_agsys, use_cn
   use SoilBiogeochemDecompCascadeConType, only : mimics_decomp, century_decomp, decomp_method
   use CNSharedParamsMod               , only : use_fun
   use CNVegStateType                  , only : cnveg_state_type
@@ -89,15 +85,9 @@
 
   !-----------------------------------------------------------------------
   subroutine CNDriverNoLeaching(bounds,                                                    &
-<<<<<<< HEAD
-       num_soilc, filter_soilc, num_soilp, filter_soilp, &
-       num_pcropp, filter_pcropp, num_soilnopcropp, filter_soilnopcropp, &
-       num_actfirec, filter_actfirec, num_actfirep, filter_actfirep, &
-=======
-       num_bgc_soilc, filter_bgc_soilc, num_bgc_vegp, filter_bgc_vegp,                                   &
+       num_bgc_soilc, filter_bgc_soilc, num_bgc_vegp, filter_bgc_vegp,                     &
        num_pcropp, filter_pcropp, num_soilnopcropp, filter_soilnopcropp,                   &
        num_actfirec, filter_actfirec, num_actfirep, filter_actfirep,                       &
->>>>>>> 5765f944
        num_exposedvegp, filter_exposedvegp, num_noexposedvegp, filter_noexposedvegp,       &
        cnveg_state_inst,                                                                   &
        cnveg_carbonflux_inst, cnveg_carbonstate_inst,                                      &
@@ -113,8 +103,8 @@
        active_layer_inst, clm_fates,                                                       &
        atm2lnd_inst, waterstatebulk_inst, waterdiagnosticbulk_inst, waterfluxbulk_inst,    &
        wateratm2lndbulk_inst, canopystate_inst, soilstate_inst, temperature_inst,          &
-       soil_water_retention_curve, crop_inst, ch4_inst,            &
-       dgvs_inst, photosyns_inst, saturated_excess_runoff_inst, energyflux_inst,                   &
+       soil_water_retention_curve, crop_inst, ch4_inst,                                    &
+       dgvs_inst, photosyns_inst, saturated_excess_runoff_inst, energyflux_inst,           &
        nutrient_competition_method, cnfire_method, dribble_crophrv_xsmrpool_2atm)
     !
     ! !DESCRIPTION:
@@ -699,88 +689,6 @@
     ! Calculate the gap mortality carbon and nitrogen fluxes
     !--------------------------------------------
 
-<<<<<<< HEAD
-    call t_startf('CNGapMortality')
-
-    call CNGapMortality (bounds, num_soilc, filter_soilc, num_soilp, filter_soilp,                                &
-         dgvs_inst, cnveg_carbonstate_inst, cnveg_nitrogenstate_inst,  soilbiogeochem_nitrogenflux_inst,          &
-         cnveg_carbonflux_inst, cnveg_nitrogenflux_inst,  canopystate_inst,                                       &   
-         !cnveg_carbonflux_inst, cnveg_nitrogenflux_inst,                                                         &  
-         leaf_prof_patch=soilbiogeochem_state_inst%leaf_prof_patch(begp:endp, 1:nlevdecomp_full),   &
-         froot_prof_patch=soilbiogeochem_state_inst%froot_prof_patch(begp:endp, 1:nlevdecomp_full), & 
-         croot_prof_patch=soilbiogeochem_state_inst%croot_prof_patch(begp:endp, 1:nlevdecomp_full), &
-         stem_prof_patch=soilbiogeochem_state_inst%stem_prof_patch(begp:endp, 1:nlevdecomp_full))   
-
-    call t_stopf('CNGapMortality')
-
-    !--------------------------------------------
-    ! Update2 (gap mortality)
-    !--------------------------------------------
-
-    call t_startf('CNUpdate2')
-
-    ! Set the carbon isotopic fluxes for gap mortality
-    if ( use_c13 ) then
-       call CIsoFlux2(num_soilc, filter_soilc, num_soilp, filter_soilp,               &
-            soilbiogeochem_state_inst, cnveg_carbonflux_inst, cnveg_carbonstate_inst, &
-            iso_cnveg_carbonflux_inst=c13_cnveg_carbonflux_inst,                      &
-            iso_cnveg_carbonstate_inst=c13_cnveg_carbonstate_inst,                    &
-            isotope='c13')
-    end if
-    if ( use_c14 ) then
-       call CIsoFlux2(num_soilc, filter_soilc, num_soilp, filter_soilp,               &
-            soilbiogeochem_state_inst, cnveg_carbonflux_inst, cnveg_carbonstate_inst, &
-            iso_cnveg_carbonflux_inst=c14_cnveg_carbonflux_inst,                      &
-            iso_cnveg_carbonstate_inst=c14_cnveg_carbonstate_inst,                    &
-            isotope='c14')
-    end if
-
-    ! Update all the prognostic carbon state variables affected by gap-phase mortality fluxes
-    call CStateUpdate2(num_soilc, filter_soilc, num_soilp, filter_soilp, &
-         cnveg_carbonflux_inst, cnveg_carbonstate_inst, soilbiogeochem_carbonstate_inst, &
-         soilbiogeochem_carbonflux_inst)
-    if ( use_c13 ) then
-       call CStateUpdate2(num_soilc, filter_soilc, num_soilp, filter_soilp, &
-            c13_cnveg_carbonflux_inst, c13_cnveg_carbonstate_inst, c13_soilbiogeochem_carbonstate_inst, &
-            c13_soilbiogeochem_carbonflux_inst)
-    end if
-    if ( use_c14 ) then
-       call CStateUpdate2(num_soilc, filter_soilc, num_soilp, filter_soilp, &
-            c14_cnveg_carbonflux_inst, c14_cnveg_carbonstate_inst, c14_soilbiogeochem_carbonstate_inst, &
-            c14_soilbiogeochem_carbonflux_inst)
-    end if
-
-    ! Update all the prognostic nitrogen state variables affected by gap-phase mortality fluxes
-    call NStateUpdate2(num_soilc, filter_soilc, num_soilp, filter_soilp, &
-         cnveg_nitrogenflux_inst, cnveg_nitrogenstate_inst,soilbiogeochem_nitrogenstate_inst, &
-         soilbiogeochem_nitrogenflux_inst)
-
-    !--------------------------------------------
-    ! Update2h (harvest)
-    !--------------------------------------------
-
-    ! Set harvest mortality routine 
-    if (get_do_harvest()) then
-       call CNHarvest(num_soilc, filter_soilc, num_soilp, filter_soilp, &
-            soilbiogeochem_state_inst, cnveg_carbonstate_inst, cnveg_nitrogenstate_inst, &
-            cnveg_carbonflux_inst, cnveg_nitrogenflux_inst)
-    end if
-
-    if ( use_c13 ) then
-       call CIsoFlux2h(num_soilc, filter_soilc, num_soilp, filter_soilp,   &
-            soilbiogeochem_state_inst,                                     &
-            cnveg_carbonflux_inst, cnveg_carbonstate_inst,                 &
-            c13_cnveg_carbonflux_inst, c13_cnveg_carbonstate_inst,         &                         
-            isotope='c13')
-    end if
-    if ( use_c14 ) then
-       call CIsoFlux2h(num_soilc, filter_soilc, num_soilp, filter_soilp, &
-            soilbiogeochem_state_inst,                                     &
-            cnveg_carbonflux_inst, cnveg_carbonstate_inst,                 &
-            c14_cnveg_carbonflux_inst, c14_cnveg_carbonstate_inst,         &                         
-            isotope='c14')
-    end if
-=======
     if_bgc_vegp1: if(num_bgc_vegp>0)then
        
        call t_startf('CNGapMortality')
@@ -865,7 +773,6 @@
                c14_cnveg_carbonflux_inst, c14_cnveg_carbonstate_inst,         &                         
                isotope='c14')
        end if
->>>>>>> 5765f944
 
        call CStateUpdate2h( num_bgc_soilc, filter_bgc_soilc,  num_bgc_vegp, filter_bgc_vegp, &
             cnveg_carbonflux_inst, cnveg_carbonstate_inst, soilbiogeochem_carbonstate_inst, &
@@ -874,62 +781,6 @@
           call CStateUpdate2h(num_bgc_soilc, filter_bgc_soilc, num_bgc_vegp, filter_bgc_vegp, &
             c13_cnveg_carbonflux_inst, c13_cnveg_carbonstate_inst, c13_soilbiogeochem_carbonstate_inst, &
             c13_soilbiogeochem_carbonflux_inst)
-<<<<<<< HEAD
-    end if
-    if ( use_c14 ) then
-       call CStateUpdate2h(num_soilc, filter_soilc, num_soilp, filter_soilp, &
-            c14_cnveg_carbonflux_inst, c14_cnveg_carbonstate_inst, c14_soilbiogeochem_carbonstate_inst, &
-            c14_soilbiogeochem_carbonflux_inst)
-    end if
-
-    call NStateUpdate2h(num_soilc, filter_soilc, num_soilp, filter_soilp, &
-         cnveg_nitrogenflux_inst, cnveg_nitrogenstate_inst, soilbiogeochem_nitrogenstate_inst, &
-         soilbiogeochem_nitrogenflux_inst)
-
-    !--------------------------------------------
-    ! Update2g (gross unrepresented landcover change)
-    !--------------------------------------------
-
-    ! Set gross unrepresented landcover change mortality routine 
-    if (get_do_grossunrep()) then
-       call CNGrossUnrep(num_soilc, filter_soilc, num_soilp, filter_soilp, &
-            soilbiogeochem_state_inst, cnveg_carbonstate_inst, cnveg_nitrogenstate_inst, &
-            cnveg_carbonflux_inst, cnveg_nitrogenflux_inst)
-    end if
-
-    if ( use_c13 ) then
-       call CIsoFlux2g(num_soilc, filter_soilc, num_soilp, filter_soilp,   &
-            soilbiogeochem_state_inst,                                     &
-            cnveg_carbonflux_inst, cnveg_carbonstate_inst,                 &
-            c13_cnveg_carbonflux_inst, c13_cnveg_carbonstate_inst,         &                         
-            isotope='c13')
-    end if
-    if ( use_c14 ) then
-       call CIsoFlux2g(num_soilc, filter_soilc, num_soilp, filter_soilp, &
-            soilbiogeochem_state_inst,                                     &
-            cnveg_carbonflux_inst, cnveg_carbonstate_inst,                 &
-            c14_cnveg_carbonflux_inst, c14_cnveg_carbonstate_inst,         &                         
-            isotope='c14')
-    end if
-
-    call CStateUpdate2g( num_soilc, filter_soilc,  num_soilp, filter_soilp, &
-         cnveg_carbonflux_inst, cnveg_carbonstate_inst, &
-         soilbiogeochem_carbonstate_inst, soilbiogeochem_carbonflux_inst)
-    if ( use_c13 ) then
-       call CStateUpdate2g(num_soilc, filter_soilc, num_soilp, filter_soilp, &
-            c13_cnveg_carbonflux_inst, c13_cnveg_carbonstate_inst, &
-            c13_soilbiogeochem_carbonstate_inst, c13_soilbiogeochem_carbonflux_inst)
-    end if
-    if ( use_c14 ) then
-       call CStateUpdate2g(num_soilc, filter_soilc, num_soilp, filter_soilp, &
-            c14_cnveg_carbonflux_inst, c14_cnveg_carbonstate_inst, &
-            c14_soilbiogeochem_carbonstate_inst, c14_soilbiogeochem_carbonflux_inst)
-    end if
-
-    call NStateUpdate2g(num_soilc, filter_soilc, num_soilp, filter_soilp, &
-         cnveg_nitrogenflux_inst, cnveg_nitrogenstate_inst, &
-         soilbiogeochem_nitrogenstate_inst, soilbiogeochem_nitrogenflux_inst)
-=======
        end if
        if ( use_c14 ) then
           call CStateUpdate2h(num_bgc_soilc, filter_bgc_soilc, num_bgc_vegp, filter_bgc_vegp, &
@@ -968,21 +819,24 @@
        end if
        
        call CStateUpdate2g( num_bgc_soilc, filter_bgc_soilc,  num_bgc_vegp, filter_bgc_vegp, &
-            cnveg_carbonflux_inst, cnveg_carbonstate_inst, soilbiogeochem_carbonstate_inst)
+            cnveg_carbonflux_inst, cnveg_carbonstate_inst, &
+            soilbiogeochem_carbonstate_inst, soilbiogeochem_carbonflux_inst)
        if ( use_c13 ) then
           call CStateUpdate2g(num_bgc_soilc, filter_bgc_soilc, num_bgc_vegp, filter_bgc_vegp, &
-               c13_cnveg_carbonflux_inst, c13_cnveg_carbonstate_inst, c13_soilbiogeochem_carbonstate_inst)
+               c13_cnveg_carbonflux_inst, c13_cnveg_carbonstate_inst, &
+               c13_soilbiogeochem_carbonstate_inst, c13_soilbiogeochem_carbonflux_inst)
        end if
        if ( use_c14 ) then
           call CStateUpdate2g(num_bgc_soilc, filter_bgc_soilc, num_bgc_vegp, filter_bgc_vegp, &
-               c14_cnveg_carbonflux_inst, c14_cnveg_carbonstate_inst, c14_soilbiogeochem_carbonstate_inst)
+               c14_cnveg_carbonflux_inst, c14_cnveg_carbonstate_inst, &
+               c14_soilbiogeochem_carbonstate_inst, c14_soilbiogeochem_carbonflux_inst)
        end if
        
        call NStateUpdate2g(num_bgc_soilc, filter_bgc_soilc, num_bgc_vegp, filter_bgc_vegp, &
-            cnveg_nitrogenflux_inst, cnveg_nitrogenstate_inst, soilbiogeochem_nitrogenstate_inst)
+            cnveg_nitrogenflux_inst, cnveg_nitrogenstate_inst, &
+            soilbiogeochem_nitrogenstate_inst, soilbiogeochem_nitrogenflux_inst)
 
        call t_stopf('CNUpdate2')
->>>>>>> 5765f944
 
     end if if_bgc_vegp1
        
@@ -1068,55 +922,6 @@
     ! Calculate fire area and fluxes
     !--------------------------------------------
 
-<<<<<<< HEAD
-    call t_startf('CNFire')
-    call cnfire_method%CNFireArea(bounds, num_soilc, filter_soilc, num_soilp, filter_soilp, &
-         num_exposedvegp, filter_exposedvegp, num_noexposedvegp, filter_noexposedvegp, &
-         atm2lnd_inst, energyflux_inst, saturated_excess_runoff_inst, waterdiagnosticbulk_inst, wateratm2lndbulk_inst, &
-         waterstatebulk_inst, soilstate_inst, soil_water_retention_curve, &
-         cnveg_state_inst, cnveg_carbonstate_inst, &
-         totlitc_col=soilbiogeochem_carbonstate_inst%totlitc_col(begc:endc), &
-         decomp_cpools_vr_col=soilbiogeochem_carbonstate_inst%decomp_cpools_vr_col(begc:endc,1:nlevdecomp_full,1:ndecomp_pools), &
-         t_soi17cm_col=temperature_inst%t_soi17cm_col(begc:endc))
-
-    call cnfire_method%CNFireFluxes(bounds, num_soilc, filter_soilc, num_soilp, filter_soilp,                                      &
-         num_actfirec, filter_actfirec, num_actfirep, filter_actfirep,                                                             &
-         dgvs_inst, cnveg_state_inst,                                                                                              &
-         cnveg_carbonstate_inst, cnveg_carbonflux_inst, cnveg_nitrogenstate_inst, cnveg_nitrogenflux_inst,                         &
-         soilbiogeochem_carbonflux_inst,                                                                                           &
-         leaf_prof_patch=soilbiogeochem_state_inst%leaf_prof_patch(begp:endp, 1:nlevdecomp_full),                                  &
-         froot_prof_patch=soilbiogeochem_state_inst%froot_prof_patch(begp:endp, 1:nlevdecomp_full),                                &
-         croot_prof_patch=soilbiogeochem_state_inst%croot_prof_patch(begp:endp, 1:nlevdecomp_full),                                &
-         stem_prof_patch=soilbiogeochem_state_inst%stem_prof_patch(begp:endp, 1:nlevdecomp_full),                                  &
-         totsomc_col=soilbiogeochem_carbonstate_inst%totsomc_col(begc:endc),                                                       &
-         decomp_cpools_vr_col=soilbiogeochem_carbonstate_inst%decomp_cpools_vr_col(begc:endc,1:nlevdecomp_full,1:ndecomp_pools),   &
-         decomp_npools_vr_col=soilbiogeochem_nitrogenstate_inst%decomp_npools_vr_col(begc:endc,1:nlevdecomp_full,1:ndecomp_pools), &
-         somc_fire_col=soilbiogeochem_carbonflux_inst%somc_fire_col(begc:endc))
-    call t_stopf('CNFire')
-
-
-    !--------------------------------------------
-    ! Update3
-    !--------------------------------------------
-
-    call t_startf('CNUpdate3')
-    if ( use_c13 ) then
-       call CIsoFlux3(num_soilc, filter_soilc, num_soilp, filter_soilp, &
-            soilbiogeochem_state_inst , soilbiogeochem_carbonstate_inst,         &
-            cnveg_carbonflux_inst, cnveg_carbonstate_inst,                       &
-            c13_cnveg_carbonflux_inst, c13_cnveg_carbonstate_inst,               &
-            c13_soilbiogeochem_carbonstate_inst, &
-            isotope='c13')
-    end if
-    if ( use_c14 ) then
-       call CIsoFlux3(num_soilc, filter_soilc, num_soilp, filter_soilp, &
-            soilbiogeochem_state_inst , soilbiogeochem_carbonstate_inst,         &
-            cnveg_carbonflux_inst, cnveg_carbonstate_inst,                       &
-            c14_cnveg_carbonflux_inst, c14_cnveg_carbonstate_inst,               &
-            c14_soilbiogeochem_carbonstate_inst, &
-            isotope='c14')
-    end if
-=======
     if_bgc_vegp3: if(num_bgc_vegp>0)then
        call t_startf('CNFire')
        call cnfire_method%CNFireArea(bounds, num_bgc_soilc, filter_bgc_soilc, num_bgc_vegp, filter_bgc_vegp, &
@@ -1167,7 +972,6 @@
                c14_soilbiogeochem_carbonstate_inst, &
                isotope='c14')
        end if
->>>>>>> 5765f944
 
        call CStateUpdate3( num_bgc_soilc, filter_bgc_soilc, num_bgc_vegp, filter_bgc_vegp, &
             cnveg_carbonflux_inst, cnveg_carbonstate_inst, soilbiogeochem_carbonstate_inst, &
@@ -1226,17 +1030,12 @@
     ! !USES:
     use SoilBiogeochemNLeachingMod, only: SoilBiogeochemNLeaching
     use CNNStateUpdate3Mod        , only: NStateUpdate3
-<<<<<<< HEAD
+    use CNNStateUpdate3Mod        , only: NStateUpdateLeaching
     use CNVegMatrixMod            , only: CNVegMatrix
     use CNSoilMatrixMod           , only: CNSoilMatrix
-    use clm_time_manager          , only : is_first_step_of_this_run_segment,is_beg_curr_year,is_end_curr_year,get_curr_date
-    use CNSharedParamsMod         , only : use_matrixcn
-=======
-    use CNNStateUpdate3Mod        , only: NStateUpdateLeaching
     use clm_time_manager          , only: is_first_step_of_this_run_segment,is_beg_curr_year,is_end_curr_year,get_curr_date
     use CNSharedParamsMod         , only: use_matrixcn
->>>>>>> 5765f944
-    use SoilBiogeochemDecompCascadeConType , only : use_soil_matrixcn
+    use SoilBiogeochemDecompCascadeConType, only: use_soil_matrixcn
     !
     ! !ARGUMENTS:
     type(bounds_type)                       , intent(in)    :: bounds  
@@ -1282,14 +1081,6 @@
          soilbiogeochem_nitrogenflux_inst, soilbiogeochem_nitrogenstate_inst)
     call t_stopf('SoilBiogeochemNLeaching')
 
-<<<<<<< HEAD
-    call t_stopf('NUpdate3')
-    if(use_matrixcn)then
-=======
-    
-    
-
-    
     ! Nitrogen state variable update, mortality fluxes.
     if(num_bgc_vegp>0)then
        call t_startf('NUpdate3')
@@ -1305,9 +1096,8 @@
     !--------------------------------------------------------------------------
 
     if ( use_matrixcn ) then
->>>>>>> 5765f944
        call t_startf('CNVMatrix')
-       call CNVegMatrix(bounds,num_soilp,filter_soilp(1:num_soilp),num_actfirep,filter_actfirep,cnveg_carbonstate_inst,cnveg_nitrogenstate_inst,&
+       call CNVegMatrix(bounds,num_bgc_soilp,filter_bgc_soilp(1:num_bgc_soilp),num_actfirep,filter_actfirep,cnveg_carbonstate_inst,cnveg_nitrogenstate_inst,&
                          cnveg_carbonflux_inst,  cnveg_nitrogenflux_inst,cnveg_state_inst,soilbiogeochem_nitrogenflux_inst,&
                          c13_cnveg_carbonstate_inst,c14_cnveg_carbonstate_inst,c13_cnveg_carbonflux_inst,&
                          c14_cnveg_carbonflux_inst)
@@ -1316,7 +1106,7 @@
 
     if(use_soil_matrixcn)then
        call t_startf('CNSoilMatrix')
-       call CNSoilMatrix(bounds,num_soilc, filter_soilc(1:num_soilc), num_actfirec, filter_actfirec, &
+       call CNSoilMatrix(bounds,num_bgc_soilc, filter_bgc_soilc(1:num_bgc_soilc), num_actfirec, filter_actfirec, &
        cnveg_carbonflux_inst,soilbiogeochem_carbonstate_inst, &
        soilbiogeochem_carbonflux_inst,soilbiogeochem_state_inst, &
        cnveg_nitrogenflux_inst, soilbiogeochem_nitrogenflux_inst, &
