module VOCEmissionMod

  !-----------------------------------------------------------------------
  ! !DESCRIPTION:
  ! Volatile organic compound emission
  !
  ! !USES:
  use shr_kind_mod       , only : r8 => shr_kind_r8
  use shr_log_mod        , only : errMsg => shr_log_errMsg
  use clm_varctl         , only : iulog
  use clm_varpar         , only : maxveg, nlevcan
  use pftconMod          , only : ndllf_evr_tmp_tree,  ndllf_evr_brl_tree
  use pftconMod          , only : ndllf_dcd_brl_tree,  nbrdlf_evr_trp_tree
  use pftconMod          , only : nbrdlf_evr_tmp_tree, nbrdlf_dcd_brl_shrub
  use pftconMod          , only : nbrdlf_dcd_trp_tree, nbrdlf_dcd_tmp_tree
  use pftconMod          , only : nbrdlf_dcd_brl_tree, nbrdlf_evr_shrub
  use pftconMod          , only : nc3_arctic_grass   , nc3crop
  use pftconMod          , only : nc4_grass,           noveg
  use shr_megan_mod      , only : shr_megan_megcomps_n, shr_megan_megcomp_t, shr_megan_linkedlist
  use shr_megan_mod      , only : shr_megan_mechcomps_n, shr_megan_mechcomps, shr_megan_mapped_emisfctrs
  use MEGANFactorsMod    , only : Agro, Amat, Anew, Aold, betaT, ct1, ct2, LDF, Ceo
  use decompMod          , only : bounds_type
  use abortutils         , only : endrun
  use fileutils          , only : getfil
  use clm_varcon         , only : grlnd
  use atm2lndType        , only : atm2lnd_type
  use CanopyStateType    , only : canopystate_type
  use PhotosynthesisMod  , only : photosyns_type
  use SoilStateType      , only : soilstate_type
  use SolarAbsorbedType  , only : solarabs_type
  use TemperatureType    , only : temperature_type
  use PatchType          , only : patch
  use EnergyFluxType     , only : energyflux_type
  !
  implicit none
  private
  !
  ! !PUBLIC MEMBER FUNCTIONS:
  public :: VOCEmission
  !
  ! !PUBLIC TYPES:
  type, public :: vocemis_type
     real(r8) , pointer, private :: Eopt_out_patch    (:)   ! Eopt coefficient
     real(r8) , pointer, private :: topt_out_patch    (:)   ! topt coefficient
     real(r8) , pointer, private :: alpha_out_patch   (:)   ! alpha coefficient
     real(r8) , pointer, private :: cp_out_patch      (:)   ! cp coefficient
     real(r8) , pointer, private :: paru_out_patch    (:)   !
     real(r8) , pointer, private :: par24u_out_patch  (:)   !
     real(r8) , pointer, private :: par240u_out_patch (:)   !
     real(r8) , pointer, private :: para_out_patch    (:)   !
     real(r8) , pointer, private :: par24a_out_patch  (:)   !
     real(r8) , pointer, private :: par240a_out_patch (:)   !
     real(r8) , pointer, private :: gamma_out_patch   (:)   !
     real(r8) , pointer, private :: gammaL_out_patch  (:)   !
     real(r8) , pointer, private :: gammaT_out_patch  (:)   !
     real(r8) , pointer, private :: gammaP_out_patch  (:)   !
     real(r8) , pointer, private :: gammaA_out_patch  (:)   !
     real(r8) , pointer, private :: gammaS_out_patch  (:)   !
     real(r8) , pointer, private :: gammaC_out_patch  (:)   !
     real(r8) , pointer, private :: vocflx_tot_patch  (:)   ! total VOC flux into atmosphere [moles/m2/sec]
     real(r8) , pointer, PUBLIC  :: vocflx_patch      (:,:) ! (num_mech_comps) MEGAN flux [moles/m2/sec]
     real(r8) , pointer, private :: efisop_grc        (:,:) ! gridcell isoprene emission factors
   contains
     procedure, public  :: Init
     procedure, private :: InitAllocate
     procedure, private :: InitHistory
     procedure, private :: InitCold
  end type vocemis_type
  !
  ! !PRIVATE TYPES:
  type :: megan_out_type
     ! VOC fluxes structure for CLM history output
     real(r8), pointer, private  :: flux_out(:)   ! patch MEGAN flux [ug C m-2 h-1]
  end type megan_out_type
  type(megan_out_type), private, pointer :: meg_out(:) ! (n_megan_comps) points to output fluxes
  !
  logical, parameter :: debug = .false.

  character(len=*), parameter, private :: sourcefile = &
       __FILE__
  !------------------------------------------------------------------------

contains

  !------------------------------------------------------------------------
  subroutine Init(this, bounds)

    use clm_varctl, only : use_fates, use_fates_nocomp
    class(vocemis_type) :: this
    type(bounds_type), intent(in)    :: bounds


    if ( shr_megan_mechcomps_n > 0) then
       if (use_fates) then
          if (.not. use_fates_nocomp) then ! SP implies NOCOMP is on.
             call endrun( msg='ERROR: MEGAN currently only works with when FATES is in SP and/or NOCOMP mode '//&
                  errMsg(sourcefile, __LINE__))
          end if
       end if
       call this%InitAllocate(bounds)
       call this%InitHistory(bounds)
       call this%InitCold(bounds)
    end if

  end subroutine Init

  !-----------------------------------------------------------------------
  subroutine InitAllocate(this, bounds)
    !
    ! Allocate memory for module datatypes
    use shr_infnan_mod  , only : nan => shr_infnan_nan, assignment(=)
    use shr_megan_mod   , only : shr_megan_factors_file
    use MEGANFactorsMod , only : megan_factors_init, megan_factors_get
    use clm_varpar      , only : mxpft
    !
    ! !ARGUMENTS:
    class(vocemis_type) :: this
    type(bounds_type)  , intent(in)  :: bounds
    !
    ! !LOCAL VARIABLES:
    integer            :: i, imeg
    integer            :: class_num
    real(r8)           :: factors(mxpft+1)
    real(r8)           :: molec_wght
    integer            :: begg, endg
    integer            :: begp, endp
    type(shr_megan_megcomp_t), pointer :: meg_cmp
    !-----------------------------------------------------------------------


    begg = bounds%begg; endg = bounds%endg
    begp = bounds%begp; endp = bounds%endp

    call megan_factors_init( shr_megan_factors_file )

    meg_cmp => shr_megan_linkedlist
    do while(associated(meg_cmp))
       allocate(meg_cmp%emis_factors(maxveg))
       call megan_factors_get( trim(meg_cmp%name), factors, class_num, molec_wght )
       meg_cmp%emis_factors(1:maxveg) = factors(1:maxveg)
       meg_cmp%class_number = class_num
       meg_cmp%molec_weight = molec_wght
       meg_cmp => meg_cmp%next_megcomp
    enddo

    allocate(this%Eopt_out_patch    (begp:endp)) ; this%EOPT_out_patch    (:)   = nan
    allocate(this%topt_out_patch    (begp:endp)) ; this%topt_out_patch    (:)   = nan
    allocate(this%topt_out_patch    (begp:endp)) ; this%Eopt_out_patch    (:)   = nan
    allocate(this%alpha_out_patch   (begp:endp)) ; this%alpha_out_patch   (:)   = nan
    allocate(this%cp_out_patch      (begp:endp)) ; this%cp_out_patch      (:)   = nan
    allocate(this%para_out_patch    (begp:endp)) ; this%para_out_patch    (:)   = nan
    allocate(this%par24a_out_patch  (begp:endp)) ; this%par24a_out_patch  (:)   = nan
    allocate(this%par240a_out_patch (begp:endp)) ; this%par240a_out_patch (:)   = nan
    allocate(this%paru_out_patch    (begp:endp)) ; this%paru_out_patch    (:)   = nan
    allocate(this%par24u_out_patch  (begp:endp)) ; this%par24u_out_patch  (:)   = nan
    allocate(this%par240u_out_patch (begp:endp)) ; this%par240u_out_patch (:)   = nan
    allocate(this%gamma_out_patch   (begp:endp)) ; this%gamma_out_patch   (:)   = nan
    allocate(this%gammaL_out_patch  (begp:endp)) ; this%gammaL_out_patch  (:)   = nan
    allocate(this%gammaT_out_patch  (begp:endp)) ; this%gammaT_out_patch  (:)   = nan
    allocate(this%gammaP_out_patch  (begp:endp)) ; this%gammaP_out_patch  (:)   = nan
    allocate(this%gammaA_out_patch  (begp:endp)) ; this%gammaA_out_patch  (:)   = nan
    allocate(this%gammaS_out_patch  (begp:endp)) ; this%gammaS_out_patch  (:)   = nan
    allocate(this%gammaC_out_patch  (begp:endp)) ; this%gammaC_out_patch  (:)   = nan

    allocate(this%vocflx_tot_patch  (begp:endp));  this%vocflx_tot_patch  (:)   = nan
    allocate(this%efisop_grc      (6,begg:endg));  this%efisop_grc        (:,:) = nan

    allocate(meg_out(shr_megan_megcomps_n))
    do i=1,shr_megan_megcomps_n
       allocate(meg_out(i)%flux_out(begp:endp))
       meg_out(i)%flux_out(:) = 0._r8
    end do

    allocate(this%vocflx_patch(begp:endp,1:shr_megan_mechcomps_n))
    this%vocflx_patch(:,1:shr_megan_mechcomps_n)= nan

  end subroutine InitAllocate

  !-----------------------------------------------------------------------
  subroutine InitHistory(this, bounds)
    !
    ! !DESCRIPTION:
    ! Initialize history output fields for MEGAN emissions diagnositics
    !
    ! !USES
    use clm_varcon  , only : spval
    use histFileMod , only : hist_addfld1d
    !
    ! !ARGUMENTS:
    class(vocemis_type) :: this
    type(bounds_type), intent(in) :: bounds
    !
    ! !LOCAL VARIABLES
    integer :: imeg, ii
    integer :: begp, endp
    type(shr_megan_megcomp_t), pointer :: meg_cmp
    !---------------------------------------------------------------------

    begp = bounds%begp; endp = bounds%endp

    if (shr_megan_megcomps_n>0) then

       ! loop over megan compounds
       meg_cmp => shr_megan_linkedlist
       do while(associated(meg_cmp))
          imeg = meg_cmp%index

          call hist_addfld1d ( fname='MEG_'//trim(meg_cmp%name), units='kg/m2/sec',  &
               avgflag='A', long_name='MEGAN flux', &
               ptr_patch=meg_out(imeg)%flux_out, set_lake=0._r8, set_urb=0._r8 )

          meg_cmp => meg_cmp%next_megcomp
       enddo

       this%vocflx_tot_patch(begp:endp)= spval
       call hist_addfld1d (fname='VOCFLXT', units='moles/m2/sec',  &
            avgflag='A', long_name='total VOC flux into atmosphere', &
            ptr_patch=this%vocflx_tot_patch, set_lake=0._r8, set_urb=0._r8, default='inactive')

       this%gamma_out_patch(begp:endp)   = spval
       call hist_addfld1d (fname='GAMMA', units='non',  &
            avgflag='A', long_name='total gamma for VOC calc', &
            ptr_patch=this%gamma_out_patch, set_lake=0._r8, default='inactive')

       this%gammaL_out_patch(begp:endp)  = spval
       call hist_addfld1d (fname='GAMMAL', units='non',  &
            avgflag='A', long_name='gamma L for VOC calc', &
            ptr_patch=this%gammaL_out_patch, set_lake=0._r8, default='inactive')

       this%gammaT_out_patch(begp:endp)  = spval
       call hist_addfld1d (fname='GAMMAT', units='non',  &
            avgflag='A', long_name='gamma T for VOC calc', &
            ptr_patch=this%gammaT_out_patch, set_lake=0._r8, default='inactive')

       this%gammaP_out_patch(begp:endp)  = spval
       call hist_addfld1d (fname='GAMMAP', units='non',  &
            avgflag='A', long_name='gamma P for VOC calc', &
            ptr_patch=this%gammaP_out_patch, set_lake=0._r8, default='inactive')

       this%gammaA_out_patch(begp:endp)  = spval
       call hist_addfld1d (fname='GAMMAA', units='non',  &
            avgflag='A', long_name='gamma A for VOC calc', &
            ptr_patch=this%gammaA_out_patch, set_lake=0._r8, default='inactive')

       this%gammaS_out_patch(begp:endp)  = spval
       call hist_addfld1d (fname='GAMMAS', units='non',  &
            avgflag='A', long_name='gamma S for VOC calc', &
            ptr_patch=this%gammaS_out_patch, set_lake=0._r8, default='inactive')

       this%gammaC_out_patch(begp:endp)  = spval
       call hist_addfld1d (fname='GAMMAC', units='non',  &
            avgflag='A', long_name='gamma C for VOC calc', &
            ptr_patch=this%gammaC_out_patch, set_lake=0._r8, default='inactive')

       this%EOPT_out_patch(begp:endp) = spval
       call hist_addfld1d (fname='EOPT', units='non',  &
            avgflag='A', long_name='Eopt coefficient for VOC calc', &
            ptr_patch=this%Eopt_out_patch, set_lake=0._r8, default='inactive')

       this%topt_out_patch(begp:endp)    = spval
       call hist_addfld1d (fname='TOPT', units='non',  &
            avgflag='A', long_name='topt coefficient for VOC calc', &
            ptr_patch=this%topt_out_patch, set_lake=0._r8, default='inactive')

       this%alpha_out_patch(begp:endp)    = spval
       call hist_addfld1d (fname='ALPHA', units='non',  &
            avgflag='A', long_name='alpha coefficient for VOC calc', &
            ptr_patch=this%alpha_out_patch, set_lake=0._r8, default='inactive')

       this%cp_out_patch(begp:endp)      = spval
       call hist_addfld1d (fname='currentPatch', units='non',  &
            avgflag='A', long_name='currentPatch coefficient for VOC calc', &
            ptr_patch=this%cp_out_patch, set_lake=0._r8, default='inactive')

       this%paru_out_patch(begp:endp)    = spval
       call hist_addfld1d (fname='PAR_sun', units='umol/m2/s', &
            avgflag='A', long_name='sunlit PAR', &
            ptr_patch=this%paru_out_patch, set_lake=0._r8, default='inactive')

       this%par24u_out_patch(begp:endp)  = spval
       call hist_addfld1d (fname='PAR24_sun', units='umol/m2/s', &
            avgflag='A', long_name='sunlit PAR (24 hrs)', &
            ptr_patch=this%par24u_out_patch, set_lake=0._r8, default='inactive')

       this%par240u_out_patch(begp:endp) = spval
       call hist_addfld1d (fname='PAR240_sun', units='umol/m2/s', &
            avgflag='A', long_name='sunlit PAR (240 hrs)', &
            ptr_patch=this%par240u_out_patch, set_lake=0._r8, default='inactive')

       this%para_out_patch(begp:endp)    = spval
       call hist_addfld1d (fname='PAR_shade', units='umol/m2/s', &
            avgflag='A', long_name='shade PAR', &
            ptr_patch=this%para_out_patch, set_lake=0._r8, default='inactive')

       this%par24a_out_patch(begp:endp)  = spval
       call hist_addfld1d (fname='PAR24_shade', units='umol/m2/s', &
            avgflag='A', long_name='shade PAR (24 hrs)', &
            ptr_patch=this%par24a_out_patch, set_lake=0._r8, default='inactive')

       this%par240a_out_patch(begp:endp) = spval
       call hist_addfld1d (fname='PAR240_shade', units='umol/m2/s', &
            avgflag='A', long_name='shade PAR (240 hrs)', &
            ptr_patch=this%par240a_out_patch, set_lake=0._r8, default='inactive')

    end if

  end subroutine InitHistory

  !-----------------------------------------------------------------------
  subroutine InitCold(this, bounds)
    !
    ! !DESCRIPTION:
    ! Initialize cold start conditions for module variables
    !
    ! !USES
    use ncdio_pio
    use clm_varctl, only : fsurdat
    !
    ! !ARGUMENTS:
    class(vocemis_type) :: this
    type(bounds_type), intent(in) :: bounds
    !
    ! !LOCAL VARIABLES:
    logical            :: readvar
    integer            :: begg, endg
    type(file_desc_t)  :: ncid       ! netcdf id
    character(len=256) :: locfn      ! local filename
    real(r8) ,pointer  :: temp_ef(:) ! read in - temporary EFs
    !-----------------------------------------------------------------------

    begg = bounds%begg; endg = bounds%endg

    ! Time constant

    allocate(temp_ef(begg:endg))

    call getfil (fsurdat, locfn, 0)
    call ncd_pio_openfile (ncid, locfn, 0)

    call ncd_io(ncid=ncid, varname='EF1_BTR', flag='read', data=temp_ef, dim1name=grlnd, readvar=readvar)
    if (.not. readvar) then
       call endrun(msg='iniTimeConst: errror reading EF1_BTR'//errMsg(sourcefile, __LINE__))
    end if
    this%efisop_grc(1,begg:endg)=temp_ef(begg:endg)

    call ncd_io(ncid=ncid, varname='EF1_FET', flag='read', data=temp_ef, dim1name=grlnd, readvar=readvar)
    if (.not. readvar) then
       call endrun(msg='iniTimeConst: errror reading EF1_FET'//errMsg(sourcefile, __LINE__))
    end if
    this%efisop_grc(2,begg:endg)=temp_ef(begg:endg)

    call ncd_io(ncid=ncid, varname='EF1_FDT', flag='read', data=temp_ef, dim1name=grlnd, readvar=readvar)
    if (.not. readvar) then
       call endrun(msg='iniTimeConst: errror reading EF1_FDT'//errMsg(sourcefile, __LINE__))
    end if
    this%efisop_grc(3,begg:endg)=temp_ef(begg:endg)

    call ncd_io(ncid=ncid, varname='EF1_SHR', flag='read', data=temp_ef, dim1name=grlnd, readvar=readvar)
    if (.not. readvar) then
       call endrun(msg='iniTimeConst: errror reading EF1_SHR'//errMsg(sourcefile, __LINE__))
    end if
    this%efisop_grc(4,begg:endg)=temp_ef(begg:endg)

    call ncd_io(ncid=ncid, varname='EF1_GRS', flag='read', data=temp_ef, dim1name=grlnd, readvar=readvar)
    if (.not. readvar) then
       call endrun(msg='iniTimeConst: errror reading EF1_GRS'//errMsg(sourcefile, __LINE__))
    end if
    this%efisop_grc(5,begg:endg)=temp_ef(begg:endg)

    call ncd_io(ncid=ncid, varname='EF1_CRP', flag='read', data=temp_ef, dim1name=grlnd, readvar=readvar)
    if (.not. readvar) then
       call endrun(msg='iniTimeConst: errror reading EF1_CRP'//errMsg(sourcefile, __LINE__))
    end if
    this%efisop_grc(6,begg:endg)=temp_ef(begg:endg)

    deallocate(temp_ef)

    call ncd_pio_closefile(ncid)

  end subroutine InitCold

  !-----------------------------------------------------------------------
  subroutine VOCEmission (bounds, num_soilp, filter_soilp, &
       atm2lnd_inst, canopystate_inst, photosyns_inst, temperature_inst, &
       vocemis_inst, energyflux_inst)
    !
    ! ! NEW DESCRIPTION
    ! Volatile organic compound emission
    ! This code simulates volatile organic compound emissions following
    ! MEGAN (Model of Emissions of Gases and Aerosols from Nature) v2.1
    ! for 20 compound classes. The original description of this
    ! algorithm (for isoprene only) can be found in Guenther et al., 2006
    ! (we follow equations 2-9, 16-17, 20 for explicit canopy).
    ! The model scheme came be described as:
    !    E= epsilon * gamma * rho
    ! VOC flux (E) [ug m-2 h-1] is calculated from baseline emission
    ! factors (epsilon) [ug m-2 h-1] which are specified for each of the 16
    ! CLM Patches (in input file) OR in the case of isoprene, from
    ! mapped EFs for each PATCH which reflect species divergence of emissions,
    ! particularly in North America.
    ! The emission activity factor (gamma) [unitless] for includes
    ! dependence on PPFT, temperature, LAI, leaf age and soil moisture.
    ! For isoprene only we also include the effect of CO2 inhibition as
    ! described by Heald et al., 2009.
    ! The canopy environment constant was calculated offline for CLM+CAM at
    ! standard conditions.
    ! We assume that the escape efficiency (rho) here is unity following
    ! Guenther et al., 2006.
    ! A manuscript describing MEGAN 2.1 and the implementation in CLM is
    ! in preparation: Guenther, Heald et al., 2012
    ! Subroutine written to operate at the patch level.
    !
    ! Input: <filename> to be read in with EFs and some parameters.
    !        Currently these are set in procedure init_EF_params
    ! Output: vocflx(shr_megan_mechcomps_n) !VOC flux [moles/m2/sec]
    !
    ! !USES:
    use subgridAveMod        , only : p2g
    use clm_varctl           , only : use_fates
    use GridcellType         , only : grc
    !
    ! !ARGUMENTS:
    type(bounds_type)      , intent(in)    :: bounds
    integer                , intent(in)    :: num_soilp               ! number of columns in soil patch filter
    integer                , intent(in)    :: filter_soilp(num_soilp) ! patch filter for soil
    type(atm2lnd_type)     , intent(in)    :: atm2lnd_inst
    type(canopystate_type) , intent(in)    :: canopystate_inst
    type(photosyns_type)   , intent(in)    :: photosyns_inst
    type(temperature_type) , intent(in)    :: temperature_inst
    type(vocemis_type)     , intent(inout) :: vocemis_inst
    type(energyflux_type)  , intent(in)    :: energyflux_inst
    !
    ! !REVISION HISTORY:
    ! 4/29/11: Colette L. Heald: expand MEGAN to 20 compound classes
    ! 7 Feb 2012: Francis Vitt: Implemented capability to specify MEGAN emissions in namelist
    !                           and read in MEGAN factors from file.
    !
    ! !LOCAL VARIABLES:
    integer  :: fp,p,g,c                ! indices
    real(r8) :: epsilon                 ! emission factor [ug m-2 h-1]
    real(r8) :: gamma                   ! activity factor (accounting for light, T, age, LAI conditions)
    real(r8) :: gamma_p                 ! activity factor for PPFD
    real(r8) :: gamma_l                 ! activity factor for PPFD & LAI
    real(r8) :: gamma_t                 ! activity factor for temperature
    real(r8) :: gamma_a                 ! activity factor for leaf age
    real(r8) :: gamma_sm                ! activity factor for soil moisture
    real(r8) :: gamma_c                 ! activity factor for CO2 (only isoprene)
    real(r8) :: par_sun                 ! temporary
    real(r8) :: par24_sun               ! temporary
    real(r8) :: par240_sun              ! temporary
    real(r8) :: par_sha                 ! temporary
    real(r8) :: par24_sha               ! temporary
    real(r8) :: par240_sha              ! temporary

    integer                            :: class_num, n_meg_comps, imech, imeg, ii
    integer                            :: l_pft_itype(bounds%begp:bounds%endp) ! local index of pft type 
                                                      ! that corresponds to pfts on megan factors 
                                                      ! for BGC it will be 1 to 1 with pftcon%itype(p)
    character(len=16)                  :: mech_name
    type(shr_megan_megcomp_t), pointer :: meg_cmp
    real(r8)                           :: cp, alpha,  Eopt, topt  ! for history output
    real(r8)                           :: co2_ppmv

    real(r8)                           :: vocflx_meg(shr_megan_megcomps_n)
    real(r8)                           :: meg_coef

    ! factor used convert MEGAN units [micro-grams/m2/hr] to CAM srf emis units [g/m2/sec]
    real(r8), parameter :: megemis_units_factor = 1._r8/3600._r8/1.e6_r8

    ! real(r8) :: root_depth(0:maxveg)    ! Root depth [m]
    character(len=32), parameter :: subname = "VOCEmission"
    !-----------------------------------------------------------------------

    !    ! root depth (m) (defined based on Zeng et al., 2001, cf Guenther 2006)
    !    root_depth(noveg)                                     = 0._r8   ! bare-soil
    !    root_depth(ndllf_evr_tmp_tree:ndllf_evr_brl_tree)     = 1.8_r8  ! evergreen tree
    !    root_depth(ndllf_dcd_brl_tree)                        = 2.0_r8  ! needleleaf deciduous boreal tree
    !    root_depth(nbrdlf_evr_trp_tree:nbrdlf_evr_tmp_tree)   = 3.0_r8  ! broadleaf evergreen tree
    !    root_depth(nbrdlf_dcd_trp_tree:nbrdlf_dcd_brl_tree)   = 2.0_r8  ! broadleaf deciduous tree
    !    root_depth(nbrdlf_evr_shrub:nbrdlf_dcd_brl_shrub)     = 2.5_r8  ! shrub
    !    root_depth(nc3_arctic_grass:maxveg)                   = 1.5_r8  ! grass/crop
    !
    if ( shr_megan_mechcomps_n < 1) return

    if ( nlevcan /= 1 )then
       call endrun( subname//' error: can NOT work without nlevcan == 1' )
    end if

    associate(                                                    &
         btran         => energyflux_inst%btran_patch           , & ! Input:  [real(r8) (:)   ]  transpiration wetness factor (0 to 1)

         forc_solad    => atm2lnd_inst%forc_solad_downscaled_col, & ! Input:  [real(r8) (:,:) ]  direct beam radiation (visible only)
         forc_solai    => atm2lnd_inst%forc_solai_grc           , & ! Input:  [real(r8) (:,:) ]  diffuse radiation     (visible only)
         forc_pbot     => atm2lnd_inst%forc_pbot_downscaled_col , & ! Input:  [real(r8) (:)   ]  downscaled atmospheric pressure (Pa)
         forc_pco2     => atm2lnd_inst%forc_pco2_grc            , & ! Input:  [real(r8) (:)   ]  partial pressure co2 (Pa)
         forc_solad24  => atm2lnd_inst%fsd24_patch              , & ! Input:  [real(r8) (:)   ]  direct beam radiation last 24hrs  (visible only)
         forc_solad240 => atm2lnd_inst%fsd240_patch             , & ! Input:  [real(r8) (:)   ]  direct beam radiation last 240hrs (visible only)
         forc_solai24  => atm2lnd_inst%fsi24_patch              , & ! Input:  [real(r8) (:)   ]  diffuse radiation  last 24hrs     (visible only)
         forc_solai240 => atm2lnd_inst%fsi240_patch             , & ! Input:  [real(r8) (:)   ]  diffuse radiation  last 240hrs    (visible only)

         fsun          => canopystate_inst%fsun_patch           , & ! Input:  [real(r8) (:)   ]  sunlit fraction of canopy
         fsun24        => canopystate_inst%fsun24_patch         , & ! Input:  [real(r8) (:)   ]  sunlit fraction of canopy last 24 hrs
         fsun240       => canopystate_inst%fsun240_patch        , & ! Input:  [real(r8) (:)   ]  sunlit fraction of canopy last 240 hrs
         elai          => canopystate_inst%elai_patch           , & ! Input:  [real(r8) (:)   ]  one-sided leaf area index with burying by snow
         elai240       => canopystate_inst%elai240_patch        , & ! Input:  [real(r8) (:)   ]  one-sided leaf area index with burying by snow last 240 hrs
         cisun_z       => photosyns_inst%cisun_z_patch          , & ! Input:  [real(r8) (:,:) ]  sunlit intracellular CO2 (Pa)
         cisha_z       => photosyns_inst%cisha_z_patch          , & ! Input:  [real(r8) (:,:) ]  shaded intracellular CO2 (Pa)

         t_veg         => temperature_inst%t_veg_patch          , & ! Input:  [real(r8) (:)   ]  patch vegetation temperature (Kelvin)
         t_veg24       => temperature_inst%t_veg24_patch        , & ! Input:  [real(r8) (:)   ]  avg patch vegetation temperature for last 24 hrs
         t_veg240      => temperature_inst%t_veg240_patch       , & ! Input:  [real(r8) (:)   ]  avg patch vegetation temperature for last 240 hrs

         Eopt_out      => vocemis_inst%Eopt_out_patch           , & ! Output: [real(r8) (:)   ]
         topt_out      => vocemis_inst%topt_out_patch           , & ! Output: [real(r8) (:)   ]
         alpha_out     => vocemis_inst%alpha_out_patch          , & ! Output: [real(r8) (:)   ]
         cp_out        => vocemis_inst%cp_out_patch             , & ! Output: [real(r8) (:)   ]
         paru_out      => vocemis_inst%paru_out_patch           , & ! Output: [real(r8) (:)   ]
         par24u_out    => vocemis_inst%par24u_out_patch         , & ! Output: [real(r8) (:)   ]
         par240u_out   => vocemis_inst%par240u_out_patch        , & ! Output: [real(r8) (:)   ]
         para_out      => vocemis_inst%para_out_patch           , & ! Output: [real(r8) (:)   ]
         par24a_out    => vocemis_inst%par24a_out_patch         , & ! Output: [real(r8) (:)   ]
         par240a_out   => vocemis_inst%par240a_out_patch        , & ! Output: [real(r8) (:)   ]
         gammaL_out    => vocemis_inst%gammaL_out_patch         , & ! Output: [real(r8) (:)   ]
         gammaT_out    => vocemis_inst%gammaT_out_patch         , & ! Output: [real(r8) (:)   ]
         gammaP_out    => vocemis_inst%gammaP_out_patch         , & ! Output: [real(r8) (:)   ]
         gammaA_out    => vocemis_inst%gammaA_out_patch         , & ! Output: [real(r8) (:)   ]
         gammaS_out    => vocemis_inst%gammaS_out_patch         , & ! Output: [real(r8) (:)   ]
         gammaC_out    => vocemis_inst%gammaC_out_patch         , & ! Output: [real(r8) (:)   ]
         gamma_out     => vocemis_inst%gamma_out_patch          , & ! Output: [real(r8) (:)   ]
         vocflx        => vocemis_inst%vocflx_patch             , & ! Output: [real(r8) (:,:) ]  VOC flux [moles/m2/sec]
         vocflx_tot    => vocemis_inst%vocflx_tot_patch           & ! Output: [real(r8) (:)   ]  VOC flux [moles/m2/sec]
         )

    ! initialize variables which get passed to the atmosphere
    vocflx(bounds%begp:bounds%endp,:)   = 0._r8
    vocflx_tot(bounds%begp:bounds%endp) = 0._r8
    
    do imeg=1,shr_megan_megcomps_n
      meg_out(imeg)%flux_out(bounds%begp:bounds%endp) = 0._r8
    enddo
<<<<<<< HEAD
    
    ! Get local pft types:
    ! this has to be done earlier, so if use_fates, we locally know what is not bare ground
    ! voc_pft_index comes from fates-internal mapping between pft's in megan_factors_file and fates pfts
    l_pft_itype(bounds%begp:bounds%endp) = 0
    if (use_fates) then
       do fp = 1,num_soilp
          p = filter_soilp(fp)
          if (patch%is_fates(p)) then
            l_pft_itype(p) = canopystate_inst%voc_pftindex_patch(p)
          endif
       end do
    else
       do fp = 1,num_soilp
          p = filter_soilp(fp)
          l_pft_itype(p) = patch%itype(p)
       end do
    end if
=======
>>>>>>> 400bfa03

    ! Begin loop over points
    !_______________________________________________________________________________
    do fp = 1,num_soilp
       p = filter_soilp(fp)
       g = patch%gridcell(p)
       c = patch%column(p)

       ! initialize EF
       epsilon=0._r8

       ! initalize to zero since this might not alway get set
       ! this needs to be within the fp loop ...
       vocflx_meg(:) = 0._r8

       ! calculate VOC emissions for non-bare ground Patches
<<<<<<< HEAD
       if (l_pft_itype(p) > 0) then 
=======
       if (patch%itype(p) > 0) then
>>>>>>> 400bfa03
          gamma=0._r8

          ! Calculate PAR: multiply w/m2 by 4.6 to get umol/m2/s for par (added 8/14/02)
          !------------------------
          ! SUN:
          par_sun    = (forc_solad(c,1)  + fsun(p)    * forc_solai(g,1))  * 4.6_r8
          par24_sun  = (forc_solad24(p)  + fsun24(p)  * forc_solai24(p))  * 4.6_r8
          par240_sun = (forc_solad240(p) + fsun240(p) * forc_solai240(p)) * 4.6_r8

          ! SHADE:
          par_sha    = ((1._r8 - fsun(p))    * forc_solai(g,1))  * 4.6_r8
          par24_sha  = ((1._r8 - fsun24(p))  * forc_solai24(p))  * 4.6_r8
          par240_sha = ((1._r8 - fsun240(p)) * forc_solai240(p)) * 4.6_r8

          ! Activity factor for LAI (Guenther et al., 2006): all species
          gamma_l = get_gamma_L(fsun240(p), elai(p))

          ! Impact of soil moisture on isoprene emission
          gamma_sm = get_gamma_SM(btran(p))

          ! Loop through VOCs for light, temperature and leaf age activity factor & apply
          ! all final activity factors to baseline emission factors
          !_______________________________________________________________________________

          ! loop over megan compounds
          meg_cmp => shr_megan_linkedlist
          meg_cmp_loop: do while(associated(meg_cmp))
             imeg = meg_cmp%index

             ! set emis factor
             ! if specified, set EF for isoprene with mapped values
             if ( trim(meg_cmp%name) == 'isoprene' .and. shr_megan_mapped_emisfctrs) then
                epsilon = get_map_EF(l_pft_itype(p),g, vocemis_inst)
             else
                epsilon = meg_cmp%emis_factors(l_pft_itype(p))
             end if

             
             class_num = meg_cmp%class_number

             ! Activity factor for PPFD
             gamma_p = get_gamma_P(par_sun, par24_sun, par240_sun, par_sha, par24_sha, par240_sha, &
                  fsun(p), fsun240(p), forc_solad240(p),forc_solai240(p), LDF(class_num), cp, alpha)
             
             ! Activity factor for T
             gamma_t = get_gamma_T(t_veg240(p), t_veg24(p),t_veg(p), ct1(class_num), ct2(class_num),&
                                   betaT(class_num),LDF(class_num), Ceo(class_num), Eopt, topt, l_pft_itype(p))

             ! Activity factor for Leaf Age
             gamma_a = get_gamma_A(l_pft_itype(p), elai240(p),elai(p),class_num)

             ! Activity factor for CO2 (only for isoprene)
             if (trim(meg_cmp%name) == 'isoprene') then
                co2_ppmv = 1.e6_r8*forc_pco2(g)/forc_pbot(c)
                gamma_c = get_gamma_C(cisun_z(p,1),cisha_z(p,1),forc_pbot(c),fsun(p), co2_ppmv)
                ! Check of valid intercellular co2 pressure values.
                if (debug .and. (cisha_z(p,1) < 0.0_r8 .or. cisun_z(p,1) < 0.0_r8)) then
                   write(iulog,*) 'WARNINIG at ', __FILE__,__LINE__
                   write(iulog,*) 'Invalid intercellular co2 pressure (sunlit, shaded), gamma_c: ',cisun_z(p,1),cisha_z(p,1), gamma_c
                   write(iulog,*) 'Lat,Lon, voc patch type ',grc%latdeg(g),grc%londeg(g), l_pft_itype(p)
                endif
             else
                gamma_c = 1._r8
             end if
             
             ! Calculate total scaling factor
             gamma = gamma_l * gamma_sm * gamma_a * gamma_p * gamma_T * gamma_c

             if ( (gamma >=0.0_r8) .and. (gamma< 100._r8) ) then

                vocflx_meg(imeg) = epsilon * gamma * megemis_units_factor / meg_cmp%molec_weight ! moles/m2/sec

                ! assign to arrays for history file output (not weighted by landfrac)
                meg_out(imeg)%flux_out(p) = meg_out(imeg)%flux_out(p) &
                                          + epsilon * gamma * megemis_units_factor*1.e-3_r8 ! Kg/m2/sec
<<<<<<< HEAD
                if (imeg==1) then 
                   ! 
=======

                if (imeg==1) then
                   !
>>>>>>> 400bfa03
                   gamma_out(p)=gamma
                   gammaP_out(p)=gamma_p
                   gammaT_out(p)=gamma_t
                   gammaA_out(p)=gamma_a
                   gammaS_out(p)=gamma_sm
                   gammaL_out(p)=gamma_l
                   gammaC_out(p)=gamma_c

                   paru_out(p)=par_sun
                   par24u_out(p)=par24_sun
                   par240u_out(p)=par240_sun

                   para_out(p)=par_sha
                   par24a_out(p)=par24_sha
                   par240a_out(p)=par240_sha

                   alpha_out(p)=alpha
                   cp_out(p)=cp

                   topt_out(p)=topt
                   Eopt_out(p)=Eopt

                end if
             endif

             if (debug .and. gamma > 0.0_r8) then
                write(iulog,*) 'MEGAN: n, megan name, epsilon, gamma, vocflx: ', &
                     imeg, meg_cmp%name, epsilon, gamma, vocflx_meg(imeg), gamma_p,gamma_t,gamma_a,gamma_sm,gamma_l
             endif

             meg_cmp => meg_cmp%next_megcomp
          enddo meg_cmp_loop

          ! sum up the megan compound fluxes for the fluxes of chem mechanism compounds
          do imech = 1,shr_megan_mechcomps_n
             n_meg_comps = shr_megan_mechcomps(imech)%n_megan_comps
             if (debug) then
                write(iulog,'(a,i4,3a)') 'MEGAN: imech ',imech,' atm chem tracer ',trim(shr_megan_mechcomps(imech)%name),' fluxes composed of: '
             endif
             do imeg = 1,n_meg_comps ! loop over number of megan compounds that make up the nth mechanism compoud
                meg_coef = shr_megan_mechcomps(imech)%megan_comps(imeg)%coeff
                ii = shr_megan_mechcomps(imech)%megan_comps(imeg)%ptr%index
                vocflx(p,imech) = vocflx(p,imech) + meg_coef*vocflx_meg(ii)
                if (debug) then
                   write(iulog,'(a,f10.4,2a)') '      ',meg_coef, ' * ',trim(shr_megan_mechcomps(imech)%megan_comps(imeg)%ptr%name)
                endif
             enddo
             vocflx_tot(p) = vocflx_tot(p) + vocflx(p,imech) ! moles/m2/sec
          enddo

       end if ! patch%itype(1:15 only)

    enddo ! fp


  end associate
  end subroutine VOCEmission

  !-----------------------------------------------------------------------
  function get_map_EF(ivt_in, g_in, vocemis_inst)
    !
    ! Get mapped EF for isoprene
    ! Use gridded values for 6 Patches specified by MEGAN following
    ! Guenther et al. (2006).  Map the maxveg CLM Patches to these 6.
    ! Units: [ug m-2 h-1]
    !
    ! !ARGUMENTS:
    integer, intent(in) :: ivt_in
    integer, intent(in) :: g_in
    type(vocemis_type), intent(in) :: vocemis_inst
    !
    ! !LOCAL VARIABLES:
    real(r8)            :: get_map_EF
    !-----------------------------------------------------------------------

    ! vocemis_inst%efisop_patch ! Output: [real(r8) (:,:)]  emission factors for isoprene for each patch [ug m-2 h-1]

    get_map_EF = 0._r8
<<<<<<< HEAD
=======

>>>>>>> 400bfa03
    if (     ivt_in == ndllf_evr_tmp_tree  &
         .or.     ivt_in == ndllf_evr_brl_tree) then   !fineleaf evergreen
       get_map_EF = vocemis_inst%efisop_grc(2,g_in)
    else if (ivt_in == ndllf_dcd_brl_tree) then        !fineleaf deciduous
       get_map_EF = vocemis_inst%efisop_grc(3,g_in)
    else if (ivt_in >= nbrdlf_evr_trp_tree &
         .and.    ivt_in <= nbrdlf_dcd_brl_tree) then  !broadleaf trees
       get_map_EF = vocemis_inst%efisop_grc(1,g_in)
    else if (ivt_in >= nbrdlf_evr_shrub &
         .and.    ivt_in <= nbrdlf_dcd_brl_shrub) then !shrubs
       get_map_EF = vocemis_inst%efisop_grc(4,g_in)
    else if (ivt_in >= nc3_arctic_grass &
         .and.    ivt_in <= nc4_grass) then            !grass
       get_map_EF = vocemis_inst%efisop_grc(5,g_in)
    else if (ivt_in >= nc3crop) then                   !crops
       get_map_EF = vocemis_inst%efisop_grc(6,g_in)
    end if
    
  end function get_map_EF

  !-----------------------------------------------------------------------
  function get_gamma_P(par_sun_in, par24_sun_in, par240_sun_in, par_sha_in, par24_sha_in, par240_sha_in, &
       fsun_in, fsun240_in, forc_solad240_in,forc_solai240_in, LDF_in, cp, alpha)
    !
    ! Activity factor for PPFD (Guenther et al., 2006): all light dependent species
    !-------------------------
    ! With distinction between sunlit and shaded leafs, weight scalings by
    ! fsun and fshade
    ! Scale total incident par by fraction of sunlit leaves (added on 1/2002)

    ! fvitt -- forc_solad240, forc_solai240 can be zero when CLM finidat is specified
    !          which will cause par240 to be zero and produce NaNs via log(par240)
    ! dml   -- fsun240 can be equal to or greater than one before 10 day averages are
    !           set on startup or if a new patch comes online during land cover change.
    !           Avoid this problem by only doing calculations with fsun240 when fsun240 is
    !           between 0 and 1
    !
    ! !ARGUMENTS:
    implicit none
    real(r8),intent(in) :: par_sun_in
    real(r8),intent(in) :: par24_sun_in
    real(r8),intent(in) :: par240_sun_in
    real(r8),intent(in) :: par_sha_in
    real(r8),intent(in) :: par24_sha_in
    real(r8),intent(in) :: par240_sha_in
    real(r8),intent(in) :: fsun_in
    real(r8),intent(in) :: fsun240_in
    real(r8),intent(in) :: forc_solad240_in
    real(r8),intent(in) :: forc_solai240_in
    real(r8),intent(in) :: LDF_in
    real(r8),intent(out):: cp                      ! temporary
    real(r8),intent(out):: alpha                   ! temporary
    !
    ! !LOCAL VARIABLES:
    real(r8) :: gamma_p_LDF             ! activity factor for PPFD
    real(r8) :: get_gamma_P             ! return value
    real(r8), parameter :: ca1 = 0.004_r8        ! empirical coefficent for alpha
    real(r8), parameter :: ca2 = 0.0005_r8       ! empirical coefficent for alpha
    real(r8), parameter :: ca3 = 0.0468_r8       ! empirical coefficent for cp
    real(r8), parameter :: par0_sun = 200._r8    ! std conditions for past 24 hrs [umol/m2/s]
    real(r8), parameter :: par0_shade = 50._r8   ! std conditions for past 24 hrs [umol/m2/s]
    real(r8), parameter :: alpha_fix = 0.001_r8  ! empirical coefficient
    real(r8), parameter :: cp_fix = 1.21_r8      ! empirical coefficient
    !-----------------------------------------------------------------------

    if ( (fsun240_in > 0._r8) .and. (fsun240_in < 1._r8) .and.  (forc_solad240_in > 0._r8) &
         .and. (forc_solai240_in > 0._r8)) then
       ! With alpha and cp calculated based on eq 6 and 7:
       ! Note indexing for accumulated variables is all at patch level
       ! SUN:
       alpha = ca1 - ca2 * log(par240_sun_in)
       cp = ca3 * exp(ca2 * (par24_sun_in-par0_sun))*par240_sun_in**(0.6_r8)
       gamma_p_LDF = fsun_in * ( cp * alpha * par_sun_in * (1._r8 + alpha*alpha*par_sun_in*par_sun_in)**(-0.5_r8) )
       ! SHADE:
       alpha = ca1 - ca2 * log(par240_sha_in)
       cp = ca3 * exp(ca2 * (par_sha_in-par0_shade))*par240_sha_in**(0.6_r8)
       gamma_p_LDF = gamma_p_LDF + (1._r8-fsun_in) * (cp*alpha*par_sha_in*(1._r8 + alpha*alpha*par_sha_in*par_sha_in)**(-0.5_r8))
    else
       ! With fixed alpha and cp (from MEGAN User's Guide):
       ! SUN: direct + diffuse
       alpha = alpha_fix
       cp = cp_fix
       gamma_p_LDF = fsun_in * ( cp * alpha*par_sun_in * (1._r8 + alpha*alpha*par_sun_in*par_sun_in)**(-0.5_r8) )
       ! SHADE: diffuse
       gamma_p_LDF = gamma_p_LDF + (1._r8-fsun_in) * (cp*alpha*par_sha_in*(1._r8 + alpha*alpha*par_sha_in*par_sha_in)**(-0.5_r8))
    end if

    ! Calculate total activity factor for PPFD accounting for light-dependent fraction
    get_gamma_P = (1._r8 - LDF_in) + LDF_in * gamma_p_LDF

  end function get_gamma_P

  !-----------------------------------------------------------------------
  function get_gamma_L(fsun240_in,elai_in)
    !
    ! Activity factor for LAI (Guenther et al., 2006): all species
    ! Guenther et al., 2006 eq 3
    !
    ! !USES:
    use clm_varcon   , only : denice
    use clm_varpar   , only : nlevsoi
    !
    ! !ARGUMENTS:
    implicit none
    real(r8),intent(in) :: fsun240_in
    real(r8),intent(in) :: elai_in
    real(r8)            :: get_gamma_L             ! return value
    !
    ! !LOCAL VARIABLES:
    real(r8), parameter :: cce = 0.30_r8                   ! factor to set emissions to unity @ std
    real(r8), parameter :: cce1 = 0.24_r8                  ! same as Cce but for non-accumulated vars
    !-----------------------------------------------------------------------
    if ( (fsun240_in > 0.0_r8) .and. (fsun240_in < 1.e30_r8) ) then
       get_gamma_L = cce * elai_in
    else
       get_gamma_L = cce1 * elai_in
    end if

  end function get_gamma_L

  !-----------------------------------------------------------------------
  function get_gamma_SM(btran_in)

    !---------------------------------------
    ! May 22, 2024
    ! Activity factor for soil moisture of Isoprene (Wang et al., 2022, JAMES)
    ! It is based on eq. (11) in the paper. Because the temperature response
    ! of isoprene has been explicitly included in CLM;

    !ARGUMENTS:
    implicit none
    real(r8),intent(in) :: btran_in

    !!!------- the drought algorithm--------
    real(r8), parameter :: a1 = -7.4463_r8
    real(r8), parameter :: b1 = 3.2552_r8
    real(r8), parameter :: btran_threshold = 0.2_r8
    real(r8)            :: get_gamma_SM
    !---------------------------------------

    if (btran_in >= 1._r8) then
       get_gamma_SM = 1._r8
    else
       get_gamma_SM = 1._r8 / (1._r8 + b1 * exp(a1 * (btran_in - btran_threshold)))
    endif

  end function get_gamma_SM

  !-----------------------------------------------------------------------
  function get_gamma_T(t_veg240_in, t_veg24_in,t_veg_in, ct1_in, ct2_in, betaT_in, LDF_in, Ceo_in, Eopt, topt, ivt_in)

    ! Activity factor for temperature
    !--------------------------------
    ! May 24, 2024 Hui updated the temperature response curves of isoprene for
    ! Boreal Broadleaf Deciduous Shrub and Arctic C3 grass based on
    ! Wang et al., 2024 (GRL) and Wang et al., 2024 (Nature Communications)
    !--------------------------------
    ! Calculate both a light-dependent fraction as in Guenther et al., 2006 for isoprene
    ! of a max saturation type form. Also caculate a light-independent fraction of the
    ! form of an exponential. Final activity factor depends on light dependent fraction
    ! of compound type.
    !
    ! !USES:
    use clm_varcon, only: tfrz

    ! !ARGUMENTS:
    implicit none
    integer,intent(in)  :: ivt_in
    real(r8),intent(in) :: t_veg240_in
    real(r8),intent(in) :: t_veg24_in
    real(r8),intent(in) :: t_veg_in
    real(r8),intent(in) :: ct1_in
    real(r8),intent(in) :: ct2_in
    real(r8),intent(in) :: betaT_in
    real(r8),intent(in) :: LDF_in
    real(r8),intent(in) :: Ceo_in
    real(r8),intent(out) :: Eopt                    ! temporary
    real(r8),intent(out) :: topt                    ! temporary
    !
    ! !LOCAL VARIABLES:
    real(r8) :: get_gamma_T
    real(r8) :: gamma_t_LDF             ! activity factor for temperature
    real(r8) :: gamma_t_LIF             ! activity factor for temperature
    real(r8) :: x                       ! temporary i
    real(r8) :: bet_arc_c3  ! activity factor for temperature for arctic C3 grass
    real(r8), parameter :: bet_arc_c3_max = 300._r8  ! max value, activity factor for temperature for arctic C3 graass
    real(r8), parameter :: co1 = 313._r8                   ! empirical coefficient
    real(r8), parameter :: co2 = 0.6_r8                    ! empirical coefficient
    real(r8), parameter :: co4 = 0.05_r8                   ! empirical coefficient
    real(r8), parameter :: tstd0 = 297_r8                  ! std temperature [K]
    real(r8), parameter :: topt_fix = 317._r8              ! std temperature [K]
    real(r8), parameter :: Eopt_fix = 2.26_r8              ! empirical coefficient
    real(r8), parameter :: ct3 = 0.00831_r8                ! empirical coefficient (0.0083 in User's Guide)
    real(r8), parameter :: tstd = 303.15_r8                ! std temperature [K]
    real(r8), parameter :: bet = 0.09_r8                   ! beta empirical coefficient [K-1]
    real(r8), parameter :: std_act_energy_isopr = 95._r8  ! standard activation energy for isoprene
    real(r8), parameter :: empirical_param_1 = 9.49_r8  ! empirical param for the activation energy in response to 10-day temperature change
    real(r8), parameter :: empirical_param_2 = 0.53_r8  ! empirical param for the activation energy in response to 10-day temperature change
    real(r8), parameter :: empirical_param_3 = 0.12_r8  ! empirical param for the emission factors of arctic C3 grass in response to 10-day temperature change
    real(r8), parameter :: empirical_param_4 = 7.9_r8  ! empirical param for the emission factors of broadleaf deciduous boreal shrubs in response to 10-day temperature change
    real(r8), parameter :: empirical_param_5 = 0.217_r8  ! empirical param for the emission factors of broadleaf deciduous boreal shrubs in response to 10-day temperature change
    !-----------------------------------------------------------------------

    ! Light dependent fraction (Guenther et al., 2006)
    if ( (t_veg240_in > 0.0_r8) .and. (t_veg240_in < 1.e30_r8) ) then
       ! topt and Eopt from eq 8 and 9:
       topt = co1 + (co2 * (t_veg240_in-tstd0))
       if ( (ivt_in == nbrdlf_dcd_brl_shrub) ) then  ! boreal-deciduous-shrub
       ! coming from BEAR-oNS campaign willows results
          Eopt = empirical_param_4 * exp (empirical_param_5 * (t_veg24_in - tfrz - 24.0_r8))
       else if ( (ivt_in == nc3_arctic_grass ) ) then  ! boreal-grass
          Eopt = exp(empirical_param_3 * (t_veg240_in - tfrz - 15._r8))
       else
          Eopt = Ceo_in * exp (co4 * (t_veg24_in - tstd0)) * exp(co4 * (t_veg240_in - tstd0))
       endif

    else
       topt = topt_fix
       Eopt = Eopt_fix
    endif
    x = ( (1._r8/topt) - (1._r8/(t_veg_in)) ) / ct3
    ! for the boreal grass from BEAR-oNS campaign
    if ( (ivt_in == nc3_arctic_grass ) ) then  ! boreal-grass
        bet_arc_c3 = std_act_energy_isopr + empirical_param_1 * exp(empirical_param_2 * (tfrz + 15._r8 - t_veg240_in))
        bet_arc_c3 = min(bet_arc_c3, bet_arc_c3_max)
        gamma_t_LDF = Eopt * exp(bet_arc_c3 * ((1._r8 / (tfrz + 30._r8) - 1._r8 / t_veg_in) / ct3))
    else
        gamma_t_LDF = Eopt * ( ct2_in * exp(ct1_in * x) / (ct2_in - ct1_in * (1._r8 - exp(ct2_in * x))) )
    endif


    ! Light independent fraction (of exp(beta T) form)
    gamma_t_LIF = exp(betaT_in * (t_veg_in - tstd))

    ! Calculate total activity factor for light as a function of light-dependent fraction
    !--------------------------------
    get_gamma_T = (1-LDF_in)*gamma_T_LIF + LDF_in*gamma_T_LDF

  end function get_gamma_T

  !-----------------------------------------------------------------------
  function get_gamma_A(ivt_in, elai240_in, elai_in, nclass_in)

    ! Activity factor for leaf age (Guenther et al., 2006)
    !-----------------------------
    ! If not CNDV elai is constant therefore gamma_a=1.0
    ! gamma_a set to unity for evergreens (Patches 1, 2, 4, 5)
    ! Note that we assume here that the time step is shorter than the number of
    !days after budbreak required to induce isoprene emissions (ti=12 days) and
    ! the number of days after budbreak to reach peak emission (tm=28 days)
    !
    ! !ARGUMENTS:
    implicit none
    integer,intent(in)  :: ivt_in
    integer,intent(in)  :: nclass_in
    real(r8),intent(in) :: elai240_in
    real(r8),intent(in) :: elai_in
    !
    ! !LOCAL VARIABLES:
    real(r8) :: get_gamma_A
    real(r8) :: elai_prev               ! lai for previous timestep
    real(r8) :: fnew, fgro, fmat, fold  ! fractions of leaves at different phenological stages
    !-----------------------------------------------------------------------
    if ( (ivt_in == ndllf_dcd_brl_tree) .or. (ivt_in >= nbrdlf_dcd_trp_tree) ) then  ! non-evergreen

       if ( (elai240_in > 0.0_r8) .and. (elai240_in < 1.e30_r8) )then
          elai_prev = 2._r8*elai240_in-elai_in  ! have accumulated average lai over last 10 days
          if (elai_prev == elai_in) then
             fnew = 0.0_r8
             fgro = 0.0_r8
             fmat = 1.0_r8
             fold = 0.0_r8
          else if (elai_prev > elai_in) then
             fnew = 0.0_r8
             fgro = 0.0_r8
             fmat = 1.0_r8 - (elai_prev - elai_in)/elai_prev
             fold = (elai_prev - elai_in)/elai_prev
          else if (elai_prev < elai_in) then
             fnew = 1 - (elai_prev / elai_in)
             fgro = 0.0_r8
             fmat = (elai_prev / elai_in)
             fold = 0.0_r8
          end if

          get_gamma_A = fnew*Anew(nclass_in) + fgro*Agro(nclass_in) + fmat*Amat(nclass_in) + fold*Aold(nclass_in)

       else
          get_gamma_A = 1.0_r8
       end if

    else
       get_gamma_A = 1.0_r8
    end if


  end function get_gamma_A

  !-----------------------------------------------------------------------
  function get_gamma_C(cisun_in,cisha_in,forc_pbot_in,fsun_in, co2_ppmv)

    ! Activity factor for instantaneous CO2 changes (Heald et al., 2009)
    !-------------------------
    ! With distinction between sunlit and shaded leaves, weight scalings by
    ! fsun and fshade
    !
    ! !CALLED FROM: VOCEmission
    !
    ! !REVISION HISTORY:
    ! Author: Colette L. Heald (11/30/11)
    !         Louisa K. Emmons (16/03/2015) - implement Colette's intended code
    !                                         and use atmosphere CO2 (not nml setting)
    !
    ! !USES:
    !    use clm_varctl,    only : co2_ppmv      ! corresponds to CCSM_CO2_PPMV set in env_conf.xml
    !
    ! !ARGUMENTS:
    implicit none
    ! !LOCAL VARIABLES:

    ! varibles in
    real(r8),intent(in) :: cisun_in
    real(r8),intent(in) :: cisha_in
    real(r8),intent(in) :: forc_pbot_in
    real(r8),intent(in) :: fsun_in
    real(r8),intent(in) :: co2_ppmv

    real(r8)            :: get_gamma_C

    ! local variables
    real(r8)            :: Ismax            ! empirical coeff for CO2
    real(r8)            :: h                ! empirical coeff for CO2
    real(r8)            :: Cstar            ! empirical coeff for CO2
    real(r8)            :: fint             ! interpolation fraction for CO2
    real(r8)            :: ci               ! temporary sunlight/shade weighted cisun & cisha (umolCO2/mol)
    real(r8)            :: gamma_ci         ! short-term exposure gamma
    real(r8)            :: gamma_ca         ! long-term exposure gamma
    real(r8), parameter :: Ismax_ca   = 1.344_r8  ! Estimated asymptote at which further decreases in intercellular CO2 have a negligible effect on isoprene emission
    real(r8), parameter :: h_ca       = 1.4614_r8 ! Exponential scalar
    real(r8), parameter :: Cstar_ca   = 585._r8   ! Scaling coefficient
    real(r8), parameter :: CiCa_ratio = 0.7_r8    ! Ratio of intercellular CO2 to atmospheric CO2
    !-----------------------------------------------------------------------


    ! LONG-TERM EXPOSURE (based on ambient CO2, Ca)
    !-----------------------------------------------------------------------------
    gamma_ca = Ismax_ca - ((Ismax_ca * (CiCa_ratio*co2_ppmv)**h_ca) / (Cstar_ca**h_ca + (CiCa_ratio*co2_ppmv)**h_ca) )


    ! SHORT-TERM EXPOSURE (based on intercellular CO2, Ci)
    !-----------------------------------------------------------------------------
    ! Determine long-term CO2 growth environment (ie. ambient CO2) and interpolate
    ! parameters
    if ( co2_ppmv < 400._r8 ) then
       Ismax   = 1.072_r8
       h       = 1.70_r8
       Cstar   = 1218._r8
    else if ( (co2_ppmv > 400._r8) .and. (co2_ppmv < 600._r8) ) then
       fint    = (co2_ppmv - 400._r8)/200._r8
       Ismax   = fint*1.036_r8 + (1.- fint)*1.072_r8
       h       = fint*2.0125_r8 + (1.- fint)*1.70_r8
       Cstar   = fint*1150._r8 + (1.- fint)*1218._r8
    else if ( (co2_ppmv > 600._r8) .and. (co2_ppmv < 800._r8) ) then
       fint    = (co2_ppmv - 600._r8)/200._r8
       Ismax   = fint*1.046_r8 + (1.- fint)*1.036_r8
       h       = fint*1.5380_r8 + (1.- fint)*2.0125_r8
       Cstar   = fint*2025._r8 + (1.- fint)*1150._r8
    else if ( co2_ppmv > 800._r8 ) then
       Ismax   = 1.014_r8
       h       = 2.861_r8
       Cstar   = 1525._r8
    end if

    ! Intercellular CO2 concentrations (ci) given in Pa, divide by atmos
    ! pressure to get mixing ratio (umolCO2/mol)
    if ( (cisun_in .eq. cisun_in) .and. (cisha_in .eq. cisha_in) .and. (forc_pbot_in > 0._r8) .and. (fsun_in > 0._r8) ) then
       ci = ( fsun_in*cisun_in + (1._r8-fsun_in)*cisha_in )/forc_pbot_in * 1.e6_r8
       gamma_ci = Ismax - ( (Ismax*ci**h)/(Cstar**h+ci**h) )
    else if ( (cisun_in > 0.0_r8) .and. (cisun_in < 1.e30_r8) .and. (forc_pbot_in > 0._r8) .and. (fsun_in .eq. 1._r8) ) then
       ci = cisun_in/forc_pbot_in * 1.e6_r8
       gamma_ci = Ismax - ( (Ismax*ci**h)/(Cstar**h+ci**h) )
    else if ( (cisha_in > 0.0_r8) .and. (cisha_in < 1.e30_r8)  .and. (forc_pbot_in > 0._r8) .and. (fsun_in .eq. 0._r8) ) then
       ci = cisha_in/forc_pbot_in * 1.e6_r8
       gamma_ci = Ismax - ( (Ismax*ci**h)/(Cstar**h+ci**h) )
    else
       gamma_ci = 1._r8
    end if

    get_gamma_C = gamma_ci * gamma_ca

  end function get_gamma_C

end module VOCEmissionMod<|MERGE_RESOLUTION|>--- conflicted
+++ resolved
@@ -89,7 +89,6 @@
     class(vocemis_type) :: this
     type(bounds_type), intent(in)    :: bounds
 
-
     if ( shr_megan_mechcomps_n > 0) then
        if (use_fates) then
           if (.not. use_fates_nocomp) then ! SP implies NOCOMP is on.
@@ -538,7 +537,6 @@
     do imeg=1,shr_megan_megcomps_n
       meg_out(imeg)%flux_out(bounds%begp:bounds%endp) = 0._r8
     enddo
-<<<<<<< HEAD
     
     ! Get local pft types:
     ! this has to be done earlier, so if use_fates, we locally know what is not bare ground
@@ -557,8 +555,6 @@
           l_pft_itype(p) = patch%itype(p)
        end do
     end if
-=======
->>>>>>> 400bfa03
 
     ! Begin loop over points
     !_______________________________________________________________________________
@@ -575,11 +571,7 @@
        vocflx_meg(:) = 0._r8
 
        ! calculate VOC emissions for non-bare ground Patches
-<<<<<<< HEAD
        if (l_pft_itype(p) > 0) then 
-=======
-       if (patch%itype(p) > 0) then
->>>>>>> 400bfa03
           gamma=0._r8
 
           ! Calculate PAR: multiply w/m2 by 4.6 to get umol/m2/s for par (added 8/14/02)
@@ -655,14 +647,9 @@
                 ! assign to arrays for history file output (not weighted by landfrac)
                 meg_out(imeg)%flux_out(p) = meg_out(imeg)%flux_out(p) &
                                           + epsilon * gamma * megemis_units_factor*1.e-3_r8 ! Kg/m2/sec
-<<<<<<< HEAD
-                if (imeg==1) then 
-                   ! 
-=======
 
                 if (imeg==1) then
                    !
->>>>>>> 400bfa03
                    gamma_out(p)=gamma
                    gammaP_out(p)=gamma_p
                    gammaT_out(p)=gamma_t
@@ -741,10 +728,7 @@
     ! vocemis_inst%efisop_patch ! Output: [real(r8) (:,:)]  emission factors for isoprene for each patch [ug m-2 h-1]
 
     get_map_EF = 0._r8
-<<<<<<< HEAD
-=======
-
->>>>>>> 400bfa03
+
     if (     ivt_in == ndllf_evr_tmp_tree  &
          .or.     ivt_in == ndllf_evr_brl_tree) then   !fineleaf evergreen
        get_map_EF = vocemis_inst%efisop_grc(2,g_in)
