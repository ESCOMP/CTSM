module CNNStateUpdate1Mod

  !-----------------------------------------------------------------------
  ! !DESCRIPTION:
  ! Module for nitrogen state variable updates, non-mortality fluxes.
  !
  ! !USES:
  use shr_kind_mod                    , only: r8 => shr_kind_r8
  use clm_time_manager                , only : get_step_size_real
  use clm_varpar                      , only : nlevdecomp
  use clm_varpar                      , only : i_litr_min, i_litr_max, i_cwd, ioutn, iretransn
  use clm_varctl                      , only : iulog, use_nitrif_denitrif, use_matrixcn, use_soil_matrixcn
  use clm_varcon                      , only : nitrif_n2o_loss_frac
  use pftconMod                       , only : npcropmin, pftcon
  use decompMod                       , only : bounds_type
  use CNVegNitrogenStateType          , only : cnveg_nitrogenstate_type
  use CNVegNitrogenFluxType           , only : cnveg_nitrogenflux_type
  use SoilBiogeochemNitrogenFluxType  , only : soilbiogeochem_nitrogenflux_type
  use SoilBiogeochemNitrogenStateType , only : soilbiogeochem_nitrogenstate_type
  use CropReprPoolsMod                , only : nrepr, repr_grain_min, repr_grain_max, repr_structure_min, repr_structure_max
  use PatchType                       , only : patch                
  !
  implicit none
  private
  !
  ! !PUBLIC MEMBER FUNCTIONS:
  public :: NStateUpdateDynPatch
  public :: NStateUpdate1
  !-----------------------------------------------------------------------

contains

  !-----------------------------------------------------------------------
  subroutine NStateUpdateDynPatch(bounds, num_soilc_with_inactive, filter_soilc_with_inactive, &
       cnveg_nitrogenflux_inst, cnveg_nitrogenstate_inst, soilbiogeochem_nitrogenstate_inst, &
       soilbiogeochem_nitrogenflux_inst)
    !
    ! !DESCRIPTION:
    ! Update nitrogen states based on fluxes from dyn_cnbal_patch
    !
    ! !ARGUMENTS:
    type(bounds_type), intent(in)    :: bounds      
    integer, intent(in) :: num_soilc_with_inactive       ! number of columns in soil filter
    integer, intent(in) :: filter_soilc_with_inactive(:) ! soil column filter that includes inactive points
    type(cnveg_nitrogenflux_type)           , intent(in)    :: cnveg_nitrogenflux_inst
    type(cnveg_nitrogenstate_type)          , intent(inout) :: cnveg_nitrogenstate_inst
    type(soilbiogeochem_nitrogenstate_type) , intent(inout) :: soilbiogeochem_nitrogenstate_inst
    type(soilbiogeochem_nitrogenflux_type)  , intent(inout) :: soilbiogeochem_nitrogenflux_inst
    !
    ! !LOCAL VARIABLES:
    integer  :: c   ! column index
    integer  :: g   ! gridcell index
    integer  :: fc  ! column filter index
    integer  :: j   ! level index
    integer  :: i   ! litter pool index
    real(r8) :: dt  ! time step (seconds)

    character(len=*), parameter :: subname = 'NStateUpdateDynPatch'
    !-----------------------------------------------------------------------

    associate( &
         nf_veg => cnveg_nitrogenflux_inst  , &
         ns_veg => cnveg_nitrogenstate_inst , &
         nf_soil => soilbiogeochem_nitrogenflux_inst, &
         ns_soil => soilbiogeochem_nitrogenstate_inst &
         )

    dt = get_step_size_real()

    do j = 1, nlevdecomp
       do fc = 1, num_soilc_with_inactive
          c = filter_soilc_with_inactive(fc)
          do i = i_litr_min, i_litr_max
             ns_soil%decomp_npools_vr_col(c,j,i) = &
                ns_soil%decomp_npools_vr_col(c,j,i) + &
                nf_veg%dwt_frootn_to_litr_n_col(c,j,i) * dt
          end do
          ns_soil%decomp_npools_vr_col(c,j,i_cwd) = ns_soil%decomp_npools_vr_col(c,j,i_cwd) + &
               ( nf_veg%dwt_livecrootn_to_cwdn_col(c,j) + nf_veg%dwt_deadcrootn_to_cwdn_col(c,j) ) * dt
       end do
    end do

    do g = bounds%begg, bounds%endg
       ns_veg%seedn_grc(g) = ns_veg%seedn_grc(g) - nf_veg%dwt_seedn_to_leaf_grc(g) * dt
       ns_veg%seedn_grc(g) = ns_veg%seedn_grc(g) - nf_veg%dwt_seedn_to_deadstem_grc(g) * dt
    end do

    end associate

  end subroutine NStateUpdateDynPatch

  !-----------------------------------------------------------------------
  subroutine NStateUpdate1(num_soilc, filter_soilc, num_soilp, filter_soilp, &
       cnveg_nitrogenflux_inst, cnveg_nitrogenstate_inst, soilbiogeochem_nitrogenflux_inst) 
     use CNSharedParamsMod               , only : use_fun
    !
    ! !DESCRIPTION:
    ! On the radiation time step, update all the prognostic nitrogen state
    ! variables (except for gap-phase mortality and fire fluxes)
    !
    ! !ARGUMENTS:
    integer                                 , intent(in)    :: num_soilc       ! number of soil columns in filter
    integer                                 , intent(in)    :: filter_soilc(:) ! filter for soil columns
    integer                                 , intent(in)    :: num_soilp       ! number of soil patches in filter
    integer                                 , intent(in)    :: filter_soilp(:) ! filter for soil patches
    type(cnveg_nitrogenflux_type)           , intent(inout) :: cnveg_nitrogenflux_inst
    type(cnveg_nitrogenstate_type)          , intent(inout) :: cnveg_nitrogenstate_inst
    type(soilbiogeochem_nitrogenflux_type)  , intent(inout) :: soilbiogeochem_nitrogenflux_inst
    !
    ! !LOCAL VARIABLES:
    integer :: c,p,j,l,g,k,i  ! indices
    integer :: fp,fc     ! lake filter indices
    real(r8):: dt        ! radiation time step (seconds)
    !-----------------------------------------------------------------------

    associate(                                                                   & 
         ivt                   => patch%itype                                    , & ! Input:  [integer  (:)     ]  patch vegetation type                                

         woody                 => pftcon%woody                                 , & ! Input:  binary flag for woody lifeform (1=woody, 0=not woody)

         nf_veg                => cnveg_nitrogenflux_inst                      , & ! Input:
         ns_veg                => cnveg_nitrogenstate_inst                     , & ! Output:
         nf_soil               => soilbiogeochem_nitrogenflux_inst               & ! Output:
         )

      ! set time steps
      dt = get_step_size_real()


      ! soilbiogeochemistry fluxes TODO - this should be moved elsewhere
      ! plant to litter fluxes -  phenology and dynamic landcover fluxes
      do j = 1, nlevdecomp
         do fc = 1,num_soilc
            c = filter_soilc(fc)
            if (.not. use_soil_matrixcn) then ! to be consistent with C
               do i = i_litr_min, i_litr_max
                  nf_soil%decomp_npools_sourcesink_col(c,j,i) = &
                     nf_veg%phenology_n_to_litr_n_col(c,j,i) * dt
               end do

            ! NOTE(wjs, 2017-01-02) This used to be set to a non-zero value, but the
            ! terms have been moved to CStateUpdateDynPatch. I think this is zeroed every
            ! time step, but to be safe, I'm explicitly setting it to zero here.
               nf_soil%decomp_npools_sourcesink_col(c,j,i_cwd) = 0._r8

            else
               do i = i_litr_min, i_litr_max
                  nf_soil%matrix_Ninput%V(c,j+(i-1)*nlevdecomp) = &
                       nf_soil%matrix_Ninput%V(c,j+(i-1)*nlevdecomp) + nf_veg%phenology_n_to_litr_n_col(c,j,i) *dt
               end do
            end if
         end do
      end do

      do fp = 1,num_soilp
         p = filter_soilp(fp)

         ! phenology: transfer growth fluxes
         if(.not. use_matrixcn)then
            ns_veg%leafn_patch(p)       = ns_veg%leafn_patch(p)       + nf_veg%leafn_xfer_to_leafn_patch(p)*dt
            ns_veg%leafn_xfer_patch(p)  = ns_veg%leafn_xfer_patch(p)  - nf_veg%leafn_xfer_to_leafn_patch(p)*dt
            ns_veg%frootn_patch(p)      = ns_veg%frootn_patch(p)      + nf_veg%frootn_xfer_to_frootn_patch(p)*dt
            ns_veg%frootn_xfer_patch(p) = ns_veg%frootn_xfer_patch(p) - nf_veg%frootn_xfer_to_frootn_patch(p)*dt

            if (woody(ivt(p)) == 1.0_r8) then
               ns_veg%livestemn_patch(p)       = ns_veg%livestemn_patch(p)       + nf_veg%livestemn_xfer_to_livestemn_patch(p)*dt
               ns_veg%livestemn_xfer_patch(p)  = ns_veg%livestemn_xfer_patch(p)  - nf_veg%livestemn_xfer_to_livestemn_patch(p)*dt
               ns_veg%deadstemn_patch(p)       = ns_veg%deadstemn_patch(p)       + nf_veg%deadstemn_xfer_to_deadstemn_patch(p)*dt
               ns_veg%deadstemn_xfer_patch(p)  = ns_veg%deadstemn_xfer_patch(p)  - nf_veg%deadstemn_xfer_to_deadstemn_patch(p)*dt
               ns_veg%livecrootn_patch(p)      = ns_veg%livecrootn_patch(p)      + nf_veg%livecrootn_xfer_to_livecrootn_patch(p)*dt
               ns_veg%livecrootn_xfer_patch(p) = ns_veg%livecrootn_xfer_patch(p) - nf_veg%livecrootn_xfer_to_livecrootn_patch(p)*dt
               ns_veg%deadcrootn_patch(p)      = ns_veg%deadcrootn_patch(p)      + nf_veg%deadcrootn_xfer_to_deadcrootn_patch(p)*dt
               ns_veg%deadcrootn_xfer_patch(p) = ns_veg%deadcrootn_xfer_patch(p) - nf_veg%deadcrootn_xfer_to_deadcrootn_patch(p)*dt
            end if

<<<<<<< HEAD
            if (ivt(p) >= npcropmin) then ! skip 2 generic crops
               ! lines here for consistency; the transfer terms are zero
               ns_veg%livestemn_patch(p)       = ns_veg%livestemn_patch(p)      + nf_veg%livestemn_xfer_to_livestemn_patch(p)*dt
               ns_veg%livestemn_xfer_patch(p)  = ns_veg%livestemn_xfer_patch(p) - nf_veg%livestemn_xfer_to_livestemn_patch(p)*dt
               ns_veg%grainn_patch(p)          = ns_veg%grainn_patch(p)         + nf_veg%grainn_xfer_to_grainn_patch(p)*dt
               ns_veg%grainn_xfer_patch(p)     = ns_veg%grainn_xfer_patch(p)    - nf_veg%grainn_xfer_to_grainn_patch(p)*dt
            end if
=======
         if (ivt(p) >= npcropmin) then ! skip 2 generic crops
            ! lines here for consistency; the transfer terms are zero
            ns_veg%livestemn_patch(p)       = ns_veg%livestemn_patch(p)      + nf_veg%livestemn_xfer_to_livestemn_patch(p)*dt
            ns_veg%livestemn_xfer_patch(p)  = ns_veg%livestemn_xfer_patch(p) - nf_veg%livestemn_xfer_to_livestemn_patch(p)*dt
            do k = 1, nrepr
               ns_veg%reproductiven_patch(p,k) = ns_veg%reproductiven_patch(p,k) &
                    + nf_veg%reproductiven_xfer_to_reproductiven_patch(p,k)*dt
               ns_veg%reproductiven_xfer_patch(p,k) = ns_veg%reproductiven_xfer_patch(p,k) &
                    - nf_veg%reproductiven_xfer_to_reproductiven_patch(p,k)*dt
            end do
         end if
>>>>>>> d301320c

         ! phenology: litterfall and retranslocation fluxes
            ns_veg%leafn_patch(p)    = ns_veg%leafn_patch(p)    - nf_veg%leafn_to_litter_patch(p)*dt
            ns_veg%frootn_patch(p)   = ns_veg%frootn_patch(p)   - nf_veg%frootn_to_litter_patch(p)*dt
            ns_veg%leafn_patch(p)    = ns_veg%leafn_patch(p)    - nf_veg%leafn_to_retransn_patch(p)*dt
            ns_veg%retransn_patch(p) = ns_veg%retransn_patch(p) + nf_veg%leafn_to_retransn_patch(p)*dt
         else
            ! NOTE: The equivalent changes for matrix code are in CNPhenology EBK (11/26/2019)
         end if !not use_matrixcn

         ! live wood turnover and retranslocation fluxes
         if (woody(ivt(p)) == 1._r8) then
            if(.not. use_matrixcn)then
               ns_veg%livestemn_patch(p)    = ns_veg%livestemn_patch(p)  - nf_veg%livestemn_to_deadstemn_patch(p)*dt
               ns_veg%deadstemn_patch(p)    = ns_veg%deadstemn_patch(p)  + nf_veg%livestemn_to_deadstemn_patch(p)*dt
               ns_veg%livestemn_patch(p)    = ns_veg%livestemn_patch(p)  - nf_veg%livestemn_to_retransn_patch(p)*dt
               ns_veg%retransn_patch(p)     = ns_veg%retransn_patch(p)   + nf_veg%livestemn_to_retransn_patch(p)*dt
               ns_veg%livecrootn_patch(p)   = ns_veg%livecrootn_patch(p) - nf_veg%livecrootn_to_deadcrootn_patch(p)*dt
               ns_veg%deadcrootn_patch(p)   = ns_veg%deadcrootn_patch(p) + nf_veg%livecrootn_to_deadcrootn_patch(p)*dt
               ns_veg%livecrootn_patch(p)   = ns_veg%livecrootn_patch(p) - nf_veg%livecrootn_to_retransn_patch(p)*dt
               ns_veg%retransn_patch(p)     = ns_veg%retransn_patch(p)   + nf_veg%livecrootn_to_retransn_patch(p)*dt
               ! WW change logic so livestem_retrans goes to npool (via free_retrans flux)
               ! this should likely be done more cleanly if it works, i.e. not update fluxes w/ states
               ! additional considerations for crop?
               ! Matrix version of this is in CNLivewoodTurnover
               if (use_fun ) then
                  nf_veg%free_retransn_to_npool_patch(p) = nf_veg%free_retransn_to_npool_patch(p) + nf_veg%livestemn_to_retransn_patch(p)
                  nf_veg%free_retransn_to_npool_patch(p) = nf_veg%free_retransn_to_npool_patch(p) + nf_veg%livecrootn_to_retransn_patch(p)
               end if
            else
               ! NOTE: The equivalent changes for matrix code are in CNPhenology EBK (11/26/2019)
            end if !not use_matrixcn
         end if 
         if (ivt(p) >= npcropmin) then ! Beth adds retrans from froot
<<<<<<< HEAD
            if(.not. use_matrixcn)then
               ns_veg%frootn_patch(p)       = ns_veg%frootn_patch(p)     - nf_veg%frootn_to_retransn_patch(p)*dt
               ns_veg%retransn_patch(p)     = ns_veg%retransn_patch(p)   + nf_veg%frootn_to_retransn_patch(p)*dt
               ns_veg%livestemn_patch(p)    = ns_veg%livestemn_patch(p)  - nf_veg%livestemn_to_litter_patch(p)*dt
               ns_veg%livestemn_patch(p)    = ns_veg%livestemn_patch(p)  - nf_veg%livestemn_to_biofueln_patch(p)*dt
               ns_veg%leafn_patch(p)        = ns_veg%leafn_patch(p)      - nf_veg%leafn_to_biofueln_patch(p)*dt
               ns_veg%livestemn_patch(p)    = ns_veg%livestemn_patch(p)  - nf_veg%livestemn_to_retransn_patch(p)*dt
               ns_veg%retransn_patch(p)     = ns_veg%retransn_patch(p)   + nf_veg%livestemn_to_retransn_patch(p)*dt
               ns_veg%grainn_patch(p)       = ns_veg%grainn_patch(p) &
                    - (nf_veg%grainn_to_food_patch(p) + nf_veg%grainn_to_seed_patch(p))*dt
            else
               ! NOTE: The equivalent changes for matrix code are in CNPhenology EBK (11/26/2019)
            end if !not use_matrixcn
            ns_veg%cropseedn_deficit_patch(p) = ns_veg%cropseedn_deficit_patch(p) &
                    - nf_veg%crop_seedn_to_leaf_patch(p) * dt &
                    + nf_veg%grainn_to_seed_patch(p) * dt
=======
            ns_veg%frootn_patch(p)       = ns_veg%frootn_patch(p)     - nf_veg%frootn_to_retransn_patch(p)*dt
            ns_veg%retransn_patch(p)     = ns_veg%retransn_patch(p)   + nf_veg%frootn_to_retransn_patch(p)*dt
            ns_veg%livestemn_patch(p)    = ns_veg%livestemn_patch(p)  - nf_veg%livestemn_to_litter_patch(p)*dt
            ns_veg%livestemn_patch(p)    = ns_veg%livestemn_patch(p)  - nf_veg%livestemn_to_biofueln_patch(p)*dt
            ns_veg%leafn_patch(p)        = ns_veg%leafn_patch(p)      - nf_veg%leafn_to_biofueln_patch(p)*dt
            ns_veg%livestemn_patch(p)    = ns_veg%livestemn_patch(p)  - nf_veg%livestemn_to_retransn_patch(p)*dt
            ns_veg%retransn_patch(p)     = ns_veg%retransn_patch(p)   + nf_veg%livestemn_to_retransn_patch(p)*dt
            ns_veg%cropseedn_deficit_patch(p) = ns_veg%cropseedn_deficit_patch(p) &
                 - nf_veg%crop_seedn_to_leaf_patch(p) * dt
            do k = repr_grain_min, repr_grain_max
               ns_veg%reproductiven_patch(p,k)   = ns_veg%reproductiven_patch(p,k) &
                    - (nf_veg%repr_grainn_to_food_patch(p,k) + nf_veg%repr_grainn_to_seed_patch(p,k))*dt
               ns_veg%cropseedn_deficit_patch(p) = ns_veg%cropseedn_deficit_patch(p) &
                    + nf_veg%repr_grainn_to_seed_patch(p,k) * dt
            end do
            do k = repr_structure_min, repr_structure_max
               ns_veg%reproductiven_patch(p,k) = ns_veg%reproductiven_patch(p,k) &
                    - (nf_veg%repr_structuren_to_cropprod_patch(p,k) + nf_veg%repr_structuren_to_litter_patch(p,k))*dt
            end do
>>>>>>> d301320c
         end if

         ! uptake from soil mineral N pool
         ns_veg%npool_patch(p) = ns_veg%npool_patch(p) + nf_veg%sminn_to_npool_patch(p)*dt

         ! deployment from retranslocation pool
         ns_veg%npool_patch(p)    = ns_veg%npool_patch(p)    + nf_veg%retransn_to_npool_patch(p)*dt
         
         ns_veg%npool_patch(p)    = ns_veg%npool_patch(p)    + nf_veg%free_retransn_to_npool_patch(p)*dt
         
         ! allocation fluxes
         ns_veg%npool_patch(p)              = ns_veg%npool_patch(p)          - nf_veg%npool_to_leafn_patch(p)*dt
         ns_veg%npool_patch(p)              = ns_veg%npool_patch(p)          - nf_veg%npool_to_leafn_storage_patch(p)*dt
         ns_veg%npool_patch(p)              = ns_veg%npool_patch(p)          - nf_veg%npool_to_frootn_patch(p)*dt
         ns_veg%npool_patch(p)              = ns_veg%npool_patch(p)          - nf_veg%npool_to_frootn_storage_patch(p)*dt
         if (.not. use_matrixcn) then
            ns_veg%retransn_patch(p)        = ns_veg%retransn_patch(p)       - nf_veg%retransn_to_npool_patch(p)*dt
            ns_veg%retransn_patch(p)        = ns_veg%retransn_patch(p)       - nf_veg%free_retransn_to_npool_patch(p)*dt !how is retransn a state? 
            ns_veg%leafn_patch(p)           = ns_veg%leafn_patch(p)          + nf_veg%npool_to_leafn_patch(p)*dt
            ns_veg%leafn_storage_patch(p)   = ns_veg%leafn_storage_patch(p)  + nf_veg%npool_to_leafn_storage_patch(p)*dt
            ns_veg%frootn_patch(p)          = ns_veg%frootn_patch(p)         + nf_veg%npool_to_frootn_patch(p)*dt
            ns_veg%frootn_storage_patch(p)  = ns_veg%frootn_storage_patch(p) + nf_veg%npool_to_frootn_storage_patch(p)*dt
         else
            ! No matrix code needed here
         end if

         if (woody(ivt(p)) == 1._r8) then
            ns_veg%npool_patch(p)                 = ns_veg%npool_patch(p)              - nf_veg%npool_to_livestemn_patch(p)*dt
            ns_veg%npool_patch(p)                 = ns_veg%npool_patch(p)              - nf_veg%npool_to_livestemn_storage_patch(p)*dt
            ns_veg%npool_patch(p)                 = ns_veg%npool_patch(p)              - nf_veg%npool_to_deadstemn_patch(p)*dt
            ns_veg%npool_patch(p)                 = ns_veg%npool_patch(p)              - nf_veg%npool_to_deadstemn_storage_patch(p)*dt
            ns_veg%npool_patch(p)                 = ns_veg%npool_patch(p)              - nf_veg%npool_to_livecrootn_patch(p)*dt
            ns_veg%npool_patch(p)                 = ns_veg%npool_patch(p)              - nf_veg%npool_to_livecrootn_storage_patch(p)*dt
            ns_veg%npool_patch(p)                 = ns_veg%npool_patch(p)              - nf_veg%npool_to_deadcrootn_patch(p)*dt
            ns_veg%npool_patch(p)                 = ns_veg%npool_patch(p)              - nf_veg%npool_to_deadcrootn_storage_patch(p)*dt
            if(.not. use_matrixcn) then
               ns_veg%livestemn_patch(p)          = ns_veg%livestemn_patch(p)          + nf_veg%npool_to_livestemn_patch(p)*dt
               ns_veg%livestemn_storage_patch(p)  = ns_veg%livestemn_storage_patch(p)  + nf_veg%npool_to_livestemn_storage_patch(p)*dt
               ns_veg%deadstemn_patch(p)          = ns_veg%deadstemn_patch(p)          + nf_veg%npool_to_deadstemn_patch(p)*dt
               ns_veg%deadstemn_storage_patch(p)  = ns_veg%deadstemn_storage_patch(p)  + nf_veg%npool_to_deadstemn_storage_patch(p)*dt
               ns_veg%livecrootn_patch(p)         = ns_veg%livecrootn_patch(p)         + nf_veg%npool_to_livecrootn_patch(p)*dt
               ns_veg%livecrootn_storage_patch(p) = ns_veg%livecrootn_storage_patch(p) + nf_veg%npool_to_livecrootn_storage_patch(p)*dt
               ns_veg%deadcrootn_patch(p)         = ns_veg%deadcrootn_patch(p)         + nf_veg%npool_to_deadcrootn_patch(p)*dt
               ns_veg%deadcrootn_storage_patch(p) = ns_veg%deadcrootn_storage_patch(p) + nf_veg%npool_to_deadcrootn_storage_patch(p)*dt
            else
               ! NOTE: The equivalent changes for matrix code are in CNPhenology EBK (11/26/2019)
            end if ! not use_matrixcn
         end if

         if (ivt(p) >= npcropmin) then ! skip 2 generic crops
<<<<<<< HEAD
            ns_veg%npool_patch(p)                 = ns_veg%npool_patch(p)              - nf_veg%npool_to_livestemn_patch(p)*dt
            ns_veg%npool_patch(p)                 = ns_veg%npool_patch(p)              - nf_veg%npool_to_livestemn_storage_patch(p)*dt
            ns_veg%npool_patch(p)                 = ns_veg%npool_patch(p)              - nf_veg%npool_to_grainn_patch(p)*dt
            ns_veg%npool_patch(p)                 = ns_veg%npool_patch(p)              - nf_veg%npool_to_grainn_storage_patch(p)*dt
            if(.not. use_matrixcn) then
               ns_veg%livestemn_patch(p)          = ns_veg%livestemn_patch(p)          + nf_veg%npool_to_livestemn_patch(p)*dt
               ns_veg%livestemn_storage_patch(p)  = ns_veg%livestemn_storage_patch(p)  + nf_veg%npool_to_livestemn_storage_patch(p)*dt
               ns_veg%grainn_patch(p)             = ns_veg%grainn_patch(p)             + nf_veg%npool_to_grainn_patch(p)*dt
               ns_veg%grainn_storage_patch(p)     = ns_veg%grainn_storage_patch(p)     + nf_veg%npool_to_grainn_storage_patch(p)*dt
            else
               ! NOTE: The equivalent changes for matrix code are in CNPhenology EBK (11/26/2019)
            end if ! not use_matrixcn
=======
            ns_veg%npool_patch(p)              = ns_veg%npool_patch(p)              - nf_veg%npool_to_livestemn_patch(p)*dt
            ns_veg%livestemn_patch(p)          = ns_veg%livestemn_patch(p)          + nf_veg%npool_to_livestemn_patch(p)*dt
            ns_veg%npool_patch(p)              = ns_veg%npool_patch(p)              - nf_veg%npool_to_livestemn_storage_patch(p)*dt
            ns_veg%livestemn_storage_patch(p)  = ns_veg%livestemn_storage_patch(p)  + nf_veg%npool_to_livestemn_storage_patch(p)*dt
            do k = 1, nrepr
               ns_veg%npool_patch(p) = ns_veg%npool_patch(p) - nf_veg%npool_to_reproductiven_patch(p,k)*dt
               ns_veg%reproductiven_patch(p,k) = ns_veg%reproductiven_patch(p,k) &
                    + nf_veg%npool_to_reproductiven_patch(p,k)*dt
               ns_veg%npool_patch(p) = ns_veg%npool_patch(p) - nf_veg%npool_to_reproductiven_storage_patch(p,k)*dt
               ns_veg%reproductiven_storage_patch(p,k) = ns_veg%reproductiven_storage_patch(p,k) &
                    + nf_veg%npool_to_reproductiven_storage_patch(p,k)*dt
            end do
>>>>>>> d301320c
         end if

         ! move storage pools into transfer pools
         if(.not. use_matrixcn) then
            ns_veg%leafn_storage_patch(p)  = ns_veg%leafn_storage_patch(p)  - nf_veg%leafn_storage_to_xfer_patch(p)*dt
            ns_veg%leafn_xfer_patch(p)     = ns_veg%leafn_xfer_patch(p)     + nf_veg%leafn_storage_to_xfer_patch(p)*dt
            ns_veg%frootn_storage_patch(p) = ns_veg%frootn_storage_patch(p) - nf_veg%frootn_storage_to_xfer_patch(p)*dt
            ns_veg%frootn_xfer_patch(p)    = ns_veg%frootn_xfer_patch(p)    + nf_veg%frootn_storage_to_xfer_patch(p)*dt

            if (woody(ivt(p)) == 1._r8) then
               ns_veg%livestemn_storage_patch(p)  = ns_veg%livestemn_storage_patch(p)  - nf_veg%livestemn_storage_to_xfer_patch(p)*dt
               ns_veg%livestemn_xfer_patch(p)     = ns_veg%livestemn_xfer_patch(p)     + nf_veg%livestemn_storage_to_xfer_patch(p)*dt
               ns_veg%deadstemn_storage_patch(p)  = ns_veg%deadstemn_storage_patch(p)  - nf_veg%deadstemn_storage_to_xfer_patch(p)*dt
               ns_veg%deadstemn_xfer_patch(p)     = ns_veg%deadstemn_xfer_patch(p)     + nf_veg%deadstemn_storage_to_xfer_patch(p)*dt
               ns_veg%livecrootn_storage_patch(p) = ns_veg%livecrootn_storage_patch(p) - nf_veg%livecrootn_storage_to_xfer_patch(p)*dt
               ns_veg%livecrootn_xfer_patch(p)    = ns_veg%livecrootn_xfer_patch(p)    + nf_veg%livecrootn_storage_to_xfer_patch(p)*dt
               ns_veg%deadcrootn_storage_patch(p) = ns_veg%deadcrootn_storage_patch(p) - nf_veg%deadcrootn_storage_to_xfer_patch(p)*dt
               ns_veg%deadcrootn_xfer_patch(p)    = ns_veg%deadcrootn_xfer_patch(p)    + nf_veg%deadcrootn_storage_to_xfer_patch(p)*dt
            end if
         else
            ! NOTE: The equivalent changes for matrix code are in CNPhenology EBK (11/26/2019)
         end if  ! not use_matrixcn

         if (ivt(p) >= npcropmin) then ! skip 2 generic crops
            ! lines here for consistency; the transfer terms are zero
<<<<<<< HEAD
            if(.not. use_matrixcn)then
               ns_veg%livestemn_storage_patch(p)  = ns_veg%livestemn_storage_patch(p) - nf_veg%livestemn_storage_to_xfer_patch(p)*dt
               ns_veg%livestemn_xfer_patch(p)     = ns_veg%livestemn_xfer_patch(p)    + nf_veg%livestemn_storage_to_xfer_patch(p)*dt
               ns_veg%grainn_storage_patch(p)     = ns_veg%grainn_storage_patch(p)    - nf_veg%grainn_storage_to_xfer_patch(p)*dt
               ns_veg%grainn_xfer_patch(p)        = ns_veg%grainn_xfer_patch(p)       + nf_veg%grainn_storage_to_xfer_patch(p)*dt
            else
               ! NOTE: The equivalent changes for matrix code are in CNPhenology EBK (11/26/2019)
            end if ! not use_matrixcn
=======
            ns_veg%livestemn_storage_patch(p)  = ns_veg%livestemn_storage_patch(p) - nf_veg%livestemn_storage_to_xfer_patch(p)*dt
            ns_veg%livestemn_xfer_patch(p)     = ns_veg%livestemn_xfer_patch(p)    + nf_veg%livestemn_storage_to_xfer_patch(p)*dt
            do k = 1, nrepr
               ns_veg%reproductiven_storage_patch(p,k) = ns_veg%reproductiven_storage_patch(p,k) &
                    - nf_veg%reproductiven_storage_to_xfer_patch(p,k)*dt
               ns_veg%reproductiven_xfer_patch(p,k) = ns_veg%reproductiven_xfer_patch(p,k) &
                    + nf_veg%reproductiven_storage_to_xfer_patch(p,k)*dt
            end do
>>>>>>> d301320c
         end if

      end do

    end associate

  end subroutine NStateUpdate1

end module CNNStateUpdate1Mod<|MERGE_RESOLUTION|>--- conflicted
+++ resolved
@@ -173,27 +173,17 @@
                ns_veg%deadcrootn_xfer_patch(p) = ns_veg%deadcrootn_xfer_patch(p) - nf_veg%deadcrootn_xfer_to_deadcrootn_patch(p)*dt
             end if
 
-<<<<<<< HEAD
             if (ivt(p) >= npcropmin) then ! skip 2 generic crops
                ! lines here for consistency; the transfer terms are zero
                ns_veg%livestemn_patch(p)       = ns_veg%livestemn_patch(p)      + nf_veg%livestemn_xfer_to_livestemn_patch(p)*dt
                ns_veg%livestemn_xfer_patch(p)  = ns_veg%livestemn_xfer_patch(p) - nf_veg%livestemn_xfer_to_livestemn_patch(p)*dt
-               ns_veg%grainn_patch(p)          = ns_veg%grainn_patch(p)         + nf_veg%grainn_xfer_to_grainn_patch(p)*dt
-               ns_veg%grainn_xfer_patch(p)     = ns_veg%grainn_xfer_patch(p)    - nf_veg%grainn_xfer_to_grainn_patch(p)*dt
+               do k = 1, nrepr
+                  ns_veg%reproductiven_patch(p,k) = ns_veg%reproductiven_patch(p,k) &
+                       + nf_veg%reproductiven_xfer_to_reproductiven_patch(p,k)*dt
+                  ns_veg%reproductiven_xfer_patch(p,k) = ns_veg%reproductiven_xfer_patch(p,k) &
+                       - nf_veg%reproductiven_xfer_to_reproductiven_patch(p,k)*dt
+               end do
             end if
-=======
-         if (ivt(p) >= npcropmin) then ! skip 2 generic crops
-            ! lines here for consistency; the transfer terms are zero
-            ns_veg%livestemn_patch(p)       = ns_veg%livestemn_patch(p)      + nf_veg%livestemn_xfer_to_livestemn_patch(p)*dt
-            ns_veg%livestemn_xfer_patch(p)  = ns_veg%livestemn_xfer_patch(p) - nf_veg%livestemn_xfer_to_livestemn_patch(p)*dt
-            do k = 1, nrepr
-               ns_veg%reproductiven_patch(p,k) = ns_veg%reproductiven_patch(p,k) &
-                    + nf_veg%reproductiven_xfer_to_reproductiven_patch(p,k)*dt
-               ns_veg%reproductiven_xfer_patch(p,k) = ns_veg%reproductiven_xfer_patch(p,k) &
-                    - nf_veg%reproductiven_xfer_to_reproductiven_patch(p,k)*dt
-            end do
-         end if
->>>>>>> d301320c
 
          ! phenology: litterfall and retranslocation fluxes
             ns_veg%leafn_patch(p)    = ns_veg%leafn_patch(p)    - nf_veg%leafn_to_litter_patch(p)*dt
@@ -228,7 +218,6 @@
             end if !not use_matrixcn
          end if 
          if (ivt(p) >= npcropmin) then ! Beth adds retrans from froot
-<<<<<<< HEAD
             if(.not. use_matrixcn)then
                ns_veg%frootn_patch(p)       = ns_veg%frootn_patch(p)     - nf_veg%frootn_to_retransn_patch(p)*dt
                ns_veg%retransn_patch(p)     = ns_veg%retransn_patch(p)   + nf_veg%frootn_to_retransn_patch(p)*dt
@@ -237,24 +226,11 @@
                ns_veg%leafn_patch(p)        = ns_veg%leafn_patch(p)      - nf_veg%leafn_to_biofueln_patch(p)*dt
                ns_veg%livestemn_patch(p)    = ns_veg%livestemn_patch(p)  - nf_veg%livestemn_to_retransn_patch(p)*dt
                ns_veg%retransn_patch(p)     = ns_veg%retransn_patch(p)   + nf_veg%livestemn_to_retransn_patch(p)*dt
-               ns_veg%grainn_patch(p)       = ns_veg%grainn_patch(p) &
-                    - (nf_veg%grainn_to_food_patch(p) + nf_veg%grainn_to_seed_patch(p))*dt
             else
                ! NOTE: The equivalent changes for matrix code are in CNPhenology EBK (11/26/2019)
             end if !not use_matrixcn
             ns_veg%cropseedn_deficit_patch(p) = ns_veg%cropseedn_deficit_patch(p) &
                     - nf_veg%crop_seedn_to_leaf_patch(p) * dt &
-                    + nf_veg%grainn_to_seed_patch(p) * dt
-=======
-            ns_veg%frootn_patch(p)       = ns_veg%frootn_patch(p)     - nf_veg%frootn_to_retransn_patch(p)*dt
-            ns_veg%retransn_patch(p)     = ns_veg%retransn_patch(p)   + nf_veg%frootn_to_retransn_patch(p)*dt
-            ns_veg%livestemn_patch(p)    = ns_veg%livestemn_patch(p)  - nf_veg%livestemn_to_litter_patch(p)*dt
-            ns_veg%livestemn_patch(p)    = ns_veg%livestemn_patch(p)  - nf_veg%livestemn_to_biofueln_patch(p)*dt
-            ns_veg%leafn_patch(p)        = ns_veg%leafn_patch(p)      - nf_veg%leafn_to_biofueln_patch(p)*dt
-            ns_veg%livestemn_patch(p)    = ns_veg%livestemn_patch(p)  - nf_veg%livestemn_to_retransn_patch(p)*dt
-            ns_veg%retransn_patch(p)     = ns_veg%retransn_patch(p)   + nf_veg%livestemn_to_retransn_patch(p)*dt
-            ns_veg%cropseedn_deficit_patch(p) = ns_veg%cropseedn_deficit_patch(p) &
-                 - nf_veg%crop_seedn_to_leaf_patch(p) * dt
             do k = repr_grain_min, repr_grain_max
                ns_veg%reproductiven_patch(p,k)   = ns_veg%reproductiven_patch(p,k) &
                     - (nf_veg%repr_grainn_to_food_patch(p,k) + nf_veg%repr_grainn_to_seed_patch(p,k))*dt
@@ -265,7 +241,6 @@
                ns_veg%reproductiven_patch(p,k) = ns_veg%reproductiven_patch(p,k) &
                     - (nf_veg%repr_structuren_to_cropprod_patch(p,k) + nf_veg%repr_structuren_to_litter_patch(p,k))*dt
             end do
->>>>>>> d301320c
          end if
 
          ! uptake from soil mineral N pool
@@ -316,33 +291,28 @@
          end if
 
          if (ivt(p) >= npcropmin) then ! skip 2 generic crops
-<<<<<<< HEAD
             ns_veg%npool_patch(p)                 = ns_veg%npool_patch(p)              - nf_veg%npool_to_livestemn_patch(p)*dt
             ns_veg%npool_patch(p)                 = ns_veg%npool_patch(p)              - nf_veg%npool_to_livestemn_storage_patch(p)*dt
             ns_veg%npool_patch(p)                 = ns_veg%npool_patch(p)              - nf_veg%npool_to_grainn_patch(p)*dt
             ns_veg%npool_patch(p)                 = ns_veg%npool_patch(p)              - nf_veg%npool_to_grainn_storage_patch(p)*dt
+            do k = 1, nrepr
+               ns_veg%npool_patch(p) = ns_veg%npool_patch(p) - nf_veg%npool_to_reproductiven_patch(p,k)*dt
+               ns_veg%npool_patch(p) = ns_veg%npool_patch(p) - nf_veg%npool_to_reproductiven_storage_patch(p,k)*dt
+            end do
             if(.not. use_matrixcn) then
                ns_veg%livestemn_patch(p)          = ns_veg%livestemn_patch(p)          + nf_veg%npool_to_livestemn_patch(p)*dt
                ns_veg%livestemn_storage_patch(p)  = ns_veg%livestemn_storage_patch(p)  + nf_veg%npool_to_livestemn_storage_patch(p)*dt
                ns_veg%grainn_patch(p)             = ns_veg%grainn_patch(p)             + nf_veg%npool_to_grainn_patch(p)*dt
                ns_veg%grainn_storage_patch(p)     = ns_veg%grainn_storage_patch(p)     + nf_veg%npool_to_grainn_storage_patch(p)*dt
+               do k = 1, nrepr
+                  ns_veg%reproductiven_patch(p,k) = ns_veg%reproductiven_patch(p,k) &
+                       + nf_veg%npool_to_reproductiven_patch(p,k)*dt
+                  ns_veg%reproductiven_storage_patch(p,k) = ns_veg%reproductiven_storage_patch(p,k) &
+                       + nf_veg%npool_to_reproductiven_storage_patch(p,k)*dt
+               end do
             else
                ! NOTE: The equivalent changes for matrix code are in CNPhenology EBK (11/26/2019)
             end if ! not use_matrixcn
-=======
-            ns_veg%npool_patch(p)              = ns_veg%npool_patch(p)              - nf_veg%npool_to_livestemn_patch(p)*dt
-            ns_veg%livestemn_patch(p)          = ns_veg%livestemn_patch(p)          + nf_veg%npool_to_livestemn_patch(p)*dt
-            ns_veg%npool_patch(p)              = ns_veg%npool_patch(p)              - nf_veg%npool_to_livestemn_storage_patch(p)*dt
-            ns_veg%livestemn_storage_patch(p)  = ns_veg%livestemn_storage_patch(p)  + nf_veg%npool_to_livestemn_storage_patch(p)*dt
-            do k = 1, nrepr
-               ns_veg%npool_patch(p) = ns_veg%npool_patch(p) - nf_veg%npool_to_reproductiven_patch(p,k)*dt
-               ns_veg%reproductiven_patch(p,k) = ns_veg%reproductiven_patch(p,k) &
-                    + nf_veg%npool_to_reproductiven_patch(p,k)*dt
-               ns_veg%npool_patch(p) = ns_veg%npool_patch(p) - nf_veg%npool_to_reproductiven_storage_patch(p,k)*dt
-               ns_veg%reproductiven_storage_patch(p,k) = ns_veg%reproductiven_storage_patch(p,k) &
-                    + nf_veg%npool_to_reproductiven_storage_patch(p,k)*dt
-            end do
->>>>>>> d301320c
          end if
 
          ! move storage pools into transfer pools
@@ -368,25 +338,18 @@
 
          if (ivt(p) >= npcropmin) then ! skip 2 generic crops
             ! lines here for consistency; the transfer terms are zero
-<<<<<<< HEAD
             if(.not. use_matrixcn)then
                ns_veg%livestemn_storage_patch(p)  = ns_veg%livestemn_storage_patch(p) - nf_veg%livestemn_storage_to_xfer_patch(p)*dt
                ns_veg%livestemn_xfer_patch(p)     = ns_veg%livestemn_xfer_patch(p)    + nf_veg%livestemn_storage_to_xfer_patch(p)*dt
-               ns_veg%grainn_storage_patch(p)     = ns_veg%grainn_storage_patch(p)    - nf_veg%grainn_storage_to_xfer_patch(p)*dt
-               ns_veg%grainn_xfer_patch(p)        = ns_veg%grainn_xfer_patch(p)       + nf_veg%grainn_storage_to_xfer_patch(p)*dt
+               do k = 1, nrepr
+                  ns_veg%reproductiven_storage_patch(p,k) = ns_veg%reproductiven_storage_patch(p,k) &
+                       - nf_veg%reproductiven_storage_to_xfer_patch(p,k)*dt
+                  ns_veg%reproductiven_xfer_patch(p,k) = ns_veg%reproductiven_xfer_patch(p,k) &
+                       + nf_veg%reproductiven_storage_to_xfer_patch(p,k)*dt
+               end do
             else
                ! NOTE: The equivalent changes for matrix code are in CNPhenology EBK (11/26/2019)
             end if ! not use_matrixcn
-=======
-            ns_veg%livestemn_storage_patch(p)  = ns_veg%livestemn_storage_patch(p) - nf_veg%livestemn_storage_to_xfer_patch(p)*dt
-            ns_veg%livestemn_xfer_patch(p)     = ns_veg%livestemn_xfer_patch(p)    + nf_veg%livestemn_storage_to_xfer_patch(p)*dt
-            do k = 1, nrepr
-               ns_veg%reproductiven_storage_patch(p,k) = ns_veg%reproductiven_storage_patch(p,k) &
-                    - nf_veg%reproductiven_storage_to_xfer_patch(p,k)*dt
-               ns_veg%reproductiven_xfer_patch(p,k) = ns_veg%reproductiven_xfer_patch(p,k) &
-                    + nf_veg%reproductiven_storage_to_xfer_patch(p,k)*dt
-            end do
->>>>>>> d301320c
          end if
 
       end do
