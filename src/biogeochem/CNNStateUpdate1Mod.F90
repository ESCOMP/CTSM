--- conflicted
+++ resolved
@@ -11,15 +11,10 @@
   use shr_kind_mod                    , only: r8 => shr_kind_r8
   use clm_time_manager                , only : get_step_size_real
   use clm_varpar                      , only : nlevdecomp
-<<<<<<< HEAD
-  use clm_varpar                      , only : i_litr_min, i_litr_max, i_cwd, ioutn, iretransn
-  use clm_varctl                      , only : iulog, use_nitrif_denitrif, use_matrixcn, use_soil_matrixcn
-=======
   use clm_varpar                      , only : i_litr_min, i_litr_max, i_cwd
   use clm_varctl                      , only : iulog, use_nitrif_denitrif
   use SoilBiogeochemDecompCascadeConType, only : use_soil_matrixcn
   use CNSharedParamsMod               , only : use_matrixcn
->>>>>>> 94e1bdc4
   use clm_varcon                      , only : nitrif_n2o_loss_frac
   use pftconMod                       , only : npcropmin, pftcon
   use decompMod                       , only : bounds_type
@@ -142,29 +137,15 @@
       do j = 1, nlevdecomp
          do fc = 1,num_soilc
             c = filter_soilc(fc)
-<<<<<<< HEAD
-=======
-            !
-            ! State update without the matrix solution
-            !
->>>>>>> 94e1bdc4
+            !
+            ! State update without the matrix solution
+            !
             if (.not. use_soil_matrixcn) then ! to be consistent with C
                do i = i_litr_min, i_litr_max
                   nf_soil%decomp_npools_sourcesink_col(c,j,i) = &
                      nf_veg%phenology_n_to_litr_n_col(c,j,i) * dt
                end do
 
-<<<<<<< HEAD
-            ! NOTE(wjs, 2017-01-02) This used to be set to a non-zero value, but the
-            ! terms have been moved to CStateUpdateDynPatch. I think this is zeroed every
-            ! time step, but to be safe, I'm explicitly setting it to zero here.
-               nf_soil%decomp_npools_sourcesink_col(c,j,i_cwd) = 0._r8
-
-            else
-               do i = i_litr_min, i_litr_max
-                  nf_soil%matrix_Ninput%V(c,j+(i-1)*nlevdecomp) = &
-                       nf_soil%matrix_Ninput%V(c,j+(i-1)*nlevdecomp) + nf_veg%phenology_n_to_litr_n_col(c,j,i) *dt
-=======
                ! NOTE(wjs, 2017-01-02) This used to be set to a non-zero value, but the
                ! terms have been moved to CStateUpdateDynPatch. I think this is zeroed every
                ! time step, but to be safe, I'm explicitly setting it to zero here.
@@ -179,7 +160,8 @@
             else
                ! Do the above to the matrix solution
                do i = i_litr_min, i_litr_max
->>>>>>> 94e1bdc4
+                  nf_soil%matrix_Ninput%V(c,j+(i-1)*nlevdecomp) = &
+                       nf_soil%matrix_Ninput%V(c,j+(i-1)*nlevdecomp) + nf_veg%phenology_n_to_litr_n_col(c,j,i) *dt
                end do
             end if
          end do
@@ -189,7 +171,10 @@
          p = filter_soilp(fp)
 
          ! phenology: transfer growth fluxes
-<<<<<<< HEAD
+
+         !
+         ! State update without the matrix solution
+         !
          if(.not. use_matrixcn)then
             ns_veg%leafn_patch(p)       = ns_veg%leafn_patch(p)       + nf_veg%leafn_xfer_to_leafn_patch(p)*dt
             ns_veg%leafn_xfer_patch(p)  = ns_veg%leafn_xfer_patch(p)  - nf_veg%leafn_xfer_to_leafn_patch(p)*dt
@@ -219,68 +204,26 @@
                end do
             end if
 
-         ! phenology: litterfall and retranslocation fluxes
-=======
-
-         !
-         ! State update without the matrix solution
-         !
-         if(.not. use_matrixcn)then
-            ns_veg%leafn_patch(p)       = ns_veg%leafn_patch(p)       + nf_veg%leafn_xfer_to_leafn_patch(p)*dt
-            ns_veg%leafn_xfer_patch(p)  = ns_veg%leafn_xfer_patch(p)  - nf_veg%leafn_xfer_to_leafn_patch(p)*dt
-            ns_veg%frootn_patch(p)      = ns_veg%frootn_patch(p)      + nf_veg%frootn_xfer_to_frootn_patch(p)*dt
-            ns_veg%frootn_xfer_patch(p) = ns_veg%frootn_xfer_patch(p) - nf_veg%frootn_xfer_to_frootn_patch(p)*dt
-
-            if (woody(ivt(p)) == 1.0_r8) then
-               ns_veg%livestemn_patch(p)       = ns_veg%livestemn_patch(p)       + nf_veg%livestemn_xfer_to_livestemn_patch(p)*dt
-               ns_veg%livestemn_xfer_patch(p)  = ns_veg%livestemn_xfer_patch(p)  - nf_veg%livestemn_xfer_to_livestemn_patch(p)*dt
-               ns_veg%deadstemn_patch(p)       = ns_veg%deadstemn_patch(p)       + nf_veg%deadstemn_xfer_to_deadstemn_patch(p)*dt
-               ns_veg%deadstemn_xfer_patch(p)  = ns_veg%deadstemn_xfer_patch(p)  - nf_veg%deadstemn_xfer_to_deadstemn_patch(p)*dt
-               ns_veg%livecrootn_patch(p)      = ns_veg%livecrootn_patch(p)      + nf_veg%livecrootn_xfer_to_livecrootn_patch(p)*dt
-               ns_veg%livecrootn_xfer_patch(p) = ns_veg%livecrootn_xfer_patch(p) - nf_veg%livecrootn_xfer_to_livecrootn_patch(p)*dt
-               ns_veg%deadcrootn_patch(p)      = ns_veg%deadcrootn_patch(p)      + nf_veg%deadcrootn_xfer_to_deadcrootn_patch(p)*dt
-               ns_veg%deadcrootn_xfer_patch(p) = ns_veg%deadcrootn_xfer_patch(p) - nf_veg%deadcrootn_xfer_to_deadcrootn_patch(p)*dt
-            end if
-
-            if (ivt(p) >= npcropmin) then ! skip 2 generic crops
-               ! lines here for consistency; the transfer terms are zero
-               ns_veg%livestemn_patch(p)       = ns_veg%livestemn_patch(p)      + nf_veg%livestemn_xfer_to_livestemn_patch(p)*dt
-               ns_veg%livestemn_xfer_patch(p)  = ns_veg%livestemn_xfer_patch(p) - nf_veg%livestemn_xfer_to_livestemn_patch(p)*dt
-               do k = 1, nrepr
-                  ns_veg%reproductiven_patch(p,k) = ns_veg%reproductiven_patch(p,k) &
-                       + nf_veg%reproductiven_xfer_to_reproductiven_patch(p,k)*dt
-                  ns_veg%reproductiven_xfer_patch(p,k) = ns_veg%reproductiven_xfer_patch(p,k) &
-                       - nf_veg%reproductiven_xfer_to_reproductiven_patch(p,k)*dt
-               end do
-            end if
-
             ! phenology: litterfall and retranslocation fluxes
->>>>>>> 94e1bdc4
             ns_veg%leafn_patch(p)    = ns_veg%leafn_patch(p)    - nf_veg%leafn_to_litter_patch(p)*dt
             ns_veg%frootn_patch(p)   = ns_veg%frootn_patch(p)   - nf_veg%frootn_to_litter_patch(p)*dt
             ns_veg%leafn_patch(p)    = ns_veg%leafn_patch(p)    - nf_veg%leafn_to_retransn_patch(p)*dt
             ns_veg%retransn_patch(p) = ns_veg%retransn_patch(p) + nf_veg%leafn_to_retransn_patch(p)*dt
-<<<<<<< HEAD
-=======
          !
          ! For the matrix solution the actual state update comes after the matrix
          ! multiply in VegMatrix, but the matrix needs to be setup with
          ! the equivalent of above. Those changes can be here or in the
          ! native subroutines dealing with that field
          !
->>>>>>> 94e1bdc4
          else
             ! NOTE: The equivalent changes for matrix code are in CNPhenology EBK (11/26/2019)
          end if !not use_matrixcn
 
          ! live wood turnover and retranslocation fluxes
          if (woody(ivt(p)) == 1._r8) then
-<<<<<<< HEAD
-=======
-            !
-            ! State update without the matrix solution
-            !
->>>>>>> 94e1bdc4
+            !
+            ! State update without the matrix solution
+            !
             if(.not. use_matrixcn)then
                ns_veg%livestemn_patch(p)    = ns_veg%livestemn_patch(p)  - nf_veg%livestemn_to_deadstemn_patch(p)*dt
                ns_veg%deadstemn_patch(p)    = ns_veg%deadstemn_patch(p)  + nf_veg%livestemn_to_deadstemn_patch(p)*dt
@@ -298,26 +241,20 @@
                   nf_veg%free_retransn_to_npool_patch(p) = nf_veg%free_retransn_to_npool_patch(p) + nf_veg%livestemn_to_retransn_patch(p)
                   nf_veg%free_retransn_to_npool_patch(p) = nf_veg%free_retransn_to_npool_patch(p) + nf_veg%livecrootn_to_retransn_patch(p)
                end if
-<<<<<<< HEAD
-=======
             !
             ! For the matrix solution the actual state update comes after the matrix
             ! multiply in VegMatrix, but the matrix needs to be setup with
             ! the equivalent of above. Those changes can be here or in the
             ! native subroutines dealing with that field
             !
->>>>>>> 94e1bdc4
             else
                ! NOTE: The equivalent changes for matrix code are in CNPhenology EBK (11/26/2019)
             end if !not use_matrixcn
          end if 
          if (ivt(p) >= npcropmin) then ! Beth adds retrans from froot
-<<<<<<< HEAD
-=======
-            !
-            ! State update without the matrix solution
-            !
->>>>>>> 94e1bdc4
+            !
+            ! State update without the matrix solution
+            !
             if(.not. use_matrixcn)then
                ns_veg%frootn_patch(p)       = ns_veg%frootn_patch(p)     - nf_veg%frootn_to_retransn_patch(p)*dt
                ns_veg%retransn_patch(p)     = ns_veg%retransn_patch(p)   + nf_veg%frootn_to_retransn_patch(p)*dt
@@ -326,7 +263,6 @@
                ns_veg%leafn_patch(p)        = ns_veg%leafn_patch(p)      - nf_veg%leafn_to_biofueln_patch(p)*dt
                ns_veg%livestemn_patch(p)    = ns_veg%livestemn_patch(p)  - nf_veg%livestemn_to_retransn_patch(p)*dt
                ns_veg%retransn_patch(p)     = ns_veg%retransn_patch(p)   + nf_veg%livestemn_to_retransn_patch(p)*dt
-<<<<<<< HEAD
                do k = repr_grain_min, repr_grain_max
                   ns_veg%reproductiven_patch(p,k)   = ns_veg%reproductiven_patch(p,k) &
                        - (nf_veg%repr_grainn_to_food_patch(p,k) + nf_veg%repr_grainn_to_seed_patch(p,k))*dt
@@ -335,14 +271,12 @@
                   ns_veg%reproductiven_patch(p,k) = ns_veg%reproductiven_patch(p,k) &
                        - (nf_veg%repr_structuren_to_cropprod_patch(p,k) + nf_veg%repr_structuren_to_litter_patch(p,k))*dt
                end do
-=======
             !
             ! For the matrix solution the actual state update comes after the matrix
             ! multiply in VegMatrix, but the matrix needs to be setup with
             ! the equivalent of above. Those changes can be here or in the
             ! native subroutines dealing with that field
             !
->>>>>>> 94e1bdc4
             else
                ! NOTE: The equivalent changes for matrix code are in CNPhenology EBK (11/26/2019)
             end if !not use_matrixcn
@@ -367,12 +301,9 @@
          ns_veg%npool_patch(p)              = ns_veg%npool_patch(p)          - nf_veg%npool_to_leafn_storage_patch(p)*dt
          ns_veg%npool_patch(p)              = ns_veg%npool_patch(p)          - nf_veg%npool_to_frootn_patch(p)*dt
          ns_veg%npool_patch(p)              = ns_veg%npool_patch(p)          - nf_veg%npool_to_frootn_storage_patch(p)*dt
-<<<<<<< HEAD
-=======
          !
          ! State update without the matrix solution
          !
->>>>>>> 94e1bdc4
          if (.not. use_matrixcn) then
             ns_veg%retransn_patch(p)        = ns_veg%retransn_patch(p)       - nf_veg%retransn_to_npool_patch(p)*dt
             ns_veg%retransn_patch(p)        = ns_veg%retransn_patch(p)       - nf_veg%free_retransn_to_npool_patch(p)*dt !how is retransn a state? 
@@ -380,15 +311,12 @@
             ns_veg%leafn_storage_patch(p)   = ns_veg%leafn_storage_patch(p)  + nf_veg%npool_to_leafn_storage_patch(p)*dt
             ns_veg%frootn_patch(p)          = ns_veg%frootn_patch(p)         + nf_veg%npool_to_frootn_patch(p)*dt
             ns_veg%frootn_storage_patch(p)  = ns_veg%frootn_storage_patch(p) + nf_veg%npool_to_frootn_storage_patch(p)*dt
-<<<<<<< HEAD
-=======
          !
          ! For the matrix solution the actual state update comes after the matrix
          ! multiply in VegMatrix, but the matrix needs to be setup with
          ! the equivalent of above. Those changes can be here or in the
          ! native subroutines dealing with that field
          !
->>>>>>> 94e1bdc4
          else
             ! No matrix code needed here
          end if
@@ -402,12 +330,9 @@
             ns_veg%npool_patch(p)                 = ns_veg%npool_patch(p)              - nf_veg%npool_to_livecrootn_storage_patch(p)*dt
             ns_veg%npool_patch(p)                 = ns_veg%npool_patch(p)              - nf_veg%npool_to_deadcrootn_patch(p)*dt
             ns_veg%npool_patch(p)                 = ns_veg%npool_patch(p)              - nf_veg%npool_to_deadcrootn_storage_patch(p)*dt
-<<<<<<< HEAD
-=======
-            !
-            ! State update without the matrix solution
-            !
->>>>>>> 94e1bdc4
+            !
+            ! State update without the matrix solution
+            !
             if(.not. use_matrixcn) then
                ns_veg%livestemn_patch(p)          = ns_veg%livestemn_patch(p)          + nf_veg%npool_to_livestemn_patch(p)*dt
                ns_veg%livestemn_storage_patch(p)  = ns_veg%livestemn_storage_patch(p)  + nf_veg%npool_to_livestemn_storage_patch(p)*dt
@@ -417,15 +342,12 @@
                ns_veg%livecrootn_storage_patch(p) = ns_veg%livecrootn_storage_patch(p) + nf_veg%npool_to_livecrootn_storage_patch(p)*dt
                ns_veg%deadcrootn_patch(p)         = ns_veg%deadcrootn_patch(p)         + nf_veg%npool_to_deadcrootn_patch(p)*dt
                ns_veg%deadcrootn_storage_patch(p) = ns_veg%deadcrootn_storage_patch(p) + nf_veg%npool_to_deadcrootn_storage_patch(p)*dt
-<<<<<<< HEAD
-=======
             !
             ! For the matrix solution the actual state update comes after the matrix
             ! multiply in VegMatrix, but the matrix needs to be setup with
             ! the equivalent of above. Those changes can be here or in the
             ! native subroutines dealing with that field
             !
->>>>>>> 94e1bdc4
             else
                ! NOTE: The equivalent changes for matrix code are in CNPhenology EBK (11/26/2019)
             end if ! not use_matrixcn
@@ -438,12 +360,9 @@
                ns_veg%npool_patch(p) = ns_veg%npool_patch(p) - nf_veg%npool_to_reproductiven_patch(p,k)*dt
                ns_veg%npool_patch(p) = ns_veg%npool_patch(p) - nf_veg%npool_to_reproductiven_storage_patch(p,k)*dt
             end do
-<<<<<<< HEAD
-=======
-            !
-            ! State update without the matrix solution
-            !
->>>>>>> 94e1bdc4
+            !
+            ! State update without the matrix solution
+            !
             if(.not. use_matrixcn) then
                ns_veg%livestemn_patch(p)          = ns_veg%livestemn_patch(p)          + nf_veg%npool_to_livestemn_patch(p)*dt
                ns_veg%livestemn_storage_patch(p)  = ns_veg%livestemn_storage_patch(p)  + nf_veg%npool_to_livestemn_storage_patch(p)*dt
@@ -453,28 +372,22 @@
                   ns_veg%reproductiven_storage_patch(p,k) = ns_veg%reproductiven_storage_patch(p,k) &
                        + nf_veg%npool_to_reproductiven_storage_patch(p,k)*dt
                end do
-<<<<<<< HEAD
-=======
             !
             ! For the matrix solution the actual state update comes after the matrix
             ! multiply in VegMatrix, but the matrix needs to be setup with
             ! the equivalent of above. Those changes can be here or in the
             ! native subroutines dealing with that field
             !
->>>>>>> 94e1bdc4
             else
                ! NOTE: The equivalent changes for matrix code are in CNPhenology EBK (11/26/2019)
             end if ! not use_matrixcn
          end if
 
          ! move storage pools into transfer pools
-<<<<<<< HEAD
-=======
 
          !
          ! State update without the matrix solution
          !
->>>>>>> 94e1bdc4
          if(.not. use_matrixcn) then
             ns_veg%leafn_storage_patch(p)  = ns_veg%leafn_storage_patch(p)  - nf_veg%leafn_storage_to_xfer_patch(p)*dt
             ns_veg%leafn_xfer_patch(p)     = ns_veg%leafn_xfer_patch(p)     + nf_veg%leafn_storage_to_xfer_patch(p)*dt
@@ -491,28 +404,22 @@
                ns_veg%deadcrootn_storage_patch(p) = ns_veg%deadcrootn_storage_patch(p) - nf_veg%deadcrootn_storage_to_xfer_patch(p)*dt
                ns_veg%deadcrootn_xfer_patch(p)    = ns_veg%deadcrootn_xfer_patch(p)    + nf_veg%deadcrootn_storage_to_xfer_patch(p)*dt
             end if
-<<<<<<< HEAD
-=======
          !
          ! For the matrix solution the actual state update comes after the matrix
          ! multiply in VegMatrix, but the matrix needs to be setup with
          ! the equivalent of above. Those changes can be here or in the
          ! native subroutines dealing with that field
          !
->>>>>>> 94e1bdc4
          else
             ! NOTE: The equivalent changes for matrix code are in CNPhenology EBK (11/26/2019)
          end if  ! not use_matrixcn
 
          if (ivt(p) >= npcropmin) then ! skip 2 generic crops
             ! lines here for consistency; the transfer terms are zero
-<<<<<<< HEAD
-=======
-
-            !
-            ! State update without the matrix solution
-            !
->>>>>>> 94e1bdc4
+
+            !
+            ! State update without the matrix solution
+            !
             if(.not. use_matrixcn)then
                ns_veg%livestemn_storage_patch(p)  = ns_veg%livestemn_storage_patch(p) - nf_veg%livestemn_storage_to_xfer_patch(p)*dt
                ns_veg%livestemn_xfer_patch(p)     = ns_veg%livestemn_xfer_patch(p)    + nf_veg%livestemn_storage_to_xfer_patch(p)*dt
@@ -522,15 +429,12 @@
                   ns_veg%reproductiven_xfer_patch(p,k) = ns_veg%reproductiven_xfer_patch(p,k) &
                        + nf_veg%reproductiven_storage_to_xfer_patch(p,k)*dt
                end do
-<<<<<<< HEAD
-=======
             !
             ! For the matrix solution the actual state update comes after the matrix
             ! multiply in VegMatrix, but the matrix needs to be setup with
             ! the equivalent of above. Those changes can be here or in the
             ! native subroutines dealing with that field
             !
->>>>>>> 94e1bdc4
             else
                ! NOTE: The equivalent changes for matrix code are in CNPhenology EBK (11/26/2019)
             end if ! not use_matrixcn
