module CNFireLi2016Mod

#include "shr_assert.h"

  !-----------------------------------------------------------------------
  ! !DESCRIPTION:
  ! module for fire dynamics 
  ! created in Nov, 2012  and revised in Apr, 2013 by F. Li and S. Levis
  ! based on Li et al. (2012a,b; 2013)
  ! revised in Apr, 2014 according to Li et al.(2014)
  ! revised in May, 2015, according to Li et al. (2015, in prep.)
  ! Fire-related parameters were calibrated or tuned in May, 2015 based on the 
  ! 20th Century transient simulations at f19_g16 with a CLM4.5 version
  ! (clm50fire), CRUNCEPv5, and climatological lightning data.
  !
  ! !USES:
  use shr_kind_mod                       , only : r8 => shr_kind_r8, CL => shr_kind_CL
  use shr_const_mod                      , only : SHR_CONST_PI,SHR_CONST_TKFRZ
  use shr_infnan_mod                     , only : shr_infnan_isnan
  use clm_varctl                         , only : iulog
  use clm_varpar                         , only : nlevdecomp, ndecomp_pools, nlevdecomp_full
  use clm_varcon                         , only : dzsoi_decomp
  use pftconMod                          , only : noveg, pftcon
  use abortutils                         , only : endrun
  use decompMod                          , only : bounds_type
  use subgridAveMod                      , only : p2c
  use atm2lndType                        , only : atm2lnd_type
  use CNDVType                           , only : dgvs_type
  use CNVegStateType                     , only : cnveg_state_type
  use CNVegCarbonStateType               , only : cnveg_carbonstate_type
  use CNVegCarbonFluxType                , only : cnveg_carbonflux_type
  use CNVegNitrogenStateType             , only : cnveg_nitrogenstate_type
  use CNVegNitrogenFluxType              , only : cnveg_nitrogenflux_type
  use SoilBiogeochemDecompCascadeConType , only : decomp_cascade_con
  use EnergyFluxType                     , only : energyflux_type
  use SaturatedExcessRunoffMod           , only : saturated_excess_runoff_type
  use WaterDiagnosticBulkType                     , only : waterdiagnosticbulk_type
  use Wateratm2lndBulkType                     , only : wateratm2lndbulk_type
  use GridcellType                       , only : grc                
  use ColumnType                         , only : col                
  use PatchType                          , only : patch                
  use SoilBiogeochemStateType            , only : get_spinup_latitude_term
<<<<<<< HEAD
  use FireMethodType                     , only : fire_method_type
  use CNFireBaseMod                      , only : cnfire_base_type, cnfire_const
=======
  use CNFireMethodMod                    , only : cnfire_method_type
  use CNFireBaseMod                      , only : cnfire_base_type, cnfire_const, cnfire_params
>>>>>>> 65b6725a
  !
  implicit none
  private
  !
  ! !PUBLIC TYPES:
  public :: cnfire_li2016_type
  !
  type, extends(cnfire_base_type) :: cnfire_li2016_type
     private
  contains
    !
    ! !PUBLIC MEMBER FUNCTIONS:
    procedure, public :: need_lightning_and_popdens
    procedure, public :: CNFireArea    ! Calculate fire area
  end type cnfire_li2016_type

  !
  ! !PRIVATE MEMBER DATA:
  !-----------------------------------------------------------------------

  character(len=*), parameter, private :: sourcefile = &
       __FILE__

contains

  !-----------------------------------------------------------------------
  function need_lightning_and_popdens(this)
    ! !ARGUMENTS:
    class(cnfire_li2016_type), intent(in) :: this
    logical :: need_lightning_and_popdens  ! function result
    !
    ! !LOCAL VARIABLES:

    character(len=*), parameter :: subname = 'need_lightning_and_popdens'
    !-----------------------------------------------------------------------

    need_lightning_and_popdens = .true.
  end function need_lightning_and_popdens

  !-----------------------------------------------------------------------
  subroutine CNFireArea (this, bounds, num_soilc, filter_soilc, num_soilp, filter_soilp, &
       atm2lnd_inst, energyflux_inst, saturated_excess_runoff_inst, waterdiagnosticbulk_inst, &
       wateratm2lndbulk_inst, cnveg_state_inst, cnveg_carbonstate_inst, totlitc_col, decomp_cpools_vr_col, t_soi17cm_col)
    !
    ! !DESCRIPTION:
    ! Computes column-level burned area 
    !
    ! !USES:
    use clm_time_manager     , only: get_step_size_real, get_days_per_year, get_curr_date, get_nstep
    use clm_varpar           , only: max_patch_per_col
    use clm_varcon           , only: secspday, secsphr
    use clm_varctl           , only: spinup_state
    use pftconMod            , only: nc4_grass, nc3crop, ndllf_evr_tmp_tree
    use pftconMod            , only: nbrdlf_evr_trp_tree, nbrdlf_dcd_trp_tree, nbrdlf_evr_shrub
    use dynSubgridControlMod , only : run_has_transient_landcover
    !
    ! !ARGUMENTS:
    class(cnfire_li2016_type)                             :: this
    type(bounds_type)                     , intent(in)    :: bounds 
    integer                               , intent(in)    :: num_soilc       ! number of soil columns in filter
    integer                               , intent(in)    :: filter_soilc(:) ! filter for soil columns
    integer                               , intent(in)    :: num_soilp       ! number of soil patches in filter
    integer                               , intent(in)    :: filter_soilp(:) ! filter for soil patches
    type(atm2lnd_type)                    , intent(in)    :: atm2lnd_inst
    type(energyflux_type)                 , intent(in)    :: energyflux_inst
    type(saturated_excess_runoff_type)    , intent(in)    :: saturated_excess_runoff_inst
    type(waterdiagnosticbulk_type)                 , intent(in)    :: waterdiagnosticbulk_inst
    type(wateratm2lndbulk_type)                 , intent(in)    :: wateratm2lndbulk_inst
    type(cnveg_state_type)                , intent(inout) :: cnveg_state_inst
    type(cnveg_carbonstate_type)          , intent(inout) :: cnveg_carbonstate_inst
    real(r8)                              , intent(in)    :: totlitc_col(bounds%begc:)
    real(r8)                              , intent(in)    :: decomp_cpools_vr_col(bounds%begc:,1:,1:)
    real(r8)                              , intent(in)    :: t_soi17cm_col(bounds%begc:)
    !
    ! !LOCAL VARIABLES:
    !
    integer  :: g,l,c,p,pi,j,fc,fp,kyr, kmo, kda, mcsec   ! index variables
    real(r8) :: dt       ! time step variable (s)
    real(r8) :: dayspyr  ! days per year
    real(r8) :: cli      ! effect of climate on deforestation fires (0-1)
    real(r8) :: cri      ! thresholds used for cli, (mm/d), see Eq.(7) in Li et al.(2013)
    real(r8) :: fb       ! availability of fuel for regs A and C
    real(r8) :: fhd      ! impact of hd on agricultural fire
    real(r8) :: fgdp     ! impact of gdp on agricultural fire
    real(r8) :: fire_m   ! combustability of fuel for fire occurrence
    real(r8) :: spread_m ! combustability of fuel for fire spread
    real(r8) :: Lb_lf    ! length-to-breadth ratio added by Lifang 
    integer  :: i_cwd    ! cwd pool
    real(r8) :: lh       ! anthro. ignitions (count/km2/hr)
    real(r8) :: fs       ! hd-dependent fires suppression (0-1)
    real(r8) :: ig       ! total ignitions (count/km2/hr)
    real(r8) :: hdmlf    ! human density
    real(r8) :: arh, arh30 !combustability of fuel related to RH and RH30
    real(r8) :: afuel    !weight for arh and arh30
    real(r8) :: btran_col(bounds%begc:bounds%endc)
    logical  :: transient_landcover  ! whether this run has any prescribed transient landcover
    real(r8), target  :: prec60_col_target(bounds%begc:bounds%endc)
    real(r8), target  :: prec10_col_target(bounds%begc:bounds%endc)
    real(r8), target  :: rh30_col_target(bounds%begc:bounds%endc) 
    real(r8), pointer :: prec60_col(:)
    real(r8), pointer :: prec10_col(:)
    real(r8), pointer :: rh30_col(:)
    !-----------------------------------------------------------------------

    SHR_ASSERT_ALL_FL((ubound(totlitc_col)           == (/bounds%endc/))                              , sourcefile, __LINE__)
    SHR_ASSERT_ALL_FL((ubound(decomp_cpools_vr_col)  == (/bounds%endc,nlevdecomp_full,ndecomp_pools/)), sourcefile, __LINE__)
    SHR_ASSERT_ALL_FL((ubound(t_soi17cm_col)         == (/bounds%endc/))                              , sourcefile, __LINE__)

    associate(                                                                      & 
         totlitc            => totlitc_col                                     , & ! Input:  [real(r8) (:)     ]  (gC/m2) total lit C (column-level mean)           
         decomp_cpools_vr   => decomp_cpools_vr_col                            , & ! Input:  [real(r8) (:,:,:) ]  (gC/m3)  VR decomp. (litter, cwd, soil)
         tsoi17             => t_soi17cm_col                                   , & ! Input:  [real(r8) (:)     ]  (K) soil T for top 0.17 m                             

         lfuel              => cnfire_const%lfuel                              , & ! Input:  [real(r8)         ]  (gC/m2) Lower threshold of fuel mass
         ufuel              => cnfire_const%ufuel                              , & ! Input:  [real(r8)         ]  (gC/m2) Upper threshold of fuel mass
         rh_hgh             => cnfire_const%rh_hgh                             , & ! Input:  [real(r8)         ]  (%) High relative humidity
         rh_low             => cnfire_const%rh_low                             , & ! Input:  [real(r8)         ]  (%) Low relative humidity
         bt_min             => cnfire_const%bt_min                             , & ! Input:  [real(r8)         ]  (0-1) Minimum btran
         bt_max             => cnfire_const%bt_max                             , & ! Input:  [real(r8)         ]  (0-1) Maximum btran
         cli_scale          => cnfire_const%cli_scale                          , & ! Input:  [real(r8)         ]  (/d) global constant for deforestation fires
         cropfire_a1        => cnfire_const%cropfire_a1                        , & ! Input:  [real(r8)         ]  (/hr) a1 parameter for cropland fire
         non_boreal_peatfire_c => cnfire_const%non_boreal_peatfire_c           , & ! Input:  [real(r8)         ]  (/hr) c parameter for non-boreal peatland fire
         pot_hmn_ign_counts_alpha => cnfire_const%pot_hmn_ign_counts_alpha     , & ! Input:  [real(r8)         ]  (/person/month) Potential human ignition counts
         boreal_peatfire_c  => cnfire_const%boreal_peatfire_c                  , & ! Input:  [real(r8)         ]  (/hr) c parameter for boreal peatland fire
         
         fsr_pft            => pftcon%fsr_pft                                  , & ! Input:
         fd_pft             => pftcon%fd_pft                                   , & ! Input:

         btran2             => energyflux_inst%btran2_patch                    , & ! Input:  [real(r8) (:)     ]  root zone soil wetness                            
         fsat               => saturated_excess_runoff_inst%fsat_col           , & ! Input:  [real(r8) (:)     ]  fractional area with water table at surface       
         wf2                => waterdiagnosticbulk_inst%wf2_col                         , & ! Input:  [real(r8) (:)     ]  soil water as frac. of whc for top 0.17 m         
         
         is_cwd             => decomp_cascade_con%is_cwd                       , & ! Input:  [logical  (:)     ]  TRUE => pool is a cwd pool                         
         spinup_factor      => decomp_cascade_con%spinup_factor                , & ! Input:  [real(r8) (:)     ]  factor for AD spinup associated with each pool           

         forc_rh            => wateratm2lndbulk_inst%forc_rh_grc                        , & ! Input:  [real(r8) (:)     ]  relative humidity                                 
         forc_wind          => atm2lnd_inst%forc_wind_grc                      , & ! Input:  [real(r8) (:)     ]  atmospheric wind speed (m/s)                       
         forc_t             => atm2lnd_inst%forc_t_downscaled_col              , & ! Input:  [real(r8) (:)     ]  downscaled atmospheric temperature (Kelvin)                  
         forc_rain          => wateratm2lndbulk_inst%forc_rain_downscaled_col           , & ! Input:  [real(r8) (:)     ]  downscaled rain                                              
         forc_snow          => wateratm2lndbulk_inst%forc_snow_downscaled_col           , & ! Input:  [real(r8) (:)     ]  downscaled snow                                              
         prec60             => wateratm2lndbulk_inst%prec60_patch                       , & ! Input:  [real(r8) (:)     ]  60-day running mean of tot. precipitation         
         prec10             => wateratm2lndbulk_inst%prec10_patch                       , & ! Input:  [real(r8) (:)     ]  10-day running mean of tot. precipitation         
         rh30               => wateratm2lndbulk_inst%rh30_patch                         , & ! Input:  [real(r8) (:)     ]  10-day running mean of tot. precipitation 
         dwt_smoothed       => cnveg_state_inst%dwt_smoothed_patch             , & ! Input:  [real(r8) (:)     ]  change in patch weight (-1 to 1) on the gridcell, smoothed over the year
         cropf_col          => cnveg_state_inst%cropf_col                      , & ! Input:  [real(r8) (:)     ]  cropland fraction in veg column                   
         gdp_lf             => cnveg_state_inst%gdp_lf_col                     , & ! Input:  [real(r8) (:)     ]  gdp data                                          
         peatf_lf           => cnveg_state_inst%peatf_lf_col                   , & ! Input:  [real(r8) (:)     ]  peatland fraction data                            
         abm_lf             => cnveg_state_inst%abm_lf_col                     , & ! Input:  [integer  (:)     ]  prescribed crop fire time                          
         baf_crop           => cnveg_state_inst%baf_crop_col                   , & ! Output: [real(r8) (:)     ]  burned area fraction for cropland (/sec)  
         baf_peatf          => cnveg_state_inst%baf_peatf_col                  , & ! Output: [real(r8) (:)     ]  burned area fraction for peatland (/sec)  
         burndate           => cnveg_state_inst%burndate_patch                 , & ! Output: [integer  (:)     ]  burn date for crop                                 
         fbac               => cnveg_state_inst%fbac_col                       , & ! Output: [real(r8) (:)     ]  total burned area out of conversion (/sec)
         fbac1              => cnveg_state_inst%fbac1_col                      , & ! Output: [real(r8) (:)     ]  burned area out of conversion region due to land use fire
         farea_burned       => cnveg_state_inst%farea_burned_col               , & ! Output: [real(r8) (:)     ]  total fractional area burned (/sec)
         nfire              => cnveg_state_inst%nfire_col                      , & ! Output: [real(r8) (:)     ]  fire counts (count/km2/sec), valid only in Reg. C
         fsr_col            => cnveg_state_inst%fsr_col                        , & ! Output: [real(r8) (:)     ]  fire spread rate at column level
         fd_col             => cnveg_state_inst%fd_col                         , & ! Output: [real(r8) (:)     ]  fire duration rate at column level
         lgdp_col           => cnveg_state_inst%lgdp_col                       , & ! Output: [real(r8) (:)     ]  gdp limitation factor for nfire                   
         lgdp1_col          => cnveg_state_inst%lgdp1_col                      , & ! Output: [real(r8) (:)     ]  gdp limitation factor for baf per fire            
         lpop_col           => cnveg_state_inst%lpop_col                       , & ! Output: [real(r8) (:)     ]  pop limitation factor for baf per fire            
         lfwt               => cnveg_state_inst%lfwt_col                       , & ! Output: [real(r8) (:)     ]  fractional coverage of non-crop and non-bare-soil Patches
         trotr1_col         => cnveg_state_inst%trotr1_col                     , & ! Output: [real(r8) (:)     ]  patch weight of BET on the column (0-1)           
         trotr2_col         => cnveg_state_inst%trotr2_col                     , & ! Output: [real(r8) (:)     ]  patch weight of BDT on the column (0-1)           
         dtrotr_col         => cnveg_state_inst%dtrotr_col                     , & ! Output: [real(r8) (:)     ]  decreased frac. coverage of BET+BDT on grid for dt
         lfc                => cnveg_state_inst%lfc_col                        , & ! Output: [real(r8) (:)     ]  conversion area frac. of BET+BDT that haven't burned before
         wtlf               => cnveg_state_inst%wtlf_col                       , & ! Output: [real(r8) (:)     ]  fractional coverage of non-crop Patches              
         
         totvegc            => cnveg_carbonstate_inst%totvegc_col              , & ! Input: [real(r8) (:)     ]  totvegc at column level                           
         deadcrootc         => cnveg_carbonstate_inst%deadcrootc_patch         , & ! Input:  [real(r8) (:)     ]  (gC/m2) dead coarse root C                        
         deadcrootc_storage => cnveg_carbonstate_inst%deadcrootc_storage_patch , & ! Input:  [real(r8) (:)     ]  (gC/m2) dead coarse root C storage                
         deadcrootc_xfer    => cnveg_carbonstate_inst%deadcrootc_xfer_patch    , & ! Input:  [real(r8) (:)     ]  (gC/m2) dead coarse root C transfer               
         deadstemc          => cnveg_carbonstate_inst%deadstemc_patch          , & ! Input:  [real(r8) (:)     ]  (gC/m2) dead stem root C
         frootc             => cnveg_carbonstate_inst%frootc_patch             , & ! Input:  [real(r8) (:)     ]  (gC/m2) fine root C                               
         frootc_storage     => cnveg_carbonstate_inst%frootc_storage_patch     , & ! Input:  [real(r8) (:)     ]  (gC/m2) fine root C storage                       
         frootc_xfer        => cnveg_carbonstate_inst%frootc_xfer_patch        , & ! Input:  [real(r8) (:)     ]  (gC/m2) fine root C transfer                      
         livecrootc         => cnveg_carbonstate_inst%livecrootc_patch         , & ! Input:  [real(r8) (:)     ]  (gC/m2) live coarse root C                        
         livecrootc_storage => cnveg_carbonstate_inst%livecrootc_storage_patch , & ! Input:  [real(r8) (:)     ]  (gC/m2) live coarse root C storage                
         livecrootc_xfer    => cnveg_carbonstate_inst%livecrootc_xfer_patch    , & ! Input:  [real(r8) (:)     ]  (gC/m2) live coarse root C transfer               
         leafc              => cnveg_carbonstate_inst%leafc_patch              , & ! Input:  [real(r8) (:)     ]  (gC/m2) leaf C                                    
         leafc_storage      => cnveg_carbonstate_inst%leafc_storage_patch      , & ! Input:  [real(r8) (:)     ]  (gC/m2) leaf C storage                            
         leafc_xfer         => cnveg_carbonstate_inst%leafc_xfer_patch         , & ! Input:  [real(r8) (:)     ]  (gC/m2) leaf C transfer                           
         rootc_col          => cnveg_carbonstate_inst%rootc_col                , & ! Output: [real(r8) (:)     ]  root carbon                                       
         leafc_col          => cnveg_carbonstate_inst%leafc_col                , & ! Output: [real(r8) (:)     ]  leaf carbon at column level                       
         deadstemc_col      => cnveg_carbonstate_inst%deadstemc_col            , & ! Output: [real(r8) (:)     ]  deadstem carbon at column level
         fuelc              => cnveg_carbonstate_inst%fuelc_col                , & ! Output: [real(r8) (:)     ]  fuel load coutside cropland                 
         fuelc_crop         => cnveg_carbonstate_inst%fuelc_crop_col             & ! Output: [real(r8) (:)     ]  fuel load for cropland                 
         )
 
      transient_landcover = run_has_transient_landcover()

      !pft to column average 
      prec10_col =>prec10_col_target
      call p2c(bounds, num_soilc, filter_soilc, &
           prec10(bounds%begp:bounds%endp), &
           prec10_col(bounds%begc:bounds%endc))

      prec60_col =>prec60_col_target
      call p2c(bounds, num_soilc, filter_soilc, &
           prec60(bounds%begp:bounds%endp), &
           prec60_col(bounds%begc:bounds%endc))

      rh30_col =>rh30_col_target
      call p2c(bounds, num_soilc, filter_soilc, &
           rh30(bounds%begp:bounds%endp), &
           rh30_col(bounds%begc:bounds%endc))  
      
      call p2c(bounds, num_soilc, filter_soilc, &
           leafc(bounds%begp:bounds%endp), &
           leafc_col(bounds%begc:bounds%endc))

      call p2c(bounds, num_soilc, filter_soilc, &
           deadstemc(bounds%begp:bounds%endp), &
           deadstemc_col(bounds%begc:bounds%endc))

     call get_curr_date (kyr, kmo, kda, mcsec)
     dayspyr = get_days_per_year()
     ! Get model step size
     dt      = get_step_size_real()
     !
     ! On first time-step, just set area burned to zero and exit
     !
     if ( get_nstep() == 0 )then
        do fc = 1,num_soilc
           c = filter_soilc(fc)
           farea_burned(c) = 0._r8
           baf_crop(c)     = 0._r8
           baf_peatf(c)    = 0._r8
           fbac(c)         = 0._r8
           fbac1(c)        = 0._r8
           cropf_col(c)    = 0._r8 
        end do
        return
     end if
     !
     ! Calculate fraction of crop (cropf_col) and non-crop and non-bare-soil 
     ! vegetation (lfwt) in vegetated column
     !
     do fc = 1,num_soilc
        c = filter_soilc(fc)
        cropf_col(c) = 0._r8 
        lfwt(c)      = 0._r8   
     end do
     do pi = 1,max_patch_per_col
        do fc = 1,num_soilc
           c = filter_soilc(fc)
           if (pi <=  col%npatches(c)) then
              p = col%patchi(c) + pi - 1
              ! For crop veg types
              if( patch%itype(p) > nc4_grass )then
                 cropf_col(c) = cropf_col(c) + patch%wtcol(p)
              end if
              ! For natural vegetation (non-crop and non-bare-soil)
              if( patch%itype(p) >= ndllf_evr_tmp_tree .and. patch%itype(p) <= nc4_grass )then
                 lfwt(c) = lfwt(c) + patch%wtcol(p)
              end if
           end if
        end do
     end do
     ! 
     ! Calculate crop fuel   
     !
     do fc = 1,num_soilc
        c = filter_soilc(fc)
        fuelc_crop(c)=0._r8
     end do
     do pi = 1,max_patch_per_col
        do fc = 1,num_soilc
           c = filter_soilc(fc)
           if (pi <=  col%npatches(c)) then
              p = col%patchi(c) + pi - 1
              ! For crop PFTs, fuel load includes leaf and litter; only
              ! column-level litter carbon
              ! is available, so we use leaf carbon to estimate the
              ! litter carbon for crop PFTs
              if( patch%itype(p) > nc4_grass .and. patch%wtcol(p) > 0._r8 .and. leafc_col(c) > 0._r8 )then
                 fuelc_crop(c)=fuelc_crop(c) + (leafc(p) + leafc_storage(p) + &
                      leafc_xfer(p))*patch%wtcol(p)/cropf_col(c)     + &
                      totlitc(c)*leafc(p)/leafc_col(c)*patch%wtcol(p)/cropf_col(c)
              end if
           end if
        end do
     end do
     !   
     ! Calculate noncrop column variables
     !
     do fc = 1,num_soilc
        c = filter_soilc(fc)
        fsr_col(c)   = 0._r8
        fd_col(c)    = 0._r8
        rootc_col(c) = 0._r8
        lgdp_col(c)  = 0._r8
        lgdp1_col(c) = 0._r8
        lpop_col(c)  = 0._r8
        btran_col(c) = 0._r8
        wtlf(c)      = 0._r8
        trotr1_col(c)= 0._r8
        trotr2_col(c)= 0._r8
        if (transient_landcover) then
           dtrotr_col(c)=0._r8
        end if
     end do
     do pi = 1,max_patch_per_col
        do fc = 1,num_soilc
           c = filter_soilc(fc)
           g = col%gridcell(c)
           if (pi <=  col%npatches(c)) then
              p = col%patchi(c) + pi - 1

              ! For non-crop -- natural vegetation and bare-soil
              if( patch%itype(p)  <  nc3crop .and. cropf_col(c)  <  1.0_r8 )then
                 if( .not. shr_infnan_isnan(btran2(p))) then
                    if (btran2(p)  <=  1._r8 ) then
                       btran_col(c) = btran_col(c)+btran2(p)*patch%wtcol(p)
                       wtlf(c)      = wtlf(c)+patch%wtcol(p)
                    end if
                 end if

                 ! NOTE(wjs, 2016-12-15) These calculations of the fraction of evergreen
                 ! and deciduous tropical trees (used to determine if a column is
                 ! tropical closed forest) use the current fractions. However, I think
                 ! they are used in code that applies to land cover change. Note that
                 ! land cover change is currently generated on the first time step of the
                 ! year (even though the fire code sees the annually-smoothed dwt). Thus,
                 ! I think that, for this to be totally consistent, this code should
                 ! consider the fractional coverage of each PFT prior to the relevant
                 ! land cover change event. (These fractions could be computed in the
                 ! code that handles land cover change, so that the fire code remains
                 ! agnostic to exactly how and when land cover change happens.)
                 !
                 ! For example, if a year started with fractional coverages of
                 ! nbrdlf_evr_trp_tree = 0.35 and nbrdlf_dcd_trp_tree = 0.35, but then
                 ! the start-of-year land cover change reduced both of these to 0.2: The
                 ! current code would consider the column to NOT be tropical closed
                 ! forest (because nbrdlf_evr_trp_tree+nbrdlf_dcd_trp_tree < 0.6),
                 ! whereas in fact the land cover change occurred when the column *was*
                 ! tropical closed forest.
                 if( patch%itype(p) == nbrdlf_evr_trp_tree .and. patch%wtcol(p)  >  0._r8 )then
                    trotr1_col(c)=trotr1_col(c)+patch%wtcol(p)
                 end if
                 if( patch%itype(p) == nbrdlf_dcd_trp_tree .and. patch%wtcol(p)  >  0._r8 )then
                    trotr2_col(c)=trotr2_col(c)+patch%wtcol(p)
                 end if

                 if (transient_landcover) then
                    if( patch%itype(p) == nbrdlf_evr_trp_tree .or. patch%itype(p) == nbrdlf_dcd_trp_tree )then
                       if(dwt_smoothed(p) < 0._r8)then
                          ! Land cover change in CLM happens all at once on the first time
                          ! step of the year. However, the fire code needs deforestation
                          ! rates throughout the year, in order to combine these
                          ! deforestation rates with the current season's climate. So we
                          ! use a smoothed version of dwt.
                          !
                          ! This isn't ideal, because the carbon stocks that the fire code
                          ! is operating on will have decreased by the full annual amount
                          ! before the fire code does anything. But the biggest effect of
                          ! these deforestation fires is as a trigger for other fires, and
                          ! the C fluxes are merely diagnostic so don't need to be
                          ! conservative, so this isn't a big issue.
                          !
                          ! (Actually, it would be even better if the fire code had a
                          ! realistic breakdown of annual deforestation into the
                          ! different seasons. But having deforestation spread evenly
                          ! throughout the year is much better than having it all
                          ! concentrated on January 1.)
                          dtrotr_col(c)=dtrotr_col(c)-dwt_smoothed(p)
                       end if
                    end if
                 end if
                 if (spinup_state == 2) then         
                    rootc_col(c) = rootc_col(c) + (frootc(p) + frootc_storage(p) + &
                         frootc_xfer(p) + deadcrootc(p) * 10._r8 +       &
                         deadcrootc_storage(p) + deadcrootc_xfer(p) +    &
                         livecrootc(p)+livecrootc_storage(p) +           &
                         livecrootc_xfer(p))*patch%wtcol(p)
                 else
                    rootc_col(c) = rootc_col(c) + (frootc(p) + frootc_storage(p) + &
                         frootc_xfer(p) + deadcrootc(p) +                &
                         deadcrootc_storage(p) + deadcrootc_xfer(p) +    &
                         livecrootc(p)+livecrootc_storage(p) +           &
                         livecrootc_xfer(p))*patch%wtcol(p)
                 endif

                 fsr_col(c) = fsr_col(c) + fsr_pft(patch%itype(p))*patch%wtcol(p)/(1.0_r8-cropf_col(c))

                 hdmlf=this%forc_hdm(g)

                    ! all these constants are in Li et al. BG (2012a,b;2013)

                 if( hdmlf  >  0.1_r8 )then            
                    ! For NOT bare-soil
                    if( patch%itype(p)  /=  noveg )then
                       ! For shrub and grass (crop already excluded above)
                       if( patch%itype(p)  >=  nbrdlf_evr_shrub )then      !for shurb and grass
                           lgdp_col(c)  = lgdp_col(c) + (0.1_r8 + 0.9_r8*    &
                                  exp(-1._r8*SHR_CONST_PI* &
                                  (gdp_lf(c)/8._r8)**0.5_r8))*patch%wtcol(p) &
                                  /(1.0_r8 - cropf_col(c))
                           lgdp1_col(c) = lgdp1_col(c) + (0.2_r8 + 0.8_r8*   &
                                  exp(-1._r8*SHR_CONST_PI* &
                                  (gdp_lf(c)/7._r8)))*patch%wtcol(p)/(1._r8 - cropf_col(c))
                           lpop_col(c)  = lpop_col(c) + (0.2_r8 + 0.8_r8*    &
                                  exp(-1._r8*SHR_CONST_PI* &
                                  (hdmlf/450._r8)**0.5_r8))*patch%wtcol(p)/(1._r8 - cropf_col(c))
                        else   ! for trees
                           if( gdp_lf(c)  >  20._r8 )then
                              lgdp_col(c) =lgdp_col(c)+cnfire_const%occur_hi_gdp_tree*patch%wtcol(p)/(1._r8 - cropf_col(c))
                              lgdp1_col(c) =lgdp1_col(c)+0.62_r8*patch%wtcol(p)/(1._r8 - cropf_col(c)) 
                           else
                              if( gdp_lf(c) > 8._r8 )then
                                 lgdp_col(c)=lgdp_col(c)+0.79_r8*patch%wtcol(p)/(1._r8 - cropf_col(c))
                                 lgdp1_col(c)=lgdp1_col(c)+0.83_r8*patch%wtcol(p)/(1._r8 - cropf_col(c))
                              else
                                 lgdp_col(c) = lgdp_col(c)+patch%wtcol(p)/(1._r8 - cropf_col(c))
                                 lgdp1_col(c)=lgdp1_col(c)+patch%wtcol(p)/(1._r8 - cropf_col(c))
                              end if
                           end if
                           lpop_col(c) = lpop_col(c) + (0.4_r8 + 0.6_r8*    &
                                  exp(-1._r8*SHR_CONST_PI* &
                                  (hdmlf/125._r8)))*patch%wtcol(p)/(1._r8 -cropf_col(c))
                         end if
                       end if
                  else
                       lgdp_col(c)  = lgdp_col(c)+patch%wtcol(p)/(1.0_r8 - cropf_col(c))
                       lgdp1_col(c) = lgdp1_col(c)+patch%wtcol(p)/(1.0_r8 -cropf_col(c))
                       lpop_col(c)  = lpop_col(c)+patch%wtcol(p)/(1.0_r8 -cropf_col(c))
                  end if

                 fd_col(c) = fd_col(c) + fd_pft(patch%itype(p)) * patch%wtcol(p) * secsphr / (1.0_r8-cropf_col(c))         
              end if
           end if
        end do
     end do

     ! estimate annual decreased fractional coverage of BET+BDT
     ! land cover conversion in CLM4.5 is the same for each timestep except for the beginning  

     if (transient_landcover) then
        do fc = 1,num_soilc
           c = filter_soilc(fc)
           if( dtrotr_col(c)  >  0._r8 )then
              if( kmo == 1 .and. kda == 1 .and. mcsec == 0)then
                 lfc(c) = 0._r8
              end if
              if( kmo == 1 .and. kda == 1 .and. mcsec == dt)then
                 lfc(c) = dtrotr_col(c)*dayspyr*secspday/dt
              end if
           else
              lfc(c)=0._r8
           end if
        end do
     end if
     !
     ! calculate burned area fraction in cropland
     !
     do fc = 1,num_soilc
        c = filter_soilc(fc)
        baf_crop(c)=0._r8
     end do

     do fp = 1,num_soilp
        p = filter_soilp(fp)  
        if( kmo == 1 .and. kda == 1 .and. mcsec == 0 )then
           burndate(p) = 10000 ! init. value; actual range [0 365]
        end if
     end do

     do pi = 1,max_patch_per_col
        do fc = 1,num_soilc
           c = filter_soilc(fc)
           g= col%gridcell(c)
           hdmlf=this%forc_hdm(g)
           if (pi <=  col%npatches(c)) then
              p = col%patchi(c) + pi - 1
              ! For crop
              if( forc_t(c)  >=  SHR_CONST_TKFRZ .and. patch%itype(p)  >  nc4_grass .and.  &
                   kmo == abm_lf(c) .and. &
                   burndate(p) >= 999 .and. patch%wtcol(p)  >  0._r8 )then ! catch  crop burn time

                 ! calculate human density impact on ag. fire
                 fhd = 0.04_r8+0.96_r8*exp(-1._r8*SHR_CONST_PI*(hdmlf/350._r8)**0.5_r8)

                 ! calculate impact of GDP on ag. fire
                 fgdp = 0.01_r8+0.99_r8*exp(-1._r8*SHR_CONST_PI*(gdp_lf(c)/10._r8))

                 ! calculate burned area
                 fb   = max(0.0_r8,min(1.0_r8,(fuelc_crop(c)-lfuel)/(ufuel-lfuel)))

                 ! crop fire only for generic crop types at this time
                 ! managed crops are treated as grasses if crop model is turned on
                 baf_crop(c) = baf_crop(c) + cropfire_a1/secsphr*fhd*fgdp*patch%wtcol(p)
                 if( fb*fhd*fgdp*patch%wtcol(p)  >  0._r8)then
                    burndate(p)=kda
                 end if
              end if
           end if
        end do
     end do
     !
     ! calculate peatland fire
     !
     do fc = 1, num_soilc
        c = filter_soilc(fc)
        g= col%gridcell(c)
        if(grc%latdeg(g) < cnfire_const%borealat )then
           baf_peatf(c) = non_boreal_peatfire_c/secsphr*max(0._r8, &
                min(1._r8,(4.0_r8-prec60_col(c)*secspday)/ &
                4.0_r8))**2*peatf_lf(c)*(1._r8-fsat(c))
        else
           baf_peatf(c) = boreal_peatfire_c/secsphr*exp(-SHR_CONST_PI*(max(wf2(c),0._r8)/0.3_r8))* &
                max(0._r8,min(1._r8,(tsoi17(c)-SHR_CONST_TKFRZ)/10._r8))*peatf_lf(c)* &
                (1._r8-fsat(c))
        end if
     end do
     !
     ! calculate other fires
     !

     ! Set the number of timesteps for e-folding.
     ! When the simulation has run fewer than this number of steps,
     ! re-scale the e-folding time to get a stable early estimate.

     ! find which pool is the cwd pool
     i_cwd = 0
     do l = 1, ndecomp_pools
        if ( is_cwd(l) ) then
           i_cwd = l
        endif
     end do

     !
     ! begin column loop to calculate fractional area affected by fire
     !
     do fc = 1, num_soilc
        c = filter_soilc(fc)
        g = col%gridcell(c)
        hdmlf=this%forc_hdm(g)
        nfire(c) = 0._r8
        if( cropf_col(c)  <  1._r8 )then
           fuelc(c) = totlitc(c)+totvegc(c)-rootc_col(c)-fuelc_crop(c)*cropf_col(c)
           if (spinup_state == 2) then
              fuelc(c) = fuelc(c) + ((10._r8 - 1._r8)*deadstemc_col(c))
              do j = 1, nlevdecomp  
                 fuelc(c) = fuelc(c)+decomp_cpools_vr(c,j,i_cwd) * dzsoi_decomp(j) * spinup_factor(i_cwd) &
                            * get_spinup_latitude_term(grc%latdeg(col%gridcell(c)))
              end do
           else
              do j = 1, nlevdecomp  
                 fuelc(c) = fuelc(c)+decomp_cpools_vr(c,j,i_cwd) * dzsoi_decomp(j)
              end do
           end if
           fuelc(c) = fuelc(c)/(1._r8-cropf_col(c))
           fb       = max(0.0_r8,min(1.0_r8,(fuelc(c)-lfuel)/(ufuel-lfuel)))
           if (trotr1_col(c)+trotr2_col(c)<=0.6_r8) then  
              afuel  =min(1._r8,max(0._r8,(fuelc(c)-2500._r8)/(5000._r8-2500._r8)))
              arh=1._r8-max(0._r8, min(1._r8,(forc_rh(g)-rh_low)/(rh_hgh-rh_low)))
              arh30=1._r8-max(cnfire_params%prh30, min(1._r8,rh30_col(c)/90._r8))
              if (forc_rh(g) < rh_hgh.and. wtlf(c) > 0._r8 .and. tsoi17(c)> SHR_CONST_TKFRZ)then
                fire_m   = ((afuel*arh30+(1._r8-afuel)*arh)**1.5_r8)*((1._r8 -max(0._r8,&
                    min(1._r8,(btran_col(c)/wtlf(c)-bt_min)/(bt_max-bt_min))))**0.5_r8)
              else
                fire_m   = 0._r8
              end if
              lh       = pot_hmn_ign_counts_alpha*6.8_r8*hdmlf**(0.43_r8)/30._r8/24._r8
              fs       = 1._r8-(0.01_r8+0.98_r8*exp(-0.025_r8*hdmlf))
              ig       = (lh+this%forc_lnfm(g)/(5.16_r8+2.16_r8*cos(SHR_CONST_PI/180._r8*3*min(60._r8,abs(grc%latdeg(g)))))* &
                         cnfire_params%ignition_efficiency)*(1._r8-fs)*(1._r8-cropf_col(c))
              nfire(c) = ig/secsphr*fb*fire_m*lgdp_col(c) !fire counts/km2/sec
              Lb_lf    = 1._r8+10._r8*(1._r8-EXP(-0.06_r8*forc_wind(g)))
              spread_m = fire_m**0.5_r8
              farea_burned(c) = min(1._r8,(cnfire_const%g0*spread_m*fsr_col(c)* &
                   fd_col(c)/1000._r8)**2*lgdp1_col(c)* &
                   lpop_col(c)*nfire(c)*SHR_CONST_PI*Lb_lf+ &
                   baf_crop(c)+baf_peatf(c))  ! fraction (0-1) per sec
           else
             farea_burned(c)=min(1._r8,baf_crop(c)+baf_peatf(c))
           end if
           !
           ! if landuse change data is used, calculate deforestation fires and 
           ! add it in the total of burned area fraction
           !
           if (transient_landcover) then
              if( trotr1_col(c)+trotr2_col(c) > 0.6_r8 )then
                 if(( kmo == 1 .and. kda == 1 .and. mcsec == 0) .or. &
                      dtrotr_col(c) <=0._r8 )then
                    fbac1(c)        = 0._r8
                    farea_burned(c) = baf_crop(c)+baf_peatf(c)
                 else
                    cri = (4.0_r8*trotr1_col(c)+1.8_r8*trotr2_col(c))/(trotr1_col(c)+trotr2_col(c))
                    cli = (max(0._r8,min(1._r8,(cri-prec60_col(c)*secspday)/cri))**0.5)* &
                         (max(0._r8,min(1._r8,(cri-prec10_col(c)*secspday)/cri))**0.5)* &
                         max(0.0005_r8,min(1._r8,19._r8*dtrotr_col(c)*dayspyr*secspday/dt-0.001_r8))* &
                         max(0._r8,min(1._r8,(0.25_r8-(forc_rain(c)+forc_snow(c))*secsphr)/0.25_r8))
                    farea_burned(c) = cli*(cli_scale/secspday)+baf_crop(c)+baf_peatf(c)
                    ! burned area out of conversion region due to land use fire
                    fbac1(c) = max(0._r8,fb*cli*(cli_scale/secspday) - 2.0_r8*lfc(c)/dt)   
                 end if
                 ! total burned area out of conversion 
                 fbac(c) = fbac1(c)+baf_crop(c)+baf_peatf(c) 
              else
                 fbac(c) = farea_burned(c)
              end if
           end if

        else
           farea_burned(c) = min(1._r8,baf_crop(c)+baf_peatf(c))
        end if

     end do  ! end of column loop

   end associate

 end subroutine CNFireArea

end module CNFireLi2016Mod<|MERGE_RESOLUTION|>--- conflicted
+++ resolved
@@ -40,13 +40,8 @@
   use ColumnType                         , only : col                
   use PatchType                          , only : patch                
   use SoilBiogeochemStateType            , only : get_spinup_latitude_term
-<<<<<<< HEAD
   use FireMethodType                     , only : fire_method_type
-  use CNFireBaseMod                      , only : cnfire_base_type, cnfire_const
-=======
-  use CNFireMethodMod                    , only : cnfire_method_type
   use CNFireBaseMod                      , only : cnfire_base_type, cnfire_const, cnfire_params
->>>>>>> 65b6725a
   !
   implicit none
   private
