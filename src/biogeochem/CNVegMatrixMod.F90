--- conflicted
+++ resolved
@@ -1,4 +1,3 @@
-<<<<<<< HEAD
 module CNVegMatrixMod
 
   !-----------------------------------------------------------------------
@@ -10,7 +9,7 @@
   ! !USES:
   use shr_kind_mod                   , only : r8 => shr_kind_r8
   use clm_time_manager               , only : get_step_size,is_end_curr_year,is_first_step_of_this_run_segment,&
-                                              get_days_per_year,is_beg_curr_year
+                                              get_days_per_year,is_beg_curr_year,is_end_curr_year
   use decompMod                      , only : bounds_type 
   use clm_varpar                     , only : nlevdecomp, nvegcpool, nvegnpool
   use clm_varpar                     , only : ileaf,ileaf_st,ileaf_xf,ifroot,ifroot_st,ifroot_xf,&
@@ -32,6 +31,7 @@
   use CNVegStateType                 , only : cnveg_state_type
   use SoilBiogeochemNitrogenFluxType  , only : soilbiogeochem_nitrogenflux_type
   use clm_varctl                     , only : isspinup, is_outmatrix
+  use clm_varctl                     , only : use_c13, use_c14 
   !
   implicit none
   private
@@ -44,29 +44,41 @@
 
   !-----------------------------------------------------------------------
    subroutine CNVegMatrix(bounds,num_soilp,filter_soilp,cnveg_carbonstate_inst,cnveg_nitrogenstate_inst,&
-                        cnveg_carbonflux_inst, cnveg_nitrogenflux_inst,cnveg_state_inst,soilbiogeochem_nitrogenflux_inst)
+                          cnveg_carbonflux_inst, cnveg_nitrogenflux_inst,cnveg_state_inst,soilbiogeochem_nitrogenflux_inst, &
+                          c13_cnveg_carbonstate_inst,c14_cnveg_carbonstate_inst,c13_cnveg_carbonflux_inst,&
+                          c14_cnveg_carbonflux_inst)
     ! !DESCRIPTION:
     ! !ARGUMENTS:
      type(bounds_type)                      , intent(in)    :: bounds
      integer                                , intent(in)    :: num_soilp       ! number of soil patches in filter
      integer                                , intent(in)    :: filter_soilp(:) ! filter for soil patches
      type(cnveg_carbonstate_type)           , intent(inout) :: cnveg_carbonstate_inst  
-     type(cnveg_nitrogenstate_type)           , intent(inout) :: cnveg_nitrogenstate_inst
-     type(cnveg_carbonflux_type)     , intent(inout) :: cnveg_carbonflux_inst
-     type(cnveg_nitrogenflux_type)   , intent(inout) :: cnveg_nitrogenflux_inst
-     type(soilbiogeochem_nitrogenflux_type)  , intent(inout) :: soilbiogeochem_nitrogenflux_inst
- 
-     type(cnveg_state_type)    , intent(in) :: cnveg_state_inst
-!	
-    ! !LOCAL VARIABLES:
+     type(cnveg_nitrogenstate_type)         , intent(inout) :: cnveg_nitrogenstate_inst
+     type(cnveg_carbonflux_type)            , intent(inout) :: cnveg_carbonflux_inst
+     type(cnveg_nitrogenflux_type)          , intent(inout) :: cnveg_nitrogenflux_inst
+     type(soilbiogeochem_nitrogenflux_type) , intent(inout) :: soilbiogeochem_nitrogenflux_inst
+     type(cnveg_carbonstate_type)           , intent(inout) :: c13_cnveg_carbonstate_inst
+     type(cnveg_carbonstate_type)           , intent(inout) :: c14_cnveg_carbonstate_inst
+     type(cnveg_carbonflux_type)            , intent(inout) :: c13_cnveg_carbonflux_inst
+     type(cnveg_carbonflux_type)            , intent(inout) :: c14_cnveg_carbonflux_inst
+     type(cnveg_state_type)                 , intent(in)    :: cnveg_state_inst
+!    ! !LOCAL VARIABLES:
      integer :: fc,fp,j,i    ! indices
      integer :: p,c         !  
-     real(r8),allocatable,dimension(:,:)   :: vegmatrixc_old       (:,:)
-     real(r8),allocatable,dimension(:)     :: vegmatrixc_new       (:)
+     real(r8),allocatable,dimension(:,:)   :: vegmatrixc_old
+     real(r8),allocatable,dimension(:,:)   :: vegmatrixc13_old
+     real(r8),allocatable,dimension(:,:)   :: vegmatrixc14_old
+     real(r8),allocatable,dimension(:)     :: vegmatrixc_new
+     real(r8),allocatable,dimension(:)     :: vegmatrixc13_new
+     real(r8),allocatable,dimension(:)     :: vegmatrixc14_new
      real(r8),allocatable,dimension(:,:)   :: vegmatrixn_old       (:,:)
      real(r8),allocatable,dimension(:)     :: vegmatrixn_new       (:)
      real(r8),allocatable,dimension(:)     :: vegmatrixc_input     (:)
+     real(r8),allocatable,dimension(:)     :: vegmatrixc13_input   (:)
+     real(r8),allocatable,dimension(:)     :: vegmatrixc14_input   (:)
      real(r8),allocatable,dimension(:,:)   :: vegmatrixc_transfer  (:,:)
+     real(r8),allocatable,dimension(:,:)   :: vegmatrixc13_transfer  (:,:)
+     real(r8),allocatable,dimension(:,:)   :: vegmatrixc14_transfer  (:,:)
      real(r8),allocatable,dimension(:)     :: vegmatrixn_input     (:)
      real(r8),allocatable,dimension(:,:)   :: vegmatrixn_transfer  (:,:)
      real(r8),allocatable,dimension(:)     :: matrix_calloc_acc    (:)
@@ -81,26 +93,21 @@
      real(r8),dimension(1:nvegcpool) :: vegmatrixc_rt,rowonec
      real(r8),dimension(1:nvegnpool) :: vegmatrixn_rt,rowonen,tmp
      real(r8),allocatable,dimension(:,:) :: AKinvc(:,:),AKinvn(:,:)
-     logical  ::  end_of_year
-     real(r8),save :: counter=0
-
+     real(r8):: epsi 
+     real(r8):: days_per_year,decay_const,half_life
+     
      real(r8):: dt        ! time step (seconds)
      real(r8):: secspyear        ! time step (seconds)
  
 !	
 !
     associate(                          &                                                                        
-         ivt                          => patch%itype                                               , & ! Input:  [integer  (:) ]  patch vegetation type
-         woody                        => pftcon%woody                                              , & ! Input:  binary flag for woody lifeform (1=woody, 0=not woody)
-         leafcn                       => pftcon%leafcn                                             , & ! Input:  leaf C:N (gC/gN)                        
-         frootcn                      => pftcon%frootcn                                            , & ! Input:  fine root C:N (gC/gN)                   
-         livewdcn                     => pftcon%livewdcn                                           , & ! Input:  live wood (phloem and ray parenchyma) C:N (gC/gN)
-         deadwdcn                     => pftcon%deadwdcn                                           , & ! Input:  dead wood (xylem and heartwood) C:N (gC/gN)
-         c_allometry                  => cnveg_state_inst%c_allometry_patch                        , & ! Output: [real(r8) (:)   ]  C allocation index (DIM) 
-         n_allometry                  => cnveg_state_inst%n_allometry_patch                        , & ! Output: [real(r8) (:)   ]  N allocation index (DIM)  
-         retransn_to_npool            => cnveg_nitrogenflux_inst%retransn_to_npool_patch           , & !
-         plant_nalloc                 => cnveg_nitrogenflux_inst%plant_nalloc_patch                , & ! Output: 
-         retransn              => cnveg_nitrogenstate_inst%retransn_patch           , & ! Input:  [real(r8) (:)   ]  (gN/m2) plant pool of retranslocated N
+          ivt                   => patch%itype                                               , & ! Input:  [integer  (:) ]  patch vegetation type
+          cf13_veg              => c13_cnveg_carbonflux_inst                         , & ! In
+          cf14_veg              => c14_cnveg_carbonflux_inst                         , & ! In
+          cs13_veg              => c13_cnveg_carbonstate_inst                        , & ! In/Output
+          cs14_veg              => c14_cnveg_carbonstate_inst                        , & ! In/Output  
+          retransn              => cnveg_nitrogenstate_inst%retransn_patch           , & ! Input:  [real(r8) (:)   ]  (gN/m2) plant pool of retranslocated N
   !
  
          leafc                 => cnveg_carbonstate_inst%leafc_patch                 , & ! In/Output:  [real(r8) (:) ]    (gC/m2) leaf C for matrix calculation                                    
@@ -421,6 +428,8 @@
          matrix_nfiturnover             => cnveg_nitrogenflux_inst%matrix_nfiturnover_patch              , & ! Output: 
 
          matrix_Cinput                  => cnveg_carbonflux_inst%matrix_Cinput_patch                  , & !
+         matrix_C13input                  => cnveg_carbonflux_inst%matrix_C13input_patch                  , & !
+         matrix_C14input                  => cnveg_carbonflux_inst%matrix_C14input_patch                  , & !
 
          matrix_Ninput                  => cnveg_nitrogenflux_inst%matrix_Ninput_patch                  & ! Input:      [real(r8) (:) ]    (gN/m2/s) Input N
          )
@@ -429,30 +438,27 @@
       dt = real( get_step_size(), r8 )
       secspyear = get_days_per_year() * secspday
 
-!if(bounds%begp .le. 691 .and. bounds%endp .ge. 691)print*,'begin of VEcmatrix',340,soilbiogeochem_nitrogenflux_inst%matrix_input_col(340,1,1)
-!if(bounds%begp .le. 1472 .and. bounds%endc .ge. 1472)print*,'begin of VEcmatrix',743,soilbiogeochem_nitrogenflux_inst%matrix_input_col(743,1,1)
-
       allocate(vegmatrixc_old       (nvegcpool,nvegcpool)) !save it as two dimensional variables in order to track transfers
       allocate(vegmatrixc_new       (nvegcpool))
+      allocate(vegmatrixc13_old     (nvegcpool,nvegcpool)) !save it as two dimensional variables in order to track transfers
+      allocate(vegmatrixc13_new     (nvegcpool))
+      allocate(vegmatrixc14_old     (nvegcpool,nvegcpool)) !save it as two dimensional variables in order to track transfers
+      allocate(vegmatrixc14_new     (nvegcpool))
       allocate(vegmatrixn_old       (nvegnpool,nvegnpool))
       allocate(vegmatrixn_new       (nvegnpool))
       allocate(vegmatrixc_input     (nvegcpool))
+      allocate(vegmatrixc13_input   (nvegcpool))
+      allocate(vegmatrixc14_input   (nvegcpool))
       allocate(vegmatrixc_transfer  (nvegcpool,nvegcpool))
+      allocate(vegmatrixc13_transfer  (nvegcpool,nvegcpool))
+      allocate(vegmatrixc14_transfer  (nvegcpool,nvegcpool))
       allocate(vegmatrixn_input     (nvegnpool))
       allocate(vegmatrixn_transfer  (nvegnpool,nvegnpool))
       allocate(matrix_calloc_acc    (nvegcpool))
       allocate(matrix_nalloc_acc    (nvegnpool))
       allocate(matrix_ctransfer_acc (nvegcpool,nvegcpool))
       allocate(matrix_ntransfer_acc (nvegnpool,nvegnpool))
-!      allocate(vegmatrixc_rt(bounds%begp:bounds%endp,nvegpool))
-!      allocate(vegmatrixn_rt(bounds%begp:bounds%endp,nvegpool))
-  
-!     allocate(matrix_nphturnover(bounds%begp:bounds%endp,nvegpool,nvegpool))
-!     allocate(matrix_ngmturnover(bounds%begp:bounds%endp,nvegpool,nvegpool))
-!     allocate(matrix_nfitransfer(bounds%begp:bounds%endp,nvegpool+1,nvegpool))
-
-!if(bounds%begp .le. 691 .and. bounds%endp .ge. 691)print*,'here-2 VEcmatrix',340,soilbiogeochem_nitrogenflux_inst%matrix_input_col(340,1,1)
-!if(bounds%begp .le. 1472 .and. bounds%endc .ge. 1472)print*,'here-2 VEcmatrix',743,soilbiogeochem_nitrogenflux_inst%matrix_input_col(743,1,1)
+      
 
 !      allocate(vegmatrix_2d(nvegcpool,nvegcpool))
       allocate(AKinvc(nvegcpool,nvegcpool))
@@ -460,52 +466,38 @@
 !      allocate(vegmatrixn_2d(nvegnpool,nvegnpool))
       allocate(AKinvn(nvegnpool,nvegnpool))
 
-!if(bounds%begp .le. 691 .and. bounds%endp .ge. 691)print*,'here-1 VEcmatrix',340,soilbiogeochem_nitrogenflux_inst%matrix_input_col(340,1,1)
-!if(bounds%begp .le. 1472 .and. bounds%endc .ge. 1472)print*,'here-1 VEcmatrix',743,soilbiogeochem_nitrogenflux_inst%matrix_input_col(743,1,1)
-      vegmatrixc_old     (:,:)   = 0._r8
-      vegmatrixn_old     (:,:)   = 0._r8
-      vegmatrixc_new     (:)     = 0._r8
-      vegmatrixn_new     (:)     = 0._r8
-      vegmatrixc_input   (:)     = 0._r8
-      vegmatrixc_transfer(:,:)   = 0._r8
-      vegmatrixn_input   (:)     = 0._r8
-      vegmatrixn_transfer(:,:)   = 0._r8
-      matrix_calloc_acc    (:)   = 0._r8
-      matrix_nalloc_acc    (:)   = 0._r8
-      matrix_ctransfer_acc (:,:) = 0._r8
-      matrix_ntransfer_acc (:,:) = 0._r8
+      vegmatrixc_old       (:,:)   = 0._r8
+      vegmatrixc13_old     (:,:)   = 0._r8
+      vegmatrixc14_old     (:,:)   = 0._r8
+      vegmatrixn_old       (:,:)   = 0._r8
+      vegmatrixc_new       (:)     = 0._r8
+      vegmatrixn_new       (:)     = 0._r8
+      vegmatrixc_input     (:)     = 0._r8
+      vegmatrixc13_input   (:)     = 0._r8
+      vegmatrixc14_input   (:)     = 0._r8
+      vegmatrixc_transfer  (:,:)   = 0._r8
+      vegmatrixc13_transfer(:,:)   = 0._r8
+      vegmatrixc14_transfer(:,:)   = 0._r8
+      vegmatrixn_input   (:)       = 0._r8
+      vegmatrixn_transfer(:,:)     = 0._r8
+      matrix_calloc_acc    (:)     = 0._r8
+      matrix_nalloc_acc    (:)     = 0._r8
+      matrix_ctransfer_acc (:,:)   = 0._r8
+      matrix_ntransfer_acc (:,:)   = 0._r8
       AKinvc (:,:) = 0._r8
       AKinvn (:,:) = 0._r8
       rowonec(:) = 1._r8
       rowonen(:) = 1._r8
       
-!if(bounds%begp .le. 691 .and. bounds%endp .ge. 691)print*,'here-0.5 VEcmatrix',340,soilbiogeochem_nitrogenflux_inst%matrix_input_col(340,1,1)
-!if(bounds%begp .le. 1472 .and. bounds%endc .ge. 1472)print*,'here-0.5 VEcmatrix',743,soilbiogeochem_nitrogenflux_inst%matrix_input_col(743,1,1)
-
-      counter = counter + dt
-       if (counter >=1.0 * secspyear) then ! link to the recycling span of climate forcing
-          end_of_year = .true.
-          counter = 0._r8
-       else
-          end_of_year = .false.
-       end if
-!if(bounds%begp .le. 691 .and. bounds%endp .ge. 691)print*,'here-0.25 VEcmatrix',340,soilbiogeochem_nitrogenflux_inst%matrix_input_col(340,1,1)
-!if(bounds%begp .le. 1472 .and. bounds%endc .ge. 1472)print*,'here-0.25 VEcmatrix',743,soilbiogeochem_nitrogenflux_inst%matrix_input_col(743,1,1)
-
+      epsi = 1.e-30_r8     ! small number   
+      half_life = 5730._r8 * secspyear
+      decay_const = - log(0.5_r8) / half_life
+      
       do fp = 1,num_soilp
          p = filter_soilp(fp)
          c = patch%column(p)
-!         print*,'p,type',p,ivt(p)
-!         if(abs(grc%latdeg(patch%gridcell(p))+40.0) .le. 0.01 .and. abs(grc%londeg(patch%gridcell(p))-150) .le. 0.01)then
-!             print*,'really begin of vegcmatrix',c,soilbiogeochem_nitrogenflux_inst%matrix_input_col(c,1,1)
-!         end if
-!         vegmatrix_2d(1:nvegcpool,1:nvegcpool)=0._r8
-!         vegmatrixn_2d(1:nvegnpool,1:nvegnpool)=0._r8
-!         AKinv(1:nvegcpool,1:nvegcpool)=0._r8
-!         AKinvn(1:nvegnpool,1:nvegnpool)=0._r8
-!         if(abs(grc%latdeg(patch%gridcell(p))+40.0) .le. 0.01 .and. abs(grc%londeg(patch%gridcell(p))-150) .le. 0.01)then
-!             print*,'begin of vegcmatrix',c,soilbiogeochem_nitrogenflux_inst%matrix_input_col(c,1,1)
-!         end if
+!         print*,'deadcrootc',p,deadcrootc(p)
+
          vegmatrixc_old(ileaf        ,ileaf)         = leafc(p)
          vegmatrixc_old(ileaf_st     ,ileaf_st)      = leafc_storage(p)
          vegmatrixc_old(ileaf_xf     ,ileaf_xf)      = leafc_xfer(p)
@@ -524,17 +516,63 @@
          vegmatrixc_old(ideadcroot   ,ideadcroot)    = deadcrootc(p)
          vegmatrixc_old(ideadcroot_st,ideadcroot_st) = deadcrootc_storage(p)
          vegmatrixc_old(ideadcroot_xf,ideadcroot_xf) = deadcrootc_xfer(p)
-!         if(p .eq. 5228)print*,'before vegmatrixc_old',vegmatrixc_old(p,igrain),vegmatrixc_old(p,igrain_st),vegmatrixc_old(p,igrain_xf),grainc(p),grainc_storage(p),grainc_xfer(p)
-!         if(abs(grc%latdeg(patch%gridcell(p))+40.0) .le. 0.01 .and. abs(grc%londeg(patch%gridcell(p))-150) .le. 0.01)then
-!             print*,'here0 in vegcmatrix',c,soilbiogeochem_nitrogenflux_inst%matrix_input_col(c,1,1)
-!         end if
          if(ivt(p) >= npcropmin)then
             vegmatrixc_old(igrain   ,igrain)     = grainc(p)
             vegmatrixc_old(igrain_st,igrain)     = grainc_storage(p)
             vegmatrixc_old(igrain_xf,igrain)     = grainc_xfer(p)
          end if
-!         if(p .eq. 5228)print*,'after vegmatrixc_old',vegmatrixc_old(p,igrain),vegmatrixc_old(p,igrain_st),vegmatrixc_old(p,igrain_xf)
- 
+         if ( use_c13 )then
+          vegmatrixc13_old(ileaf        ,ileaf)          = cs13_veg%leafc_patch(p)
+          vegmatrixc13_old(ileaf_st     ,ileaf_st)       = cs13_veg%leafc_storage_patch(p)
+          vegmatrixc13_old(ileaf_xf     ,ileaf_xf)       = cs13_veg%leafc_xfer_patch(p)
+          vegmatrixc13_old(ifroot        ,ifroot)        = cs13_veg%frootc_patch(p)
+          vegmatrixc13_old(ifroot_st     ,ifroot_st)     = cs13_veg%frootc_storage_patch(p)
+          vegmatrixc13_old(ifroot_xf     ,ifroot_xf)     = cs13_veg%frootc_xfer_patch(p)
+          vegmatrixc13_old(ilivestem     ,ilivestem)     = cs13_veg%livestemc_patch(p)
+          vegmatrixc13_old(ilivestem_st  ,ilivestem_st)  = cs13_veg%livestemc_storage_patch(p)
+          vegmatrixc13_old(ilivestem_xf  ,ilivestem_xf)  = cs13_veg%livestemc_xfer_patch(p)
+          vegmatrixc13_old(ideadstem     ,ideadstem)     = cs13_veg%deadstemc_patch(p)
+          vegmatrixc13_old(ideadstem_st  ,ideadstem_st)  = cs13_veg%deadstemc_storage_patch(p)
+          vegmatrixc13_old(ideadstem_xf  ,ideadstem_xf)  = cs13_veg%deadstemc_xfer_patch(p)
+          vegmatrixc13_old(ilivecroot    ,ilivecroot)    = cs13_veg%livecrootc_patch(p)
+          vegmatrixc13_old(ilivecroot_st ,ilivecroot_st) = cs13_veg%livecrootc_storage_patch(p)
+          vegmatrixc13_old(ilivecroot_xf ,ilivecroot_xf) = cs13_veg%livecrootc_xfer_patch(p)
+          vegmatrixc13_old(ideadcroot    ,ideadcroot)    = cs13_veg%deadcrootc_patch(p)
+          vegmatrixc13_old(ideadcroot_st ,ideadcroot_st) = cs13_veg%deadcrootc_storage_patch(p)
+          vegmatrixc13_old(ideadcroot_xf ,ideadcroot_xf) = cs13_veg%deadcrootc_xfer_patch(p)
+          if(ivt(p) >= npcropmin)then
+              vegmatrixc13_old(igrain    ,igrain)        = cs13_veg%grainc_patch(p)
+              vegmatrixc13_old(igrain_st ,igrain_st)     = cs13_veg%grainc_storage_patch(p)
+              vegmatrixc13_old(igrain_xf ,igrain_xf)     = cs13_veg%grainc_xfer_patch(p)
+          end if
+         end if
+         if ( use_c14 )then
+          vegmatrixc14_old(ileaf        ,ileaf)          = cs14_veg%leafc_patch(p)
+          vegmatrixc14_old(ileaf_st     ,ileaf_st)       = cs14_veg%leafc_storage_patch(p)
+          vegmatrixc14_old(ileaf_xf     ,ileaf_xf)       = cs14_veg%leafc_xfer_patch(p)
+          vegmatrixc14_old(ifroot        ,ifroot)        = cs14_veg%frootc_patch(p)
+          vegmatrixc14_old(ifroot_st     ,ifroot_st)     = cs14_veg%frootc_storage_patch(p)
+          vegmatrixc14_old(ifroot_xf     ,ifroot_xf)     = cs14_veg%frootc_xfer_patch(p)
+          vegmatrixc14_old(ilivestem     ,ilivestem)     = cs14_veg%livestemc_patch(p)
+          vegmatrixc14_old(ilivestem_st  ,ilivestem_st)  = cs14_veg%livestemc_storage_patch(p)
+          vegmatrixc14_old(ilivestem_xf  ,ilivestem_xf)  = cs14_veg%livestemc_xfer_patch(p)
+          vegmatrixc14_old(ideadstem     ,ideadstem)     = cs14_veg%deadstemc_patch(p)
+          vegmatrixc14_old(ideadstem_st  ,ideadstem_st)  = cs14_veg%deadstemc_storage_patch(p)
+          vegmatrixc14_old(ideadstem_xf  ,ideadstem_xf)  = cs14_veg%deadstemc_xfer_patch(p)
+          vegmatrixc14_old(ilivecroot    ,ilivecroot)    = cs14_veg%livecrootc_patch(p)
+          vegmatrixc14_old(ilivecroot_st ,ilivecroot_st) = cs14_veg%livecrootc_storage_patch(p)
+          vegmatrixc14_old(ilivecroot_xf ,ilivecroot_xf) = cs14_veg%livecrootc_xfer_patch(p)
+          vegmatrixc14_old(ideadcroot    ,ideadcroot)    = cs14_veg%deadcrootc_patch(p)
+          vegmatrixc14_old(ideadcroot_st ,ideadcroot_st) = cs14_veg%deadcrootc_storage_patch(p)
+          vegmatrixc14_old(ideadcroot_xf ,ideadcroot_xf) = cs14_veg%deadcrootc_xfer_patch(p)
+          if(ivt(p) >= npcropmin)then
+              vegmatrixc14_old(igrain    ,igrain)        = cs14_veg%grainc_patch(p)
+              vegmatrixc14_old(igrain_st ,igrain_st)     = cs14_veg%grainc_storage_patch(p)
+              vegmatrixc14_old(igrain_xf ,igrain_xf)     = cs14_veg%grainc_xfer_patch(p)
+          end if
+         end if
+             
+          
          vegmatrixn_old(ileaf        ,ileaf)         = leafn(p)
          vegmatrixn_old(ileaf_st     ,ileaf_st)      = leafn_storage(p)
          vegmatrixn_old(ileaf_xf     ,ileaf_xf)      = leafn_xfer(p)
@@ -560,128 +598,110 @@
          end if
          vegmatrixn_old(iretransn    ,iretransn)     = retransn(p)
 
-         if (is_beg_curr_year() .or. is_first_step_of_this_run_segment() )then
-            leafc0(p)                = max(leafc(p),1.e-15_r8)
-            leafc0_storage(p)        = max(leafc_storage(p), 1.e-15_r8)
-            leafc0_xfer(p)           = max(leafc_xfer(p), 1.e-15_r8)
-            frootc0(p)               = max(frootc(p), 1.e-15_r8)
-            frootc0_storage(p)       = max(frootc_storage(p), 1.e-15_r8)
-            frootc0_xfer(p)          = max(frootc_xfer(p), 1.e-15_r8)
-            livestemc0(p)            = max(livestemc(p), 1.e-15_r8)
-            livestemc0_storage(p)    = max(livestemc_storage(p), 1.e-15_r8)
-            livestemc0_xfer(p)       = max(livestemc_xfer(p), 1.e-15_r8)
-            deadstemc0(p)            = max(deadstemc(p), 1.e-15_r8)
-            deadstemc0_storage(p)    = max(deadstemc_storage(p), 1.e-15_r8)
-            deadstemc0_xfer(p)       = max(deadstemc_xfer(p), 1.e-15_r8)
-            livecrootc0(p)           = max(livecrootc(p), 1.e-15_r8)
-            livecrootc0_storage(p)   = max(livecrootc_storage(p), 1.e-15_r8)
-            livecrootc0_xfer(p)      = max(livecrootc_xfer(p), 1.e-15_r8)
-            deadcrootc0(p)           = max(deadcrootc(p), 1.e-15_r8)
-            deadcrootc0_storage(p)   = max(deadcrootc_storage(p), 1.e-15_r8)
-            deadcrootc0_xfer(p)      = max(deadcrootc_xfer(p), 1.e-15_r8)
+         if (is_beg_curr_year())then
+            leafc0(p)                = leafc(p)
+            leafc0_storage(p)        = leafc_storage(p)
+            leafc0_xfer(p)           = leafc_xfer(p)
+            frootc0(p)               = frootc(p)
+            frootc0_storage(p)       = frootc_storage(p)
+            frootc0_xfer(p)          = frootc_xfer(p)
+            livestemc0(p)            = livestemc(p)
+            livestemc0_storage(p)    = livestemc_storage(p)
+            livestemc0_xfer(p)       = livestemc_xfer(p)
+            deadstemc0(p)            = deadstemc(p)
+            deadstemc0_storage(p)    = deadstemc_storage(p)
+            deadstemc0_xfer(p)       = deadstemc_xfer(p)
+            livecrootc0(p)           = livecrootc(p)
+            livecrootc0_storage(p)   = livecrootc_storage(p)
+            livecrootc0_xfer(p)      = livecrootc_xfer(p)
+            deadcrootc0(p)           = deadcrootc(p)
+            deadcrootc0_storage(p)   = deadcrootc_storage(p)
+            deadcrootc0_xfer(p)      = deadcrootc_xfer(p)
             if(ivt(p) >= npcropmin)then
-            grainc0(p)               = max(grainc(p), 1.e-15_r8)
-            grainc0_storage(p)       = max(grainc_storage(p), 1.e-15_r8)
-            grainc0_xfer(p)          = max(grainc_xfer(p), 1.e-15_r8)
+            grainc0(p)               = grainc(p)
+            grainc0_storage(p)       = grainc_storage(p)
+            grainc0_xfer(p)          = grainc_xfer(p)
             end if
-            leafn0(p)                = max(leafn(p),1.e-15_r8)
-            leafn0_storage(p)        = max(leafn_storage(p), 1.e-15_r8)
-            leafn0_xfer(p)           = max(leafn_xfer(p), 1.e-15_r8)
-            frootn0(p)               = max(frootn(p), 1.e-15_r8)
-            frootn0_storage(p)       = max(frootn_storage(p), 1.e-15_r8)
-            frootn0_xfer(p)          = max(frootn_xfer(p), 1.e-15_r8)
-            livestemn0(p)            = max(livestemn(p), 1.e-15_r8)
-            livestemn0_storage(p)    = max(livestemn_storage(p), 1.e-15_r8)
-            livestemn0_xfer(p)       = max(livestemn_xfer(p), 1.e-15_r8)
-            deadstemn0(p)            = max(deadstemn(p), 1.e-15_r8)
-            deadstemn0_storage(p)    = max(deadstemn_storage(p), 1.e-15_r8)
-            deadstemn0_xfer(p)       = max(deadstemn_xfer(p), 1.e-15_r8)
-            livecrootn0(p)           = max(livecrootn(p), 1.e-15_r8)
-            livecrootn0_storage(p)   = max(livecrootn_storage(p), 1.e-15_r8)
-            livecrootn0_xfer(p)      = max(livecrootn_xfer(p), 1.e-15_r8)
-            deadcrootn0(p)           = max(deadcrootn(p), 1.e-15_r8)
-            deadcrootn0_storage(p)   = max(deadcrootn_storage(p), 1.e-15_r8)
-            deadcrootn0_xfer(p)      = max(deadcrootn_xfer(p), 1.e-15_r8)
+            leafn0(p)                = leafn(p)
+            leafn0_storage(p)        = leafn_storage(p)
+            leafn0_xfer(p)           = leafn_xfer(p)
+            frootn0(p)               = frootn(p)
+            frootn0_storage(p)       = frootn_storage(p)
+            frootn0_xfer(p)          = frootn_xfer(p)
+            livestemn0(p)            = livestemn(p)
+            livestemn0_storage(p)    = livestemn_storage(p)
+            livestemn0_xfer(p)       = livestemn_xfer(p)
+            deadstemn0(p)            = deadstemn(p)
+            deadstemn0_storage(p)    = deadstemn_storage(p)
+            deadstemn0_xfer(p)       = deadstemn_xfer(p)
+            livecrootn0(p)           = livecrootn(p)
+            livecrootn0_storage(p)   = livecrootn_storage(p)
+            livecrootn0_xfer(p)      = livecrootn_xfer(p)
+            deadcrootn0(p)           = deadcrootn(p)
+            deadcrootn0_storage(p)   = deadcrootn_storage(p)
+            deadcrootn0_xfer(p)      = deadcrootn_xfer(p)
+            retransn0(p)             = retransn(p)
             if(ivt(p) >= npcropmin)then
-            grainn0(p)               = max(grainn(p), 1.e-15_r8)
-            grainn0_storage(p)       = max(grainn_storage(p), 1.e-15_r8)
-            grainn0_xfer(p)          = max(grainn_xfer(p), 1.e-15_r8)
+            grainn0(p)               = grainn(p)
+            grainn0_storage(p)       = grainn_storage(p)
+            grainn0_xfer(p)          = grainn_xfer(p)
             end if
-            retransn0(p)             = max(retransn(p), 1.e-15_r8)
-         end if
+          end if
+            leafc0(p)                = max(leafc0(p),epsi)
+            leafc0_storage(p)        = max(leafc0_storage(p), epsi)
+            leafc0_xfer(p)           = max(leafc0_xfer(p), epsi)
+            frootc0(p)               = max(frootc0(p), epsi)
+            frootc0_storage(p)       = max(frootc0_storage(p), epsi)
+            frootc0_xfer(p)          = max(frootc0_xfer(p), epsi)
+            livestemc0(p)            = max(livestemc0(p), epsi)
+            livestemc0_storage(p)    = max(livestemc0_storage(p), epsi)
+            livestemc0_xfer(p)       = max(livestemc0_xfer(p), epsi)
+            deadstemc0(p)            = max(deadstemc0(p), epsi)
+            deadstemc0_storage(p)    = max(deadstemc0_storage(p), epsi)
+            deadstemc0_xfer(p)       = max(deadstemc0_xfer(p), epsi)
+            livecrootc0(p)           = max(livecrootc0(p), epsi)
+            livecrootc0_storage(p)   = max(livecrootc0_storage(p), epsi)
+            livecrootc0_xfer(p)      = max(livecrootc0_xfer(p), epsi)
+            deadcrootc0(p)           = max(deadcrootc0(p), epsi)
+            deadcrootc0_storage(p)   = max(deadcrootc0_storage(p), epsi)
+            deadcrootc0_xfer(p)      = max(deadcrootc0_xfer(p), epsi)
+            if(ivt(p) >= npcropmin)then
+            grainc0(p)               = max(grainc0(p), epsi)
+            grainc0_storage(p)       = max(grainc0_storage(p), epsi)
+            grainc0_xfer(p)          = max(grainc0_xfer(p), epsi)
+            end if
+            leafn0(p)                = max(leafn0(p),epsi)
+            leafn0_storage(p)        = max(leafn0_storage(p), epsi)
+            leafn0_xfer(p)           = max(leafn0_xfer(p), epsi)
+            frootn0(p)               = max(frootn0(p), epsi)
+            frootn0_storage(p)       = max(frootn0_storage(p), epsi)
+            frootn0_xfer(p)          = max(frootn0_xfer(p), epsi)
+            livestemn0(p)            = max(livestemn0(p), epsi)
+            livestemn0_storage(p)    = max(livestemn0_storage(p), epsi)
+            livestemn0_xfer(p)       = max(livestemn0_xfer(p), epsi)
+            deadstemn0(p)            = max(deadstemn0(p), epsi)
+            deadstemn0_storage(p)    = max(deadstemn0_storage(p), epsi)
+            deadstemn0_xfer(p)       = max(deadstemn0_xfer(p), epsi)
+            livecrootn0(p)           = max(livecrootn0(p), epsi)
+            livecrootn0_storage(p)   = max(livecrootn0_storage(p), epsi)
+            livecrootn0_xfer(p)      = max(livecrootn0_xfer(p), epsi)
+            deadcrootn0(p)           = max(deadcrootn0(p), epsi)
+            deadcrootn0_storage(p)   = max(deadcrootn0_storage(p), epsi)
+            deadcrootn0_xfer(p)      = max(deadcrootn0_xfer(p), epsi)
+            retransn0(p)             = max(retransn0(p), epsi)
+            if(ivt(p) >= npcropmin)then
+            grainn0(p)               = max(grainn0(p), epsi)
+            grainn0_storage(p)       = max(grainn0_storage(p), epsi)
+            grainn0_xfer(p)          = max(grainn0_xfer(p), epsi)
+            end if
 !
-!         if(abs(grc%latdeg(patch%gridcell(p))+40.0) .le. 0.01 .and. abs(grc%londeg(patch%gridcell(p))-150) .le. 0.01)then
-!             print*,'here1 in vegcmatrix',c,soilbiogeochem_nitrogenflux_inst%matrix_input_col(c,1,1)
-!         end if
-            
-!          vegmatrix_2d(ileaf,ileaf)               = leafc(p)         / leafc0(p)
-!          vegmatrix_2d(ileaf_st,ileaf_st)         = leafc_storage(p) / leafc0_storage(p)
-!          vegmatrix_2d(ileaf_xf,ileaf_xf)         = leafc_xfer(p)    / leafc0_xfer(p)
-!          vegmatrix_2d(ifroot,ifroot)             = frootc(p)        / frootc0(p)
-!          vegmatrix_2d(ifroot_st,ifroot_st)       = frootc_storage(p)/ frootc0_storage(p)
-!          vegmatrix_2d(ifroot_xf,ifroot_xf)       = frootc_xfer(p)   / frootc0_xfer(p)
-!          vegmatrix_2d(ilivestem,ilivestem)       = livestemc(p)     / livestemc0(p)
-!          vegmatrix_2d(ilivestem_st,ilivestem_st) = livestemc_storage(p) / livestemc0_storage(p)
-!          vegmatrix_2d(ilivestem_xf,ilivestem_xf) = livestemc_xfer(p)    / livestemc0_xfer(p)
-!          vegmatrix_2d(ideadstem,ideadstem)       = deadstemc(p)     / deadstemc0(p)
-!          vegmatrix_2d(ideadstem_st,ideadstem_st) = deadstemc_storage(p)/ deadstemc0_storage(p)
-!          vegmatrix_2d(ideadstem_xf,ideadstem_xf) = deadstemc_xfer(p) / deadstemc0_xfer(p)
-!          vegmatrix_2d(ilivecroot,ilivecroot)     = livecrootc(p)    / livecrootc0(p)
-!          vegmatrix_2d(ilivecroot_st,ilivecroot_st) = livecrootc_storage(p)/livecrootc0_storage(p)
-!          vegmatrix_2d(ilivecroot_xf,ilivecroot_xf) = livecrootc_xfer(p)/ livecrootc0_xfer(p)
-!          vegmatrix_2d(ideadcroot,ideadcroot)       = deadcrootc(p)  / deadcrootc0(p)
-!          vegmatrix_2d(ideadcroot_st,ideadcroot_st) = deadcrootc_storage(p)/deadcrootc0_storage(p)
-!          vegmatrix_2d(ideadcroot_xf,ideadcroot_xf) = deadcrootc_xfer(p)/deadcrootc0_xfer(p)
-!          if(ivt(p) >= npcropmin)then
-!             vegmatrix_2d(igrain,igrain)             = grainc(p)        / grainc0(p)
-!             vegmatrix_2d(igrain_st,igrain_st)       = grainc_storage(p)/ grainc0_storage(p)
-!             vegmatrix_2d(igrain_xf,igrain_xf)       = grainc_xfer(p)   / grainc0_xfer(p)
-!          end if
-
-!          vegmatrixn_2d(ileaf,ileaf)               = leafn(p)         / leafn0(p)
-!          vegmatrixn_2d(ileaf_st,ileaf_st)         = leafn_storage(p) / leafn0_storage(p)
-!          vegmatrixn_2d(ileaf_xf,ileaf_xf)         = leafn_xfer(p)    / leafn0_xfer(p)
-!          vegmatrixn_2d(ifroot,ifroot)             = frootn(p)        / frootn0(p)
-!          vegmatrixn_2d(ifroot_st,ifroot_st)       = frootn_storage(p)/ frootn0_storage(p)
-!          vegmatrixn_2d(ifroot_xf,ifroot_xf)       = frootn_xfer(p)   / frootn0_xfer(p)
-!          vegmatrixn_2d(ilivestem,ilivestem)       = livestemn(p)     / livestemn0(p)
-!          vegmatrixn_2d(ilivestem_st,ilivestem_st) = livestemn_storage(p) / livestemn0_storage(p)
-!          vegmatrixn_2d(ilivestem_xf,ilivestem_xf) = livestemn_xfer(p)    / livestemn0_xfer(p)
-!          vegmatrixn_2d(ideadstem,ideadstem)       = deadstemn(p)     / deadstemn0(p)
-!          vegmatrixn_2d(ideadstem_st,ideadstem_st) = deadstemn_storage(p)/ deadstemn0_storage(p)
-!          vegmatrixn_2d(ideadstem_xf,ideadstem_xf) = deadstemn_xfer(p) / deadstemn0_xfer(p)
-!          vegmatrixn_2d(ilivecroot,ilivecroot)     = livecrootn(p)    / livecrootn0(p)
-!          vegmatrixn_2d(ilivecroot_st,ilivecroot_st) = livecrootn_storage(p)/livecrootn0_storage(p)
-!          vegmatrixn_2d(ilivecroot_xf,ilivecroot_xf) = livecrootn_xfer(p)/livecrootn0_xfer(p)
-!          vegmatrixn_2d(ideadcroot,ideadcroot)       = deadcrootn(p)  / deadcrootn0(p)
-!          vegmatrixn_2d(ideadcroot_st,ideadcroot_st) = deadcrootn_storage(p)/deadcrootn0_storage(p)
-!          vegmatrixn_2d(ideadcroot_xf,ideadcroot_xf) = deadcrootn_xfer(p)/deadcrootn0_xfer(p)
-!          if(ivt(p) >= npcropmin)then
-!             vegmatrixn_2d(igrain,igrain)             = grainn(p)        / grainn0(p)
-!             vegmatrixn_2d(igrain_st,igrain_st)       = grainn_storage(p)/ grainn0_storage(p)
-!             vegmatrixn_2d(igrain_xf,igrain_xf)       = grainn_xfer(p)   / grainn0_xfer(p)
-!          end if
-!         if(abs(grc%latdeg(patch%gridcell(p))+40.0) .le. 0.01 .and. abs(grc%londeg(patch%gridcell(p))-150) .le. 0.01)then
-!             print*,'here2 in vegcmatrix',c,soilbiogeochem_nitrogenflux_inst%matrix_input_col(c,1,1)
-!         end if
-!
+
          matrix_phturnover(p,1:nvegcpool,1:nvegcpool) = 0._r8
          matrix_gmturnover(p,1:nvegcpool,1:nvegcpool) = 0._r8
          matrix_fiturnover(p,1:nvegcpool,1:nvegcpool) = 0._r8
          matrix_nphturnover(p,1:nvegcpool,1:nvegcpool) = 0._r8
          matrix_ngmturnover(p,1:nvegcpool,1:nvegcpool) = 0._r8
          matrix_nfiturnover(p,1:nvegcpool,1:nvegcpool) = 0._r8
-
-!         matrix_nphtransfer_curr(p,:,:) = matrix_phtransfer(p,:,:)
-!         matrix_nphtransfer_curr(p,ileaf_xf,ileaf_st)     = matrix_nphtransfer(p,ileaf_xf,ileaf_st)
-!         matrix_nphtransfer_curr(p,ifroot_xf,ifroot_st)   = matrix_nphtransfer(p,ifroot_xf,ifroot_st)
-   
-!         matrix_nphtransfer_curr(p,ideadstem,ilivestem)    =  matrix_nphtransfer(p,ideadstem,ilivestem)
-!         matrix_nphtransfer_curr(p,ideadcroot,ilivecroot)  =  matrix_nphtransfer(p,ideadcroot,ilivecroot)
-
-!         if(p .eq. 12 .or. p .eq. 13)write(517,"(A,324F10.2)"),'tranfer matrix',p,matrix_phtransfer(p,1:nvegcpool,1:nvegcpool) * dt
-!         if(p .eq. 12 .or. p .eq. 13)write(518,"(A,18F10.2)"),'pool sizes',p,vegmatrixc_old(p,1:nvegcpool)
-!         if(p .eq. 12 .or. p .eq. 13)write(518,"(A,18F10.2)"),'pool sizes',p,vegmatrixc_old(p,1:nvegcpool)
 
          do j=1,nvegcpool
             do i=1,nvegcpool+1
@@ -702,10 +722,6 @@
                end if
             end do
          end do
-!         if( p .eq. 2)print*,'phtransfer',matrix_phtransfer(p,ideadcroot,:)
-!         if(abs(grc%latdeg(patch%gridcell(p))+40.0) .le. 0.01 .and. abs(grc%londeg(patch%gridcell(p))-150) .le. 0.01)then
-!             print*,'here3 in vegcmatrix',c,soilbiogeochem_nitrogenflux_inst%matrix_input_col(c,1,1)
-!         end if
 
          do j=1,nvegcpool
             if(matrix_phturnover(p,j,j) .ne. 0)then
@@ -730,7 +746,6 @@
             matrix_fitransfer(p,j,j) = -1._r8
          end do
 !N
-!         if(p .eq. 8)print*,'before generate turnover',matrix_ngmturnover(p,ideadstem,ideadstem),matrix_ngmtransfer(p,ioutn,ideadstem)
          do j=1,nvegnpool
             if(matrix_nphturnover(p,j,j) .ne. 0)then
                matrix_nphtransfer(p,:,j) = matrix_nphtransfer(p,:,j) / matrix_nphturnover(p,j,j)
@@ -753,33 +768,34 @@
             end if
             matrix_nfitransfer(p,j,j) = -1._r8
          end do
-!         if(p .eq. 5228)print *, 'before1NNN',matrix_alloc(p,:) * matrix_Cinput(p) * dt, grainc(p),grainc_storage(p),grainc_xfer(p),vegmatrixc_old(p,igrain),vegmatrixc_old(p,igrain_st),vegmatrixc_old(p,igrain_xf)
-!         if(p .eq. 5228)then
-!             tmp=(matmul(matmul(matrix_phtransfer(p,1:nvegcpool,:),matrix_phturnover(p,:,:)),vegmatrixc_old(p,:))) * dt
-!             print*,'before matrix_new,phenology',cnveg_carbonstate_inst%deadcrootc_patch(p),tmp(ideadcroot)
-!             do i=1,nvegcpool
-!                print*,'pool,i',i,matrix_phtransfer(p,i,:),matrix_phturnover(p,i,i),vegmatrixc_old(p,i)
-!             end do
-!             tmp=(matmul(matmul(matrix_gmtransfer(p,1:nvegcpool,:),matrix_gmturnover(p,:,:)),vegmatrixc_old(p,:))) * dt
-!             print*,'before matrix_new,gap mortality',cnveg_carbonstate_inst%deadcrootc_patch(p),tmp(ideadcroot)
-!             tmp=(matmul(matmul(matrix_fitransfer(p,1:nvegcpool,:),matrix_fiturnover(p,:,:)),vegmatrixc_old(p,:))) * dt
-!             print*,'before matrix_new,fire',cnveg_carbonstate_inst%deadcrootc_patch(p),tmp(ideadcroot)
-!         end if
-!         if(p .eq. 8428)then
-!            print*,'before matrix_new',vegmatrixc_new(p,ideadcroot)
-!         end if
-!         if(abs(grc%latdeg(patch%gridcell(p))+40.0) .le. 0.01 .and. abs(grc%londeg(patch%gridcell(p))-150) .le. 0.01)then
-!            print*,'before matrix,leafc',p,vegmatrixc_old(p,ileaf),vegmatrixc_old(p,ileaf_st),vegmatrixc_old(p,ileaf_xf),matrix_Cinput(p),matrix_alloc(p,ileaf),matrix_alloc(p,ileaf_st),matrix_alloc(p,ileaf_xf),matrix_phtransfer(p,ileaf,ileaf_xf),matrix_phturnover(p,ileaf_xf,ileaf_xf),matrix_phtransfer(p,ileaf_xf,ileaf_st),matrix_phturnover(p,ileaf_st,ileaf_st),matrix_phturnover(p,ileaf_xf,:),c,soilbiogeochem_nitrogenflux_inst%matrix_input_col(c,1,1)
-!         end if
-!         print*,'vegmatrixc_old',p,matmul(vegmatrixc_old(:,:),rowonec(:))
          vegmatrixc_input(:) = matrix_alloc(p,:) * matrix_Cinput(p) * dt
          vegmatrixc_transfer(:,:) = (matmul(matmul(matrix_phtransfer(p,1:nvegcpool,:),matrix_phturnover(p,:,:)),vegmatrixc_old(:,:)) &
                                    + matmul(matmul(matrix_gmtransfer(p,1:nvegcpool,:),matrix_gmturnover(p,:,:)),vegmatrixc_old(:,:)) &
                                    + matmul(matmul(matrix_fitransfer(p,1:nvegcpool,:),matrix_fiturnover(p,:,:)),vegmatrixc_old(:,:))) * dt
          vegmatrixc_new(:) = matmul(vegmatrixc_old(:,:),rowonec(:))  +  vegmatrixc_input(:) + matmul(vegmatrixc_transfer(:,:),rowonec(:)) 
-!         if(abs(grc%latdeg(patch%gridcell(p))+40.0) .le. 0.01 .and. abs(grc%londeg(patch%gridcell(p))-150) .le. 0.01)then
-!            print*,'after matrix,leafc',p,vegmatrixc_new(p,ileaf),vegmatrixc_new(p,ileaf_st),vegmatrixc_new(p,ileaf_xf)
-!         end if
+         if ( use_c13 ) then
+!           print*,'before matrix_old vegcpool',vegmatrixc13_old(1,1),vegmatrixc13_old(2,2),vegmatrixc13_old(3,3),vegmatrixc13_old(4,4),vegmatrixc13_old(5,5),&
+!           vegmatrixc13_old(6,6),vegmatrixc13_old(7,7),vegmatrixc13_old(8,8),vegmatrixc13_old(9,9),vegmatrixc13_old(10,10),vegmatrixc13_old(11,11),&
+!           vegmatrixc13_old(12,12),vegmatrixc13_old(13,13),vegmatrixc13_old(14,14),vegmatrixc13_old(15,15),vegmatrixc13_old(16,16),vegmatrixc13_old(17,17),&
+!           vegmatrixc13_old(18,18)
+!           print*,'before matrix_old transfer',matrix_phtransfer(p,ideadcroot,:),matrix_gmtransfer(p,ideadcroot,:),matrix_fitransfer(p,ideadcroot,:)
+!           print*,'before matrix_old turnover',matrix_phturnover(p,ideadcroot,:),matrix_gmturnover(p,ideadcroot,:),matrix_fiturnover(p,ideadcroot,:)
+!           print*,'before matrix_old C input',matrix_alloc(p,:),matrix_C13input(p)
+          vegmatrixc13_input(:) = matrix_alloc(p,:) * matrix_C13input(p) * dt
+          vegmatrixc13_transfer(:,:) = (matmul(matmul(matrix_phtransfer(p,1:nvegcpool,:),matrix_phturnover(p,:,:)),vegmatrixc13_old(:,:)) &
+                                   + matmul(matmul(matrix_gmtransfer(p,1:nvegcpool,:),matrix_gmturnover(p,:,:)),vegmatrixc13_old(:,:)) &
+                                   + matmul(matmul(matrix_fitransfer(p,1:nvegcpool,:),matrix_fiturnover(p,:,:)),vegmatrixc13_old(:,:))) * dt
+          vegmatrixc13_new(:) = matmul(vegmatrixc13_old(:,:),rowonec(:))  +  vegmatrixc13_input(:) + matmul(vegmatrixc13_transfer(:,:),rowonec(:))
+!            print*,'after matrix_old deadcrootc',p,vegmatrixc13_old(ideadcroot,ideadcroot), vegmatrixc13_input(ideadcroot)
+!            print*,'after matrix_old deadcrootc',p,vegmatrixc13_new(:), vegmatrixc13_transfer(ideadcroot,:) * dt
+         end if
+         if ( use_c14 ) then
+          vegmatrixc14_input(:) = matrix_alloc(p,:) * matrix_C14input(p) * dt
+          vegmatrixc14_transfer(:,:) = (matmul(matmul(matrix_phtransfer(p,1:nvegcpool,:),matrix_phturnover(p,:,:)),vegmatrixc14_old(:,:)) &
+                                   + matmul(matmul(matrix_gmtransfer(p,1:nvegcpool,:),matrix_gmturnover(p,:,:)),vegmatrixc14_old(:,:)) &
+                                   + matmul(matmul(matrix_fitransfer(p,1:nvegcpool,:),matrix_fiturnover(p,:,:)),vegmatrixc14_old(:,:))) * dt
+          vegmatrixc14_new(:) = matmul(vegmatrixc14_old(:,:),rowonec(:))  +  vegmatrixc14_input(:) + matmul(vegmatrixc14_transfer(:,:),rowonec(:))
+         end if
          !CiPEHR
 !         if(p .eq. 12 .or. p .eq. 13)write(517,"(A,I,324E17.9)"),'tranfer matrix',p,vegmatrixc_transfer(1:nvegcpool,1:nvegcpool)
 !         if(p .eq. 12 .or. p .eq. 13)write(518,"(A,I,18E17.9)"),'vegmatrixc_old',p,matmul(vegmatrixc_old(:,:),rowonec(:))
@@ -793,8 +809,7 @@
 !         if(p .eq. 1 .or. p .eq. 15)write(518,"(A,I,18E17.9)"),'vegmatrixc_old',p,matmul(vegmatrixc_old(:,:),rowonec(:))
 !         if(p .eq. 1 .or. p .eq. 15)write(513,"(A,I,19E17.9)"),'Cinput,alloc',p,matrix_Cinput(p)*dt,matrix_alloc(p,:) 
                             
-         if(p .eq. -9999)then
-            !print*,'before matrix_old deadcrootc',p,vegmatrixc_old(p,ideadcroot)
+!         if(p .eq. -9999)then
 !             print*,'before matrix_old retransn',p,vegmatrixn_old(iretransn,iretransn)
 !             print*,'before matrix_old frootn',p,vegmatrixn_old(ifroot,ifroot)
 !            print*,'before matrix_old leafn',p,vegmatrixn_old(p,ileaf)
@@ -854,7 +869,7 @@
 !                                                                    * vegmatrixn_old(p,ideadstem) * dt
 !            print*,'Transfer from livestemn fire',matrix_nfitransfer(p,ideadstem,ilivestem) * matrix_nfiturnover(p,ideadstem,ilivestem) &
 !                                                                    * vegmatrixn_old(p,ilivestem) * dt
-         end if
+!         end if
 !         if(p .eq. 16)print*,'input retransn',matrix_nalloc(p,iretransn) * matrix_Ninput(p) * dt
 !         tmp=(matmul(matmul(matrix_nphtransfer(p,1:nvegnpool,:),matrix_nphturnover(p,:,:)),vegmatrixc_old(p,:))) * dt
 !         if(p .eq. 16)print*,'nphtrans retransn',tmp(iretransn)
@@ -977,6 +992,8 @@
                                                                + vegmatrixn_transfer(igrain_xf,igrain_xf)
             end if
 
+            !print*,'matrix_ctransfer_acc,ideadcroot',p,matrix_ctransfer_deadcrootxf_to_deadcroot_acc(p),matrix_ctransfer_livecroot_to_deadcroot_acc(p),matrix_cturnover_deadcroot_acc(p)
+
             matrix_nalloc_leaf_acc(p)        = matrix_nalloc_leaf_acc(p)        + vegmatrixn_input(ileaf)
             matrix_nalloc_leafst_acc(p)      = matrix_nalloc_leafst_acc(p)      + vegmatrixn_input(ileaf_st)
             matrix_nalloc_froot_acc(p)       = matrix_nalloc_froot_acc(p)       + vegmatrixn_input(ifroot)
@@ -1139,6 +1156,58 @@
          grainc_storage(p)      = vegmatrixc_new(igrain_st)
          grainc_xfer(p)         = vegmatrixc_new(igrain_xf)
          end if
+         
+         if ( use_c13 ) then
+          cs13_veg%leafc_patch(p)               = vegmatrixc13_new(ileaf)
+          cs13_veg%leafc_storage_patch(p)       = vegmatrixc13_new(ileaf_st)
+          cs13_veg%leafc_xfer_patch(p)          = vegmatrixc13_new(ileaf_xf)
+          cs13_veg%frootc_patch(p)              = vegmatrixc13_new(ifroot)
+          cs13_veg%frootc_storage_patch(p)      = vegmatrixc13_new(ifroot_st)
+          cs13_veg%frootc_xfer_patch(p)         = vegmatrixc13_new(ifroot_xf)
+          cs13_veg%livestemc_patch(p)           = vegmatrixc13_new(ilivestem)
+          cs13_veg%livestemc_storage_patch(p)   = vegmatrixc13_new(ilivestem_st)
+          cs13_veg%livestemc_xfer_patch(p)      = vegmatrixc13_new(ilivestem_xf)
+          cs13_veg%deadstemc_patch(p)           = vegmatrixc13_new(ideadstem)
+          cs13_veg%deadstemc_storage_patch(p)   = vegmatrixc13_new(ideadstem_st)
+          cs13_veg%deadstemc_xfer_patch(p)      = vegmatrixc13_new(ideadstem_xf)
+          cs13_veg%livecrootc_patch(p)          = vegmatrixc13_new(ilivecroot)
+          cs13_veg%livecrootc_storage_patch(p)  = vegmatrixc13_new(ilivecroot_st)
+          cs13_veg%livecrootc_xfer_patch(p)     = vegmatrixc13_new(ilivecroot_xf)
+          cs13_veg%deadcrootc_patch(p)          = vegmatrixc13_new(ideadcroot)
+          cs13_veg%deadcrootc_storage_patch(p)  = vegmatrixc13_new(ideadcroot_st)
+          cs13_veg%deadcrootc_xfer_patch(p)     = vegmatrixc13_new(ideadcroot_xf)
+          if(ivt(p) >= npcropmin)then
+           cs13_veg%grainc_patch(p)              = vegmatrixc13_new(igrain)
+           cs13_veg%grainc_storage_patch(p)      = vegmatrixc13_new(igrain_st)
+           cs13_veg%grainc_xfer_patch(p)         = vegmatrixc13_new(igrain_xf)
+          end if
+         end if   
+         
+         if ( use_c14 ) then
+          cs14_veg%leafc_patch(p)               = vegmatrixc14_new(ileaf)
+          cs14_veg%leafc_storage_patch(p)       = vegmatrixc14_new(ileaf_st)
+          cs14_veg%leafc_xfer_patch(p)          = vegmatrixc14_new(ileaf_xf)
+          cs14_veg%frootc_patch(p)              = vegmatrixc14_new(ifroot)
+          cs14_veg%frootc_storage_patch(p)      = vegmatrixc14_new(ifroot_st)
+          cs14_veg%frootc_xfer_patch(p)         = vegmatrixc14_new(ifroot_xf)
+          cs14_veg%livestemc_patch(p)           = vegmatrixc14_new(ilivestem)
+          cs14_veg%livestemc_storage_patch(p)   = vegmatrixc14_new(ilivestem_st)
+          cs14_veg%livestemc_xfer_patch(p)      = vegmatrixc14_new(ilivestem_xf)
+          cs14_veg%deadstemc_patch(p)           = vegmatrixc14_new(ideadstem)
+          cs14_veg%deadstemc_storage_patch(p)   = vegmatrixc14_new(ideadstem_st)
+          cs14_veg%deadstemc_xfer_patch(p)      = vegmatrixc14_new(ideadstem_xf)
+          cs14_veg%livecrootc_patch(p)          = vegmatrixc14_new(ilivecroot)
+          cs14_veg%livecrootc_storage_patch(p)  = vegmatrixc14_new(ilivecroot_st)
+          cs14_veg%livecrootc_xfer_patch(p)     = vegmatrixc14_new(ilivecroot_xf)
+          cs14_veg%deadcrootc_patch(p)          = vegmatrixc14_new(ideadcroot)
+          cs14_veg%deadcrootc_storage_patch(p)  = vegmatrixc14_new(ideadcroot_st)
+          cs14_veg%deadcrootc_xfer_patch(p)     = vegmatrixc14_new(ideadcroot_xf)
+          if(ivt(p) >= npcropmin)then
+           cs14_veg%grainc_patch(p)              = vegmatrixc14_new(igrain)
+           cs14_veg%grainc_storage_patch(p)      = vegmatrixc14_new(igrain_st)
+           cs14_veg%grainc_xfer_patch(p)         = vegmatrixc14_new(igrain_xf)
+          end if
+         end if
  
          leafn(p)               = vegmatrixn_new(ileaf)
          leafn_storage(p)       = vegmatrixn_new(ileaf_st)
@@ -1165,8 +1234,7 @@
          end if
          retransn(p)            = vegmatrixn_new(iretransn)
          if(isspinup .or. is_outmatrix)then
-!print *, 'count',counter, end_of_year
-            if(end_of_year)then
+            if(is_end_curr_year())then
                matrix_calloc_acc(ileaf)         = matrix_calloc_leaf_acc(p)               
                matrix_calloc_acc(ileaf_st)      = matrix_calloc_leafst_acc(p)               
                matrix_calloc_acc(ifroot)        = matrix_calloc_froot_acc(p)               
@@ -1227,6 +1295,7 @@
                   matrix_ctransfer_acc(igrain_xf,igrain_xf)      = matrix_cturnover_grainxf_acc(p)               
                end if
 
+
                matrix_nalloc_acc(ileaf)         = matrix_nalloc_leaf_acc(p)               
                matrix_nalloc_acc(ileaf_st)      = matrix_nalloc_leafst_acc(p)               
                matrix_nalloc_acc(ifroot)        = matrix_nalloc_froot_acc(p)               
@@ -1321,6 +1390,7 @@
                end do
 !              end if
                !print*,'before divided by retransn0,matrix_ntransfer_acc,matrix_nalloc_acc',deadcrootc0(p),matrix_ctransfer_acc(1:nvegnpool,ideadcroot),matrix_calloc_acc(ideadcroot)
+               !print*,'end of yr,deadcrootc0',deadcrootc0(p), matrix_ctransfer_acc(1:nvegcpool,ideadcroot)
                matrix_ctransfer_acc(1:nvegcpool,ileaf)         = matrix_ctransfer_acc(1:nvegcpool,ileaf)         / leafc0(p)
                matrix_ctransfer_acc(1:nvegcpool,ileaf_st)      = matrix_ctransfer_acc(1:nvegcpool,ileaf_st)      / leafc0_storage(p)
                matrix_ctransfer_acc(1:nvegcpool,ileaf_xf)      = matrix_ctransfer_acc(1:nvegcpool,ileaf_xf)      / leafc0_xfer(p)
@@ -1369,7 +1439,7 @@
                   matrix_ntransfer_acc(1:nvegnpool,igrain_xf)  = matrix_ntransfer_acc(1:nvegnpool,igrain_xf) / grainn0_xfer(p)
                end if
                matrix_ntransfer_acc(1:nvegnpool,iretransn)  = matrix_ntransfer_acc(1:nvegnpool,iretransn) / retransn0(p)
-
+             
 
 !               print*,'matrix_ctransfer_acc,matrix_nalloc_acc',matrix_ctransfer_acc,matrix_calloc_acc(:)
                call inverse(matrix_ctransfer_acc(1:nvegcpool,1:nvegcpool),AKinvc(1:nvegcpool,1:nvegcpool),nvegcpool)
@@ -1669,1021 +1739,8 @@
 !
                matrix_calloc_acc(:) = 0._r8
                matrix_ctransfer_acc(:,:) = 0._r8
-
-
                matrix_nalloc_acc(:) = 0._r8
                matrix_ntransfer_acc(:,:) = 0._r8
-! C       
-           end if
-         end if
-
-         matrix_Cinput(p) = 0._r8
-         matrix_phtransfer(p,:,:) = 0._r8
-         matrix_gmtransfer(p,:,:) = 0._r8
-         matrix_fitransfer(p,:,:) = 0._r8
-         matrix_nphtransfer(p,:,:) = 0._r8
-         matrix_ngmtransfer(p,:,:) = 0._r8
-         matrix_Ninput(p) = 0._r8
-         
-      end do 
-    
-   end associate 
- end subroutine CNVegMatrix
- subroutine inverse(a,c,n)
-!============================================================
-! Inverse matrix
-! Method: Based on Doolittle LU factorization for Ax=b
-! Alex G. December 2009
-!-----------------------------------------------------------
-! input ...
-! a(n,n) - array of coefficients for matrix A
-! n      - dimension
-! output ...
-! c(n,n) - inverse matrix of A
-! comments ...
-! the original matrix a(n,n) will be destroyed 
-! during the calculation
-!===========================================================
-implicit none 
-integer,intent(in) :: n
-real(r8),intent(in)  :: a(n,n)
-real(r8),intent(out) :: c(n,n)
-real(r8) :: L(n,n), U(n,n), aa(n,n), b(n), d(n), x(n)
-real(r8) :: coeff
-integer i, j, k
-
-! step 0: initialization for matrices L and U and b
-! Fortran 90/95 aloows such operations on matrices
-L=0.0
-U=0.0
-b=0.0
-
-aa=a
-
-! step 1: forward elimination
-do k=1, n-1
-   do i=k+1,n
-      coeff=aa(i,k)/aa(k,k)
-      L(i,k) = coeff
-      do j=k+1,n
-         aa(i,j) = aa(i,j)-coeff*aa(k,j)
-      end do
-   end do
-end do
-
-! Step 2: prepare L and U matrices 
-! L matrix is a matrix of the elimination coefficient
-! + the diagonal elements are 1.0
-do i=1,n
-  L(i,i) = 1.0
-end do
-! U matrix is the upper triangular part of A
-do j=1,n
-  do i=1,j
-    U(i,j) = aa(i,j)
-  end do
-end do
-
-! Step 3: compute columns of the inverse matrix C
-do k=1,n
-  b(k)=1.0
-  d(1) = b(1)
-! Step 3a: Solve Ld=b using the forward substitution
-  do i=2,n
-    d(i)=b(i)
-    do j=1,i-1
-      d(i) = d(i) - L(i,j)*d(j)
-    end do
-  end do
-! Step 3b: Solve Ux=d using the back substitution
-  x(n)=d(n)/U(n,n)
-  do i = n-1,1,-1
-    x(i) = d(i)
-    do j=n,i+1,-1
-      x(i)=x(i)-U(i,j)*x(j)
-    end do
-    x(i) = x(i)/u(i,i)
-  end do
-! Step 3c: fill the solutions x(n) into column k of C
-  do i=1,n
-    c(i,k) = x(i)
-  end do
-  b(k)=0.0
-end do
-end subroutine inverse
-
-end module CNVegMatrixMod
-=======
-module CNVegMatrixMod
-
-  !-----------------------------------------------------------------------
-  ! !DESCRIPTION:
-  ! Matrix solution for vegetation C and N cycles
-  ! The matrix equation 
-  ! Xn+1 = Xn + I*dt + (A*ksi*k)*Xn*dt
-  
-  ! !USES:
-  use shr_kind_mod                   , only : r8 => shr_kind_r8
-  use clm_time_manager               , only : get_step_size,is_end_curr_year,is_first_step_of_this_run_segment,&
-                                              get_days_per_year,is_beg_curr_year
-  use decompMod                      , only : bounds_type 
-  use clm_varpar                     , only : nlevdecomp, nvegcpool, nvegnpool
-  use clm_varpar                     , only : ileaf,ileaf_st,ileaf_xf,ifroot,ifroot_st,ifroot_xf,&
-                                              ilivestem,ilivestem_st,ilivestem_xf,&
-                                              ideadstem,ideadstem_st,ideadstem_xf,&
-                                              ilivecroot,ilivecroot_st,ilivecroot_xf,&
-                                              ideadcroot,ideadcroot_st,ideadcroot_xf,&
-                                              igrain,igrain_st,igrain_xf,iretransn,ioutc,ioutn
-
-  use PatchType                      , only : patch
-  use clm_varcon                   , only: secspday
-  use pftconMod                      , only : pftcon,npcropmin
-  use CNVegCarbonStateType           , only : cnveg_carbonstate_type
-  use CNVegNitrogenStateType         , only : cnveg_nitrogenstate_type
-  use CNVegCarbonFluxType            , only : cnveg_carbonflux_type     !include: callocation,ctransfer, cturnover
-  use CNVegNitrogenFluxType          , only : cnveg_nitrogenflux_type
-  use CNVegStateType                 , only : cnveg_state_type
-  use clm_varctl                     , only : isspinup, is_outmatrix
-  use clm_varctl                     , only : use_c13, use_c14 
-  !
-  implicit none
-  private
-  !
-  ! !PUBLIC MEMBER FUNCTIONS:
-  public:: CNVegMatrix
-  !-----------------------------------------------------------------------
-
-contains
-
-  !-----------------------------------------------------------------------
-   subroutine CNVegMatrix(bounds,num_soilp,filter_soilp,cnveg_carbonstate_inst,cnveg_nitrogenstate_inst,&
-                          cnveg_carbonflux_inst, cnveg_nitrogenflux_inst,cnveg_state_inst, &
-                          c13_cnveg_carbonstate_inst,c14_cnveg_carbonstate_inst,c13_cnveg_carbonflux_inst,&
-                          c14_cnveg_carbonflux_inst)
-    ! !DESCRIPTION:
-    ! !ARGUMENTS:
-     type(bounds_type)                      , intent(in)    :: bounds
-     integer                                , intent(in)    :: num_soilp       ! number of soil patches in filter
-     integer                                , intent(in)    :: filter_soilp(:) ! filter for soil patches
-     type(cnveg_carbonstate_type)           , intent(inout) :: cnveg_carbonstate_inst  
-     type(cnveg_nitrogenstate_type)         , intent(inout) :: cnveg_nitrogenstate_inst
-     type(cnveg_carbonflux_type)            , intent(inout) :: cnveg_carbonflux_inst
-     type(cnveg_nitrogenflux_type)          , intent(inout) :: cnveg_nitrogenflux_inst
-     type(cnveg_carbonstate_type)           , intent(inout) :: c13_cnveg_carbonstate_inst
-     type(cnveg_carbonstate_type)           , intent(inout) :: c14_cnveg_carbonstate_inst
-     type(cnveg_carbonflux_type)            , intent(inout) :: c13_cnveg_carbonflux_inst
-     type(cnveg_carbonflux_type)            , intent(inout) :: c14_cnveg_carbonflux_inst
-     type(cnveg_state_type)                 , intent(in)    :: cnveg_state_inst
-!    ! !LOCAL VARIABLES:
-     integer :: fc,fp,j,i    ! indices
-     integer :: p,c         !  
-     real(r8),allocatable,dimension(:,:) :: vegmatrixc_old(:,:),vegmatrixc13_old(:,:),vegmatrixc14_old(:,:)
-     real(r8),allocatable,dimension(:,:) :: vegmatrixc_new(:,:),vegmatrixc13_new(:,:),vegmatrixc14_new(:,:)
-     real(r8),allocatable,dimension(:,:) :: vegmatrixn_old(:,:)
-     real(r8),allocatable,dimension(:,:) :: vegmatrixn_new(:,:)
-!     real(r8),allocatable,dimension(:,:) :: vegmatrixc_rt(:,:),vegmatrixn_rt(:,:)
-     real(r8),allocatable,dimension(:,:,:) :: matrix_nphturnover(:,:,:),matrix_ngmturnover(:,:,:)!,matrix_nphturnover(:,:,:)
-     real(r8),allocatable,dimension(:,:,:) :: matrix_nphtransfer_curr(:,:,:)
-
-! for spinupacc
-     real(r8),dimension(1:nvegcpool) :: vegmatrixc_rt
-     real(r8),dimension(1:nvegnpool) :: vegmatrixn_rt,tmp
-     real(r8),allocatable,dimension(:,:) :: vegmatrix_2d(:,:),AKinv,vegmatrixn_2d(:,:),AKinvn
-     logical  ::  end_of_year
-     integer, save :: counter=0
-     real(r8):: epsi 
-     real(r8):: days_per_year,decay_const,half_life
-
-     real(r8):: dt        ! time step (seconds)
-     real(r8):: secspyear        ! time step (seconds)
- 
-!	
-!
-    associate(                          &                                                                        
-          ivt                   => patch%itype                                               , & !     
-          cf13_veg              => c13_cnveg_carbonflux_inst                         , & ! In
-          cf14_veg              => c14_cnveg_carbonflux_inst                         , & ! In
-          cs13_veg              => c13_cnveg_carbonstate_inst                        , & ! In/Output
-          cs14_veg              => c14_cnveg_carbonstate_inst                        , & ! In/Output  
-          retransn              => cnveg_nitrogenstate_inst%retransn_patch           , & ! Input:  [real(r8) (:)   ]  (gN/m2) plant pool of retranslocated N
-  !
- 
-         leafc                 => cnveg_carbonstate_inst%leafc_patch                 , & ! In/Output:  [real(r8) (:) ]    (gC/m2) leaf C for matrix calculation                                    
-         leafc_storage         => cnveg_carbonstate_inst%leafc_storage_patch         , & ! In/Output:  [real(r8) (:) ]    (gC/m2) leaf storage C for matrix calculation                                   
-         leafc_xfer            => cnveg_carbonstate_inst%leafc_xfer_patch            , & ! In/Output:  [real(r8) (:) ]    (gC/m2) leaf transfer C for matrix calcuation                                   
-         frootc                => cnveg_carbonstate_inst%frootc_patch                , & ! In/Output:  [real(r8) (:) ]    (gC/m2) fine root C for matrix calculation
-         frootc_storage        => cnveg_carbonstate_inst%frootc_storage_patch        , & ! In/Output:  [real(r8) (:) ]    (gC/m2) fine root storage C for matrix calculation
-         frootc_xfer           => cnveg_carbonstate_inst%frootc_xfer_patch           , & ! In/Output:  [real(r8) (:) ]    (gC/m2) fine root transfer C for matrix calculation
-         livestemc             => cnveg_carbonstate_inst%livestemc_patch             , & ! In/Output:  [real(r8) (:) ]    (gC/m2) live stem C for matrix calculationleaf C
-         livestemc_storage     => cnveg_carbonstate_inst%livestemc_storage_patch     , & ! In/Output:  [real(r8) (:) ]    (gC/m2) live stem storage C for matrix calculation
-         livestemc_xfer        => cnveg_carbonstate_inst%livestemc_xfer_patch        , & ! In/Output:  [real(r8) (:) ]    (gC/m2) live stem transfer C for matrix calculation
-         deadstemc             => cnveg_carbonstate_inst%deadstemc_patch             , & ! In/Output:  [real(r8) (:) ]    (gC/m2) dead stem C for matrix calculationleaf C
-         deadstemc_storage     => cnveg_carbonstate_inst%deadstemc_storage_patch     , & ! In/Output:  [real(r8) (:) ]    (gC/m2) dead stem storage C for matrix calculation
-         deadstemc_xfer        => cnveg_carbonstate_inst%deadstemc_xfer_patch        , & ! In/Output:  [real(r8) (:) ]    (gC/m2) dead stem transfer C for matrix calculation                                    
-         livecrootc            => cnveg_carbonstate_inst%livecrootc_patch            , & ! In/Output:  [real(r8) (:) ]    (gC/m2) live coarse root C for matrix calculationleaf C 
-         livecrootc_storage    => cnveg_carbonstate_inst%livecrootc_storage_patch    , & ! In/Output:  [real(r8) (:) ]    (gC/m2) live coarse root storage C for matrix calculation
-         livecrootc_xfer       => cnveg_carbonstate_inst%livecrootc_xfer_patch       , & ! In/Output:  [real(r8) (:) ]    (gC/m2) live coarse root transfer C for matrix calculation
-         deadcrootc            => cnveg_carbonstate_inst%deadcrootc_patch            , & ! In/Output:  [real(r8) (:) ]    (gC/m2) dead coarse root C for matrix calculationleaf C
-         deadcrootc_storage    => cnveg_carbonstate_inst%deadcrootc_storage_patch    , & ! In/Output:  [real(r8) (:) ]    (gC/m2) dead coarse root storage C for matrix calculation
-         deadcrootc_xfer       => cnveg_carbonstate_inst%deadcrootc_xfer_patch       , & ! In/Output:  [real(r8) (:) ]    (gC/m2) dead coarse root transfer C for matrix calculation
-         grainc                => cnveg_carbonstate_inst%grainc_patch                , & ! In/Output:  [real(r8) (:) ]    (gC/m2) dead coarse root C for matrix calculationleaf C
-         grainc_storage        => cnveg_carbonstate_inst%grainc_storage_patch        , & ! In/Output:  [real(r8) (:) ]    (gC/m2) dead coarse root storage C for matrix calculation
-         grainc_xfer           => cnveg_carbonstate_inst%grainc_xfer_patch           , & ! In/Output:  [real(r8) (:) ]    (gC/m2) dead coarse root transfer C for matrix calculation
-         matrix_cap_leafc                 => cnveg_carbonstate_inst%matrix_cap_leafc_patch                 , & ! In/Output:  [real(r8) (:) ]    (gC/m2) leaf C for matrix calculation                                    
-         matrix_cap_leafc_storage         => cnveg_carbonstate_inst%matrix_cap_leafc_storage_patch         , & ! In/Output:  [real(r8) (:) ]    (gC/m2) leaf storage C for matrix calculation                                   
-         matrix_cap_leafc_xfer            => cnveg_carbonstate_inst%matrix_cap_leafc_xfer_patch            , & ! In/Output:  [real(r8) (:) ]    (gC/m2) leaf transfer C for matrix calcuation                                   
-         matrix_cap_frootc                => cnveg_carbonstate_inst%matrix_cap_frootc_patch                , & ! In/Output:  [real(r8) (:) ]    (gC/m2) fine root C for matrix calculation
-         matrix_cap_frootc_storage        => cnveg_carbonstate_inst%matrix_cap_frootc_storage_patch        , & ! In/Output:  [real(r8) (:) ]    (gC/m2) fine root storage C for matrix calculation
-         matrix_cap_frootc_xfer           => cnveg_carbonstate_inst%matrix_cap_frootc_xfer_patch           , & ! In/Output:  [real(r8) (:) ]    (gC/m2) fine root transfer C for matrix calculation
-         matrix_cap_livestemc             => cnveg_carbonstate_inst%matrix_cap_livestemc_patch             , & ! In/Output:  [real(r8) (:) ]    (gC/m2) live stem C for matrix calculationleaf C
-         matrix_cap_livestemc_storage     => cnveg_carbonstate_inst%matrix_cap_livestemc_storage_patch     , & ! In/Output:  [real(r8) (:) ]    (gC/m2) live stem storage C for matrix calculation
-         matrix_cap_livestemc_xfer        => cnveg_carbonstate_inst%matrix_cap_livestemc_xfer_patch        , & ! In/Output:  [real(r8) (:) ]    (gC/m2) live stem transfer C for matrix calculation
-         matrix_cap_deadstemc             => cnveg_carbonstate_inst%matrix_cap_deadstemc_patch             , & ! In/Output:  [real(r8) (:) ]    (gC/m2) dead stem C for matrix calculationleaf C
-         matrix_cap_deadstemc_storage     => cnveg_carbonstate_inst%matrix_cap_deadstemc_storage_patch     , & ! In/Output:  [real(r8) (:) ]    (gC/m2) dead stem storage C for matrix calculation
-         matrix_cap_deadstemc_xfer        => cnveg_carbonstate_inst%matrix_cap_deadstemc_xfer_patch        , & ! In/Output:  [real(r8) (:) ]    (gC/m2) dead stem transfer C for matrix calculation                                    
-         matrix_cap_livecrootc            => cnveg_carbonstate_inst%matrix_cap_livecrootc_patch            , & ! In/Output:  [real(r8) (:) ]    (gC/m2) live coarse root C for matrix calculationleaf C 
-         matrix_cap_livecrootc_storage    => cnveg_carbonstate_inst%matrix_cap_livecrootc_storage_patch    , & ! In/Output:  [real(r8) (:) ]    (gC/m2) live coarse root storage C for matrix calculation
-         matrix_cap_livecrootc_xfer       => cnveg_carbonstate_inst%matrix_cap_livecrootc_xfer_patch       , & ! In/Output:  [real(r8) (:) ]    (gC/m2) live coarse root transfer C for matrix calculation
-         matrix_cap_deadcrootc            => cnveg_carbonstate_inst%matrix_cap_deadcrootc_patch            , & ! In/Output:  [real(r8) (:) ]    (gC/m2) dead coarse root C for matrix calculationleaf C
-         matrix_cap_deadcrootc_storage    => cnveg_carbonstate_inst%matrix_cap_deadcrootc_storage_patch    , & ! In/Output:  [real(r8) (:) ]    (gC/m2) dead coarse root storage C for matrix calculation
-         matrix_cap_deadcrootc_xfer       => cnveg_carbonstate_inst%matrix_cap_deadcrootc_xfer_patch       , & ! In/Output:  [real(r8) (:) ]    (gC/m2) dead coarse root transfer C for matrix calculation
-         matrix_cap_grainc                => cnveg_carbonstate_inst%matrix_cap_grainc_patch                 , & ! In/Output:  [real(r8) (:) ]    (gC/m2) leaf C for matrix calculation                                    
-         matrix_cap_grainc_storage        => cnveg_carbonstate_inst%matrix_cap_grainc_storage_patch         , & ! In/Output:  [real(r8) (:) ]    (gC/m2) leaf storage C for matrix calculation                                   
-         matrix_cap_grainc_xfer           => cnveg_carbonstate_inst%matrix_cap_grainc_xfer_patch            , & ! In/Output:  [real(r8) (:) ]    (gC/m2) leaf transfer C for matrix calcuation                                   
-         matrix_pot_leafc                 => cnveg_carbonstate_inst%matrix_pot_leafc_patch                 , & ! In/Output:  [real(r8) (:) ]    (gC/m2) leaf C for matrix calculation                                    
-         matrix_pot_leafc_storage         => cnveg_carbonstate_inst%matrix_pot_leafc_storage_patch         , & ! In/Output:  [real(r8) (:) ]    (gC/m2) leaf storage C for matrix calculation                                   
-         matrix_pot_leafc_xfer            => cnveg_carbonstate_inst%matrix_pot_leafc_xfer_patch            , & ! In/Output:  [real(r8) (:) ]    (gC/m2) leaf transfer C for matrix calcuation                                   
-         matrix_pot_frootc                => cnveg_carbonstate_inst%matrix_pot_frootc_patch                , & ! In/Output:  [real(r8) (:) ]    (gC/m2) fine root C for matrix calculation
-         matrix_pot_frootc_storage        => cnveg_carbonstate_inst%matrix_pot_frootc_storage_patch        , & ! In/Output:  [real(r8) (:) ]    (gC/m2) fine root storage C for matrix calculation
-         matrix_pot_frootc_xfer           => cnveg_carbonstate_inst%matrix_pot_frootc_xfer_patch           , & ! In/Output:  [real(r8) (:) ]    (gC/m2) fine root transfer C for matrix calculation
-         matrix_pot_livestemc             => cnveg_carbonstate_inst%matrix_pot_livestemc_patch             , & ! In/Output:  [real(r8) (:) ]    (gC/m2) live stem C for matrix calculationleaf C
-         matrix_pot_livestemc_storage     => cnveg_carbonstate_inst%matrix_pot_livestemc_storage_patch     , & ! In/Output:  [real(r8) (:) ]    (gC/m2) live stem storage C for matrix calculation
-         matrix_pot_livestemc_xfer        => cnveg_carbonstate_inst%matrix_pot_livestemc_xfer_patch        , & ! In/Output:  [real(r8) (:) ]    (gC/m2) live stem transfer C for matrix calculation
-         matrix_pot_deadstemc             => cnveg_carbonstate_inst%matrix_pot_deadstemc_patch             , & ! In/Output:  [real(r8) (:) ]    (gC/m2) dead stem C for matrix calculationleaf C
-         matrix_pot_deadstemc_storage     => cnveg_carbonstate_inst%matrix_pot_deadstemc_storage_patch     , & ! In/Output:  [real(r8) (:) ]    (gC/m2) dead stem storage C for matrix calculation
-         matrix_pot_deadstemc_xfer        => cnveg_carbonstate_inst%matrix_pot_deadstemc_xfer_patch        , & ! In/Output:  [real(r8) (:) ]    (gC/m2) dead stem transfer C for matrix calculation                                    
-         matrix_pot_livecrootc            => cnveg_carbonstate_inst%matrix_pot_livecrootc_patch            , & ! In/Output:  [real(r8) (:) ]    (gC/m2) live coarse root C for matrix calculationleaf C 
-         matrix_pot_livecrootc_storage    => cnveg_carbonstate_inst%matrix_pot_livecrootc_storage_patch    , & ! In/Output:  [real(r8) (:) ]    (gC/m2) live coarse root storage C for matrix calculation
-         matrix_pot_livecrootc_xfer       => cnveg_carbonstate_inst%matrix_pot_livecrootc_xfer_patch       , & ! In/Output:  [real(r8) (:) ]    (gC/m2) live coarse root transfer C for matrix calculation
-         matrix_pot_deadcrootc            => cnveg_carbonstate_inst%matrix_pot_deadcrootc_patch            , & ! In/Output:  [real(r8) (:) ]    (gC/m2) dead coarse root C for matrix calculationleaf C
-         matrix_pot_deadcrootc_storage    => cnveg_carbonstate_inst%matrix_pot_deadcrootc_storage_patch    , & ! In/Output:  [real(r8) (:) ]    (gC/m2) dead coarse root storage C for matrix calculation
-         matrix_pot_deadcrootc_xfer       => cnveg_carbonstate_inst%matrix_pot_deadcrootc_xfer_patch       , & ! In/Output:  [real(r8) (:) ]    (gC/m2) dead coarse root transfer C for matrix calculation
-         matrix_pot_grainc                => cnveg_carbonstate_inst%matrix_pot_grainc_patch                , & ! In/Output:  [real(r8) (:) ]    (gC/m2) fine root C for matrix calculation
-         matrix_pot_grainc_storage        => cnveg_carbonstate_inst%matrix_pot_grainc_storage_patch        , & ! In/Output:  [real(r8) (:) ]    (gC/m2) fine root storage C for matrix calculation
-         matrix_pot_grainc_xfer           => cnveg_carbonstate_inst%matrix_pot_grainc_xfer_patch           , & ! In/Output:  [real(r8) (:) ]    (gC/m2) fine root transfer C for matrix calculation
-!
-         leafn                 => cnveg_nitrogenstate_inst%leafn_patch                 , & ! In/Output:  [real(r8) (:) ]    (gC/m2) leaf N for matrix calculation                                    
-         leafn_storage         => cnveg_nitrogenstate_inst%leafn_storage_patch         , & ! In/Output:  [real(r8) (:) ]    (gC/m2) leaf storage N for matrix calculation                                   
-         leafn_xfer            => cnveg_nitrogenstate_inst%leafn_xfer_patch            , & ! In/Output:  [real(r8) (:) ]    (gC/m2) leaf transfer N for  matrix calcuation                                   
-         frootn                => cnveg_nitrogenstate_inst%frootn_patch                , & ! In/Output:  [real(r8) (:) ]    (gC/m2) fine root N for matrix calculation
-         frootn_storage        => cnveg_nitrogenstate_inst%frootn_storage_patch        , & ! In/Output:  [real(r8) (:) ]    (gC/m2) fine root storage N for matrix calculation
-         frootn_xfer           => cnveg_nitrogenstate_inst%frootn_xfer_patch           , & ! In/Output:  [real(r8) (:) ]    (gC/m2) fine root transfer N for matrix calculation
-         livestemn             => cnveg_nitrogenstate_inst%livestemn_patch             , & ! In/Output:  [real(r8) (:) ]    (gC/m2) live stem N for matrix calculationleaf N
-         livestemn_storage     => cnveg_nitrogenstate_inst%livestemn_storage_patch     , & ! In/Output:  [real(r8) (:) ]    (gC/m2) live stem storage N for matrix calculation
-         livestemn_xfer        => cnveg_nitrogenstate_inst%livestemn_xfer_patch        , & ! In/Output:  [real(r8) (:) ]    (gC/m2) live stem transfer N for matrix calculation
-         deadstemn             => cnveg_nitrogenstate_inst%deadstemn_patch             , & ! In/Output:  [real(r8) (:) ]    (gC/m2) dead stem N for matrix calculationleaf N
-         deadstemn_storage     => cnveg_nitrogenstate_inst%deadstemn_storage_patch     , & ! In/Output:  [real(r8) (:) ]    (gC/m2) dead stem storage N for matrix calculation
-         deadstemn_xfer        => cnveg_nitrogenstate_inst%deadstemn_xfer_patch        , & ! In/Output:  [real(r8) (:) ]    (gC/m2) dead stem transfer N for matrix calculation                                    
-         livecrootn            => cnveg_nitrogenstate_inst%livecrootn_patch            , & ! In/Output:  [real(r8) (:) ]    (gC/m2) live coarse root N for matrix calculationleaf N 
-         livecrootn_storage    => cnveg_nitrogenstate_inst%livecrootn_storage_patch    , & ! In/Output:  [real(r8) (:) ]    (gC/m2) live coarse root storage N for matrix calculation
-         livecrootn_xfer       => cnveg_nitrogenstate_inst%livecrootn_xfer_patch       , & ! In/Output:  [real(r8) (:) ]    (gC/m2) live coarse root transfer N for matrix calculation
-         deadcrootn            => cnveg_nitrogenstate_inst%deadcrootn_patch            , & ! In/Output:  [real(r8) (:) ]    (gC/m2) dead coarse root N for matrix calculationleaf N
-         deadcrootn_storage    => cnveg_nitrogenstate_inst%deadcrootn_storage_patch    , & ! In/Output:  [real(r8) (:) ]    (gC/m2) dead coarse root storage N for matrix calculation
-         deadcrootn_xfer       => cnveg_nitrogenstate_inst%deadcrootn_xfer_patch       , & ! In/Output:  [real(r8) (:) ]    (gC/m2) dead coarse root transfer N for matrix calculation
-         grainn                => cnveg_nitrogenstate_inst%grainn_patch                , & ! In/Output:  [real(r8) (:) ]    (gC/m2) fine root N for matrix calculation
-         grainn_storage        => cnveg_nitrogenstate_inst%grainn_storage_patch        , & ! In/Output:  [real(r8) (:) ]    (gC/m2) fine root storage N for matrix calculation
-         grainn_xfer           => cnveg_nitrogenstate_inst%grainn_xfer_patch           , & ! In/Output:  [real(r8) (:) ]    (gC/m2) fine root transfer N for matrix calculation
-         matrix_cap_leafn                 => cnveg_nitrogenstate_inst%matrix_cap_leafn_patch                 , & ! In/Output:  [real(r8) (:) ]    (gC/m2) leaf N for matrix calculation                                    
-         matrix_cap_leafn_storage         => cnveg_nitrogenstate_inst%matrix_cap_leafn_storage_patch         , & ! In/Output:  [real(r8) (:) ]    (gC/m2) leaf storage N for matrix calculation                                   
-         matrix_cap_leafn_xfer            => cnveg_nitrogenstate_inst%matrix_cap_leafn_xfer_patch            , & ! In/Output:  [real(r8) (:) ]    (gC/m2) leaf transfer N for  matrix calcuation                                   
-         matrix_cap_frootn                => cnveg_nitrogenstate_inst%matrix_cap_frootn_patch                , & ! In/Output:  [real(r8) (:) ]    (gC/m2) fine root N for matrix calculation
-         matrix_cap_frootn_storage        => cnveg_nitrogenstate_inst%matrix_cap_frootn_storage_patch        , & ! In/Output:  [real(r8) (:) ]    (gC/m2) fine root storage N for matrix calculation
-         matrix_cap_frootn_xfer           => cnveg_nitrogenstate_inst%matrix_cap_frootn_xfer_patch           , & ! In/Output:  [real(r8) (:) ]    (gC/m2) fine root transfer N for matrix calculation
-         matrix_cap_livestemn             => cnveg_nitrogenstate_inst%matrix_cap_livestemn_patch             , & ! In/Output:  [real(r8) (:) ]    (gC/m2) live stem N for matrix calculationleaf N
-         matrix_cap_livestemn_storage     => cnveg_nitrogenstate_inst%matrix_cap_livestemn_storage_patch     , & ! In/Output:  [real(r8) (:) ]    (gC/m2) live stem storage N for matrix calculation
-         matrix_cap_livestemn_xfer        => cnveg_nitrogenstate_inst%matrix_cap_livestemn_xfer_patch        , & ! In/Output:  [real(r8) (:) ]    (gC/m2) live stem transfer N for matrix calculation
-         matrix_cap_deadstemn             => cnveg_nitrogenstate_inst%matrix_cap_deadstemn_patch             , & ! In/Output:  [real(r8) (:) ]    (gC/m2) dead stem N for matrix calculationleaf N
-         matrix_cap_deadstemn_storage     => cnveg_nitrogenstate_inst%matrix_cap_deadstemn_storage_patch     , & ! In/Output:  [real(r8) (:) ]    (gC/m2) dead stem storage N for matrix calculation
-         matrix_cap_deadstemn_xfer        => cnveg_nitrogenstate_inst%matrix_cap_deadstemn_xfer_patch        , & ! In/Output:  [real(r8) (:) ]    (gC/m2) dead stem transfer N for matrix calculation                                    
-         matrix_cap_livecrootn            => cnveg_nitrogenstate_inst%matrix_cap_livecrootn_patch            , & ! In/Output:  [real(r8) (:) ]    (gC/m2) live coarse root N for matrix calculationleaf N 
-         matrix_cap_livecrootn_storage    => cnveg_nitrogenstate_inst%matrix_cap_livecrootn_storage_patch    , & ! In/Output:  [real(r8) (:) ]    (gC/m2) live coarse root storage N for matrix calculation
-         matrix_cap_livecrootn_xfer       => cnveg_nitrogenstate_inst%matrix_cap_livecrootn_xfer_patch       , & ! In/Output:  [real(r8) (:) ]    (gC/m2) live coarse root transfer N for matrix calculation
-         matrix_cap_deadcrootn            => cnveg_nitrogenstate_inst%matrix_cap_deadcrootn_patch            , & ! In/Output:  [real(r8) (:) ]    (gC/m2) dead coarse root N for matrix calculationleaf N
-         matrix_cap_deadcrootn_storage    => cnveg_nitrogenstate_inst%matrix_cap_deadcrootn_storage_patch    , & ! In/Output:  [real(r8) (:) ]    (gC/m2) dead coarse root storage N for matrix calculation
-         matrix_cap_deadcrootn_xfer       => cnveg_nitrogenstate_inst%matrix_cap_deadcrootn_xfer_patch       , & ! In/Output:  [real(r8) (:) ]    (gC/m2) dead coarse root transfer N for matrix calculation
-         matrix_cap_grainn                => cnveg_nitrogenstate_inst%matrix_cap_grainn_patch                , & ! In/Output:  [real(r8) (:) ]    (gC/m2) fine root N for matrix calculation
-         matrix_cap_grainn_storage        => cnveg_nitrogenstate_inst%matrix_cap_grainn_storage_patch        , & ! In/Output:  [real(r8) (:) ]    (gC/m2) fine root storage N for matrix calculation
-         matrix_cap_grainn_xfer           => cnveg_nitrogenstate_inst%matrix_cap_grainn_xfer_patch           , & ! In/Output:  [real(r8) (:) ]    (gC/m2) fine root transfer N for matrix calculation
-         matrix_pot_leafn                 => cnveg_nitrogenstate_inst%matrix_pot_leafn_patch                 , & ! In/Output:  [real(r8) (:) ]    (gC/m2) leaf N for matrix calculation                                    
-         matrix_pot_leafn_storage         => cnveg_nitrogenstate_inst%matrix_pot_leafn_storage_patch         , & ! In/Output:  [real(r8) (:) ]    (gC/m2) leaf storage N for matrix calculation                                   
-         matrix_pot_leafn_xfer            => cnveg_nitrogenstate_inst%matrix_pot_leafn_xfer_patch            , & ! In/Output:  [real(r8) (:) ]    (gC/m2) leaf transfer N for  matrix calcuation                                   
-         matrix_pot_frootn                => cnveg_nitrogenstate_inst%matrix_pot_frootn_patch                , & ! In/Output:  [real(r8) (:) ]    (gC/m2) fine root N for matrix calculation
-         matrix_pot_frootn_storage        => cnveg_nitrogenstate_inst%matrix_pot_frootn_storage_patch        , & ! In/Output:  [real(r8) (:) ]    (gC/m2) fine root storage N for matrix calculation
-         matrix_pot_frootn_xfer           => cnveg_nitrogenstate_inst%matrix_pot_frootn_xfer_patch           , & ! In/Output:  [real(r8) (:) ]    (gC/m2) fine root transfer N for matrix calculation
-         matrix_pot_livestemn             => cnveg_nitrogenstate_inst%matrix_pot_livestemn_patch             , & ! In/Output:  [real(r8) (:) ]    (gC/m2) live stem N for matrix calculationleaf N
-         matrix_pot_livestemn_storage     => cnveg_nitrogenstate_inst%matrix_pot_livestemn_storage_patch     , & ! In/Output:  [real(r8) (:) ]    (gC/m2) live stem storage N for matrix calculation
-         matrix_pot_livestemn_xfer        => cnveg_nitrogenstate_inst%matrix_pot_livestemn_xfer_patch        , & ! In/Output:  [real(r8) (:) ]    (gC/m2) live stem transfer N for matrix calculation
-         matrix_pot_deadstemn             => cnveg_nitrogenstate_inst%matrix_pot_deadstemn_patch             , & ! In/Output:  [real(r8) (:) ]    (gC/m2) dead stem N for matrix calculationleaf N
-         matrix_pot_deadstemn_storage     => cnveg_nitrogenstate_inst%matrix_pot_deadstemn_storage_patch     , & ! In/Output:  [real(r8) (:) ]    (gC/m2) dead stem storage N for matrix calculation
-         matrix_pot_deadstemn_xfer        => cnveg_nitrogenstate_inst%matrix_pot_deadstemn_xfer_patch        , & ! In/Output:  [real(r8) (:) ]    (gC/m2) dead stem transfer N for matrix calculation                                    
-         matrix_pot_livecrootn            => cnveg_nitrogenstate_inst%matrix_pot_livecrootn_patch            , & ! In/Output:  [real(r8) (:) ]    (gC/m2) live coarse root N for matrix calculationleaf N 
-         matrix_pot_livecrootn_storage    => cnveg_nitrogenstate_inst%matrix_pot_livecrootn_storage_patch    , & ! In/Output:  [real(r8) (:) ]    (gC/m2) live coarse root storage N for matrix calculation
-         matrix_pot_livecrootn_xfer       => cnveg_nitrogenstate_inst%matrix_pot_livecrootn_xfer_patch       , & ! In/Output:  [real(r8) (:) ]    (gC/m2) live coarse root transfer N for matrix calculation
-         matrix_pot_deadcrootn            => cnveg_nitrogenstate_inst%matrix_pot_deadcrootn_patch            , & ! In/Output:  [real(r8) (:) ]    (gC/m2) dead coarse root N for matrix calculationleaf N
-         matrix_pot_deadcrootn_storage    => cnveg_nitrogenstate_inst%matrix_pot_deadcrootn_storage_patch    , & ! In/Output:  [real(r8) (:) ]    (gC/m2) dead coarse root storage N for matrix calculation
-         matrix_pot_deadcrootn_xfer       => cnveg_nitrogenstate_inst%matrix_pot_deadcrootn_xfer_patch       , & ! In/Output:  [real(r8) (:) ]    (gC/m2) dead coarse root transfer N for matrix calculation
-         matrix_pot_grainn                => cnveg_nitrogenstate_inst%matrix_pot_grainn_patch                , & ! In/Output:  [real(r8) (:) ]    (gC/m2) fine root N for matrix calculation
-         matrix_pot_grainn_storage        => cnveg_nitrogenstate_inst%matrix_pot_grainn_storage_patch        , & ! In/Output:  [real(r8) (:) ]    (gC/m2) fine root storage N for matrix calculation
-         matrix_pot_grainn_xfer           => cnveg_nitrogenstate_inst%matrix_pot_grainn_xfer_patch           , & ! In/Output:  [real(r8) (:) ]    (gC/m2) fine root transfer N for matrix calculation
-         leafc0                 => cnveg_carbonstate_inst%leafc0_patch                 , & ! In/Output:  [real(r8) (:) ]    (gC/m2) leaf C for matrix calculation                                    
-         leafc0_storage         => cnveg_carbonstate_inst%leafc0_storage_patch         , & ! In/Output:  [real(r8) (:) ]    (gC/m2) leaf storage C for matrix calculation                                   
-         leafc0_xfer            => cnveg_carbonstate_inst%leafc0_xfer_patch            , & ! In/Output:  [real(r8) (:) ]    (gC/m2) leaf transfer C for matrix calcuation                                   
-         frootc0                => cnveg_carbonstate_inst%frootc0_patch                , & ! In/Output:  [real(r8) (:) ]    (gC/m2) fine root C for matrix calculation
-         frootc0_storage        => cnveg_carbonstate_inst%frootc0_storage_patch        , & ! In/Output:  [real(r8) (:) ]    (gC/m2) fine root storage C for matrix calculation
-         frootc0_xfer           => cnveg_carbonstate_inst%frootc0_xfer_patch           , & ! In/Output:  [real(r8) (:) ]    (gC/m2) fine root transfer C for matrix calculation
-         livestemc0             => cnveg_carbonstate_inst%livestemc0_patch             , & ! In/Output:  [real(r8) (:) ]    (gC/m2) live stem C for matrix calculationleaf C
-         livestemc0_storage     => cnveg_carbonstate_inst%livestemc0_storage_patch     , & ! In/Output:  [real(r8) (:) ]    (gC/m2) live stem storage C for matrix calculation
-         livestemc0_xfer        => cnveg_carbonstate_inst%livestemc0_xfer_patch        , & ! In/Output:  [real(r8) (:) ]    (gC/m2) live stem transfer C for matrix calculation
-         deadstemc0             => cnveg_carbonstate_inst%deadstemc0_patch             , & ! In/Output:  [real(r8) (:) ]    (gC/m2) dead stem C for matrix calculationleaf C
-         deadstemc0_storage     => cnveg_carbonstate_inst%deadstemc0_storage_patch     , & ! In/Output:  [real(r8) (:) ]    (gC/m2) dead stem storage C for matrix calculation
-         deadstemc0_xfer        => cnveg_carbonstate_inst%deadstemc0_xfer_patch        , & ! In/Output:  [real(r8) (:) ]    (gC/m2) dead stem transfer C for matrix calculation                                    
-         livecrootc0            => cnveg_carbonstate_inst%livecrootc0_patch            , & ! In/Output:  [real(r8) (:) ]    (gC/m2) live coarse root C for matrix calculationleaf C 
-         livecrootc0_storage    => cnveg_carbonstate_inst%livecrootc0_storage_patch    , & ! In/Output:  [real(r8) (:) ]    (gC/m2) live coarse root storage C for matrix calculation
-         livecrootc0_xfer       => cnveg_carbonstate_inst%livecrootc0_xfer_patch       , & ! In/Output:  [real(r8) (:) ]    (gC/m2) live coarse root transfer C for matrix calculation
-         deadcrootc0            => cnveg_carbonstate_inst%deadcrootc0_patch            , & ! In/Output:  [real(r8) (:) ]    (gC/m2) dead coarse root C for matrix calculationleaf C
-         deadcrootc0_storage    => cnveg_carbonstate_inst%deadcrootc0_storage_patch    , & ! In/Output:  [real(r8) (:) ]    (gC/m2) dead coarse root storage C for matrix calculation
-         deadcrootc0_xfer       => cnveg_carbonstate_inst%deadcrootc0_xfer_patch       , & ! In/Output:  [real(r8) (:) ]    (gC/m2) dead coarse root transfer C for matrix calculation
-         grainc0                => cnveg_carbonstate_inst%grainc0_patch                , & ! In/Output:  [real(r8) (:) ]    (gC/m2) fine root C for matrix calculation
-         grainc0_storage        => cnveg_carbonstate_inst%grainc0_storage_patch        , & ! In/Output:  [real(r8) (:) ]    (gC/m2) fine root storage C for matrix calculation
-         grainc0_xfer           => cnveg_carbonstate_inst%grainc0_xfer_patch           , & ! In/Output:  [real(r8) (:) ]    (gC/m2) fine root transfer C for matrix calculation
-!
-         leafn0                 => cnveg_nitrogenstate_inst%leafn0_patch                 , & ! In/Output:  [real(r8) (:) ]    (gC/m2) leaf N for matrix calculation                                    
-         leafn0_storage         => cnveg_nitrogenstate_inst%leafn0_storage_patch         , & ! In/Output:  [real(r8) (:) ]    (gC/m2) leaf storage N for matrix calculation                                   
-         leafn0_xfer            => cnveg_nitrogenstate_inst%leafn0_xfer_patch            , & ! In/Output:  [real(r8) (:) ]    (gC/m2) leaf transfer N for  matrix calcuation                                   
-         frootn0                => cnveg_nitrogenstate_inst%frootn0_patch                , & ! In/Output:  [real(r8) (:) ]    (gC/m2) fine root N for matrix calculation
-         frootn0_storage        => cnveg_nitrogenstate_inst%frootn0_storage_patch        , & ! In/Output:  [real(r8) (:) ]    (gC/m2) fine root storage N for matrix calculation
-         frootn0_xfer           => cnveg_nitrogenstate_inst%frootn0_xfer_patch           , & ! In/Output:  [real(r8) (:) ]    (gC/m2) fine root transfer N for matrix calculation
-         livestemn0             => cnveg_nitrogenstate_inst%livestemn0_patch             , & ! In/Output:  [real(r8) (:) ]    (gC/m2) live stem N for matrix calculationleaf N
-         livestemn0_storage     => cnveg_nitrogenstate_inst%livestemn0_storage_patch     , & ! In/Output:  [real(r8) (:) ]    (gC/m2) live stem storage N for matrix calculation
-         livestemn0_xfer        => cnveg_nitrogenstate_inst%livestemn0_xfer_patch        , & ! In/Output:  [real(r8) (:) ]    (gC/m2) live stem transfer N for matrix calculation
-         deadstemn0             => cnveg_nitrogenstate_inst%deadstemn0_patch             , & ! In/Output:  [real(r8) (:) ]    (gC/m2) dead stem N for matrix calculationleaf N
-         deadstemn0_storage     => cnveg_nitrogenstate_inst%deadstemn0_storage_patch     , & ! In/Output:  [real(r8) (:) ]    (gC/m2) dead stem storage N for matrix calculation
-         deadstemn0_xfer        => cnveg_nitrogenstate_inst%deadstemn0_xfer_patch        , & ! In/Output:  [real(r8) (:) ]    (gC/m2) dead stem transfer N for matrix calculation                                    
-         livecrootn0            => cnveg_nitrogenstate_inst%livecrootn0_patch            , & ! In/Output:  [real(r8) (:) ]    (gC/m2) live coarse root N for matrix calculationleaf N 
-         livecrootn0_storage    => cnveg_nitrogenstate_inst%livecrootn0_storage_patch    , & ! In/Output:  [real(r8) (:) ]    (gC/m2) live coarse root storage N for matrix calculation
-         livecrootn0_xfer       => cnveg_nitrogenstate_inst%livecrootn0_xfer_patch       , & ! In/Output:  [real(r8) (:) ]    (gC/m2) live coarse root transfer N for matrix calculation
-         deadcrootn0            => cnveg_nitrogenstate_inst%deadcrootn0_patch            , & ! In/Output:  [real(r8) (:) ]    (gC/m2) dead coarse root N for matrix calculationleaf N
-         deadcrootn0_storage    => cnveg_nitrogenstate_inst%deadcrootn0_storage_patch    , & ! In/Output:  [real(r8) (:) ]    (gC/m2) dead coarse root storage N for matrix calculation
-         deadcrootn0_xfer       => cnveg_nitrogenstate_inst%deadcrootn0_xfer_patch       , & ! In/Output:  [real(r8) (:) ]    (gC/m2) dead coarse root transfer N for matrix calculation
-         grainn0                => cnveg_nitrogenstate_inst%grainn0_patch                , & ! In/Output:  [real(r8) (:) ]    (gC/m2) fine root N for matrix calculation
-         grainn0_storage        => cnveg_nitrogenstate_inst%grainn0_storage_patch        , & ! In/Output:  [real(r8) (:) ]    (gC/m2) fine root storage N for matrix calculation
-         grainn0_xfer           => cnveg_nitrogenstate_inst%grainn0_xfer_patch           , & ! In/Output:  [real(r8) (:) ]    (gC/m2) fine root transfer N for matrix calculation
-         retransn0               => cnveg_nitrogenstate_inst%retransn0_patch                , & !
-         matrix_alloc_acc       => cnveg_carbonstate_inst%matrix_alloc_acc_patch             , & !
-         matrix_transfer_acc    => cnveg_carbonstate_inst%matrix_transfer_acc_patch          , & !
-         matrix_nalloc_acc      => cnveg_nitrogenstate_inst%matrix_nalloc_acc_patch             , & !
-         matrix_ntransfer_acc   => cnveg_nitrogenstate_inst%matrix_ntransfer_acc_patch          , & !
- 
-         matrix_alloc                   => cnveg_carbonflux_inst%matrix_alloc_patch                   , & ! Input:      [real(r8) (:,:)]   (gC/gC) input C allocation matrix    		 
-         matrix_nalloc                  => cnveg_nitrogenflux_inst%matrix_nalloc_patch                , & ! Input:      [real(r8) (:,:)]   (gC/gC) input N allocation matrix
- 
-         matrix_phtransfer              => cnveg_carbonflux_inst%matrix_phtransfer_patch              , & ! In/Output:  [real(r8) (:,:,:)] (gC/gC) turnover N transfer matrix
-         matrix_gmtransfer              => cnveg_carbonflux_inst%matrix_gmtransfer_patch              , & ! In/Output:
-         matrix_fitransfer              => cnveg_carbonflux_inst%matrix_fitransfer_patch              , & ! In/Output:
-         matrix_phturnover              => cnveg_carbonflux_inst%matrix_phturnover_patch              , & ! Output:  [real(r8) (:,:,:)] (gC/gC/s) turnover rate diagonal matrix
-         matrix_gmturnover              => cnveg_carbonflux_inst%matrix_gmturnover_patch              , & ! Output: 
-         matrix_fiturnover              => cnveg_carbonflux_inst%matrix_fiturnover_patch              , & ! Output: 
-
-         matrix_nphtransfer             => cnveg_nitrogenflux_inst%matrix_nphtransfer_patch           , & ! In/Output:  [real(r8) (:,:,:)] (gC/gC) turnover N transfer matrix
-         matrix_ngmtransfer             => cnveg_nitrogenflux_inst%matrix_ngmtransfer_patch           , & ! In/Output:
-         matrix_nfitransfer             => cnveg_nitrogenflux_inst%matrix_nfitransfer_patch              , & ! In/Output:
-         matrix_nphturnover             => cnveg_nitrogenflux_inst%matrix_nphturnover_patch              , & ! Output:  [real(r8) (:,:,:)] (gC/gC/s) turnover rate diagonal matrix
-         matrix_ngmturnover             => cnveg_nitrogenflux_inst%matrix_ngmturnover_patch              , & ! Output: 
-         matrix_nfiturnover             => cnveg_nitrogenflux_inst%matrix_nfiturnover_patch              , & ! Output: 
-
-         matrix_Cinput                  => cnveg_carbonflux_inst%matrix_Cinput_patch                  , & !
-         matrix_C13input                  => cnveg_carbonflux_inst%matrix_C13input_patch                  , & !
-         matrix_C14input                  => cnveg_carbonflux_inst%matrix_C14input_patch                  , & !
-
-         matrix_Ninput                  => cnveg_nitrogenflux_inst%matrix_Ninput_patch                  & ! Input:      [real(r8) (:) ]    (gN/m2/s) Input N
-         )
-    !-----------------------------------------------------------------------
-     ! set time steps
-      dt = real( get_step_size(), r8 )
-      days_per_year = get_days_per_year()
-      secspyear = days_per_year * secspday
-
-      allocate(vegmatrixc_old(bounds%begp:bounds%endp,nvegcpool))
-      allocate(vegmatrixc_new(bounds%begp:bounds%endp,nvegcpool))
-      allocate(vegmatrixn_old(bounds%begp:bounds%endp,nvegnpool))
-      allocate(vegmatrixn_new(bounds%begp:bounds%endp,nvegnpool))
-
-      allocate(vegmatrixc13_old(bounds%begp:bounds%endp,nvegcpool))
-      allocate(vegmatrixc13_new(bounds%begp:bounds%endp,nvegcpool))
-      allocate(vegmatrixc14_old(bounds%begp:bounds%endp,nvegcpool))
-      allocate(vegmatrixc14_new(bounds%begp:bounds%endp,nvegcpool))
-
-      allocate(vegmatrix_2d(nvegcpool,nvegcpool))
-      allocate(AKinv(nvegcpool,nvegcpool))
-
-      allocate(vegmatrixn_2d(nvegnpool,nvegnpool))
-      allocate(AKinvn(nvegnpool,nvegnpool))
-
-      epsi = 1.e-30_r8    ! small number
-      counter = counter + dt
-     if (counter >= 1.0 * secspyear) then ! link to the recycling span of climate forcing
-          end_of_year = .true.
-          counter = 0._r8
-       else
-          end_of_year = .false.
-       end if
-      half_life = 5730._r8 * secspyear
-      decay_const = - log(0.5_r8) / half_life
-
-      do fp = 1,num_soilp
-         vegmatrix_2d(:,:)=0._r8
-         vegmatrixn_2d(:,:)=0._r8
-         AKinv(:,:)=0._r8
-         AKinvn(:,:)=0._r8
-
-         p = filter_soilp(fp)
-         vegmatrixc_old(p,ileaf)         = leafc(p)
-         vegmatrixc_old(p,ileaf_st)      = leafc_storage(p)
-         vegmatrixc_old(p,ileaf_xf)      = leafc_xfer(p)
-         vegmatrixc_old(p,ifroot)        = frootc(p)
-         vegmatrixc_old(p,ifroot_st)     = frootc_storage(p)
-         vegmatrixc_old(p,ifroot_xf)     = frootc_xfer(p)
-         vegmatrixc_old(p,ilivestem)     = livestemc(p)
-         vegmatrixc_old(p,ilivestem_st)  = livestemc_storage(p)
-         vegmatrixc_old(p,ilivestem_xf)  = livestemc_xfer(p)
-         vegmatrixc_old(p,ideadstem)     = deadstemc(p)
-         vegmatrixc_old(p,ideadstem_st)  = deadstemc_storage(p)
-         vegmatrixc_old(p,ideadstem_xf)  = deadstemc_xfer(p)
-         vegmatrixc_old(p,ilivecroot)    = livecrootc(p)
-         vegmatrixc_old(p,ilivecroot_st) = livecrootc_storage(p)
-         vegmatrixc_old(p,ilivecroot_xf) = livecrootc_xfer(p)
-         vegmatrixc_old(p,ideadcroot)    = deadcrootc(p)
-         vegmatrixc_old(p,ideadcroot_st) = deadcrootc_storage(p)
-         vegmatrixc_old(p,ideadcroot_xf) = deadcrootc_xfer(p)
-         if(ivt(p) >= npcropmin)then
-         vegmatrixc_old(p,igrain)        = grainc(p)
-         vegmatrixc_old(p,igrain_st)     = grainc_storage(p)
-         vegmatrixc_old(p,igrain_xf)     = grainc_xfer(p)
-         end if
-        if ( use_c13 )then
-         vegmatrixc13_old(p,ileaf)         = cs13_veg%leafc_patch (p)
-         vegmatrixc13_old(p,ileaf_st)      = cs13_veg%leafc_storage_patch (p)
-         vegmatrixc13_old(p,ileaf_xf)      = cs13_veg%leafc_xfer_patch (p)
-         vegmatrixc13_old(p,ifroot)        = cs13_veg%frootc_patch (p)
-         vegmatrixc13_old(p,ifroot_st)     = cs13_veg%frootc_storage_patch (p)
-         vegmatrixc13_old(p,ifroot_xf)     = cs13_veg%frootc_xfer_patch (p)
-         vegmatrixc13_old(p,ilivestem)     = cs13_veg%livestemc_patch(p)
-         vegmatrixc13_old(p,ilivestem_st)  = cs13_veg%livestemc_storage_patch (p)
-         vegmatrixc13_old(p,ilivestem_xf)  = cs13_veg%livestemc_xfer_patch (p)
-         vegmatrixc13_old(p,ideadstem)     = cs13_veg%deadstemc_patch (p)
-         vegmatrixc13_old(p,ideadstem_st)  = cs13_veg%deadstemc_storage_patch (p)
-         vegmatrixc13_old(p,ideadstem_xf)  = cs13_veg%deadstemc_xfer_patch (p)
-         vegmatrixc13_old(p,ilivecroot)    = cs13_veg%livecrootc_patch (p)
-         vegmatrixc13_old(p,ilivecroot_st) = cs13_veg%livecrootc_storage_patch (p)
-         vegmatrixc13_old(p,ilivecroot_xf) = cs13_veg%livecrootc_xfer_patch (p)
-         vegmatrixc13_old(p,ideadcroot)    = cs13_veg%deadcrootc_patch (p)
-         vegmatrixc13_old(p,ideadcroot_st) = cs13_veg%deadcrootc_storage_patch (p)
-         vegmatrixc13_old(p,ideadcroot_xf) = cs13_veg%deadcrootc_xfer_patch (p)
-         if(ivt(p) >= npcropmin)then
-           vegmatrixc13_old(p,igrain)        = cs13_veg%grainc_patch(p)
-           vegmatrixc13_old(p,igrain_st)     = cs13_veg%grainc_storage_patch(p)
-           vegmatrixc13_old(p,igrain_xf)     = cs13_veg%grainc_xfer_patch(p)
-         end if
-       end if 
-       if ( use_c14 )then
-         vegmatrixc14_old(p,ileaf)         = cs14_veg%leafc_patch(p)
-         vegmatrixc14_old(p,ileaf_st)      = cs14_veg%leafc_storage_patch(p)
-         vegmatrixc14_old(p,ileaf_xf)      = cs14_veg%leafc_xfer_patch(p)
-         vegmatrixc14_old(p,ifroot)        = cs14_veg%frootc_patch(p)
-         vegmatrixc14_old(p,ifroot_st)     = cs14_veg%frootc_storage_patch(p)
-         vegmatrixc14_old(p,ifroot_xf)     = cs14_veg%frootc_xfer_patch(p)
-         vegmatrixc14_old(p,ilivestem)     = cs14_veg%livestemc_patch(p)
-         vegmatrixc14_old(p,ilivestem_st)  = cs14_veg%livestemc_storage_patch(p)
-         vegmatrixc14_old(p,ilivestem_xf)  = cs14_veg%livestemc_xfer_patch(p)
-         vegmatrixc14_old(p,ideadstem)     = cs14_veg%deadstemc_patch(p)
-         vegmatrixc14_old(p,ideadstem_st)  = cs14_veg%deadstemc_storage_patch(p)
-         vegmatrixc14_old(p,ideadstem_xf)  = cs14_veg%deadstemc_xfer_patch(p)
-         vegmatrixc14_old(p,ilivecroot)    = cs14_veg%livecrootc_patch(p)
-         vegmatrixc14_old(p,ilivecroot_st) = cs14_veg%livecrootc_storage_patch(p)
-         vegmatrixc14_old(p,ilivecroot_xf) = cs14_veg%livecrootc_xfer_patch(p)
-         vegmatrixc14_old(p,ideadcroot)    = cs14_veg%deadcrootc_patch(p)
-         vegmatrixc14_old(p,ideadcroot_st) = cs14_veg%deadcrootc_storage_patch(p)
-         vegmatrixc14_old(p,ideadcroot_xf) = cs14_veg%deadcrootc_xfer_patch(p)
-         if(ivt(p) >= npcropmin)then
-           vegmatrixc14_old(p,igrain)        = cs14_veg%grainc_patch(p)
-           vegmatrixc14_old(p,igrain_st)     = cs14_veg%grainc_storage_patch(p)
-           vegmatrixc14_old(p,igrain_xf)     = cs14_veg%grainc_xfer_patch(p)
-         end if
-       end if
-         vegmatrixn_old(p,ileaf)         = leafn(p)
-         vegmatrixn_old(p,ileaf_st)      = leafn_storage(p)
-         vegmatrixn_old(p,ileaf_xf)      = leafn_xfer(p)
-         vegmatrixn_old(p,ifroot)        = frootn(p)
-         vegmatrixn_old(p,ifroot_st)     = frootn_storage(p)
-         vegmatrixn_old(p,ifroot_xf)     = frootn_xfer(p)
-         vegmatrixn_old(p,ilivestem)     = livestemn(p)
-         vegmatrixn_old(p,ilivestem_st)  = livestemn_storage(p)
-         vegmatrixn_old(p,ilivestem_xf)  = livestemn_xfer(p)
-         vegmatrixn_old(p,ideadstem)     = deadstemn(p)
-         vegmatrixn_old(p,ideadstem_st)  = deadstemn_storage(p)
-         vegmatrixn_old(p,ideadstem_xf)  = deadstemn_xfer(p)
-         vegmatrixn_old(p,ilivecroot)    = livecrootn(p)
-         vegmatrixn_old(p,ilivecroot_st) = livecrootn_storage(p)
-         vegmatrixn_old(p,ilivecroot_xf) = livecrootn_xfer(p)
-         vegmatrixn_old(p,ideadcroot)    = deadcrootn(p)
-         vegmatrixn_old(p,ideadcroot_st) = deadcrootn_storage(p)
-         vegmatrixn_old(p,ideadcroot_xf) = deadcrootn_xfer(p)
-         if(ivt(p) >= npcropmin)then
-         vegmatrixn_old(p,igrain)        = grainn(p)
-         vegmatrixn_old(p,igrain_st)     = grainn_storage(p)
-         vegmatrixn_old(p,igrain_xf)     = grainn_xfer(p)
-         end if
-         vegmatrixn_old(p,iretransn)     = retransn(p)
-         if(isspinup .or. is_outmatrix)then
-           if (is_beg_curr_year() .or. is_first_step_of_this_run_segment() )then
-!            if (all(vegmatrixc_old(p,:).le.epsi))then
-!                 vegmatrixc_rt(:) = 0.0_r8
-!            else
-            leafc0(p)                = max(leafc(p),epsi)
-            leafc0_storage(p)        = max(leafc_storage(p), epsi)
-            leafc0_xfer(p)           = max(leafc_xfer(p), epsi)
-            frootc0(p)               = max(frootc(p), epsi)
-            frootc0_storage(p)       = max(frootc_storage(p), epsi)
-            frootc0_xfer(p)          = max(frootc_xfer(p), epsi)
-            livestemc0(p)            = max(livestemc(p), epsi)
-            livestemc0_storage(p)    = max(livestemc_storage(p), epsi)
-            livestemc0_xfer(p)       = max(livestemc_xfer(p), epsi)
-            deadstemc0(p)            = max(deadstemc(p), epsi)
-            deadstemc0_storage(p)    = max(deadstemc_storage(p), epsi)
-            deadstemc0_xfer(p)       = max(deadstemc_xfer(p), epsi)
-            livecrootc0(p)           = max(livecrootc(p), epsi)
-            livecrootc0_storage(p)   = max(livecrootc_storage(p), epsi)
-            livecrootc0_xfer(p)      = max(livecrootc_xfer(p), epsi)
-            deadcrootc0(p)           = max(deadcrootc(p), epsi)
-            deadcrootc0_storage(p)   = max(deadcrootc_storage(p), epsi)
-            deadcrootc0_xfer(p)      = max(deadcrootc_xfer(p), epsi)
-            if(ivt(p) >= npcropmin)then
-            grainc0(p)               = max(grainc(p), epsi)
-            grainc0_storage(p)       = max(grainc_storage(p), epsi)
-            grainc0_xfer(p)          = max(grainc_xfer(p), epsi)
-            end if
-!           end if
-!            if (all(vegmatrixn_old(p,:).le.epsi))then
-!                 vegmatrixn_rt(:) = 0.0_r8
-!            else
-            leafn0(p)                = max(leafn(p),epsi)
-            leafn0_storage(p)        = max(leafn_storage(p), epsi)
-            leafn0_xfer(p)           = max(leafn_xfer(p), epsi)
-            frootn0(p)               = max(frootn(p), epsi)
-            frootn0_storage(p)       = max(frootn_storage(p), epsi)
-            frootn0_xfer(p)          = max(frootn_xfer(p), epsi)
-            livestemn0(p)            = max(livestemn(p), epsi)
-            livestemn0_storage(p)    = max(livestemn_storage(p), epsi)
-            livestemn0_xfer(p)       = max(livestemn_xfer(p), epsi)
-            deadstemn0(p)            = max(deadstemn(p), epsi)
-            deadstemn0_storage(p)    = max(deadstemn_storage(p), epsi)
-            deadstemn0_xfer(p)       = max(deadstemn_xfer(p), epsi)
-            livecrootn0(p)           = max(livecrootn(p), epsi)
-            livecrootn0_storage(p)   = max(livecrootn_storage(p), epsi)
-            livecrootn0_xfer(p)      = max(livecrootn_xfer(p), epsi)
-            deadcrootn0(p)           = max(deadcrootn(p), epsi)
-            deadcrootn0_storage(p)   = max(deadcrootn_storage(p), epsi)
-            deadcrootn0_xfer(p)      = max(deadcrootn_xfer(p), epsi)
-            retransn0(p)             = max(retransn(p), epsi)
-            if(ivt(p) >= npcropmin)then
-            grainn0(p)               = max(grainn(p), epsi)
-            grainn0_storage(p)       = max(grainn_storage(p), epsi)
-            grainn0_xfer(p)          = max(grainn_xfer(p), epsi)
-            end if
-!          end if 
-         end if
-!
-          vegmatrix_2d(ileaf,ileaf)               = leafc(p)         / leafc0(p)
-          vegmatrix_2d(ileaf_st,ileaf_st)         = leafc_storage(p) / leafc0_storage(p)
-          vegmatrix_2d(ileaf_xf,ileaf_xf)         = leafc_xfer(p)    / leafc0_xfer(p)
-          vegmatrix_2d(ifroot,ifroot)             = frootc(p)        / frootc0(p)
-          vegmatrix_2d(ifroot_st,ifroot_st)       = frootc_storage(p)/ frootc0_storage(p)
-          vegmatrix_2d(ifroot_xf,ifroot_xf)       = frootc_xfer(p)   / frootc0_xfer(p)
-          vegmatrix_2d(ilivestem,ilivestem)       = livestemc(p)     / livestemc0(p)
-          vegmatrix_2d(ilivestem_st,ilivestem_st) = livestemc_storage(p) / livestemc0_storage(p)
-          vegmatrix_2d(ilivestem_xf,ilivestem_xf) = livestemc_xfer(p)    / livestemc0_xfer(p)
-          vegmatrix_2d(ideadstem,ideadstem)       = deadstemc(p)     / deadstemc0(p)
-          vegmatrix_2d(ideadstem_st,ideadstem_st) = deadstemc_storage(p)/ deadstemc0_storage(p)
-          vegmatrix_2d(ideadstem_xf,ideadstem_xf) = deadstemc_xfer(p) / deadstemc0_xfer(p)
-          vegmatrix_2d(ilivecroot,ilivecroot)     = livecrootc(p)    / livecrootc0(p)
-          vegmatrix_2d(ilivecroot_st,ilivecroot_st) = livecrootc_storage(p)/livecrootc0_storage(p)
-          vegmatrix_2d(ilivecroot_xf,ilivecroot_xf) = livecrootc_xfer(p)/ livecrootc0_xfer(p)
-          vegmatrix_2d(ideadcroot,ideadcroot)       = deadcrootc(p)  / deadcrootc0(p)
-          vegmatrix_2d(ideadcroot_st,ideadcroot_st) = deadcrootc_storage(p)/deadcrootc0_storage(p)
-          vegmatrix_2d(ideadcroot_xf,ideadcroot_xf) = deadcrootc_xfer(p)/deadcrootc0_xfer(p)
-          if(ivt(p) >= npcropmin)then
-             vegmatrix_2d(igrain,igrain)             = grainc(p)        / grainc0(p)
-             vegmatrix_2d(igrain_st,igrain_st)       = grainc_storage(p)/ grainc0_storage(p)
-             vegmatrix_2d(igrain_xf,igrain_xf)       = grainc_xfer(p)   / grainc0_xfer(p)
-          end if
-
-          vegmatrixn_2d(ileaf,ileaf)               = leafn(p)         / leafn0(p)
-          vegmatrixn_2d(ileaf_st,ileaf_st)         = leafn_storage(p) / leafn0_storage(p)
-          vegmatrixn_2d(ileaf_xf,ileaf_xf)         = leafn_xfer(p)    / leafn0_xfer(p)
-          vegmatrixn_2d(ifroot,ifroot)             = frootn(p)        / frootn0(p)
-          vegmatrixn_2d(ifroot_st,ifroot_st)       = frootn_storage(p)/ frootn0_storage(p)
-          vegmatrixn_2d(ifroot_xf,ifroot_xf)       = frootn_xfer(p)   / frootn0_xfer(p)
-          vegmatrixn_2d(ilivestem,ilivestem)       = livestemn(p)     / livestemn0(p)
-          vegmatrixn_2d(ilivestem_st,ilivestem_st) = livestemn_storage(p) / livestemn0_storage(p)
-          vegmatrixn_2d(ilivestem_xf,ilivestem_xf) = livestemn_xfer(p)    / livestemn0_xfer(p)
-          vegmatrixn_2d(ideadstem,ideadstem)       = deadstemn(p)     / deadstemn0(p)
-          vegmatrixn_2d(ideadstem_st,ideadstem_st) = deadstemn_storage(p)/ deadstemn0_storage(p)
-          vegmatrixn_2d(ideadstem_xf,ideadstem_xf) = deadstemn_xfer(p) / deadstemn0_xfer(p)
-          vegmatrixn_2d(ilivecroot,ilivecroot)     = livecrootn(p)    / livecrootn0(p)
-          vegmatrixn_2d(ilivecroot_st,ilivecroot_st) = livecrootn_storage(p)/livecrootn0_storage(p)
-          vegmatrixn_2d(ilivecroot_xf,ilivecroot_xf) = livecrootn_xfer(p)/livecrootn0_xfer(p)
-          vegmatrixn_2d(ideadcroot,ideadcroot)       = deadcrootn(p)  / deadcrootn0(p)
-          vegmatrixn_2d(ideadcroot_st,ideadcroot_st) = deadcrootn_storage(p)/deadcrootn0_storage(p)
-          vegmatrixn_2d(ideadcroot_xf,ideadcroot_xf) = deadcrootn_xfer(p)/deadcrootn0_xfer(p)
-          if(ivt(p) >= npcropmin)then
-             vegmatrixn_2d(igrain,igrain)             = grainn(p)        / grainn0(p)
-             vegmatrixn_2d(igrain_st,igrain_st)       = grainn_storage(p)/ grainn0_storage(p)
-             vegmatrixn_2d(igrain_xf,igrain_xf)       = grainn_xfer(p)   / grainn0_xfer(p)
-          end if
-          vegmatrixn_2d(iretransn,iretransn) = retransn(p)/retransn0(p)
-       end if !isspinup
-!
-         matrix_phturnover(p,:,:) = 0._r8
-         matrix_gmturnover(p,:,:) = 0._r8
-         matrix_fiturnover(p,:,:) = 0._r8
-         matrix_nphturnover(p,:,:) = 0._r8
-         matrix_ngmturnover(p,:,:) = 0._r8
-         matrix_nfiturnover(p,:,:) = 0._r8
-
-         do j=1,nvegcpool
-            do i=1,nvegcpool+1
-               if(i .ne. j)then
-                  matrix_phturnover(p,j,j) = matrix_phturnover(p,j,j) + matrix_phtransfer(p,i,j)
-                  matrix_gmturnover(p,j,j) = matrix_gmturnover(p,j,j) + matrix_gmtransfer(p,i,j)
-                  matrix_fiturnover(p,j,j) = matrix_fiturnover(p,j,j) + matrix_fitransfer(p,i,j)
-               end if
-            end do
-         end do
-         
-         do j=1,nvegnpool
-            do i=1,nvegnpool+1
-               if(i .ne. j)then
-                 matrix_nphturnover(p,j,j) = matrix_nphturnover(p,j,j) + matrix_nphtransfer(p,i,j)
-                 matrix_ngmturnover(p,j,j) = matrix_ngmturnover(p,j,j) + matrix_ngmtransfer(p,i,j)
-                 matrix_nfiturnover(p,j,j) = matrix_nfiturnover(p,j,j) + matrix_nfitransfer(p,i,j)
-               end if
-            end do
-         end do
-
-         do j=1,nvegcpool
-            if(matrix_phturnover(p,j,j) .ne. 0)then
-               matrix_phtransfer(p,:,j) = matrix_phtransfer(p,:,j) / matrix_phturnover(p,j,j)
-            else
-               matrix_phtransfer(p,:,j) = 0._r8
-            end if
-            matrix_phtransfer(p,j,j) = -1._r8
-
-            if(matrix_gmturnover(p,j,j) .ne. 0)then
-               matrix_gmtransfer(p,:,j) = matrix_gmtransfer(p,:,j) / matrix_gmturnover(p,j,j)
-            else
-               matrix_gmtransfer(p,:,j) = 0._r8
-            end if
-            matrix_gmtransfer(p,j,j) = -1._r8
-
-            if(matrix_fiturnover(p,j,j) .ne. 0)then
-               matrix_fitransfer(p,:,j) = matrix_fitransfer(p,:,j) / matrix_fiturnover(p,j,j)
-            else
-               matrix_fitransfer(p,:,j) = 0._r8
-            end if
-            matrix_fitransfer(p,j,j) = -1._r8
-         end do
-!N
-         do j=1,nvegnpool
-            if(matrix_nphturnover(p,j,j) .ne. 0)then
-               matrix_nphtransfer(p,:,j) = matrix_nphtransfer(p,:,j) / matrix_nphturnover(p,j,j)
-            else
-               matrix_nphtransfer(p,:,j) = 0._r8
-            end if
-            matrix_nphtransfer(p,j,j) = -1._r8
-
-            if(matrix_ngmturnover(p,j,j) .ne. 0)then
-               matrix_ngmtransfer(p,:,j) = matrix_ngmtransfer(p,:,j) / matrix_ngmturnover(p,j,j)
-            else
-               matrix_ngmtransfer(p,:,j) = 0._r8
-            end if
-            matrix_ngmtransfer(p,j,j) = -1._r8
-!
-            if(matrix_nfiturnover(p,j,j) .ne. 0)then
-               matrix_nfitransfer(p,:,j) = matrix_nfitransfer(p,:,j) / matrix_nfiturnover(p,j,j)
-            else
-               matrix_nfitransfer(p,:,j) = 0._r8
-            end if
-            matrix_nfitransfer(p,j,j) = -1._r8
-         end do
-
-         
-           vegmatrixc_new(p,:) = vegmatrixc_old(p,:)  +  matrix_alloc(p,:) * matrix_Cinput(p) * dt &
-                            +(matmul(matmul(matrix_phtransfer(p,1:nvegcpool,:),matrix_phturnover(p,:,:)),vegmatrixc_old(p,:))   &
-                            + matmul(matmul(matrix_gmtransfer(p,1:nvegcpool,:),matrix_gmturnover(p,:,:)),vegmatrixc_old(p,:))   &
-                            + matmul(matmul(matrix_fitransfer(p,1:nvegcpool,:),matrix_fiturnover(p,:,:)),vegmatrixc_old(p,:))) * dt 
-        if ( use_c13 ) then
-
-           vegmatrixc13_new(p,:) = vegmatrixc13_old(p,:)  +  matrix_alloc(p,:) * matrix_C13input(p) * dt &
-                            +(matmul(matmul(matrix_phtransfer(p,1:nvegcpool,:),matrix_phturnover(p,:,:)),vegmatrixc13_old(p,:))   &
-                            + matmul(matmul(matrix_gmtransfer(p,1:nvegcpool,:),matrix_gmturnover(p,:,:)),vegmatrixc13_old(p,:))   &
-                            + matmul(matmul(matrix_fitransfer(p,1:nvegcpool,:),matrix_fiturnover(p,:,:)),vegmatrixc13_old(p,:))) * dt
-
-         cs13_veg%leafc_patch(p)               = vegmatrixc13_new(p,ileaf)
-         cs13_veg%leafc_storage_patch(p)       = vegmatrixc13_new(p,ileaf_st)
-         cs13_veg%leafc_xfer_patch(p)          = vegmatrixc13_new(p,ileaf_xf)
-         cs13_veg%frootc_patch(p)              = vegmatrixc13_new(p,ifroot)
-         cs13_veg%frootc_storage_patch(p)      = vegmatrixc13_new(p,ifroot_st)
-         cs13_veg%frootc_xfer_patch(p)         = vegmatrixc13_new(p,ifroot_xf)
-         cs13_veg%livestemc_patch(p)           = vegmatrixc13_new(p,ilivestem)
-         cs13_veg%livestemc_storage_patch(p)   = vegmatrixc13_new(p,ilivestem_st)
-         cs13_veg%livestemc_xfer_patch(p)      = vegmatrixc13_new(p,ilivestem_xf)
-         cs13_veg%deadstemc_patch(p)           = vegmatrixc13_new(p,ideadstem)
-         cs13_veg%deadstemc_storage_patch(p)   = vegmatrixc13_new(p,ideadstem_st)
-         cs13_veg%deadstemc_xfer_patch(p)      = vegmatrixc13_new(p,ideadstem_xf)
-         cs13_veg%livecrootc_patch(p)          = vegmatrixc13_new(p,ilivecroot)
-         cs13_veg%livecrootc_storage_patch(p)  = vegmatrixc13_new(p,ilivecroot_st)
-         cs13_veg%livecrootc_xfer_patch(p)     = vegmatrixc13_new(p,ilivecroot_xf)
-         cs13_veg%deadcrootc_patch(p)          = vegmatrixc13_new(p,ideadcroot)
-         cs13_veg%deadcrootc_storage_patch(p)  = vegmatrixc13_new(p,ideadcroot_st)
-         cs13_veg%deadcrootc_xfer_patch(p)     = vegmatrixc13_new(p,ideadcroot_xf)
-         if(ivt(p) >= npcropmin)then
-           cs13_veg%grainc_patch(p)              = vegmatrixc13_new(p,igrain)
-           cs13_veg%grainc_storage_patch(p)      = vegmatrixc13_new(p,igrain_st)
-           cs13_veg%grainc_xfer_patch(p)         = vegmatrixc13_new(p,igrain_xf)
-         end if
-      end if        
-     if ( use_c14 ) then
-         vegmatrixc14_new(p,:) = vegmatrixc14_old(p,:)  +  matrix_alloc(p,:) * matrix_C14input(p) * dt &
-                            +(matmul(matmul(matrix_phtransfer(p,1:nvegcpool,:),matrix_phturnover(p,:,:)),vegmatrixc14_old(p,:))   &
-                            + matmul(matmul(matrix_gmtransfer(p,1:nvegcpool,:),matrix_gmturnover(p,:,:)),vegmatrixc14_old(p,:))   &
-                            + matmul(matmul(matrix_fitransfer(p,1:nvegcpool,:),matrix_fiturnover(p,:,:)),vegmatrixc14_old(p,:))) * dt
-
-         cs14_veg%leafc_patch(p)               = vegmatrixc14_new(p,ileaf)* (1._r8 - decay_const)
-         cs14_veg%leafc_storage_patch(p)       = vegmatrixc14_new(p,ileaf_st)* (1._r8 - decay_const)
-         cs14_veg%leafc_xfer_patch(p)          = vegmatrixc14_new(p,ileaf_xf)* (1._r8 - decay_const)
-         cs14_veg%frootc_patch(p)              = vegmatrixc14_new(p,ifroot)* (1._r8 - decay_const)
-         cs14_veg%frootc_storage_patch(p)      = vegmatrixc14_new(p,ifroot_st)* (1._r8 - decay_const)
-         cs14_veg%frootc_xfer_patch(p)         = vegmatrixc14_new(p,ifroot_xf)* (1._r8 - decay_const)
-         cs14_veg%livestemc_patch(p)           = vegmatrixc14_new(p,ilivestem)* (1._r8 - decay_const)
-         cs14_veg%livestemc_storage_patch(p)   = vegmatrixc14_new(p,ilivestem_st)* (1._r8 - decay_const)
-         cs14_veg%livestemc_xfer_patch(p)      = vegmatrixc14_new(p,ilivestem_xf)* (1._r8 - decay_const)
-         cs14_veg%deadstemc_patch(p)           = vegmatrixc14_new(p,ideadstem)* (1._r8 - decay_const)
-         cs14_veg%deadstemc_storage_patch(p)   = vegmatrixc14_new(p,ideadstem_st)* (1._r8 - decay_const)
-         cs14_veg%deadstemc_xfer_patch(p)      = vegmatrixc14_new(p,ideadstem_xf)* (1._r8 - decay_const)
-         cs14_veg%livecrootc_patch(p)          = vegmatrixc14_new(p,ilivecroot)* (1._r8 - decay_const)
-         cs14_veg%livecrootc_storage_patch(p)  = vegmatrixc14_new(p,ilivecroot_st)* (1._r8 - decay_const)
-         cs14_veg%livecrootc_xfer_patch(p)     = vegmatrixc14_new(p,ilivecroot_xf)* (1._r8 - decay_const)
-         cs14_veg%deadcrootc_patch(p)          = vegmatrixc14_new(p,ideadcroot)* (1._r8 - decay_const)
-         cs14_veg%deadcrootc_storage_patch(p)  = vegmatrixc14_new(p,ideadcroot_st)* (1._r8 - decay_const)
-         cs14_veg%deadcrootc_xfer_patch(p)     = vegmatrixc14_new(p,ideadcroot_xf)* (1._r8 - decay_const)
-         if(ivt(p) >= npcropmin)then
-           cs14_veg%grainc_patch(p)              = vegmatrixc14_new(p,igrain)* (1._r8 - decay_const)
-           cs14_veg%grainc_storage_patch(p)      = vegmatrixc14_new(p,igrain_st)* (1._r8 - decay_const)
-           cs14_veg%grainc_xfer_patch(p)         = vegmatrixc14_new(p,igrain_xf)* (1._r8 - decay_const)
-         end if
-     end if 
-
-           vegmatrixn_new(p,:) = vegmatrixn_old(p,:)  +  matrix_nalloc(p,:) * matrix_Ninput(p) * dt &
-                            + (matmul(matmul(matrix_nphtransfer(p,1:nvegnpool,:),matrix_nphturnover(p,:,:)),vegmatrixn_old(p,:)) &
-                            +  matmul(matmul(matrix_ngmtransfer(p,1:nvegnpool,:),matrix_ngmturnover(p,:,:)),vegmatrixn_old(p,:)) &
-                            +  matmul(matmul(matrix_nfitransfer(p,1:nvegnpool,:),matrix_nfiturnover(p,:,:)),vegmatrixn_old(p,:))) * dt 
-         if(isspinup .or. is_outmatrix)then !
-            matrix_alloc_acc(p,:) = matrix_alloc_acc(p,:) + matrix_alloc(p,:) * matrix_Cinput(p) * dt
-            matrix_transfer_acc(p,1:nvegcpool,:) = matrix_transfer_acc(p,1:nvegcpool,:) &
-                               + (matmul(matmul(matrix_phtransfer(p,1:nvegcpool,:),matrix_phturnover(p,:,:)),vegmatrix_2d(:,:))& 
-                               + matmul(matmul(matrix_gmtransfer(p,1:nvegcpool,:),matrix_gmturnover(p,:,:)),vegmatrix_2d(:,:)) &
-                               + matmul(matmul(matrix_fitransfer(p,1:nvegcpool,:),matrix_fiturnover(p,:,:)),vegmatrix_2d(:,:)))*dt
-
-            matrix_nalloc_acc(p,:) = matrix_nalloc_acc(p,:) + matrix_nalloc(p,:) * matrix_Ninput(p)* dt
-            matrix_ntransfer_acc(p,1:nvegnpool,:) = matrix_ntransfer_acc(p,1:nvegnpool,:) &
-                               + (matmul(matmul(matrix_nphtransfer(p,1:nvegnpool,:),matrix_nphturnover(p,:,:)),vegmatrixn_2d(:,:))& 
-                               + matmul(matmul(matrix_ngmtransfer(p,1:nvegnpool,:),matrix_ngmturnover(p,:,:)),vegmatrixn_2d(:,:)) &
-                               + matmul(matmul(matrix_nfitransfer(p,1:nvegnpool,:),matrix_nfiturnover(p,:,:)),vegmatrixn_2d(:,:)))*dt
-         end if 
-
-         leafc(p)               = vegmatrixc_new(p,ileaf)
-         leafc_storage(p)       = vegmatrixc_new(p,ileaf_st)
-         leafc_xfer(p)          = vegmatrixc_new(p,ileaf_xf)
-         frootc(p)              = vegmatrixc_new(p,ifroot)
-         frootc_storage(p)      = vegmatrixc_new(p,ifroot_st)
-         frootc_xfer(p)         = vegmatrixc_new(p,ifroot_xf)
-         livestemc(p)           = vegmatrixc_new(p,ilivestem)
-         livestemc_storage(p)   = vegmatrixc_new(p,ilivestem_st)
-         livestemc_xfer(p)      = vegmatrixc_new(p,ilivestem_xf)
-         deadstemc(p)           = vegmatrixc_new(p,ideadstem)
-         deadstemc_storage(p)   = vegmatrixc_new(p,ideadstem_st)
-         deadstemc_xfer(p)      = vegmatrixc_new(p,ideadstem_xf)
-         livecrootc(p)          = vegmatrixc_new(p,ilivecroot)
-         livecrootc_storage(p)  = vegmatrixc_new(p,ilivecroot_st)
-         livecrootc_xfer(p)     = vegmatrixc_new(p,ilivecroot_xf)
-         deadcrootc(p)          = vegmatrixc_new(p,ideadcroot)
-         deadcrootc_storage(p)  = vegmatrixc_new(p,ideadcroot_st)
-         deadcrootc_xfer(p)     = vegmatrixc_new(p,ideadcroot_xf)
-         if(ivt(p) >= npcropmin)then
-         grainc(p)              = vegmatrixc_new(p,igrain)
-         grainc_storage(p)      = vegmatrixc_new(p,igrain_st)
-         grainc_xfer(p)         = vegmatrixc_new(p,igrain_xf)
-         end if
- 
-         leafn(p)               = vegmatrixn_new(p,ileaf)
-         leafn_storage(p)       = vegmatrixn_new(p,ileaf_st)
-         leafn_xfer(p)          = vegmatrixn_new(p,ileaf_xf)
-         frootn(p)              = vegmatrixn_new(p,ifroot)
-         frootn_storage(p)      = vegmatrixn_new(p,ifroot_st)
-         frootn_xfer(p)         = vegmatrixn_new(p,ifroot_xf)
-         livestemn(p)           = vegmatrixn_new(p,ilivestem)
-         livestemn_storage(p)   = vegmatrixn_new(p,ilivestem_st)
-         livestemn_xfer(p)      = vegmatrixn_new(p,ilivestem_xf)
-         deadstemn(p)           = vegmatrixn_new(p,ideadstem)
-         deadstemn_storage(p)   = vegmatrixn_new(p,ideadstem_st)
-         deadstemn_xfer(p)      = vegmatrixn_new(p,ideadstem_xf)
-         livecrootn(p)          = vegmatrixn_new(p,ilivecroot)
-         livecrootn_storage(p)  = vegmatrixn_new(p,ilivecroot_st)
-         livecrootn_xfer(p)     = vegmatrixn_new(p,ilivecroot_xf)
-         deadcrootn(p)          = vegmatrixn_new(p,ideadcroot)
-         deadcrootn_storage(p)  = vegmatrixn_new(p,ideadcroot_st)
-         deadcrootn_xfer(p)     = vegmatrixn_new(p,ideadcroot_xf)
-         if(ivt(p) >= npcropmin)then
-            grainn(p)              = vegmatrixn_new(p,igrain)
-            grainn_storage(p)      = vegmatrixn_new(p,igrain_st)
-            grainn_xfer(p)         = vegmatrixn_new(p,igrain_xf)
-         end if
-         retransn(p)               = vegmatrixn_new(p,iretransn)
-         if(isspinup .or. is_outmatrix)then
-            if(end_of_year)then
-               do i=1,nvegcpool
-                 if(abs(matrix_transfer_acc(p,i,i)) .le. epsi)then
-                    matrix_transfer_acc(p,i,i) = 1.e+36
-                 end if
-               end do
-               do i=1,nvegnpool
-                 if(abs(matrix_ntransfer_acc(p,i,i)) .le. epsi)then
-                    matrix_ntransfer_acc(p,i,i) = 1.e+36
-                 end if
-               end do
-!              end if
-               call inverse(matrix_transfer_acc(p,1:nvegcpool,:),AKinv(1:nvegcpool,1:nvegcpool),nvegcpool)
-               vegmatrixc_rt(:) = -matmul(AKinv(1:nvegcpool,1:nvegcpool),matrix_alloc_acc(p,:))
-! N 
-               call inverse(matrix_ntransfer_acc(p,1:nvegnpool,:),AKinvn(1:nvegnpool,1:nvegnpool),nvegnpool)
-               vegmatrixn_rt(:) = -matmul(AKinvn(1:nvegnpool,1:nvegnpool),matrix_nalloc_acc(p,:))
-             if(isspinup)then
-               leafc(p)                  = vegmatrixc_rt(ileaf)
-!               leafc_storage(p)          = vegmatrixc_rt(ileaf_st)
-!               leafc_xfer(p)             = vegmatrixc_rt(ileaf_xf)
-               frootc(p)                 = vegmatrixc_rt(ifroot)
-!               frootc_storage(p)         = vegmatrixc_rt(ifroot_st)
-!               frootc_xfer(p)            = vegmatrixc_rt(ifroot_xf)
-               livestemc(p)              = vegmatrixc_rt(ilivestem)
-!               livestemc_storage(p)      = vegmatrixc_rt(ilivestem_st)
-!               livestemc_xfer(p)         = vegmatrixc_rt(ilivestem_xf)
-               deadstemc(p)              = vegmatrixc_rt(ideadstem)
-!               deadstemc_storage(p)      = vegmatrixc_rt(ideadstem_st)
-!               deadstemc_xfer(p)         = vegmatrixc_rt(ideadstem_xf)
-               livecrootc(p)              = vegmatrixc_rt(ilivecroot)
-!               livecrootc_storage(p)      = vegmatrixc_rt(ilivecroot_st)
-!               livecrootc_xfer(p)         = vegmatrixc_rt(ilivecroot_xf)   
-               deadcrootc(p)              = vegmatrixc_rt(ideadcroot)
-!               deadcrootc_storage(p)      = vegmatrixc_rt(ideadcroot_st)
-!               deadcrootc_xfer(p)         = vegmatrixc_rt(ideadcroot_xf) 
-               if(ivt(p) >= npcropmin)then
-                  grainc(p)                 = vegmatrixc_rt(igrain)
-!                  grainc_storage(p)          = vegmatrixc_rt(igrain_st)
-!                  grainc_xfer(p)             = vegmatrixc_rt(igrain_xf)
-               end if
-               leafn(p)                  = vegmatrixn_rt(ileaf)
-!               leafn_storage(p)          = vegmatrixn_rt(ileaf_st)
-!               leafn_xfer(p)             = vegmatrixn_rt(ileaf_xf)
-               frootn(p)                 = vegmatrixn_rt(ifroot)
-!               frootn_storage(p)         = vegmatrixn_rt(ifroot_st)
-!               frootn_xfer(p)            = vegmatrixn_rt(ifroot_xf)
-               livestemn(p)              = vegmatrixn_rt(ilivestem)
-!               livestemn_storage(p)      = vegmatrixn_rt(ilivestem_st)
-!               livestemn_xfer(p)         = vegmatrixn_rt(ilivestem_xf)
-               deadstemn(p)              = vegmatrixn_rt(ideadstem)
-!               deadstemn_storage(p)      = vegmatrixn_rt(ideadstem_st)
-!               deadstemn_xfer(p)         = vegmatrixn_rt(ideadstem_xf)
-               livecrootn(p)              = vegmatrixn_rt(ilivecroot)
-!               livecrootn_storage(p)      = vegmatrixn_rt(ilivecroot_st)
-!               livecrootn_xfer(p)         = vegmatrixn_rt(ilivecroot_xf)   
-               deadcrootn(p)              = vegmatrixn_rt(ideadcroot)
-!               deadcrootn_storage(p)      = vegmatrixn_rt(ideadcroot_st)
-!               deadcrootn_xfer(p)         = vegmatrixn_rt(ideadcroot_xf)
-               if(ivt(p) >= npcropmin)then
-                  grainn(p)                  = vegmatrixn_rt(igrain)
-!                  grainn_storage(p)          = vegmatrixn_rt(igrain_st)
-!                  grainn_xfer(p)             = vegmatrixn_rt(igrain_xf)
-               end if
-!                retransn(p)                = vegmatrixn_rt(iretransn)
-               end if
-               if(is_outmatrix)then
-                  matrix_cap_leafc(p)                  = vegmatrixc_rt(ileaf)
-                  matrix_cap_leafc_storage(p)          = vegmatrixc_rt(ileaf_st)
-                  matrix_cap_leafc_xfer(p)             = vegmatrixc_rt(ileaf_xf)
-                  matrix_cap_frootc(p)                 = vegmatrixc_rt(ifroot)
-                  matrix_cap_frootc_storage(p)         = vegmatrixc_rt(ifroot_st)
-                  matrix_cap_frootc_xfer(p)            = vegmatrixc_rt(ifroot_xf)
-                  matrix_cap_livestemc(p)              = vegmatrixc_rt(ilivestem)
-                  matrix_cap_livestemc_storage(p)      = vegmatrixc_rt(ilivestem_st)
-                  matrix_cap_livestemc_xfer(p)         = vegmatrixc_rt(ilivestem_xf)
-                  matrix_cap_deadstemc(p)              = vegmatrixc_rt(ideadstem)
-                  matrix_cap_deadstemc_storage(p)      = vegmatrixc_rt(ideadstem_st)
-                  matrix_cap_deadstemc_xfer(p)         = vegmatrixc_rt(ideadstem_xf)
-                  matrix_cap_livecrootc(p)             = vegmatrixc_rt(ilivecroot)
-                  matrix_cap_livecrootc_storage(p)     = vegmatrixc_rt(ilivecroot_st)
-                  matrix_cap_livecrootc_xfer(p)        = vegmatrixc_rt(ilivecroot_xf)   
-                  matrix_cap_deadcrootc(p)             = vegmatrixc_rt(ideadcroot)
-                  matrix_cap_deadcrootc_storage(p)     = vegmatrixc_rt(ideadcroot_st)
-                  matrix_cap_deadcrootc_xfer(p)        = vegmatrixc_rt(ideadcroot_xf) 
-                  if(ivt(p) >= npcropmin)then
-                     matrix_cap_grainc(p)                 = vegmatrixc_rt(igrain)
-                     matrix_cap_grainc_storage(p)         = vegmatrixc_rt(igrain_st)
-                     matrix_cap_grainc_xfer(p)            = vegmatrixc_rt(igrain_xf)
-                  end if
-                  matrix_cap_leafn(p)                  = vegmatrixn_rt(ileaf)
-                  matrix_cap_leafn_storage(p)          = vegmatrixn_rt(ileaf_st)
-                  matrix_cap_leafn_xfer(p)             = vegmatrixn_rt(ileaf_xf)
-                  matrix_cap_frootn(p)                 = vegmatrixn_rt(ifroot)
-                  matrix_cap_frootn_storage(p)         = vegmatrixn_rt(ifroot_st)
-                  matrix_cap_frootn_xfer(p)            = vegmatrixn_rt(ifroot_xf)
-                  matrix_cap_livestemn(p)              = vegmatrixn_rt(ilivestem)
-                  matrix_cap_livestemn_storage(p)      = vegmatrixn_rt(ilivestem_st)
-                  matrix_cap_livestemn_xfer(p)         = vegmatrixn_rt(ilivestem_xf)
-                  matrix_cap_deadstemn(p)              = vegmatrixn_rt(ideadstem)
-                  matrix_cap_deadstemn_storage(p)      = vegmatrixn_rt(ideadstem_st)
-                  matrix_cap_deadstemn_xfer(p)         = vegmatrixn_rt(ideadstem_xf)
-                  matrix_cap_livecrootn(p)             = vegmatrixn_rt(ilivecroot)
-                  matrix_cap_livecrootn_storage(p)     = vegmatrixn_rt(ilivecroot_st)
-                  matrix_cap_livecrootn_xfer(p)        = vegmatrixn_rt(ilivecroot_xf)   
-                  matrix_cap_deadcrootn(p)             = vegmatrixn_rt(ideadcroot)
-                  matrix_cap_deadcrootn_storage(p)     = vegmatrixn_rt(ideadcroot_st)
-                  if(ivt(p) >= npcropmin)then
-                     matrix_cap_grainn(p)                 = vegmatrixn_rt(igrain)
-                     matrix_cap_grainn_storage(p)         = vegmatrixn_rt(igrain_st)
-                     matrix_cap_grainn_xfer(p)            = vegmatrixn_rt(igrain_xf)
-                  end if
-                  matrix_pot_leafc(p)                  = matrix_cap_leafc(p) - leafc(p)
-                  matrix_pot_leafc_storage(p)          = matrix_cap_leafc_storage(p) - leafc_storage(p)
-                  matrix_pot_leafc_xfer(p)             = matrix_cap_leafc_storage(p) - leafc_xfer(p)
-                  matrix_pot_frootc(p)                 = matrix_cap_frootc(p) - frootc(p)
-                  matrix_pot_frootc_storage(p)         = matrix_cap_frootc_storage(p) - frootc_storage(p)
-                  matrix_pot_frootc_xfer(p)            = matrix_cap_frootc_storage(p) - frootc_xfer(p)
-                  matrix_pot_livestemc(p)              = matrix_cap_livestemc(p) - livestemc(p)
-                  matrix_pot_livestemc_storage(p)      = matrix_cap_livestemc_storage(p) - livestemc_storage(p)
-                  matrix_pot_livestemc_xfer(p)         = matrix_cap_livestemc_storage(p) - livestemc_xfer(p)
-                  matrix_pot_deadstemc(p)              = matrix_cap_deadstemc(p) - deadstemc(p)
-                  matrix_pot_deadstemc_storage(p)      = matrix_cap_deadstemc_storage(p) - deadstemc_storage(p)
-                  matrix_pot_deadstemc_xfer(p)         = matrix_cap_deadstemc_storage(p) - deadstemc_xfer(p)
-                  matrix_pot_livecrootc(p)             = matrix_cap_livecrootc(p) - livecrootc(p)
-                  matrix_pot_livecrootc_storage(p)     = matrix_cap_livecrootc_storage(p) - livecrootc_storage(p)
-                  matrix_pot_livecrootc_xfer(p)        = matrix_cap_livecrootc_storage(p) - livecrootc_xfer(p)
-                  matrix_pot_deadcrootc(p)             = matrix_cap_deadcrootc(p) - deadcrootc(p)
-                  matrix_pot_deadcrootc_storage(p)     = matrix_cap_deadcrootc_storage(p) - deadcrootc_storage(p)
-                  matrix_pot_deadcrootc_xfer(p)        = matrix_cap_deadcrootc_storage(p) - deadcrootc_xfer(p)
-                  if(ivt(p) >= npcropmin)then
-                  matrix_pot_grainc(p)                 = matrix_cap_grainc(p) - grainc(p)
-                  matrix_pot_grainc_storage(p)         = matrix_cap_grainc_storage(p) - grainc_storage(p)
-                  matrix_pot_grainc_xfer(p)            = matrix_cap_grainc_storage(p) - grainc_xfer(p)
-                  end if
-                  matrix_pot_leafn(p)                  = matrix_cap_leafn(p) - leafn(p)
-                  matrix_pot_leafn_storage(p)          = matrix_cap_leafn_storage(p) - leafn_storage(p)
-                  matrix_pot_leafn_xfer(p)             = matrix_cap_leafn_storage(p) - leafn_xfer(p)
-                  matrix_pot_frootn(p)                 = matrix_cap_frootn(p) - frootn(p)
-                  matrix_pot_frootn_storage(p)         = matrix_cap_frootn_storage(p) - frootn_storage(p)
-                  matrix_pot_frootn_xfer(p)            = matrix_cap_frootn_storage(p) - frootn_xfer(p)
-                  matrix_pot_livestemn(p)              = matrix_cap_livestemn(p) - livestemn(p)
-                  matrix_pot_livestemn_storage(p)      = matrix_cap_livestemn_storage(p) - livestemn_storage(p)
-                  matrix_pot_livestemn_xfer(p)         = matrix_cap_livestemn_storage(p) - livestemn_xfer(p)
-                  matrix_pot_deadstemn(p)              = matrix_cap_deadstemn(p) - deadstemn(p)
-                  matrix_pot_deadstemn_storage(p)      = matrix_cap_deadstemn_storage(p) - deadstemn_storage(p)
-                  matrix_pot_deadstemn_xfer(p)         = matrix_cap_deadstemn_storage(p) - deadstemn_xfer(p)
-                  matrix_pot_livecrootn(p)             = matrix_cap_livecrootn(p) - livecrootn(p)
-                  matrix_pot_livecrootn_storage(p)     = matrix_cap_livecrootn_storage(p) - livecrootn_storage(p)
-                  matrix_pot_livecrootn_xfer(p)        = matrix_cap_livecrootn_storage(p) - livecrootn_xfer(p)
-                  matrix_pot_deadcrootn(p)             = matrix_cap_deadcrootn(p) - deadcrootn(p)
-                  matrix_pot_deadcrootn_storage(p)     = matrix_cap_deadcrootn_storage(p) - deadcrootn_storage(p)
-                  matrix_pot_deadcrootn_xfer(p)        = matrix_cap_deadcrootn_storage(p) - deadcrootn_xfer(p)
-                  if(ivt(p) >= npcropmin)then
-                     matrix_pot_grainn(p)                 = matrix_cap_grainn(p) - grainn(p)
-                     matrix_pot_grainn_storage(p)         = matrix_cap_grainn_storage(p) - grainn_storage(p)
-                     matrix_pot_grainn_xfer(p)            = matrix_cap_grainn_storage(p) - grainn_xfer(p)
-                  end if
-               end if
-!
-               matrix_alloc_acc(p,:) = 0._r8
-               matrix_transfer_acc(p,:,:) = 0._r8
-               matrix_nalloc_acc(p,:) = 0._r8
-               matrix_ntransfer_acc(p,:,:) = 0._r8
 ! C       
            end if
          end if
@@ -2786,5 +1843,4 @@
 end do
 end subroutine inverse
 
-end module CNVegMatrixMod
->>>>>>> 6c05248d
+end module CNVegMatrixMod