module CNGapMortalityMod

#include "shr_assert.h"

  !-----------------------------------------------------------------------
  ! !DESCRIPTION:
  ! Module holding routines used in gap mortality for coupled carbon
  ! nitrogen code.
  !
  ! !USES:
  use shr_kind_mod                   , only : r8 => shr_kind_r8
  use decompMod                      , only : bounds_type
  use abortutils                     , only : endrun
  use shr_log_mod                    , only : errMsg => shr_log_errMsg
  use pftconMod                      , only : pftcon
  use CNDVType                       , only : dgvs_type
  use CNVegCarbonStateType           , only : cnveg_carbonstate_type, spinup_factor_deadwood
  use CNVegCarbonFluxType            , only : cnveg_carbonflux_type
  use CNVegNitrogenStateType         , only : cnveg_nitrogenstate_type
  use CNVegNitrogenFluxType          , only : cnveg_nitrogenflux_type
  use SoilBiogeochemNitrogenFluxType , only : soilbiogeochem_nitrogenflux_type
  use CanopyStateType                , only : canopystate_type
  use ColumnType                     , only : col
  use PatchType                      , only : patch
  use GridcellType                   , only : grc
  use clm_varctl                     , only : use_matrixcn
  use clm_varpar                     , only : ileaf,ileaf_st,ileaf_xf,ifroot,ifroot_st,ifroot_xf,&
                                              ilivestem,ilivestem_st,ilivestem_xf,&
                                              ideadstem,ideadstem_st,ideadstem_xf,&
                                              ilivecroot,ilivecroot_st,ilivecroot_xf,&
                                              ideadcroot,ideadcroot_st,ideadcroot_xf,iretransn,ioutc,ioutn
  use CNVegMatrixMod                 , only : matrix_update_gmc, matrix_update_gmn
  !
  implicit none
  private
  !
  ! !PUBLIC MEMBER FUNCTIONS:
  public :: readParams
  public :: CNGapMortality

  type, private :: params_type
     real(r8):: am     ! mortality rate based on annual rate, fractional mortality (1/yr)
     real(r8):: k_mort ! coeff. of growth efficiency in mortality equation
  end type params_type
  !
  type(params_type), private :: params_inst
  !
  ! !PRIVATE MEMBER FUNCTIONS:
  private :: CNGap_PatchToColumn

  character(len=*), parameter, private :: sourcefile = &
       __FILE__
  !-----------------------------------------------------------------------

contains

  !-----------------------------------------------------------------------
  subroutine readParams ( ncid )
    !
    ! !DESCRIPTION:
    ! Read in parameters
    !
    ! !USES:
    use ncdio_pio  , only : file_desc_t,ncd_io
    !
    ! !ARGUMENTS:
    implicit none
    type(file_desc_t),intent(inout) :: ncid   ! pio netCDF file id
    !
    ! !LOCAL VARIABLES:
    character(len=32)  :: subname = 'CNGapMortParamsType'
    character(len=100) :: errCode = '-Error reading in parameters file:'
    logical            :: readv ! has variable been read in or not
    real(r8)           :: tempr ! temporary to read in constant
    character(len=100) :: tString ! temp. var for reading
    !-----------------------------------------------------------------------

    tString='r_mort'
    call ncd_io(varname=trim(tString),data=tempr, flag='read', ncid=ncid, readvar=readv)
    if ( .not. readv ) call endrun(msg=trim(errCode)//trim(tString)//errMsg(sourcefile, __LINE__))
    params_inst%am=tempr

    tString='k_mort'
    call ncd_io(varname=trim(tString),data=tempr, flag='read', ncid=ncid, readvar=readv)
    if ( .not. readv ) call endrun(msg=trim(errCode)//trim(tString)//errMsg(sourcefile, __LINE__))
    params_inst%k_mort=tempr   
    
  end subroutine readParams

  !-----------------------------------------------------------------------
  subroutine CNGapMortality (bounds, num_soilc, filter_soilc, num_soilp, filter_soilp, &
       dgvs_inst, cnveg_carbonstate_inst, cnveg_nitrogenstate_inst, soilbiogeochem_nitrogenflux_inst,&
       cnveg_carbonflux_inst, cnveg_nitrogenflux_inst, canopystate_inst, &  
       leaf_prof_patch, froot_prof_patch, croot_prof_patch, stem_prof_patch)  
    !
    ! !DESCRIPTION:
    ! Gap-phase mortality routine for coupled carbon-nitrogen code (CN)
    !
    ! !USES:
    use clm_time_manager , only: get_curr_days_per_year, get_step_size
    use clm_varpar       , only: nlevdecomp_full
    use clm_varcon       , only: secspday
    use clm_varctl       , only: use_cndv, spinup_state
    use pftconMod        , only: npcropmin
    !
    ! !ARGUMENTS:
    type(bounds_type)                      , intent(in)    :: bounds
    integer                                , intent(in)    :: num_soilc       ! number of soil columns in filter
    integer                                , intent(in)    :: filter_soilc(:) ! column filter for soil points
    integer                                , intent(in)    :: num_soilp       ! number of soil patches in filter
    integer                                , intent(in)    :: filter_soilp(:) ! patch filter for soil points
    type(dgvs_type)                        , intent(inout) :: dgvs_inst
    type(cnveg_carbonstate_type)           , intent(in)    :: cnveg_carbonstate_inst
    type(cnveg_nitrogenstate_type)         , intent(in)    :: cnveg_nitrogenstate_inst
    type(cnveg_carbonflux_type)            , intent(inout) :: cnveg_carbonflux_inst
    type(cnveg_nitrogenflux_type)          , intent(inout) :: cnveg_nitrogenflux_inst
    type(canopystate_type)                 , intent(in)    :: canopystate_inst            
    type(soilbiogeochem_nitrogenflux_type) , intent(inout) :: soilbiogeochem_nitrogenflux_inst
    real(r8)                               , intent(in)    :: leaf_prof_patch(bounds%begp:,1:)
    real(r8)                               , intent(in)    :: froot_prof_patch(bounds%begp:,1:)
    real(r8)                               , intent(in)    :: croot_prof_patch(bounds%begp:,1:)
    real(r8)                               , intent(in)    :: stem_prof_patch(bounds%begp:,1:)
    !
    ! !LOCAL VARIABLES:
    integer :: p                ! patch index
    integer :: fp               ! patch filter index
    real(r8):: dt               ! time step (sec)
    real(r8):: am               ! rate for fractional mortality (1/yr)
    real(r8):: m                ! rate for fractional mortality (1/s)
    real(r8):: mort_max         ! asymptotic max mortality rate (/yr)
    real(r8):: k_mort = 0.3_r8  ! coeff of growth efficiency in mortality equation
    logical,parameter :: matrixcheck_gm = .False. ! If matrix check shoudl be done
    !-----------------------------------------------------------------------

    SHR_ASSERT_ALL_FL((ubound(leaf_prof_patch)   == (/bounds%endp,nlevdecomp_full/)), sourcefile, __LINE__)
    SHR_ASSERT_ALL_FL((ubound(froot_prof_patch)  == (/bounds%endp,nlevdecomp_full/)), sourcefile, __LINE__)
    SHR_ASSERT_ALL_FL((ubound(croot_prof_patch)  == (/bounds%endp,nlevdecomp_full/)), sourcefile, __LINE__)
    SHR_ASSERT_ALL_FL((ubound(stem_prof_patch)   == (/bounds%endp,nlevdecomp_full/)), sourcefile, __LINE__)

    associate(                                         & 
         ivt                      => patch%itype                  , & ! Input:  [integer  (:) ]  patch vegetation type                                

         woody                    => pftcon%woody               , & ! Input:  binary flag for woody lifeform                    
         
         greffic                  => dgvs_inst%greffic_patch    , & ! Input:  [real(r8) (:) ]                                                    
         heatstress               => dgvs_inst%heatstress_patch , & ! Input:  [real(r8) (:) ]    
         
<<<<<<< HEAD
         leafcn                   => pftcon%leafcn               , & ! Input:  [real(r8) (:)]  leaf C:N (gC/gN)                        
         frootcn                  => pftcon%frootcn              , & ! Input:  [real(r8) (:)]  fine root C:N (gC/gN)                  
         livewdcn                 => pftcon%livewdcn             , & ! Input:  [real(r8) (:)]  live wood (phloem and ray parenchyma) C:N (gC/gN) 
         laisun                   => canopystate_inst%laisun_patch  , & ! Input:  [real(r8) (:)   ]  sunlit projected leaf area index      
         laisha                   => canopystate_inst%laisha_patch  , & ! Input:  [real(r8) (:)   ]  shaded projected leaf area index   
=======
         leafcn  	=>    pftcon%leafcn               , & ! Input:  [real(r8) (:)]  leaf C:N (gC/gN)                        
         livewdcn   =>    pftcon%livewdcn             , & ! Input:  [real(r8) (:)]  live wood (phloem and ray parenchyma) C:N (gC/gN) 
         laisun     =>    canopystate_inst%laisun_patch  , & ! Input:  [real(r8) (:)   ]  sunlit projected leaf area index      
         laisha     =>    canopystate_inst%laisha_patch  , & ! Input:  [real(r8) (:)   ]  shaded projected leaf area index   
>>>>>>> 8d9f988f
                                                         
         nind                     => dgvs_inst%nind_patch                           , & ! Output:[real(r8)(:)] number of individuals (#/m2) added by F. Li and S. Levis		
         ileaf_to_iout_gmc        => cnveg_carbonflux_inst%ileaf_to_iout_gm         , & ! Input: [integer (:)] Index of gap mortality related C transfer from leaf pool to outside of vegetation pools
         ileafst_to_iout_gmc      => cnveg_carbonflux_inst%ileafst_to_iout_gm       , & ! Input: [integer (:)] Index of gap mortality related C transfer from leaf storage pool to outside of vegetation pools
         ileafxf_to_iout_gmc      => cnveg_carbonflux_inst%ileafxf_to_iout_gm       , & ! Input: [integer (:)] Index of gap mortality related C transfer from leaf transfer pool to outside of vegetation pools
         ifroot_to_iout_gmc       => cnveg_carbonflux_inst%ifroot_to_iout_gm        , & ! Input: [integer (:)] Index of gap mortality related C transfer from fine root pool to outside of vegetation pools
         ifrootst_to_iout_gmc     => cnveg_carbonflux_inst%ifrootst_to_iout_gm      , & ! Input: [integer (:)] Index of gap mortality related C transfer from fine root storage pool to outside of vegetation pools
         ifrootxf_to_iout_gmc     => cnveg_carbonflux_inst%ifrootxf_to_iout_gm      , & ! Input: [integer (:)] Index of gap mortality related C transfer from fine root transfer pool to outside of vegetation pools
         ilivestem_to_iout_gmc    => cnveg_carbonflux_inst%ilivestem_to_iout_gm     , & ! Input: [integer (:)] Index of gap mortality related C transfer from live stem pool to outside of vegetation pools
         ilivestemst_to_iout_gmc  => cnveg_carbonflux_inst%ilivestemst_to_iout_gm   , & ! Input: [integer (:)] Index of gap mortality related C transfer from live stem storage pool to outside of vegetation pools
         ilivestemxf_to_iout_gmc  => cnveg_carbonflux_inst%ilivestemxf_to_iout_gm   , & ! Input: [integer (:)] Index of gap mortality related C transfer from live stem transfer pool to outside of vegetation pools
         ideadstem_to_iout_gmc    => cnveg_carbonflux_inst%ideadstem_to_iout_gm     , & ! Input: [integer (:)] Index of gap mortality related C transfer from dead stem pool to outside of vegetation pools
         ideadstemst_to_iout_gmc  => cnveg_carbonflux_inst%ideadstemst_to_iout_gm   , & ! Input: [integer (:)] Index of gap mortality related C transfer from dead stem storage pool to outside of vegetation pools
         ideadstemxf_to_iout_gmc  => cnveg_carbonflux_inst%ideadstemxf_to_iout_gm   , & ! Input: [integer (:)] Index of gap mortality related C transfer from dead stem transfer pool to outside of vegetation pools
         ilivecroot_to_iout_gmc   => cnveg_carbonflux_inst%ilivecroot_to_iout_gm    , & ! Input: [integer (:)] Index of gap mortality related C transfer from live coarse root pool to outside of vegetation pools
         ilivecrootst_to_iout_gmc => cnveg_carbonflux_inst%ilivecrootst_to_iout_gm  , & ! Input: [integer (:)] Index of gap mortality related C transfer from live coarse root storage pool to outside of vegetation pools
         ilivecrootxf_to_iout_gmc => cnveg_carbonflux_inst%ilivecrootxf_to_iout_gm  , & ! Input: [integer (:)] Index of gap mortality related C transfer from live coarse root transfer pool to outside of vegetation pools
         ideadcroot_to_iout_gmc   => cnveg_carbonflux_inst%ideadcroot_to_iout_gm    , & ! Input: [integer (:)] Index of gap mortality related C transfer from dead coarse root pool to outside of vegetation pools
         ideadcrootst_to_iout_gmc => cnveg_carbonflux_inst%ideadcrootst_to_iout_gm  , & ! Input: [integer (:)] Index of gap mortality related C transfer from dead coarse root storage pool to outside of vegetation pools
         ideadcrootxf_to_iout_gmc => cnveg_carbonflux_inst%ideadcrootxf_to_iout_gm  , & ! Input: [integer (:)] Index of gap mortality related C transfer from dead coarse root transfer pool to outside of vegetation pools
         ileaf_to_iout_gmn        => cnveg_nitrogenflux_inst%ileaf_to_iout_gm       , & ! Input: [integer (:)] Index of gap mortality related N transfer from leaf pool to outside of vegetation pools
         ileafst_to_iout_gmn      => cnveg_nitrogenflux_inst%ileafst_to_iout_gm     , & ! Input: [integer (:)] Index of gap mortality related N transfer from leaf storage pool to outside of vegetation pools
         ileafxf_to_iout_gmn      => cnveg_nitrogenflux_inst%ileafxf_to_iout_gm     , & ! Input: [integer (:)] Index of gap mortality related N transfer from leaf transfer pool to outside of vegetation pools
         ifroot_to_iout_gmn       => cnveg_nitrogenflux_inst%ifroot_to_iout_gm      , & ! Input: [integer (:)] Index of gap mortality related N transfer from fine root pool to outside of vegetation pools
         ifrootst_to_iout_gmn     => cnveg_nitrogenflux_inst%ifrootst_to_iout_gm    , & ! Input: [integer (:)] Index of gap mortality related N transfer from fine root storage pool to outside of vegetation pools
         ifrootxf_to_iout_gmn     => cnveg_nitrogenflux_inst%ifrootxf_to_iout_gm    , & ! Input: [integer (:)] Index of gap mortality related N transfer from fine root transfer pool to outside of vegetation pools
         ilivestem_to_iout_gmn    => cnveg_nitrogenflux_inst%ilivestem_to_iout_gm   , & ! Input: [integer (:)] Index of gap mortality related N transfer from live stem pool to outside of vegetation pools
         ilivestemst_to_iout_gmn  => cnveg_nitrogenflux_inst%ilivestemst_to_iout_gm , & ! Input: [integer (:)] Index of gap mortality related N transfer from live stem storage pool to outside of vegetation pools
         ilivestemxf_to_iout_gmn  => cnveg_nitrogenflux_inst%ilivestemxf_to_iout_gm , & ! Input: [integer (:)] Index of gap mortality related N transfer from live stem transfer pool to outside of vegetation pools
         ideadstem_to_iout_gmn    => cnveg_nitrogenflux_inst%ideadstem_to_iout_gm   , & ! Input: [integer (:)] Index of gap mortality related N transfer from dead stem pool to outside of vegetation pools
         ideadstemst_to_iout_gmn  => cnveg_nitrogenflux_inst%ideadstemst_to_iout_gm , & ! Input: [integer (:)] Index of gap mortality related N transfer from dead stem storage pool to outside of vegetation pools
         ideadstemxf_to_iout_gmn  => cnveg_nitrogenflux_inst%ideadstemxf_to_iout_gm , & ! Input: [integer (:)] Index of gap mortality related N transfer from dead stem transfer pool to outside of vegetation pools
         ilivecroot_to_iout_gmn   => cnveg_nitrogenflux_inst%ilivecroot_to_iout_gm  , & ! Input: [integer (:)] Index of gap mortality related N transfer from live coarse root pool to outside of vegetation pools
         ilivecrootst_to_iout_gmn => cnveg_nitrogenflux_inst%ilivecrootst_to_iout_gm, & ! Input: [integer (:)] Index of gap mortality related N transfer from live coarse root storage pool to outside of vegetation pools
         ilivecrootxf_to_iout_gmn => cnveg_nitrogenflux_inst%ilivecrootxf_to_iout_gm, & ! Input: [integer (:)] Index of gap mortality related N transfer from live coarse root transfer pool to outside of vegetation pools
         ideadcroot_to_iout_gmn   => cnveg_nitrogenflux_inst%ideadcroot_to_iout_gm  , & ! Input: [integer (:)] Index of gap mortality related N transfer from dead coarse root pool to outside of vegetation pools
         ideadcrootst_to_iout_gmn => cnveg_nitrogenflux_inst%ideadcrootst_to_iout_gm, & ! Input: [integer (:)] Index of gap mortality related N transfer from dead coarse root storage pool to outside of vegetation pools
         ideadcrootxf_to_iout_gmn => cnveg_nitrogenflux_inst%ideadcrootxf_to_iout_gm, & ! Input: [integer (:)] Index of gap mortality related N transfer from dead coarse root transfer pool to outside of vegetation pools
         iretransn_to_iout_gmn    => cnveg_nitrogenflux_inst%iretransn_to_iout_gm     & ! Input: [integer (:)] Index of gap mortality related N transfer from retranslocation pool to outside of vegetation pools
         )

      dt = real( get_step_size(), r8 )
      ! set the mortality rate based on annual rate
      am = params_inst%am
      ! set coeff of growth efficiency in mortality equation 
      k_mort = params_inst%k_mort

      ! patch loop
      do fp = 1,num_soilp
         p = filter_soilp(fp)

         if (use_cndv) then
            ! Stress mortality from lpj's subr Mortality.

            if (woody(ivt(p)) == 1._r8) then

               if (ivt(p) == 8) then
                  mort_max = 0.03_r8 ! BDT boreal
               else
                  mort_max = 0.01_r8 ! original value for all patches
               end if

               ! heatstress and greffic calculated in Establishment once/yr

               ! Mortality rate inversely related to growth efficiency
               ! (Prentice et al 1993)
               am = mort_max / (1._r8 + k_mort * greffic(p))

               ! Mortality rate inversely related to growth efficiency
               ! (Prentice et al 1993)
               am = mort_max / (1._r8 + k_mort * greffic(p))

               am = min(1._r8, am + heatstress(p))
            else ! lpj didn't set this for grasses; cn does
               ! set the mortality rate based on annual rate
               am = params_inst%am
            end if

         end if

         m  = am/(get_curr_days_per_year() * secspday)

         !------------------------------------------------------
         ! patch-level gap mortality carbon fluxes
         !------------------------------------------------------

         ! displayed pools
         if(.not. use_matrixcn)then
            cnveg_carbonflux_inst%m_leafc_to_litter_patch(p)               = cnveg_carbonstate_inst%leafc_patch(p)               * m
            cnveg_carbonflux_inst%m_frootc_to_litter_patch(p)              = cnveg_carbonstate_inst%frootc_patch(p)              * m
            cnveg_carbonflux_inst%m_livestemc_to_litter_patch(p)           = cnveg_carbonstate_inst%livestemc_patch(p)           * m
            cnveg_carbonflux_inst%m_livecrootc_to_litter_patch(p)          = cnveg_carbonstate_inst%livecrootc_patch(p)          * m
         else
            cnveg_carbonflux_inst%m_leafc_to_litter_patch(p)               = cnveg_carbonstate_inst%leafc_patch(p)       * matrix_update_gmc(p,ileaf_to_iout_gmc,m,dt,cnveg_carbonflux_inst,matrixcheck_gm,.True.)
            cnveg_carbonflux_inst%m_frootc_to_litter_patch(p)              = cnveg_carbonstate_inst%frootc_patch(p)      * matrix_update_gmc(p,ifroot_to_iout_gmc,m,dt,cnveg_carbonflux_inst,.true.,.True.)
            cnveg_carbonflux_inst%m_livestemc_to_litter_patch(p)           = cnveg_carbonstate_inst%livestemc_patch(p)   * matrix_update_gmc(p,ilivestem_to_iout_gmc,m,dt,cnveg_carbonflux_inst,matrixcheck_gm,.True.)
            cnveg_carbonflux_inst%m_livecrootc_to_litter_patch(p)          = cnveg_carbonstate_inst%livecrootc_patch(p)  * matrix_update_gmc(p,ilivecroot_to_iout_gmc,m,dt,cnveg_carbonflux_inst,matrixcheck_gm,.True.)
         end if
         if(.not. use_matrixcn)then
            cnveg_carbonflux_inst%m_deadstemc_to_litter_patch(p)         = cnveg_carbonstate_inst%deadstemc_patch(p)  * m * spinup_factor_deadwood
            cnveg_carbonflux_inst%m_deadcrootc_to_litter_patch(p)        = cnveg_carbonstate_inst%deadcrootc_patch(p) * m * spinup_factor_deadwood
         else
            cnveg_carbonflux_inst%m_deadstemc_to_litter_patch(p)         = cnveg_carbonstate_inst%deadstemc_patch(p)   * matrix_update_gmc(p,ideadstem_to_iout_gmc, &
                                                                             m*spinup_factor_deadwood,dt,cnveg_carbonflux_inst,matrixcheck_gm,.True.)
            cnveg_carbonflux_inst%m_deadcrootc_to_litter_patch(p)        = cnveg_carbonstate_inst%deadcrootc_patch(p)  * matrix_update_gmc(p,ideadcroot_to_iout_gmc, &
                                                                             m*spinup_factor_deadwood,dt,cnveg_carbonflux_inst,matrixcheck_gm,.True.)
         end if !use_matrixcn

         ! storage pools
         if(.not. use_matrixcn)then
            cnveg_carbonflux_inst%m_leafc_storage_to_litter_patch(p)       = cnveg_carbonstate_inst%leafc_storage_patch(p)       * m
            cnveg_carbonflux_inst%m_frootc_storage_to_litter_patch(p)      = cnveg_carbonstate_inst%frootc_storage_patch(p)      * m
            cnveg_carbonflux_inst%m_livestemc_storage_to_litter_patch(p)   = cnveg_carbonstate_inst%livestemc_storage_patch(p)   * m
            cnveg_carbonflux_inst%m_deadstemc_storage_to_litter_patch(p)   = cnveg_carbonstate_inst%deadstemc_storage_patch(p)   * m
            cnveg_carbonflux_inst%m_livecrootc_storage_to_litter_patch(p)  = cnveg_carbonstate_inst%livecrootc_storage_patch(p)  * m
            cnveg_carbonflux_inst%m_deadcrootc_storage_to_litter_patch(p)  = cnveg_carbonstate_inst%deadcrootc_storage_patch(p)  * m
            cnveg_carbonflux_inst%m_gresp_storage_to_litter_patch(p)       = cnveg_carbonstate_inst%gresp_storage_patch(p)       * m
         
         ! transfer pools
            cnveg_carbonflux_inst%m_leafc_xfer_to_litter_patch(p)          = cnveg_carbonstate_inst%leafc_xfer_patch(p)          * m
            cnveg_carbonflux_inst%m_frootc_xfer_to_litter_patch(p)         = cnveg_carbonstate_inst%frootc_xfer_patch(p)         * m
            cnveg_carbonflux_inst%m_livestemc_xfer_to_litter_patch(p)      = cnveg_carbonstate_inst%livestemc_xfer_patch(p)      * m
            cnveg_carbonflux_inst%m_deadstemc_xfer_to_litter_patch(p)      = cnveg_carbonstate_inst%deadstemc_xfer_patch(p)      * m
            cnveg_carbonflux_inst%m_livecrootc_xfer_to_litter_patch(p)     = cnveg_carbonstate_inst%livecrootc_xfer_patch(p)     * m
            cnveg_carbonflux_inst%m_deadcrootc_xfer_to_litter_patch(p)     = cnveg_carbonstate_inst%deadcrootc_xfer_patch(p)     * m
            cnveg_carbonflux_inst%m_gresp_xfer_to_litter_patch(p)          = cnveg_carbonstate_inst%gresp_xfer_patch(p)          * m
         else
           ! NOTE: The non-matrix version of this is in CNCStateUpdate2Mod CStateUpdate2 (EBK 11/25/2019)

         ! storage pools
             cnveg_carbonflux_inst%m_leafc_storage_to_litter_patch(p)         = cnveg_carbonstate_inst%leafc_storage_patch(p)      * matrix_update_gmc(p,ileafst_to_iout_gmc,m,dt,cnveg_carbonflux_inst,matrixcheck_gm,.True.)
             cnveg_carbonflux_inst%m_frootc_storage_to_litter_patch(p)        = cnveg_carbonstate_inst%frootc_storage_patch(p)     * matrix_update_gmc(p,ifrootst_to_iout_gmc,m,dt,cnveg_carbonflux_inst,matrixcheck_gm,.True.)
             cnveg_carbonflux_inst%m_livestemc_storage_to_litter_patch(p)     = cnveg_carbonstate_inst%livestemc_storage_patch(p)  * matrix_update_gmc(p,ilivestemst_to_iout_gmc,m,dt,cnveg_carbonflux_inst,matrixcheck_gm,.True.)
             cnveg_carbonflux_inst%m_deadstemc_storage_to_litter_patch(p)     = cnveg_carbonstate_inst%deadstemc_storage_patch(p)  * matrix_update_gmc(p,ideadstemst_to_iout_gmc,m,dt,cnveg_carbonflux_inst,matrixcheck_gm,.True.)
             cnveg_carbonflux_inst%m_livecrootc_storage_to_litter_patch(p)    = cnveg_carbonstate_inst%livecrootc_storage_patch(p) * matrix_update_gmc(p,ilivecrootst_to_iout_gmc,m,dt,cnveg_carbonflux_inst,matrixcheck_gm,.True.)
             cnveg_carbonflux_inst%m_deadcrootc_storage_to_litter_patch(p)    = cnveg_carbonstate_inst%deadcrootc_storage_patch(p) * matrix_update_gmc(p,ideadcrootst_to_iout_gmc,m,dt,cnveg_carbonflux_inst,matrixcheck_gm,.True.)
            
         ! transfer pools
             cnveg_carbonflux_inst%m_leafc_xfer_to_litter_patch(p)         = cnveg_carbonstate_inst%leafc_xfer_patch(p)         * matrix_update_gmc(p,ileafxf_to_iout_gmc,m,dt,cnveg_carbonflux_inst,matrixcheck_gm,.True.)
             cnveg_carbonflux_inst%m_frootc_xfer_to_litter_patch(p)        = cnveg_carbonstate_inst%frootc_xfer_patch(p)        * matrix_update_gmc(p,ifrootxf_to_iout_gmc,m,dt,cnveg_carbonflux_inst,matrixcheck_gm,.True.)
             cnveg_carbonflux_inst%m_livestemc_xfer_to_litter_patch(p)     = cnveg_carbonstate_inst%livestemc_xfer_patch(p)     * matrix_update_gmc(p,ilivestemxf_to_iout_gmc,m,dt,cnveg_carbonflux_inst,matrixcheck_gm,.True.)
             cnveg_carbonflux_inst%m_deadstemc_xfer_to_litter_patch(p)     = cnveg_carbonstate_inst%deadstemc_xfer_patch(p)     * matrix_update_gmc(p,ideadstemxf_to_iout_gmc,m,dt,cnveg_carbonflux_inst,matrixcheck_gm,.True.)
             cnveg_carbonflux_inst%m_livecrootc_xfer_to_litter_patch(p)    = cnveg_carbonstate_inst%livecrootc_xfer_patch(p)    * matrix_update_gmc(p,ilivecrootxf_to_iout_gmc,m,dt,cnveg_carbonflux_inst,matrixcheck_gm,.True.)
             cnveg_carbonflux_inst%m_deadcrootc_xfer_to_litter_patch(p)    = cnveg_carbonstate_inst%deadcrootc_xfer_patch(p)    * matrix_update_gmc(p,ideadcrootxf_to_iout_gmc,m,dt,cnveg_carbonflux_inst,matrixcheck_gm,.True.)
         end if !use_matrixcn

         !------------------------------------------------------
         ! patch-level gap mortality nitrogen fluxes
         !------------------------------------------------------

         ! displayed pools
         if(.not. use_matrixcn)then
            cnveg_nitrogenflux_inst%m_leafn_to_litter_patch(p)            = cnveg_nitrogenstate_inst%leafn_patch(p)               * m
            cnveg_nitrogenflux_inst%m_frootn_to_litter_patch(p)           = cnveg_nitrogenstate_inst%frootn_patch(p)              * m
            cnveg_nitrogenflux_inst%m_livestemn_to_litter_patch(p)        = cnveg_nitrogenstate_inst%livestemn_patch(p)           * m
            cnveg_nitrogenflux_inst%m_livecrootn_to_litter_patch(p)       = cnveg_nitrogenstate_inst%livecrootn_patch(p)          * m
         else
            cnveg_nitrogenflux_inst%m_leafn_to_litter_patch(p)            = cnveg_nitrogenstate_inst%leafn_patch(p)       * matrix_update_gmn(p,ileaf_to_iout_gmn,m,dt,cnveg_nitrogenflux_inst,matrixcheck_gm,.True.)
            cnveg_nitrogenflux_inst%m_frootn_to_litter_patch(p)           = cnveg_nitrogenstate_inst%frootn_patch(p)      * matrix_update_gmn(p,ifroot_to_iout_gmn,m,dt,cnveg_nitrogenflux_inst,.true.,.True.)
            cnveg_nitrogenflux_inst%m_livestemn_to_litter_patch(p)        = cnveg_nitrogenstate_inst%livestemn_patch(p)   * matrix_update_gmn(p,ilivestem_to_iout_gmn,m,dt,cnveg_nitrogenflux_inst,matrixcheck_gm,.True.)
            cnveg_nitrogenflux_inst%m_livecrootn_to_litter_patch(p)       = cnveg_nitrogenstate_inst%livecrootn_patch(p)  * matrix_update_gmn(p,ilivecroot_to_iout_gmn,m,dt,cnveg_nitrogenflux_inst,matrixcheck_gm,.True.)
         end if

         if (spinup_state == 2 .and. .not. use_cndv) then   !accelerate mortality of dead woody pools 
            if(.not. use_matrixcn)then
               cnveg_nitrogenflux_inst%m_deadstemn_to_litter_patch(p)     = cnveg_nitrogenstate_inst%deadstemn_patch(p)  * m * spinup_factor_deadwood
               cnveg_nitrogenflux_inst%m_deadcrootn_to_litter_patch(p)    = cnveg_nitrogenstate_inst%deadcrootn_patch(p) * m * spinup_factor_deadwood
            else
               cnveg_nitrogenflux_inst%m_deadstemn_to_litter_patch(p)     = cnveg_nitrogenstate_inst%deadstemn_patch(p)  * matrix_update_gmn(p,ideadstem_to_iout_gmn , &
                                                                              m*spinup_factor_deadwood,dt,cnveg_nitrogenflux_inst,matrixcheck_gm,.True.)
               cnveg_nitrogenflux_inst%m_deadcrootn_to_litter_patch(p)    = cnveg_nitrogenstate_inst%deadcrootn_patch(p) * matrix_update_gmn(p,ideadcroot_to_iout_gmn, &
                                                                              m*spinup_factor_deadwood,dt,cnveg_nitrogenflux_inst,matrixcheck_gm,.True.)
            end if !.not. use_matrixcn
         else
            if (.not. use_matrixcn) then
               cnveg_nitrogenflux_inst%m_deadstemn_to_litter_patch(p)     = cnveg_nitrogenstate_inst%deadstemn_patch(p)           * m 
               cnveg_nitrogenflux_inst%m_deadcrootn_to_litter_patch(p)    = cnveg_nitrogenstate_inst%deadcrootn_patch(p)          * m 
            else
               cnveg_nitrogenflux_inst%m_deadstemn_to_litter_patch(p)     = cnveg_nitrogenstate_inst%deadstemn_patch(p)  * matrix_update_gmn(p,ideadstem_to_iout_gmn ,m,dt,cnveg_nitrogenflux_inst,matrixcheck_gm,.True.)
               cnveg_nitrogenflux_inst%m_deadcrootn_to_litter_patch(p)    = cnveg_nitrogenstate_inst%deadcrootn_patch(p) * matrix_update_gmn(p,ideadcroot_to_iout_gmn,m,dt,cnveg_nitrogenflux_inst,matrixcheck_gm,.True.)
            end if !use_matrixcn
         end if

         if (ivt(p) < npcropmin) then
            if(.not. use_matrixcn)then
               cnveg_nitrogenflux_inst%m_retransn_to_litter_patch(p) = cnveg_nitrogenstate_inst%retransn_patch(p) * m
            else
               cnveg_nitrogenflux_inst%m_retransn_to_litter_patch(p) = cnveg_nitrogenstate_inst%retransn_patch(p) * matrix_update_gmn(p,iretransn_to_iout_gmn,m,dt,cnveg_nitrogenflux_inst,matrixcheck_gm,.True.)
            end if
         end if
            
         if(.not. use_matrixcn)then
         ! storage pools
            cnveg_nitrogenflux_inst%m_leafn_storage_to_litter_patch(p)       = cnveg_nitrogenstate_inst%leafn_storage_patch(p)      * m
            cnveg_nitrogenflux_inst%m_frootn_storage_to_litter_patch(p)      = cnveg_nitrogenstate_inst%frootn_storage_patch(p)     * m
            cnveg_nitrogenflux_inst%m_livestemn_storage_to_litter_patch(p)   = cnveg_nitrogenstate_inst%livestemn_storage_patch(p)  * m
            cnveg_nitrogenflux_inst%m_deadstemn_storage_to_litter_patch(p)   = cnveg_nitrogenstate_inst%deadstemn_storage_patch(p)  * m
            cnveg_nitrogenflux_inst%m_livecrootn_storage_to_litter_patch(p)  = cnveg_nitrogenstate_inst%livecrootn_storage_patch(p) * m
            cnveg_nitrogenflux_inst%m_deadcrootn_storage_to_litter_patch(p)  = cnveg_nitrogenstate_inst%deadcrootn_storage_patch(p) * m

         ! transfer pools
            cnveg_nitrogenflux_inst%m_leafn_xfer_to_litter_patch(p)          = cnveg_nitrogenstate_inst%leafn_xfer_patch(p)         * m
            cnveg_nitrogenflux_inst%m_frootn_xfer_to_litter_patch(p)         = cnveg_nitrogenstate_inst%frootn_xfer_patch(p)        * m
            cnveg_nitrogenflux_inst%m_livestemn_xfer_to_litter_patch(p)      = cnveg_nitrogenstate_inst%livestemn_xfer_patch(p)     * m
            cnveg_nitrogenflux_inst%m_deadstemn_xfer_to_litter_patch(p)      = cnveg_nitrogenstate_inst%deadstemn_xfer_patch(p)     * m
            cnveg_nitrogenflux_inst%m_livecrootn_xfer_to_litter_patch(p)     = cnveg_nitrogenstate_inst%livecrootn_xfer_patch(p)    * m
            cnveg_nitrogenflux_inst%m_deadcrootn_xfer_to_litter_patch(p)     = cnveg_nitrogenstate_inst%deadcrootn_xfer_patch(p)    * m
         else
         ! storage pools
            cnveg_nitrogenflux_inst%m_leafn_storage_to_litter_patch(p)         = cnveg_nitrogenstate_inst%leafn_storage_patch(p)      * matrix_update_gmn(p,ileafst_to_iout_gmn,m,dt,cnveg_nitrogenflux_inst,matrixcheck_gm,.True.)
            cnveg_nitrogenflux_inst%m_frootn_storage_to_litter_patch(p)        = cnveg_nitrogenstate_inst%frootn_storage_patch(p)     * matrix_update_gmn(p,ifrootst_to_iout_gmn,m,dt,cnveg_nitrogenflux_inst,matrixcheck_gm,.True.)
            cnveg_nitrogenflux_inst%m_livestemn_storage_to_litter_patch(p)     = cnveg_nitrogenstate_inst%livestemn_storage_patch(p)  * matrix_update_gmn(p,ilivestemst_to_iout_gmn,m,dt,cnveg_nitrogenflux_inst,matrixcheck_gm,.True.)
            cnveg_nitrogenflux_inst%m_deadstemn_storage_to_litter_patch(p)     = cnveg_nitrogenstate_inst%deadstemn_storage_patch(p)  * matrix_update_gmn(p,ideadstemst_to_iout_gmn,m,dt,cnveg_nitrogenflux_inst,matrixcheck_gm,.True.)
            cnveg_nitrogenflux_inst%m_livecrootn_storage_to_litter_patch(p)    = cnveg_nitrogenstate_inst%livecrootn_storage_patch(p) * matrix_update_gmn(p,ilivecrootst_to_iout_gmn,m,dt,cnveg_nitrogenflux_inst,matrixcheck_gm,.True.)
            cnveg_nitrogenflux_inst%m_deadcrootn_storage_to_litter_patch(p)    = cnveg_nitrogenstate_inst%deadcrootn_storage_patch(p) * matrix_update_gmn(p,ideadcrootst_to_iout_gmn,m,dt,cnveg_nitrogenflux_inst,matrixcheck_gm,.True.)
            
         ! transfer pools
            cnveg_nitrogenflux_inst%m_leafn_xfer_to_litter_patch(p)         = cnveg_nitrogenstate_inst%leafn_xfer_patch(p)      * matrix_update_gmn(p,ileafxf_to_iout_gmn,m,dt,cnveg_nitrogenflux_inst,matrixcheck_gm,.True.)
            cnveg_nitrogenflux_inst%m_frootn_xfer_to_litter_patch(p)        = cnveg_nitrogenstate_inst%frootn_xfer_patch(p)     * matrix_update_gmn(p,ifrootxf_to_iout_gmn,m,dt,cnveg_nitrogenflux_inst,matrixcheck_gm,.True.)
            cnveg_nitrogenflux_inst%m_livestemn_xfer_to_litter_patch(p)     = cnveg_nitrogenstate_inst%livestemn_xfer_patch(p)  * matrix_update_gmn(p,ilivestemxf_to_iout_gmn,m,dt,cnveg_nitrogenflux_inst,matrixcheck_gm,.True.)
            cnveg_nitrogenflux_inst%m_deadstemn_xfer_to_litter_patch(p)     = cnveg_nitrogenstate_inst%deadstemn_xfer_patch(p)  * matrix_update_gmn(p,ideadstemxf_to_iout_gmn,m,dt,cnveg_nitrogenflux_inst,matrixcheck_gm,.True.)
            cnveg_nitrogenflux_inst%m_livecrootn_xfer_to_litter_patch(p)    = cnveg_nitrogenstate_inst%livecrootn_xfer_patch(p) * matrix_update_gmn(p,ilivecrootxf_to_iout_gmn,m,dt,cnveg_nitrogenflux_inst,matrixcheck_gm,.True.)
            cnveg_nitrogenflux_inst%m_deadcrootn_xfer_to_litter_patch(p)    = cnveg_nitrogenstate_inst%deadcrootn_xfer_patch(p) * matrix_update_gmn(p,ideadcrootxf_to_iout_gmn,m,dt,cnveg_nitrogenflux_inst,matrixcheck_gm,.True.)
         end if !use_matrixcn

         ! added by F. Li and S. Levis
         if (use_cndv) then
            if (woody(ivt(p)) == 1._r8)then
               if (cnveg_carbonstate_inst%livestemc_patch(p) + cnveg_carbonstate_inst%deadstemc_patch(p)> 0._r8)then
                  nind(p)=nind(p)*(1._r8-m)
               else
                  nind(p) = 0._r8 
               end if
            end if
         end if

      end do ! end of patch loop

      ! gather all patch-level litterfall fluxes to the column
      ! for litter C and N inputs

      call CNGap_PatchToColumn(bounds, num_soilc, filter_soilc, &
           cnveg_carbonflux_inst, cnveg_nitrogenflux_inst, &
           leaf_prof_patch(bounds%begp:bounds%endp, 1:nlevdecomp_full), &
           froot_prof_patch(bounds%begp:bounds%endp, 1:nlevdecomp_full), & 
           croot_prof_patch(bounds%begp:bounds%endp, 1:nlevdecomp_full), &
           stem_prof_patch(bounds%begp:bounds%endp, 1:nlevdecomp_full))

    end associate

  end subroutine CNGapMortality

  !-----------------------------------------------------------------------
  subroutine CNGap_PatchToColumn (bounds, num_soilc, filter_soilc, &
       cnveg_carbonflux_inst, cnveg_nitrogenflux_inst, &
       leaf_prof_patch, froot_prof_patch, croot_prof_patch, stem_prof_patch)
    !
    ! !DESCRIPTION:
    ! gathers all patch-level gap mortality fluxes to the column level and
    ! assigns them to the three litter pools
    !
    ! !USES:
    use clm_varpar , only : maxsoil_patches, nlevdecomp, nlevdecomp_full, i_litr_min, i_litr_max, i_met_lit
    !
    ! !ARGUMENTS:
    type(bounds_type)               , intent(in)    :: bounds
    integer                         , intent(in)    :: num_soilc       ! number of soil columns in filter
    integer                         , intent(in)    :: filter_soilc(:) ! soil column filter
    type(cnveg_carbonflux_type)     , intent(inout) :: cnveg_carbonflux_inst
    type(cnveg_nitrogenflux_type)   , intent(inout) :: cnveg_nitrogenflux_inst
    real(r8)                        , intent(in)    :: leaf_prof_patch(bounds%begp:,1:)
    real(r8)                        , intent(in)    :: froot_prof_patch(bounds%begp:,1:)
    real(r8)                        , intent(in)    :: croot_prof_patch(bounds%begp:,1:)
    real(r8)                        , intent(in)    :: stem_prof_patch(bounds%begp:,1:)
    !
    ! !LOCAL VARIABLES:
    integer :: fc,c,pi,p,j,i  ! indices
    !-----------------------------------------------------------------------

    SHR_ASSERT_ALL_FL((ubound(leaf_prof_patch)   == (/bounds%endp,nlevdecomp_full/)), sourcefile, __LINE__)
    SHR_ASSERT_ALL_FL((ubound(froot_prof_patch)  == (/bounds%endp,nlevdecomp_full/)), sourcefile, __LINE__)
    SHR_ASSERT_ALL_FL((ubound(croot_prof_patch)  == (/bounds%endp,nlevdecomp_full/)), sourcefile, __LINE__)
    SHR_ASSERT_ALL_FL((ubound(stem_prof_patch)   == (/bounds%endp,nlevdecomp_full/)), sourcefile, __LINE__)

    associate(                                                                                                 & 
         leaf_prof                           => leaf_prof_patch                                              , & ! Input:  [real(r8) (:,:) ]  (1/m) profile of leaves                         
         froot_prof                          => froot_prof_patch                                             , & ! Input:  [real(r8) (:,:) ]  (1/m) profile of fine roots                     
         croot_prof                          => croot_prof_patch                                             , & ! Input:  [real(r8) (:,:) ]  (1/m) profile of coarse roots                   
         stem_prof                           => stem_prof_patch                                              , & ! Input:  [real(r8) (:,:) ]  (1/m) profile of stems                          

         ivt                                 => patch%itype                                                    , & ! Input:  [integer  (:)   ]  patch vegetation type                                
         wtcol                               => patch%wtcol                                                    , & ! Input:  [real(r8) (:)   ]  patch weight relative to column (0-1)               
         
         lf_f                                => pftcon%lf_f                                                  , & ! Input:  [real(r8) (:,:) ]  leaf litter fractions
         fr_f                                => pftcon%fr_f                                                  , & ! Input:  [real(r8) (:,:) ]  fine root litter fractions
         
         m_leafc_to_litter                   => cnveg_carbonflux_inst%m_leafc_to_litter_patch                , & ! Input:  [real(r8) (:)   ]                                                    
         m_frootc_to_litter                  => cnveg_carbonflux_inst%m_frootc_to_litter_patch               , & ! Input:  [real(r8) (:)   ]                                                    
         m_livestemc_to_litter               => cnveg_carbonflux_inst%m_livestemc_to_litter_patch            , & ! Input:  [real(r8) (:)   ]                                                    
         m_deadstemc_to_litter               => cnveg_carbonflux_inst%m_deadstemc_to_litter_patch            , & ! Input:  [real(r8) (:)   ]                                                    
         m_livecrootc_to_litter              => cnveg_carbonflux_inst%m_livecrootc_to_litter_patch           , & ! Input:  [real(r8) (:)   ]                                                    
         m_deadcrootc_to_litter              => cnveg_carbonflux_inst%m_deadcrootc_to_litter_patch           , & ! Input:  [real(r8) (:)   ]                                                    
         m_leafc_storage_to_litter           => cnveg_carbonflux_inst%m_leafc_storage_to_litter_patch        , & ! Input:  [real(r8) (:)   ]                                                    
         m_frootc_storage_to_litter          => cnveg_carbonflux_inst%m_frootc_storage_to_litter_patch       , & ! Input:  [real(r8) (:)   ]                                                    
         m_livestemc_storage_to_litter       => cnveg_carbonflux_inst%m_livestemc_storage_to_litter_patch    , & ! Input:  [real(r8) (:)   ]                                                    
         m_deadstemc_storage_to_litter       => cnveg_carbonflux_inst%m_deadstemc_storage_to_litter_patch    , & ! Input:  [real(r8) (:)   ]                                                    
         m_livecrootc_storage_to_litter      => cnveg_carbonflux_inst%m_livecrootc_storage_to_litter_patch   , & ! Input:  [real(r8) (:)   ]                                                    
         m_deadcrootc_storage_to_litter      => cnveg_carbonflux_inst%m_deadcrootc_storage_to_litter_patch   , & ! Input:  [real(r8) (:)   ]                                                    
         m_gresp_storage_to_litter           => cnveg_carbonflux_inst%m_gresp_storage_to_litter_patch        , & ! Input:  [real(r8) (:)   ]                                                    
         m_leafc_xfer_to_litter              => cnveg_carbonflux_inst%m_leafc_xfer_to_litter_patch           , & ! Input:  [real(r8) (:)   ]                                                    
         m_frootc_xfer_to_litter             => cnveg_carbonflux_inst%m_frootc_xfer_to_litter_patch          , & ! Input:  [real(r8) (:)   ]                                                    
         m_livestemc_xfer_to_litter          => cnveg_carbonflux_inst%m_livestemc_xfer_to_litter_patch       , & ! Input:  [real(r8) (:)   ]                                                    
         m_deadstemc_xfer_to_litter          => cnveg_carbonflux_inst%m_deadstemc_xfer_to_litter_patch       , & ! Input:  [real(r8) (:)   ]                                                    
         m_livecrootc_xfer_to_litter         => cnveg_carbonflux_inst%m_livecrootc_xfer_to_litter_patch      , & ! Input:  [real(r8) (:)   ]                                                    
         m_deadcrootc_xfer_to_litter         => cnveg_carbonflux_inst%m_deadcrootc_xfer_to_litter_patch      , & ! Input:  [real(r8) (:)   ]                                                    
         m_gresp_xfer_to_litter              => cnveg_carbonflux_inst%m_gresp_xfer_to_litter_patch           , & ! Input:  [real(r8) (:)   ]                                                    
         gap_mortality_c_to_litr_c           => cnveg_carbonflux_inst%gap_mortality_c_to_litr_c_col          , & ! Output: [real(r8) (:,:,:) ]  C fluxes associated with gap mortality to litter pools (gC/m3/s)
         gap_mortality_c_to_cwdc             => cnveg_carbonflux_inst%gap_mortality_c_to_cwdc_col            , & ! Output: [real(r8) (:,:) ]  C fluxes associated with gap mortality to CWD pool (gC/m3/s)
         
         m_leafn_to_litter                   => cnveg_nitrogenflux_inst%m_leafn_to_litter_patch              , & ! Input:  [real(r8) (:)   ]                                                    
         m_frootn_to_litter                  => cnveg_nitrogenflux_inst%m_frootn_to_litter_patch             , & ! Input:  [real(r8) (:)   ]                                                    
         m_livestemn_to_litter               => cnveg_nitrogenflux_inst%m_livestemn_to_litter_patch          , & ! Input:  [real(r8) (:)   ]                                                    
         m_deadstemn_to_litter               => cnveg_nitrogenflux_inst%m_deadstemn_to_litter_patch          , & ! Input:  [real(r8) (:)   ]                                                    
         m_livecrootn_to_litter              => cnveg_nitrogenflux_inst%m_livecrootn_to_litter_patch         , & ! Input:  [real(r8) (:)   ]                                                    
         m_deadcrootn_to_litter              => cnveg_nitrogenflux_inst%m_deadcrootn_to_litter_patch         , & ! Input:  [real(r8) (:)   ]                                                    
         m_retransn_to_litter                => cnveg_nitrogenflux_inst%m_retransn_to_litter_patch           , & ! Input:  [real(r8) (:)   ]                                                    
         m_leafn_storage_to_litter           => cnveg_nitrogenflux_inst%m_leafn_storage_to_litter_patch      , & ! Input:  [real(r8) (:)   ]                                                    
         m_frootn_storage_to_litter          => cnveg_nitrogenflux_inst%m_frootn_storage_to_litter_patch     , & ! Input:  [real(r8) (:)   ]                                                    
         m_livestemn_storage_to_litter       => cnveg_nitrogenflux_inst%m_livestemn_storage_to_litter_patch  , & ! Input:  [real(r8) (:)   ]                                                    
         m_deadstemn_storage_to_litter       => cnveg_nitrogenflux_inst%m_deadstemn_storage_to_litter_patch  , & ! Input:  [real(r8) (:)   ]                                                    
         m_livecrootn_storage_to_litter      => cnveg_nitrogenflux_inst%m_livecrootn_storage_to_litter_patch , & ! Input:  [real(r8) (:)   ]                                                    
         m_deadcrootn_storage_to_litter      => cnveg_nitrogenflux_inst%m_deadcrootn_storage_to_litter_patch , & ! Input:  [real(r8) (:)   ]                                                    
         m_leafn_xfer_to_litter              => cnveg_nitrogenflux_inst%m_leafn_xfer_to_litter_patch         , & ! Input:  [real(r8) (:)   ]                                                    
         m_frootn_xfer_to_litter             => cnveg_nitrogenflux_inst%m_frootn_xfer_to_litter_patch        , & ! Input:  [real(r8) (:)   ]                                                    
         m_livestemn_xfer_to_litter          => cnveg_nitrogenflux_inst%m_livestemn_xfer_to_litter_patch     , & ! Input:  [real(r8) (:)   ]                                                    
         m_deadstemn_xfer_to_litter          => cnveg_nitrogenflux_inst%m_deadstemn_xfer_to_litter_patch     , & ! Input:  [real(r8) (:)   ]                                                    
         m_livecrootn_xfer_to_litter         => cnveg_nitrogenflux_inst%m_livecrootn_xfer_to_litter_patch    , & ! Input:  [real(r8) (:)   ]                                                    
         m_deadcrootn_xfer_to_litter         => cnveg_nitrogenflux_inst%m_deadcrootn_xfer_to_litter_patch    , & ! Input:  [real(r8) (:)   ]                                                    
         gap_mortality_n_to_litr_n           => cnveg_nitrogenflux_inst%gap_mortality_n_to_litr_n_col        , & ! Output: [real(r8) (:,:,:)]  N fluxes associated with gap mortality to litter pools (gN/m3/s)
         gap_mortality_n_to_cwdn             => cnveg_nitrogenflux_inst%gap_mortality_n_to_cwdn_col            & ! Output: [real(r8) (:,:) ]  N fluxes associated with gap mortality to CWD pool (gN/m3/s)
         )

      do j = 1,nlevdecomp
         do pi = 1,maxsoil_patches
            do fc = 1,num_soilc
               c = filter_soilc(fc)

               if (pi <=  col%npatches(c)) then
                  p = col%patchi(c) + pi - 1

                  if (patch%active(p)) then

                     do i = i_litr_min, i_litr_max
                        gap_mortality_c_to_litr_c(c,j,i) = &
                           gap_mortality_c_to_litr_c(c,j,i) + &
                           ! leaf gap mortality carbon fluxes
                           m_leafc_to_litter(p) * lf_f(ivt(p),i) * wtcol(p) * leaf_prof(p,j) + &
                           ! fine root gap mortality carbon fluxes
                           m_frootc_to_litter(p) * fr_f(ivt(p),i) * wtcol(p) * froot_prof(p,j)
                     end do

                     ! wood gap mortality carbon fluxes
                     gap_mortality_c_to_cwdc(c,j)  = gap_mortality_c_to_cwdc(c,j)  + &
                          (m_livestemc_to_litter(p) + m_deadstemc_to_litter(p))  * wtcol(p) * stem_prof(p,j)
                     gap_mortality_c_to_cwdc(c,j) = gap_mortality_c_to_cwdc(c,j) + &
                          (m_livecrootc_to_litter(p) + m_deadcrootc_to_litter(p)) * wtcol(p) * croot_prof(p,j)

                     ! storage gap mortality carbon fluxes
                     ! Metabolic litter is treated differently than other types
                     ! of litter, so it gets this additional line after the
                     ! most recent loop over all litter types
                     gap_mortality_c_to_litr_c(c,j,i_met_lit) = &
                        gap_mortality_c_to_litr_c(c,j,i_met_lit) + &
                        (m_leafc_storage_to_litter(p) + m_gresp_storage_to_litter(p)) * wtcol(p) * leaf_prof(p,j) + &
                        m_frootc_storage_to_litter(p) * wtcol(p) * froot_prof(p,j) + &
                        (m_livestemc_storage_to_litter(p) + m_deadstemc_storage_to_litter(p)) * wtcol(p) * stem_prof(p,j) + &
                        (m_livecrootc_storage_to_litter(p) + m_deadcrootc_storage_to_litter(p)) * wtcol(p) * croot_prof(p,j) + &

                     ! transfer gap mortality carbon fluxes
                        (m_leafc_xfer_to_litter(p) + m_gresp_xfer_to_litter(p)) * wtcol(p) * leaf_prof(p,j) + &
                        m_frootc_xfer_to_litter(p) * wtcol(p) * froot_prof(p,j) + &
                        (m_livestemc_xfer_to_litter(p) + m_deadstemc_xfer_to_litter(p))  * wtcol(p) * stem_prof(p,j) + &
                        (m_livecrootc_xfer_to_litter(p) + m_deadcrootc_xfer_to_litter(p)) * wtcol(p) * croot_prof(p,j)

                     do i = i_litr_min, i_litr_max
                        gap_mortality_n_to_litr_n(c,j,i) = &
                           gap_mortality_n_to_litr_n(c,j,i) + &
                           ! leaf gap mortality nitrogen fluxes
                           m_leafn_to_litter(p) * lf_f(ivt(p),i) * wtcol(p) * leaf_prof(p,j) + &
                           ! fine root litter nitrogen fluxes
                           m_frootn_to_litter(p) * fr_f(ivt(p),i) * wtcol(p) * froot_prof(p,j)
                     end do

                     ! wood gap mortality nitrogen fluxes
                     gap_mortality_n_to_cwdn(c,j) = gap_mortality_n_to_cwdn(c,j)  + &
                          (m_livestemn_to_litter(p) + m_deadstemn_to_litter(p))  * wtcol(p) * stem_prof(p,j)
                     gap_mortality_n_to_cwdn(c,j) = gap_mortality_n_to_cwdn(c,j) + &
                          (m_livecrootn_to_litter(p) + m_deadcrootn_to_litter(p)) * wtcol(p) * croot_prof(p,j)

                     ! Metabolic litter is treated differently than other types
                     ! of litter, so it gets this additional line after the
                     ! most recent loop over all litter types
                     gap_mortality_n_to_litr_n(c,j,i_met_lit) = &
                        gap_mortality_n_to_litr_n(c,j,i_met_lit) + &
                        ! retranslocated N pool gap mortality fluxes
                        m_retransn_to_litter(p) * wtcol(p) * leaf_prof(p,j) + &
                        ! storage gap mortality nitrogen fluxes
                        m_leafn_storage_to_litter(p) * wtcol(p) * leaf_prof(p,j) + &
                        m_frootn_storage_to_litter(p) * wtcol(p) * froot_prof(p,j) + &
                        (m_livestemn_storage_to_litter(p) + m_deadstemn_storage_to_litter(p))  * wtcol(p) * stem_prof(p,j) + &
                        (m_livecrootn_storage_to_litter(p) + m_deadcrootn_storage_to_litter(p)) * wtcol(p) * croot_prof(p,j) + &
                        ! transfer gap mortality nitrogen fluxes
                        m_leafn_xfer_to_litter(p) * wtcol(p) * leaf_prof(p,j) + &
                        m_frootn_xfer_to_litter(p) * wtcol(p) * froot_prof(p,j) + &
                        (m_livestemn_xfer_to_litter(p) + m_deadstemn_xfer_to_litter(p)) * wtcol(p) * stem_prof(p,j) + &
                        (m_livecrootn_xfer_to_litter(p) + m_deadcrootn_xfer_to_litter(p)) * wtcol(p) * croot_prof(p,j)

                  end if
               end if

            end do
         end do
      end do

    end associate

  end subroutine CNGap_PatchToColumn

end module CNGapMortalityMod<|MERGE_RESOLUTION|>--- conflicted
+++ resolved
@@ -145,19 +145,10 @@
          greffic                  => dgvs_inst%greffic_patch    , & ! Input:  [real(r8) (:) ]                                                    
          heatstress               => dgvs_inst%heatstress_patch , & ! Input:  [real(r8) (:) ]    
          
-<<<<<<< HEAD
          leafcn                   => pftcon%leafcn               , & ! Input:  [real(r8) (:)]  leaf C:N (gC/gN)                        
-         frootcn                  => pftcon%frootcn              , & ! Input:  [real(r8) (:)]  fine root C:N (gC/gN)                  
          livewdcn                 => pftcon%livewdcn             , & ! Input:  [real(r8) (:)]  live wood (phloem and ray parenchyma) C:N (gC/gN) 
          laisun                   => canopystate_inst%laisun_patch  , & ! Input:  [real(r8) (:)   ]  sunlit projected leaf area index      
          laisha                   => canopystate_inst%laisha_patch  , & ! Input:  [real(r8) (:)   ]  shaded projected leaf area index   
-=======
-         leafcn  	=>    pftcon%leafcn               , & ! Input:  [real(r8) (:)]  leaf C:N (gC/gN)                        
-         livewdcn   =>    pftcon%livewdcn             , & ! Input:  [real(r8) (:)]  live wood (phloem and ray parenchyma) C:N (gC/gN) 
-         laisun     =>    canopystate_inst%laisun_patch  , & ! Input:  [real(r8) (:)   ]  sunlit projected leaf area index      
-         laisha     =>    canopystate_inst%laisha_patch  , & ! Input:  [real(r8) (:)   ]  shaded projected leaf area index   
->>>>>>> 8d9f988f
-                                                         
          nind                     => dgvs_inst%nind_patch                           , & ! Output:[real(r8)(:)] number of individuals (#/m2) added by F. Li and S. Levis		
          ileaf_to_iout_gmc        => cnveg_carbonflux_inst%ileaf_to_iout_gm         , & ! Input: [integer (:)] Index of gap mortality related C transfer from leaf pool to outside of vegetation pools
          ileafst_to_iout_gmc      => cnveg_carbonflux_inst%ileafst_to_iout_gm       , & ! Input: [integer (:)] Index of gap mortality related C transfer from leaf storage pool to outside of vegetation pools
