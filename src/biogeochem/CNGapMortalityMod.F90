--- conflicted
+++ resolved
@@ -163,14 +163,6 @@
          greffic                  => dgvs_inst%greffic_patch    , & ! Input:  [real(r8) (:) ]                                                    
          heatstress               => dgvs_inst%heatstress_patch , & ! Input:  [real(r8) (:) ]    
          
-<<<<<<< HEAD
-         livewdcn   =>    pftcon%livewdcn             , & ! Input:  [real(r8) (:)]  live wood (phloem and ray parenchyma) C:N (gC/gN) 
-         laisun     =>    canopystate_inst%laisun_patch  , & ! Input:  [real(r8) (:)   ]  sunlit projected leaf area index      
-         laisha     =>    canopystate_inst%laisha_patch  , & ! Input:  [real(r8) (:)   ]  shaded projected leaf area index   
-                                                         
-         nind       =>    dgvs_inst%nind_patch         & ! Output: [real(r8) (:) ]  number of individuals (#/m2) added by F. Li and S. Levis
-=======
-         leafcn                   => pftcon%leafcn               , & ! Input:  [real(r8) (:)]  leaf C:N (gC/gN)                        
          livewdcn                 => pftcon%livewdcn             , & ! Input:  [real(r8) (:)]  live wood (phloem and ray parenchyma) C:N (gC/gN) 
          laisun                   => canopystate_inst%laisun_patch  , & ! Input:  [real(r8) (:)   ]  sunlit projected leaf area index      
          laisha                   => canopystate_inst%laisha_patch  , & ! Input:  [real(r8) (:)   ]  shaded projected leaf area index   
@@ -212,7 +204,6 @@
          ideadcrootst_to_iout_gmn => cnveg_nitrogenflux_inst%ideadcrootst_to_iout_gm, & ! Input: [integer (:)] Index of gap mortality related N transfer from dead coarse root storage pool to outside of vegetation pools
          ideadcrootxf_to_iout_gmn => cnveg_nitrogenflux_inst%ideadcrootxf_to_iout_gm, & ! Input: [integer (:)] Index of gap mortality related N transfer from dead coarse root transfer pool to outside of vegetation pools
          iretransn_to_iout_gmn    => cnveg_nitrogenflux_inst%iretransn_to_iout_gm     & ! Input: [integer (:)] Index of gap mortality related N transfer from retranslocation pool to outside of vegetation pools
->>>>>>> 7ff60613
          )
 
       dt = real( get_step_size(), r8 )
