module CNGapMortalityMod

#include "shr_assert.h"

  !-----------------------------------------------------------------------
  ! !DESCRIPTION:
  ! Module holding routines used in gap mortality for coupled carbon
  ! nitrogen code.
  !
  ! !USES:
  use shr_kind_mod                   , only : r8 => shr_kind_r8
  use decompMod                      , only : bounds_type
  use abortutils                     , only : endrun
  use shr_log_mod                    , only : errMsg => shr_log_errMsg
  use pftconMod                      , only : pftcon
  use CNDVType                       , only : dgvs_type
  use CNVegCarbonStateType           , only : cnveg_carbonstate_type, spinup_factor_deadwood
  use CNVegCarbonFluxType            , only : cnveg_carbonflux_type
  use CNVegNitrogenStateType         , only : cnveg_nitrogenstate_type
  use CNVegNitrogenFluxType          , only : cnveg_nitrogenflux_type
  use SoilBiogeochemNitrogenFluxType , only : soilbiogeochem_nitrogenflux_type
  use CanopyStateType                , only : canopystate_type
  use ColumnType                     , only : col
  use PatchType                      , only : patch
  use GridcellType                   , only : grc
<<<<<<< HEAD
  use clm_varctl                     , only : use_matrixcn
  use clm_varpar                     , only : ileaf,ileaf_st,ileaf_xf,ifroot,ifroot_st,ifroot_xf,&
                                              ilivestem,ilivestem_st,ilivestem_xf,&
                                              ideadstem,ideadstem_st,ideadstem_xf,&
                                              ilivecroot,ilivecroot_st,ilivecroot_xf,&
                                              ideadcroot,ideadcroot_st,ideadcroot_xf,iretransn,ioutc,ioutn
  use CNVegMatrixMod                 , only : matrix_update_gmc, matrix_update_gmn
  !
=======
  use CNSharedParamsMod              , only : use_matrixcn

>>>>>>> 94e1bdc4
  implicit none
  private
  !
  ! !PUBLIC MEMBER FUNCTIONS:
  public :: readParams
  public :: CNGapMortality

  type, private :: params_type
     real(r8):: am     ! mortality rate based on annual rate, fractional mortality (1/yr)
     real(r8):: k_mort ! coeff. of growth efficiency in mortality equation
  end type params_type
  !
  type(params_type), private :: params_inst
  !
  ! !PRIVATE MEMBER FUNCTIONS:
  private :: CNGap_PatchToColumn

  character(len=*), parameter, private :: sourcefile = &
       __FILE__
  !-----------------------------------------------------------------------

contains

  !-----------------------------------------------------------------------
  subroutine readParams ( ncid )
    !
    ! !DESCRIPTION:
    ! Read in parameters
    !
    ! !USES:
    use ncdio_pio  , only : file_desc_t,ncd_io
    !
    ! !ARGUMENTS:
    implicit none
    type(file_desc_t),intent(inout) :: ncid   ! pio netCDF file id
    !
    ! !LOCAL VARIABLES:
    character(len=32)  :: subname = 'CNGapMortParamsType'
    character(len=100) :: errCode = '-Error reading in parameters file:'
    logical            :: readv ! has variable been read in or not
    real(r8)           :: tempr ! temporary to read in constant
    character(len=100) :: tString ! temp. var for reading
    !-----------------------------------------------------------------------

    tString='r_mort'
    call ncd_io(varname=trim(tString),data=tempr, flag='read', ncid=ncid, readvar=readv)
    if ( .not. readv ) call endrun(msg=trim(errCode)//trim(tString)//errMsg(sourcefile, __LINE__))
    params_inst%am=tempr

    tString='k_mort'
    call ncd_io(varname=trim(tString),data=tempr, flag='read', ncid=ncid, readvar=readv)
    if ( .not. readv ) call endrun(msg=trim(errCode)//trim(tString)//errMsg(sourcefile, __LINE__))
    params_inst%k_mort=tempr   
    
  end subroutine readParams

  !-----------------------------------------------------------------------
  subroutine CNGapMortality (bounds, num_soilc, filter_soilc, num_soilp, filter_soilp, &
       dgvs_inst, cnveg_carbonstate_inst, cnveg_nitrogenstate_inst, soilbiogeochem_nitrogenflux_inst,&
       cnveg_carbonflux_inst, cnveg_nitrogenflux_inst, canopystate_inst, &  
       leaf_prof_patch, froot_prof_patch, croot_prof_patch, stem_prof_patch)  
    !
    ! !DESCRIPTION:
    ! Gap-phase mortality routine for coupled carbon-nitrogen code (CN)
    !
    ! !USES:
    use clm_time_manager , only: get_average_days_per_year, get_step_size
    use clm_varpar       , only: nlevdecomp_full
    use clm_varcon       , only: secspday
    use clm_varctl       , only: use_cndv, spinup_state
    use pftconMod        , only: npcropmin
    !
    ! !ARGUMENTS:
    type(bounds_type)                      , intent(in)    :: bounds
    integer                                , intent(in)    :: num_soilc       ! number of soil columns in filter
    integer                                , intent(in)    :: filter_soilc(:) ! column filter for soil points
    integer                                , intent(in)    :: num_soilp       ! number of soil patches in filter
    integer                                , intent(in)    :: filter_soilp(:) ! patch filter for soil points
    type(dgvs_type)                        , intent(inout) :: dgvs_inst
    type(cnveg_carbonstate_type)           , intent(in)    :: cnveg_carbonstate_inst
    type(cnveg_nitrogenstate_type)         , intent(in)    :: cnveg_nitrogenstate_inst
    type(cnveg_carbonflux_type)            , intent(inout) :: cnveg_carbonflux_inst
    type(cnveg_nitrogenflux_type)          , intent(inout) :: cnveg_nitrogenflux_inst
    type(canopystate_type)                 , intent(in)    :: canopystate_inst            
    type(soilbiogeochem_nitrogenflux_type) , intent(inout) :: soilbiogeochem_nitrogenflux_inst
    real(r8)                               , intent(in)    :: leaf_prof_patch(bounds%begp:,1:)
    real(r8)                               , intent(in)    :: froot_prof_patch(bounds%begp:,1:)
    real(r8)                               , intent(in)    :: croot_prof_patch(bounds%begp:,1:)
    real(r8)                               , intent(in)    :: stem_prof_patch(bounds%begp:,1:)
    !
    ! !LOCAL VARIABLES:
    integer :: p                ! patch index
    integer :: fp               ! patch filter index
    real(r8):: dt               ! time step (sec)
    real(r8):: am               ! rate for fractional mortality (1/yr)
    real(r8):: m                ! rate for fractional mortality (1/s)
    real(r8):: mort_max         ! asymptotic max mortality rate (/yr)
    real(r8):: k_mort = 0.3_r8  ! coeff of growth efficiency in mortality equation
<<<<<<< HEAD
    logical,parameter :: matrixcheck_gm = .False. ! If matrix check shoudl be done
=======
    logical,parameter :: matrixcheck_gm = .False. ! If matrix check should be done
>>>>>>> 94e1bdc4
    !-----------------------------------------------------------------------

    SHR_ASSERT_ALL_FL((ubound(leaf_prof_patch)   == (/bounds%endp,nlevdecomp_full/)), sourcefile, __LINE__)
    SHR_ASSERT_ALL_FL((ubound(froot_prof_patch)  == (/bounds%endp,nlevdecomp_full/)), sourcefile, __LINE__)
    SHR_ASSERT_ALL_FL((ubound(croot_prof_patch)  == (/bounds%endp,nlevdecomp_full/)), sourcefile, __LINE__)
    SHR_ASSERT_ALL_FL((ubound(stem_prof_patch)   == (/bounds%endp,nlevdecomp_full/)), sourcefile, __LINE__)

    associate(                                         & 
         ivt                      => patch%itype                  , & ! Input:  [integer  (:) ]  patch vegetation type                                

         woody                    => pftcon%woody               , & ! Input:  binary flag for woody lifeform                    
         
         greffic                  => dgvs_inst%greffic_patch    , & ! Input:  [real(r8) (:) ]                                                    
         heatstress               => dgvs_inst%heatstress_patch , & ! Input:  [real(r8) (:) ]    
         
         leafcn                   => pftcon%leafcn               , & ! Input:  [real(r8) (:)]  leaf C:N (gC/gN)                        
         livewdcn                 => pftcon%livewdcn             , & ! Input:  [real(r8) (:)]  live wood (phloem and ray parenchyma) C:N (gC/gN) 
         laisun                   => canopystate_inst%laisun_patch  , & ! Input:  [real(r8) (:)   ]  sunlit projected leaf area index      
         laisha                   => canopystate_inst%laisha_patch  , & ! Input:  [real(r8) (:)   ]  shaded projected leaf area index   
<<<<<<< HEAD
         nind                     => dgvs_inst%nind_patch                           , & ! Output:[real(r8)(:)] number of individuals (#/m2) added by F. Li and S. Levis		
         ileaf_to_iout_gmc        => cnveg_carbonflux_inst%ileaf_to_iout_gm         , & ! Input: [integer (:)] Index of gap mortality related C transfer from leaf pool to outside of vegetation pools
         ileafst_to_iout_gmc      => cnveg_carbonflux_inst%ileafst_to_iout_gm       , & ! Input: [integer (:)] Index of gap mortality related C transfer from leaf storage pool to outside of vegetation pools
         ileafxf_to_iout_gmc      => cnveg_carbonflux_inst%ileafxf_to_iout_gm       , & ! Input: [integer (:)] Index of gap mortality related C transfer from leaf transfer pool to outside of vegetation pools
         ifroot_to_iout_gmc       => cnveg_carbonflux_inst%ifroot_to_iout_gm        , & ! Input: [integer (:)] Index of gap mortality related C transfer from fine root pool to outside of vegetation pools
         ifrootst_to_iout_gmc     => cnveg_carbonflux_inst%ifrootst_to_iout_gm      , & ! Input: [integer (:)] Index of gap mortality related C transfer from fine root storage pool to outside of vegetation pools
         ifrootxf_to_iout_gmc     => cnveg_carbonflux_inst%ifrootxf_to_iout_gm      , & ! Input: [integer (:)] Index of gap mortality related C transfer from fine root transfer pool to outside of vegetation pools
         ilivestem_to_iout_gmc    => cnveg_carbonflux_inst%ilivestem_to_iout_gm     , & ! Input: [integer (:)] Index of gap mortality related C transfer from live stem pool to outside of vegetation pools
         ilivestemst_to_iout_gmc  => cnveg_carbonflux_inst%ilivestemst_to_iout_gm   , & ! Input: [integer (:)] Index of gap mortality related C transfer from live stem storage pool to outside of vegetation pools
         ilivestemxf_to_iout_gmc  => cnveg_carbonflux_inst%ilivestemxf_to_iout_gm   , & ! Input: [integer (:)] Index of gap mortality related C transfer from live stem transfer pool to outside of vegetation pools
         ideadstem_to_iout_gmc    => cnveg_carbonflux_inst%ideadstem_to_iout_gm     , & ! Input: [integer (:)] Index of gap mortality related C transfer from dead stem pool to outside of vegetation pools
         ideadstemst_to_iout_gmc  => cnveg_carbonflux_inst%ideadstemst_to_iout_gm   , & ! Input: [integer (:)] Index of gap mortality related C transfer from dead stem storage pool to outside of vegetation pools
         ideadstemxf_to_iout_gmc  => cnveg_carbonflux_inst%ideadstemxf_to_iout_gm   , & ! Input: [integer (:)] Index of gap mortality related C transfer from dead stem transfer pool to outside of vegetation pools
         ilivecroot_to_iout_gmc   => cnveg_carbonflux_inst%ilivecroot_to_iout_gm    , & ! Input: [integer (:)] Index of gap mortality related C transfer from live coarse root pool to outside of vegetation pools
         ilivecrootst_to_iout_gmc => cnveg_carbonflux_inst%ilivecrootst_to_iout_gm  , & ! Input: [integer (:)] Index of gap mortality related C transfer from live coarse root storage pool to outside of vegetation pools
         ilivecrootxf_to_iout_gmc => cnveg_carbonflux_inst%ilivecrootxf_to_iout_gm  , & ! Input: [integer (:)] Index of gap mortality related C transfer from live coarse root transfer pool to outside of vegetation pools
         ideadcroot_to_iout_gmc   => cnveg_carbonflux_inst%ideadcroot_to_iout_gm    , & ! Input: [integer (:)] Index of gap mortality related C transfer from dead coarse root pool to outside of vegetation pools
         ideadcrootst_to_iout_gmc => cnveg_carbonflux_inst%ideadcrootst_to_iout_gm  , & ! Input: [integer (:)] Index of gap mortality related C transfer from dead coarse root storage pool to outside of vegetation pools
         ideadcrootxf_to_iout_gmc => cnveg_carbonflux_inst%ideadcrootxf_to_iout_gm  , & ! Input: [integer (:)] Index of gap mortality related C transfer from dead coarse root transfer pool to outside of vegetation pools
         ileaf_to_iout_gmn        => cnveg_nitrogenflux_inst%ileaf_to_iout_gm       , & ! Input: [integer (:)] Index of gap mortality related N transfer from leaf pool to outside of vegetation pools
         ileafst_to_iout_gmn      => cnveg_nitrogenflux_inst%ileafst_to_iout_gm     , & ! Input: [integer (:)] Index of gap mortality related N transfer from leaf storage pool to outside of vegetation pools
         ileafxf_to_iout_gmn      => cnveg_nitrogenflux_inst%ileafxf_to_iout_gm     , & ! Input: [integer (:)] Index of gap mortality related N transfer from leaf transfer pool to outside of vegetation pools
         ifroot_to_iout_gmn       => cnveg_nitrogenflux_inst%ifroot_to_iout_gm      , & ! Input: [integer (:)] Index of gap mortality related N transfer from fine root pool to outside of vegetation pools
         ifrootst_to_iout_gmn     => cnveg_nitrogenflux_inst%ifrootst_to_iout_gm    , & ! Input: [integer (:)] Index of gap mortality related N transfer from fine root storage pool to outside of vegetation pools
         ifrootxf_to_iout_gmn     => cnveg_nitrogenflux_inst%ifrootxf_to_iout_gm    , & ! Input: [integer (:)] Index of gap mortality related N transfer from fine root transfer pool to outside of vegetation pools
         ilivestem_to_iout_gmn    => cnveg_nitrogenflux_inst%ilivestem_to_iout_gm   , & ! Input: [integer (:)] Index of gap mortality related N transfer from live stem pool to outside of vegetation pools
         ilivestemst_to_iout_gmn  => cnveg_nitrogenflux_inst%ilivestemst_to_iout_gm , & ! Input: [integer (:)] Index of gap mortality related N transfer from live stem storage pool to outside of vegetation pools
         ilivestemxf_to_iout_gmn  => cnveg_nitrogenflux_inst%ilivestemxf_to_iout_gm , & ! Input: [integer (:)] Index of gap mortality related N transfer from live stem transfer pool to outside of vegetation pools
         ideadstem_to_iout_gmn    => cnveg_nitrogenflux_inst%ideadstem_to_iout_gm   , & ! Input: [integer (:)] Index of gap mortality related N transfer from dead stem pool to outside of vegetation pools
         ideadstemst_to_iout_gmn  => cnveg_nitrogenflux_inst%ideadstemst_to_iout_gm , & ! Input: [integer (:)] Index of gap mortality related N transfer from dead stem storage pool to outside of vegetation pools
         ideadstemxf_to_iout_gmn  => cnveg_nitrogenflux_inst%ideadstemxf_to_iout_gm , & ! Input: [integer (:)] Index of gap mortality related N transfer from dead stem transfer pool to outside of vegetation pools
         ilivecroot_to_iout_gmn   => cnveg_nitrogenflux_inst%ilivecroot_to_iout_gm  , & ! Input: [integer (:)] Index of gap mortality related N transfer from live coarse root pool to outside of vegetation pools
         ilivecrootst_to_iout_gmn => cnveg_nitrogenflux_inst%ilivecrootst_to_iout_gm, & ! Input: [integer (:)] Index of gap mortality related N transfer from live coarse root storage pool to outside of vegetation pools
         ilivecrootxf_to_iout_gmn => cnveg_nitrogenflux_inst%ilivecrootxf_to_iout_gm, & ! Input: [integer (:)] Index of gap mortality related N transfer from live coarse root transfer pool to outside of vegetation pools
         ideadcroot_to_iout_gmn   => cnveg_nitrogenflux_inst%ideadcroot_to_iout_gm  , & ! Input: [integer (:)] Index of gap mortality related N transfer from dead coarse root pool to outside of vegetation pools
         ideadcrootst_to_iout_gmn => cnveg_nitrogenflux_inst%ideadcrootst_to_iout_gm, & ! Input: [integer (:)] Index of gap mortality related N transfer from dead coarse root storage pool to outside of vegetation pools
         ideadcrootxf_to_iout_gmn => cnveg_nitrogenflux_inst%ideadcrootxf_to_iout_gm, & ! Input: [integer (:)] Index of gap mortality related N transfer from dead coarse root transfer pool to outside of vegetation pools
         iretransn_to_iout_gmn    => cnveg_nitrogenflux_inst%iretransn_to_iout_gm     & ! Input: [integer (:)] Index of gap mortality related N transfer from retranslocation pool to outside of vegetation pools
=======
         nind                     => dgvs_inst%nind_patch                             & ! Output:[real(r8)(:)] number of individuals (#/m2) added by F. Li and S. Levis		
>>>>>>> 94e1bdc4
         )

      dt = real( get_step_size(), r8 )
      ! set the mortality rate based on annual rate
      am = params_inst%am
      ! set coeff of growth efficiency in mortality equation 
      k_mort = params_inst%k_mort

      ! patch loop
      do fp = 1,num_soilp
         p = filter_soilp(fp)

         if (use_cndv) then
            ! Stress mortality from lpj's subr Mortality.

            if (woody(ivt(p)) == 1._r8) then

               if (ivt(p) == 8) then
                  mort_max = 0.03_r8 ! BDT boreal
               else
                  mort_max = 0.01_r8 ! original value for all patches
               end if

               ! heatstress and greffic calculated in Establishment once/yr

               ! Mortality rate inversely related to growth efficiency
               ! (Prentice et al 1993)
               am = mort_max / (1._r8 + k_mort * greffic(p))

               ! Mortality rate inversely related to growth efficiency
               ! (Prentice et al 1993)
               am = mort_max / (1._r8 + k_mort * greffic(p))

               am = min(1._r8, am + heatstress(p))
            else ! lpj didn't set this for grasses; cn does
               ! set the mortality rate based on annual rate
               am = params_inst%am
            end if

         end if

         m  = am/(get_average_days_per_year() * secspday)

         !------------------------------------------------------
         ! patch-level gap mortality carbon fluxes
         !------------------------------------------------------

<<<<<<< HEAD
         ! displayed pools
         if(.not. use_matrixcn)then
=======
         if(.not. use_matrixcn)then
            ! displayed pools
>>>>>>> 94e1bdc4
            cnveg_carbonflux_inst%m_leafc_to_litter_patch(p)               = cnveg_carbonstate_inst%leafc_patch(p)               * m
            cnveg_carbonflux_inst%m_frootc_to_litter_patch(p)              = cnveg_carbonstate_inst%frootc_patch(p)              * m
            cnveg_carbonflux_inst%m_livestemc_to_litter_patch(p)           = cnveg_carbonstate_inst%livestemc_patch(p)           * m
            cnveg_carbonflux_inst%m_livecrootc_to_litter_patch(p)          = cnveg_carbonstate_inst%livecrootc_patch(p)          * m
<<<<<<< HEAD
         else
            cnveg_carbonflux_inst%m_leafc_to_litter_patch(p)               = cnveg_carbonstate_inst%leafc_patch(p)       * matrix_update_gmc(p,ileaf_to_iout_gmc,m,dt,cnveg_carbonflux_inst,matrixcheck_gm,.True.)
            cnveg_carbonflux_inst%m_frootc_to_litter_patch(p)              = cnveg_carbonstate_inst%frootc_patch(p)      * matrix_update_gmc(p,ifroot_to_iout_gmc,m,dt,cnveg_carbonflux_inst,.true.,.True.)
            cnveg_carbonflux_inst%m_livestemc_to_litter_patch(p)           = cnveg_carbonstate_inst%livestemc_patch(p)   * matrix_update_gmc(p,ilivestem_to_iout_gmc,m,dt,cnveg_carbonflux_inst,matrixcheck_gm,.True.)
            cnveg_carbonflux_inst%m_livecrootc_to_litter_patch(p)          = cnveg_carbonstate_inst%livecrootc_patch(p)  * matrix_update_gmc(p,ilivecroot_to_iout_gmc,m,dt,cnveg_carbonflux_inst,matrixcheck_gm,.True.)
         end if
         if(.not. use_matrixcn)then
            cnveg_carbonflux_inst%m_deadstemc_to_litter_patch(p)         = cnveg_carbonstate_inst%deadstemc_patch(p)  * m * spinup_factor_deadwood
            cnveg_carbonflux_inst%m_deadcrootc_to_litter_patch(p)        = cnveg_carbonstate_inst%deadcrootc_patch(p) * m * spinup_factor_deadwood
         else
            cnveg_carbonflux_inst%m_deadstemc_to_litter_patch(p)         = cnveg_carbonstate_inst%deadstemc_patch(p)   * matrix_update_gmc(p,ideadstem_to_iout_gmc, &
                                                                             m*spinup_factor_deadwood,dt,cnveg_carbonflux_inst,matrixcheck_gm,.True.)
            cnveg_carbonflux_inst%m_deadcrootc_to_litter_patch(p)        = cnveg_carbonstate_inst%deadcrootc_patch(p)  * matrix_update_gmc(p,ideadcroot_to_iout_gmc, &
                                                                             m*spinup_factor_deadwood,dt,cnveg_carbonflux_inst,matrixcheck_gm,.True.)
         end if !use_matrixcn

         ! storage pools
         if(.not. use_matrixcn)then
=======
            cnveg_carbonflux_inst%m_deadstemc_to_litter_patch(p)           = cnveg_carbonstate_inst%deadstemc_patch(p)  * m * spinup_factor_deadwood
            cnveg_carbonflux_inst%m_deadcrootc_to_litter_patch(p)          = cnveg_carbonstate_inst%deadcrootc_patch(p) * m * spinup_factor_deadwood

            ! storage pools
>>>>>>> 94e1bdc4
            cnveg_carbonflux_inst%m_leafc_storage_to_litter_patch(p)       = cnveg_carbonstate_inst%leafc_storage_patch(p)       * m
            cnveg_carbonflux_inst%m_frootc_storage_to_litter_patch(p)      = cnveg_carbonstate_inst%frootc_storage_patch(p)      * m
            cnveg_carbonflux_inst%m_livestemc_storage_to_litter_patch(p)   = cnveg_carbonstate_inst%livestemc_storage_patch(p)   * m
            cnveg_carbonflux_inst%m_deadstemc_storage_to_litter_patch(p)   = cnveg_carbonstate_inst%deadstemc_storage_patch(p)   * m
            cnveg_carbonflux_inst%m_livecrootc_storage_to_litter_patch(p)  = cnveg_carbonstate_inst%livecrootc_storage_patch(p)  * m
            cnveg_carbonflux_inst%m_deadcrootc_storage_to_litter_patch(p)  = cnveg_carbonstate_inst%deadcrootc_storage_patch(p)  * m
            cnveg_carbonflux_inst%m_gresp_storage_to_litter_patch(p)       = cnveg_carbonstate_inst%gresp_storage_patch(p)       * m
         
<<<<<<< HEAD
         ! transfer pools
=======
            ! transfer pools
>>>>>>> 94e1bdc4
            cnveg_carbonflux_inst%m_leafc_xfer_to_litter_patch(p)          = cnveg_carbonstate_inst%leafc_xfer_patch(p)          * m
            cnveg_carbonflux_inst%m_frootc_xfer_to_litter_patch(p)         = cnveg_carbonstate_inst%frootc_xfer_patch(p)         * m
            cnveg_carbonflux_inst%m_livestemc_xfer_to_litter_patch(p)      = cnveg_carbonstate_inst%livestemc_xfer_patch(p)      * m
            cnveg_carbonflux_inst%m_deadstemc_xfer_to_litter_patch(p)      = cnveg_carbonstate_inst%deadstemc_xfer_patch(p)      * m
            cnveg_carbonflux_inst%m_livecrootc_xfer_to_litter_patch(p)     = cnveg_carbonstate_inst%livecrootc_xfer_patch(p)     * m
            cnveg_carbonflux_inst%m_deadcrootc_xfer_to_litter_patch(p)     = cnveg_carbonstate_inst%deadcrootc_xfer_patch(p)     * m
            cnveg_carbonflux_inst%m_gresp_xfer_to_litter_patch(p)          = cnveg_carbonstate_inst%gresp_xfer_patch(p)          * m
         else
<<<<<<< HEAD
           ! NOTE: The non-matrix version of this is in CNCStateUpdate2Mod CStateUpdate2 (EBK 11/25/2019)

         ! storage pools
             cnveg_carbonflux_inst%m_leafc_storage_to_litter_patch(p)         = cnveg_carbonstate_inst%leafc_storage_patch(p)      * matrix_update_gmc(p,ileafst_to_iout_gmc,m,dt,cnveg_carbonflux_inst,matrixcheck_gm,.True.)
             cnveg_carbonflux_inst%m_frootc_storage_to_litter_patch(p)        = cnveg_carbonstate_inst%frootc_storage_patch(p)     * matrix_update_gmc(p,ifrootst_to_iout_gmc,m,dt,cnveg_carbonflux_inst,matrixcheck_gm,.True.)
             cnveg_carbonflux_inst%m_livestemc_storage_to_litter_patch(p)     = cnveg_carbonstate_inst%livestemc_storage_patch(p)  * matrix_update_gmc(p,ilivestemst_to_iout_gmc,m,dt,cnveg_carbonflux_inst,matrixcheck_gm,.True.)
             cnveg_carbonflux_inst%m_deadstemc_storage_to_litter_patch(p)     = cnveg_carbonstate_inst%deadstemc_storage_patch(p)  * matrix_update_gmc(p,ideadstemst_to_iout_gmc,m,dt,cnveg_carbonflux_inst,matrixcheck_gm,.True.)
             cnveg_carbonflux_inst%m_livecrootc_storage_to_litter_patch(p)    = cnveg_carbonstate_inst%livecrootc_storage_patch(p) * matrix_update_gmc(p,ilivecrootst_to_iout_gmc,m,dt,cnveg_carbonflux_inst,matrixcheck_gm,.True.)
             cnveg_carbonflux_inst%m_deadcrootc_storage_to_litter_patch(p)    = cnveg_carbonstate_inst%deadcrootc_storage_patch(p) * matrix_update_gmc(p,ideadcrootst_to_iout_gmc,m,dt,cnveg_carbonflux_inst,matrixcheck_gm,.True.)
            
         ! transfer pools
             cnveg_carbonflux_inst%m_leafc_xfer_to_litter_patch(p)         = cnveg_carbonstate_inst%leafc_xfer_patch(p)         * matrix_update_gmc(p,ileafxf_to_iout_gmc,m,dt,cnveg_carbonflux_inst,matrixcheck_gm,.True.)
             cnveg_carbonflux_inst%m_frootc_xfer_to_litter_patch(p)        = cnveg_carbonstate_inst%frootc_xfer_patch(p)        * matrix_update_gmc(p,ifrootxf_to_iout_gmc,m,dt,cnveg_carbonflux_inst,matrixcheck_gm,.True.)
             cnveg_carbonflux_inst%m_livestemc_xfer_to_litter_patch(p)     = cnveg_carbonstate_inst%livestemc_xfer_patch(p)     * matrix_update_gmc(p,ilivestemxf_to_iout_gmc,m,dt,cnveg_carbonflux_inst,matrixcheck_gm,.True.)
             cnveg_carbonflux_inst%m_deadstemc_xfer_to_litter_patch(p)     = cnveg_carbonstate_inst%deadstemc_xfer_patch(p)     * matrix_update_gmc(p,ideadstemxf_to_iout_gmc,m,dt,cnveg_carbonflux_inst,matrixcheck_gm,.True.)
             cnveg_carbonflux_inst%m_livecrootc_xfer_to_litter_patch(p)    = cnveg_carbonstate_inst%livecrootc_xfer_patch(p)    * matrix_update_gmc(p,ilivecrootxf_to_iout_gmc,m,dt,cnveg_carbonflux_inst,matrixcheck_gm,.True.)
             cnveg_carbonflux_inst%m_deadcrootc_xfer_to_litter_patch(p)    = cnveg_carbonstate_inst%deadcrootc_xfer_patch(p)    * matrix_update_gmc(p,ideadcrootxf_to_iout_gmc,m,dt,cnveg_carbonflux_inst,matrixcheck_gm,.True.)
=======
            ! For the matrix solution the same mortality gets applied, but it may be limited by the matrix solution
            ! This could be unified, by not limiting matrix_update_gmc when use_matrixcn is true
            ! displayed pools
            ! storage pools
            ! transfer pools
>>>>>>> 94e1bdc4
         end if !use_matrixcn

         !------------------------------------------------------
         ! patch-level gap mortality nitrogen fluxes
         !------------------------------------------------------

         ! displayed pools
         if(.not. use_matrixcn)then
            cnveg_nitrogenflux_inst%m_leafn_to_litter_patch(p)            = cnveg_nitrogenstate_inst%leafn_patch(p)               * m
            cnveg_nitrogenflux_inst%m_frootn_to_litter_patch(p)           = cnveg_nitrogenstate_inst%frootn_patch(p)              * m
            cnveg_nitrogenflux_inst%m_livestemn_to_litter_patch(p)        = cnveg_nitrogenstate_inst%livestemn_patch(p)           * m
            cnveg_nitrogenflux_inst%m_livecrootn_to_litter_patch(p)       = cnveg_nitrogenstate_inst%livecrootn_patch(p)          * m
         else
<<<<<<< HEAD
            cnveg_nitrogenflux_inst%m_leafn_to_litter_patch(p)            = cnveg_nitrogenstate_inst%leafn_patch(p)       * matrix_update_gmn(p,ileaf_to_iout_gmn,m,dt,cnveg_nitrogenflux_inst,matrixcheck_gm,.True.)
            cnveg_nitrogenflux_inst%m_frootn_to_litter_patch(p)           = cnveg_nitrogenstate_inst%frootn_patch(p)      * matrix_update_gmn(p,ifroot_to_iout_gmn,m,dt,cnveg_nitrogenflux_inst,.true.,.True.)
            cnveg_nitrogenflux_inst%m_livestemn_to_litter_patch(p)        = cnveg_nitrogenstate_inst%livestemn_patch(p)   * matrix_update_gmn(p,ilivestem_to_iout_gmn,m,dt,cnveg_nitrogenflux_inst,matrixcheck_gm,.True.)
            cnveg_nitrogenflux_inst%m_livecrootn_to_litter_patch(p)       = cnveg_nitrogenstate_inst%livecrootn_patch(p)  * matrix_update_gmn(p,ilivecroot_to_iout_gmn,m,dt,cnveg_nitrogenflux_inst,matrixcheck_gm,.True.)
=======
            ! For the matrix solution the same mortality gets applied, but it may be limited by the matrix solution
            ! This could be unified, by not limiting matrix_update_gmn when use_matrixcn is true
>>>>>>> 94e1bdc4
         end if

         if (spinup_state == 2 .and. .not. use_cndv) then   !accelerate mortality of dead woody pools 
            if(.not. use_matrixcn)then
               cnveg_nitrogenflux_inst%m_deadstemn_to_litter_patch(p)     = cnveg_nitrogenstate_inst%deadstemn_patch(p)  * m * spinup_factor_deadwood
               cnveg_nitrogenflux_inst%m_deadcrootn_to_litter_patch(p)    = cnveg_nitrogenstate_inst%deadcrootn_patch(p) * m * spinup_factor_deadwood
            else
<<<<<<< HEAD
               cnveg_nitrogenflux_inst%m_deadstemn_to_litter_patch(p)     = cnveg_nitrogenstate_inst%deadstemn_patch(p)  * matrix_update_gmn(p,ideadstem_to_iout_gmn , &
                                                                              m*spinup_factor_deadwood,dt,cnveg_nitrogenflux_inst,matrixcheck_gm,.True.)
               cnveg_nitrogenflux_inst%m_deadcrootn_to_litter_patch(p)    = cnveg_nitrogenstate_inst%deadcrootn_patch(p) * matrix_update_gmn(p,ideadcroot_to_iout_gmn, &
                                                                              m*spinup_factor_deadwood,dt,cnveg_nitrogenflux_inst,matrixcheck_gm,.True.)
=======
               ! For the matrix solution the same mortality gets applied, but it may be limited by the matrix solution
               ! This could be unified, by not limiting matrix_update_gmn when use_matrixcn is true
>>>>>>> 94e1bdc4
            end if !.not. use_matrixcn
         else
            if (.not. use_matrixcn) then
               cnveg_nitrogenflux_inst%m_deadstemn_to_litter_patch(p)     = cnveg_nitrogenstate_inst%deadstemn_patch(p)           * m 
               cnveg_nitrogenflux_inst%m_deadcrootn_to_litter_patch(p)    = cnveg_nitrogenstate_inst%deadcrootn_patch(p)          * m 
            else
<<<<<<< HEAD
               cnveg_nitrogenflux_inst%m_deadstemn_to_litter_patch(p)     = cnveg_nitrogenstate_inst%deadstemn_patch(p)  * matrix_update_gmn(p,ideadstem_to_iout_gmn ,m,dt,cnveg_nitrogenflux_inst,matrixcheck_gm,.True.)
               cnveg_nitrogenflux_inst%m_deadcrootn_to_litter_patch(p)    = cnveg_nitrogenstate_inst%deadcrootn_patch(p) * matrix_update_gmn(p,ideadcroot_to_iout_gmn,m,dt,cnveg_nitrogenflux_inst,matrixcheck_gm,.True.)
=======
               ! For the matrix solution the same mortality gets applied, but it may be limited by the matrix solution
               ! This could be unified, by not limiting matrix_update_gmn when use_matrixcn is true
>>>>>>> 94e1bdc4
            end if !use_matrixcn
         end if

         if (ivt(p) < npcropmin) then
            if(.not. use_matrixcn)then
               cnveg_nitrogenflux_inst%m_retransn_to_litter_patch(p) = cnveg_nitrogenstate_inst%retransn_patch(p) * m
            else
<<<<<<< HEAD
               cnveg_nitrogenflux_inst%m_retransn_to_litter_patch(p) = cnveg_nitrogenstate_inst%retransn_patch(p) * matrix_update_gmn(p,iretransn_to_iout_gmn,m,dt,cnveg_nitrogenflux_inst,matrixcheck_gm,.True.)
=======
               ! For the matrix solution the same mortality gets applied, but it may be limited by the matrix solution
               ! This could be unified, by not limiting matrix_update_gmn when use_matrixcn is true
>>>>>>> 94e1bdc4
            end if
         end if
            
         if(.not. use_matrixcn)then
<<<<<<< HEAD
         ! storage pools
=======
            ! storage pools
>>>>>>> 94e1bdc4
            cnveg_nitrogenflux_inst%m_leafn_storage_to_litter_patch(p)       = cnveg_nitrogenstate_inst%leafn_storage_patch(p)      * m
            cnveg_nitrogenflux_inst%m_frootn_storage_to_litter_patch(p)      = cnveg_nitrogenstate_inst%frootn_storage_patch(p)     * m
            cnveg_nitrogenflux_inst%m_livestemn_storage_to_litter_patch(p)   = cnveg_nitrogenstate_inst%livestemn_storage_patch(p)  * m
            cnveg_nitrogenflux_inst%m_deadstemn_storage_to_litter_patch(p)   = cnveg_nitrogenstate_inst%deadstemn_storage_patch(p)  * m
            cnveg_nitrogenflux_inst%m_livecrootn_storage_to_litter_patch(p)  = cnveg_nitrogenstate_inst%livecrootn_storage_patch(p) * m
            cnveg_nitrogenflux_inst%m_deadcrootn_storage_to_litter_patch(p)  = cnveg_nitrogenstate_inst%deadcrootn_storage_patch(p) * m

<<<<<<< HEAD
         ! transfer pools
=======
            ! transfer pools
>>>>>>> 94e1bdc4
            cnveg_nitrogenflux_inst%m_leafn_xfer_to_litter_patch(p)          = cnveg_nitrogenstate_inst%leafn_xfer_patch(p)         * m
            cnveg_nitrogenflux_inst%m_frootn_xfer_to_litter_patch(p)         = cnveg_nitrogenstate_inst%frootn_xfer_patch(p)        * m
            cnveg_nitrogenflux_inst%m_livestemn_xfer_to_litter_patch(p)      = cnveg_nitrogenstate_inst%livestemn_xfer_patch(p)     * m
            cnveg_nitrogenflux_inst%m_deadstemn_xfer_to_litter_patch(p)      = cnveg_nitrogenstate_inst%deadstemn_xfer_patch(p)     * m
            cnveg_nitrogenflux_inst%m_livecrootn_xfer_to_litter_patch(p)     = cnveg_nitrogenstate_inst%livecrootn_xfer_patch(p)    * m
            cnveg_nitrogenflux_inst%m_deadcrootn_xfer_to_litter_patch(p)     = cnveg_nitrogenstate_inst%deadcrootn_xfer_patch(p)    * m
         else
<<<<<<< HEAD
         ! storage pools
            cnveg_nitrogenflux_inst%m_leafn_storage_to_litter_patch(p)         = cnveg_nitrogenstate_inst%leafn_storage_patch(p)      * matrix_update_gmn(p,ileafst_to_iout_gmn,m,dt,cnveg_nitrogenflux_inst,matrixcheck_gm,.True.)
            cnveg_nitrogenflux_inst%m_frootn_storage_to_litter_patch(p)        = cnveg_nitrogenstate_inst%frootn_storage_patch(p)     * matrix_update_gmn(p,ifrootst_to_iout_gmn,m,dt,cnveg_nitrogenflux_inst,matrixcheck_gm,.True.)
            cnveg_nitrogenflux_inst%m_livestemn_storage_to_litter_patch(p)     = cnveg_nitrogenstate_inst%livestemn_storage_patch(p)  * matrix_update_gmn(p,ilivestemst_to_iout_gmn,m,dt,cnveg_nitrogenflux_inst,matrixcheck_gm,.True.)
            cnveg_nitrogenflux_inst%m_deadstemn_storage_to_litter_patch(p)     = cnveg_nitrogenstate_inst%deadstemn_storage_patch(p)  * matrix_update_gmn(p,ideadstemst_to_iout_gmn,m,dt,cnveg_nitrogenflux_inst,matrixcheck_gm,.True.)
            cnveg_nitrogenflux_inst%m_livecrootn_storage_to_litter_patch(p)    = cnveg_nitrogenstate_inst%livecrootn_storage_patch(p) * matrix_update_gmn(p,ilivecrootst_to_iout_gmn,m,dt,cnveg_nitrogenflux_inst,matrixcheck_gm,.True.)
            cnveg_nitrogenflux_inst%m_deadcrootn_storage_to_litter_patch(p)    = cnveg_nitrogenstate_inst%deadcrootn_storage_patch(p) * matrix_update_gmn(p,ideadcrootst_to_iout_gmn,m,dt,cnveg_nitrogenflux_inst,matrixcheck_gm,.True.)
            
         ! transfer pools
            cnveg_nitrogenflux_inst%m_leafn_xfer_to_litter_patch(p)         = cnveg_nitrogenstate_inst%leafn_xfer_patch(p)      * matrix_update_gmn(p,ileafxf_to_iout_gmn,m,dt,cnveg_nitrogenflux_inst,matrixcheck_gm,.True.)
            cnveg_nitrogenflux_inst%m_frootn_xfer_to_litter_patch(p)        = cnveg_nitrogenstate_inst%frootn_xfer_patch(p)     * matrix_update_gmn(p,ifrootxf_to_iout_gmn,m,dt,cnveg_nitrogenflux_inst,matrixcheck_gm,.True.)
            cnveg_nitrogenflux_inst%m_livestemn_xfer_to_litter_patch(p)     = cnveg_nitrogenstate_inst%livestemn_xfer_patch(p)  * matrix_update_gmn(p,ilivestemxf_to_iout_gmn,m,dt,cnveg_nitrogenflux_inst,matrixcheck_gm,.True.)
            cnveg_nitrogenflux_inst%m_deadstemn_xfer_to_litter_patch(p)     = cnveg_nitrogenstate_inst%deadstemn_xfer_patch(p)  * matrix_update_gmn(p,ideadstemxf_to_iout_gmn,m,dt,cnveg_nitrogenflux_inst,matrixcheck_gm,.True.)
            cnveg_nitrogenflux_inst%m_livecrootn_xfer_to_litter_patch(p)    = cnveg_nitrogenstate_inst%livecrootn_xfer_patch(p) * matrix_update_gmn(p,ilivecrootxf_to_iout_gmn,m,dt,cnveg_nitrogenflux_inst,matrixcheck_gm,.True.)
            cnveg_nitrogenflux_inst%m_deadcrootn_xfer_to_litter_patch(p)    = cnveg_nitrogenstate_inst%deadcrootn_xfer_patch(p) * matrix_update_gmn(p,ideadcrootxf_to_iout_gmn,m,dt,cnveg_nitrogenflux_inst,matrixcheck_gm,.True.)
=======
            ! For the matrix solution the same mortality gets applied, but it may be limited by the matrix solution
            ! This could be unified, by not limiting matrix_update_gmn when use_matrixcn is true
            ! storage pools
            ! transfer pools
>>>>>>> 94e1bdc4
         end if !use_matrixcn

         ! added by F. Li and S. Levis
         if (use_cndv) then
            if (woody(ivt(p)) == 1._r8)then
               if (cnveg_carbonstate_inst%livestemc_patch(p) + cnveg_carbonstate_inst%deadstemc_patch(p)> 0._r8)then
                  nind(p)=nind(p)*(1._r8-m)
               else
                  nind(p) = 0._r8 
               end if
            end if
         end if

      end do ! end of patch loop

      ! gather all patch-level litterfall fluxes to the column
      ! for litter C and N inputs

      call CNGap_PatchToColumn(bounds, num_soilc, filter_soilc, &
           cnveg_carbonflux_inst, cnveg_nitrogenflux_inst, &
           leaf_prof_patch(bounds%begp:bounds%endp, 1:nlevdecomp_full), &
           froot_prof_patch(bounds%begp:bounds%endp, 1:nlevdecomp_full), & 
           croot_prof_patch(bounds%begp:bounds%endp, 1:nlevdecomp_full), &
           stem_prof_patch(bounds%begp:bounds%endp, 1:nlevdecomp_full))

    end associate

  end subroutine CNGapMortality

  !-----------------------------------------------------------------------
  subroutine CNGap_PatchToColumn (bounds, num_soilc, filter_soilc, &
       cnveg_carbonflux_inst, cnveg_nitrogenflux_inst, &
       leaf_prof_patch, froot_prof_patch, croot_prof_patch, stem_prof_patch)
    !
    ! !DESCRIPTION:
    ! gathers all patch-level gap mortality fluxes to the column level and
    ! assigns them to the three litter pools
    !
    ! !USES:
    use clm_varpar , only : maxsoil_patches, nlevdecomp, nlevdecomp_full, i_litr_min, i_litr_max, i_met_lit
    !
    ! !ARGUMENTS:
    type(bounds_type)               , intent(in)    :: bounds
    integer                         , intent(in)    :: num_soilc       ! number of soil columns in filter
    integer                         , intent(in)    :: filter_soilc(:) ! soil column filter
    type(cnveg_carbonflux_type)     , intent(inout) :: cnveg_carbonflux_inst
    type(cnveg_nitrogenflux_type)   , intent(inout) :: cnveg_nitrogenflux_inst
    real(r8)                        , intent(in)    :: leaf_prof_patch(bounds%begp:,1:)
    real(r8)                        , intent(in)    :: froot_prof_patch(bounds%begp:,1:)
    real(r8)                        , intent(in)    :: croot_prof_patch(bounds%begp:,1:)
    real(r8)                        , intent(in)    :: stem_prof_patch(bounds%begp:,1:)
    !
    ! !LOCAL VARIABLES:
    integer :: fc,c,pi,p,j,i  ! indices
    !-----------------------------------------------------------------------

    SHR_ASSERT_ALL_FL((ubound(leaf_prof_patch)   == (/bounds%endp,nlevdecomp_full/)), sourcefile, __LINE__)
    SHR_ASSERT_ALL_FL((ubound(froot_prof_patch)  == (/bounds%endp,nlevdecomp_full/)), sourcefile, __LINE__)
    SHR_ASSERT_ALL_FL((ubound(croot_prof_patch)  == (/bounds%endp,nlevdecomp_full/)), sourcefile, __LINE__)
    SHR_ASSERT_ALL_FL((ubound(stem_prof_patch)   == (/bounds%endp,nlevdecomp_full/)), sourcefile, __LINE__)

    associate(                                                                                                 & 
         leaf_prof                           => leaf_prof_patch                                              , & ! Input:  [real(r8) (:,:) ]  (1/m) profile of leaves                         
         froot_prof                          => froot_prof_patch                                             , & ! Input:  [real(r8) (:,:) ]  (1/m) profile of fine roots                     
         croot_prof                          => croot_prof_patch                                             , & ! Input:  [real(r8) (:,:) ]  (1/m) profile of coarse roots                   
         stem_prof                           => stem_prof_patch                                              , & ! Input:  [real(r8) (:,:) ]  (1/m) profile of stems                          

         ivt                                 => patch%itype                                                    , & ! Input:  [integer  (:)   ]  patch vegetation type                                
         wtcol                               => patch%wtcol                                                    , & ! Input:  [real(r8) (:)   ]  patch weight relative to column (0-1)               
         
         lf_f                                => pftcon%lf_f                                                  , & ! Input:  [real(r8) (:,:) ]  leaf litter fractions
         fr_f                                => pftcon%fr_f                                                  , & ! Input:  [real(r8) (:,:) ]  fine root litter fractions
         
         m_leafc_to_litter                   => cnveg_carbonflux_inst%m_leafc_to_litter_patch                , & ! Input:  [real(r8) (:)   ]                                                    
         m_frootc_to_litter                  => cnveg_carbonflux_inst%m_frootc_to_litter_patch               , & ! Input:  [real(r8) (:)   ]                                                    
         m_livestemc_to_litter               => cnveg_carbonflux_inst%m_livestemc_to_litter_patch            , & ! Input:  [real(r8) (:)   ]                                                    
         m_deadstemc_to_litter               => cnveg_carbonflux_inst%m_deadstemc_to_litter_patch            , & ! Input:  [real(r8) (:)   ]                                                    
         m_livecrootc_to_litter              => cnveg_carbonflux_inst%m_livecrootc_to_litter_patch           , & ! Input:  [real(r8) (:)   ]                                                    
         m_deadcrootc_to_litter              => cnveg_carbonflux_inst%m_deadcrootc_to_litter_patch           , & ! Input:  [real(r8) (:)   ]                                                    
         m_leafc_storage_to_litter           => cnveg_carbonflux_inst%m_leafc_storage_to_litter_patch        , & ! Input:  [real(r8) (:)   ]                                                    
         m_frootc_storage_to_litter          => cnveg_carbonflux_inst%m_frootc_storage_to_litter_patch       , & ! Input:  [real(r8) (:)   ]                                                    
         m_livestemc_storage_to_litter       => cnveg_carbonflux_inst%m_livestemc_storage_to_litter_patch    , & ! Input:  [real(r8) (:)   ]                                                    
         m_deadstemc_storage_to_litter       => cnveg_carbonflux_inst%m_deadstemc_storage_to_litter_patch    , & ! Input:  [real(r8) (:)   ]                                                    
         m_livecrootc_storage_to_litter      => cnveg_carbonflux_inst%m_livecrootc_storage_to_litter_patch   , & ! Input:  [real(r8) (:)   ]                                                    
         m_deadcrootc_storage_to_litter      => cnveg_carbonflux_inst%m_deadcrootc_storage_to_litter_patch   , & ! Input:  [real(r8) (:)   ]                                                    
         m_gresp_storage_to_litter           => cnveg_carbonflux_inst%m_gresp_storage_to_litter_patch        , & ! Input:  [real(r8) (:)   ]                                                    
         m_leafc_xfer_to_litter              => cnveg_carbonflux_inst%m_leafc_xfer_to_litter_patch           , & ! Input:  [real(r8) (:)   ]                                                    
         m_frootc_xfer_to_litter             => cnveg_carbonflux_inst%m_frootc_xfer_to_litter_patch          , & ! Input:  [real(r8) (:)   ]                                                    
         m_livestemc_xfer_to_litter          => cnveg_carbonflux_inst%m_livestemc_xfer_to_litter_patch       , & ! Input:  [real(r8) (:)   ]                                                    
         m_deadstemc_xfer_to_litter          => cnveg_carbonflux_inst%m_deadstemc_xfer_to_litter_patch       , & ! Input:  [real(r8) (:)   ]                                                    
         m_livecrootc_xfer_to_litter         => cnveg_carbonflux_inst%m_livecrootc_xfer_to_litter_patch      , & ! Input:  [real(r8) (:)   ]                                                    
         m_deadcrootc_xfer_to_litter         => cnveg_carbonflux_inst%m_deadcrootc_xfer_to_litter_patch      , & ! Input:  [real(r8) (:)   ]                                                    
         m_gresp_xfer_to_litter              => cnveg_carbonflux_inst%m_gresp_xfer_to_litter_patch           , & ! Input:  [real(r8) (:)   ]                                                    
         gap_mortality_c_to_litr_c           => cnveg_carbonflux_inst%gap_mortality_c_to_litr_c_col          , & ! Output: [real(r8) (:,:,:) ]  C fluxes associated with gap mortality to litter pools (gC/m3/s)
         gap_mortality_c_to_cwdc             => cnveg_carbonflux_inst%gap_mortality_c_to_cwdc_col            , & ! Output: [real(r8) (:,:) ]  C fluxes associated with gap mortality to CWD pool (gC/m3/s)
         
         m_leafn_to_litter                   => cnveg_nitrogenflux_inst%m_leafn_to_litter_patch              , & ! Input:  [real(r8) (:)   ]                                                    
         m_frootn_to_litter                  => cnveg_nitrogenflux_inst%m_frootn_to_litter_patch             , & ! Input:  [real(r8) (:)   ]                                                    
         m_livestemn_to_litter               => cnveg_nitrogenflux_inst%m_livestemn_to_litter_patch          , & ! Input:  [real(r8) (:)   ]                                                    
         m_deadstemn_to_litter               => cnveg_nitrogenflux_inst%m_deadstemn_to_litter_patch          , & ! Input:  [real(r8) (:)   ]                                                    
         m_livecrootn_to_litter              => cnveg_nitrogenflux_inst%m_livecrootn_to_litter_patch         , & ! Input:  [real(r8) (:)   ]                                                    
         m_deadcrootn_to_litter              => cnveg_nitrogenflux_inst%m_deadcrootn_to_litter_patch         , & ! Input:  [real(r8) (:)   ]                                                    
         m_retransn_to_litter                => cnveg_nitrogenflux_inst%m_retransn_to_litter_patch           , & ! Input:  [real(r8) (:)   ]                                                    
         m_leafn_storage_to_litter           => cnveg_nitrogenflux_inst%m_leafn_storage_to_litter_patch      , & ! Input:  [real(r8) (:)   ]                                                    
         m_frootn_storage_to_litter          => cnveg_nitrogenflux_inst%m_frootn_storage_to_litter_patch     , & ! Input:  [real(r8) (:)   ]                                                    
         m_livestemn_storage_to_litter       => cnveg_nitrogenflux_inst%m_livestemn_storage_to_litter_patch  , & ! Input:  [real(r8) (:)   ]                                                    
         m_deadstemn_storage_to_litter       => cnveg_nitrogenflux_inst%m_deadstemn_storage_to_litter_patch  , & ! Input:  [real(r8) (:)   ]                                                    
         m_livecrootn_storage_to_litter      => cnveg_nitrogenflux_inst%m_livecrootn_storage_to_litter_patch , & ! Input:  [real(r8) (:)   ]                                                    
         m_deadcrootn_storage_to_litter      => cnveg_nitrogenflux_inst%m_deadcrootn_storage_to_litter_patch , & ! Input:  [real(r8) (:)   ]                                                    
         m_leafn_xfer_to_litter              => cnveg_nitrogenflux_inst%m_leafn_xfer_to_litter_patch         , & ! Input:  [real(r8) (:)   ]                                                    
         m_frootn_xfer_to_litter             => cnveg_nitrogenflux_inst%m_frootn_xfer_to_litter_patch        , & ! Input:  [real(r8) (:)   ]                                                    
         m_livestemn_xfer_to_litter          => cnveg_nitrogenflux_inst%m_livestemn_xfer_to_litter_patch     , & ! Input:  [real(r8) (:)   ]                                                    
         m_deadstemn_xfer_to_litter          => cnveg_nitrogenflux_inst%m_deadstemn_xfer_to_litter_patch     , & ! Input:  [real(r8) (:)   ]                                                    
         m_livecrootn_xfer_to_litter         => cnveg_nitrogenflux_inst%m_livecrootn_xfer_to_litter_patch    , & ! Input:  [real(r8) (:)   ]                                                    
         m_deadcrootn_xfer_to_litter         => cnveg_nitrogenflux_inst%m_deadcrootn_xfer_to_litter_patch    , & ! Input:  [real(r8) (:)   ]                                                    
         gap_mortality_n_to_litr_n           => cnveg_nitrogenflux_inst%gap_mortality_n_to_litr_n_col        , & ! Output: [real(r8) (:,:,:)]  N fluxes associated with gap mortality to litter pools (gN/m3/s)
         gap_mortality_n_to_cwdn             => cnveg_nitrogenflux_inst%gap_mortality_n_to_cwdn_col            & ! Output: [real(r8) (:,:) ]  N fluxes associated with gap mortality to CWD pool (gN/m3/s)
         )

      do j = 1,nlevdecomp
         do pi = 1,maxsoil_patches
            do fc = 1,num_soilc
               c = filter_soilc(fc)

               if (pi <=  col%npatches(c)) then
                  p = col%patchi(c) + pi - 1

                  if (patch%active(p)) then

                     do i = i_litr_min, i_litr_max
                        gap_mortality_c_to_litr_c(c,j,i) = &
                           gap_mortality_c_to_litr_c(c,j,i) + &
                           ! leaf gap mortality carbon fluxes
                           m_leafc_to_litter(p) * lf_f(ivt(p),i) * wtcol(p) * leaf_prof(p,j) + &
                           ! fine root gap mortality carbon fluxes
                           m_frootc_to_litter(p) * fr_f(ivt(p),i) * wtcol(p) * froot_prof(p,j)
                     end do

                     ! wood gap mortality carbon fluxes
                     gap_mortality_c_to_cwdc(c,j)  = gap_mortality_c_to_cwdc(c,j)  + &
                          (m_livestemc_to_litter(p) + m_deadstemc_to_litter(p))  * wtcol(p) * stem_prof(p,j)
                     gap_mortality_c_to_cwdc(c,j) = gap_mortality_c_to_cwdc(c,j) + &
                          (m_livecrootc_to_litter(p) + m_deadcrootc_to_litter(p)) * wtcol(p) * croot_prof(p,j)

                     ! storage gap mortality carbon fluxes
                     ! Metabolic litter is treated differently than other types
                     ! of litter, so it gets this additional line after the
                     ! most recent loop over all litter types
                     gap_mortality_c_to_litr_c(c,j,i_met_lit) = &
                        gap_mortality_c_to_litr_c(c,j,i_met_lit) + &
                        (m_leafc_storage_to_litter(p) + m_gresp_storage_to_litter(p)) * wtcol(p) * leaf_prof(p,j) + &
                        m_frootc_storage_to_litter(p) * wtcol(p) * froot_prof(p,j) + &
                        (m_livestemc_storage_to_litter(p) + m_deadstemc_storage_to_litter(p)) * wtcol(p) * stem_prof(p,j) + &
                        (m_livecrootc_storage_to_litter(p) + m_deadcrootc_storage_to_litter(p)) * wtcol(p) * croot_prof(p,j) + &

                     ! transfer gap mortality carbon fluxes
                        (m_leafc_xfer_to_litter(p) + m_gresp_xfer_to_litter(p)) * wtcol(p) * leaf_prof(p,j) + &
                        m_frootc_xfer_to_litter(p) * wtcol(p) * froot_prof(p,j) + &
                        (m_livestemc_xfer_to_litter(p) + m_deadstemc_xfer_to_litter(p))  * wtcol(p) * stem_prof(p,j) + &
                        (m_livecrootc_xfer_to_litter(p) + m_deadcrootc_xfer_to_litter(p)) * wtcol(p) * croot_prof(p,j)

                     do i = i_litr_min, i_litr_max
                        gap_mortality_n_to_litr_n(c,j,i) = &
                           gap_mortality_n_to_litr_n(c,j,i) + &
                           ! leaf gap mortality nitrogen fluxes
                           m_leafn_to_litter(p) * lf_f(ivt(p),i) * wtcol(p) * leaf_prof(p,j) + &
                           ! fine root litter nitrogen fluxes
                           m_frootn_to_litter(p) * fr_f(ivt(p),i) * wtcol(p) * froot_prof(p,j)
                     end do

                     ! wood gap mortality nitrogen fluxes
                     gap_mortality_n_to_cwdn(c,j) = gap_mortality_n_to_cwdn(c,j)  + &
                          (m_livestemn_to_litter(p) + m_deadstemn_to_litter(p))  * wtcol(p) * stem_prof(p,j)
                     gap_mortality_n_to_cwdn(c,j) = gap_mortality_n_to_cwdn(c,j) + &
                          (m_livecrootn_to_litter(p) + m_deadcrootn_to_litter(p)) * wtcol(p) * croot_prof(p,j)

                     ! Metabolic litter is treated differently than other types
                     ! of litter, so it gets this additional line after the
                     ! most recent loop over all litter types
                     gap_mortality_n_to_litr_n(c,j,i_met_lit) = &
                        gap_mortality_n_to_litr_n(c,j,i_met_lit) + &
                        ! retranslocated N pool gap mortality fluxes
                        m_retransn_to_litter(p) * wtcol(p) * leaf_prof(p,j) + &
                        ! storage gap mortality nitrogen fluxes
                        m_leafn_storage_to_litter(p) * wtcol(p) * leaf_prof(p,j) + &
                        m_frootn_storage_to_litter(p) * wtcol(p) * froot_prof(p,j) + &
                        (m_livestemn_storage_to_litter(p) + m_deadstemn_storage_to_litter(p))  * wtcol(p) * stem_prof(p,j) + &
                        (m_livecrootn_storage_to_litter(p) + m_deadcrootn_storage_to_litter(p)) * wtcol(p) * croot_prof(p,j) + &
                        ! transfer gap mortality nitrogen fluxes
                        m_leafn_xfer_to_litter(p) * wtcol(p) * leaf_prof(p,j) + &
                        m_frootn_xfer_to_litter(p) * wtcol(p) * froot_prof(p,j) + &
                        (m_livestemn_xfer_to_litter(p) + m_deadstemn_xfer_to_litter(p)) * wtcol(p) * stem_prof(p,j) + &
                        (m_livecrootn_xfer_to_litter(p) + m_deadcrootn_xfer_to_litter(p)) * wtcol(p) * croot_prof(p,j)

                  end if
               end if

            end do
         end do
      end do

    end associate

  end subroutine CNGap_PatchToColumn

end module CNGapMortalityMod<|MERGE_RESOLUTION|>--- conflicted
+++ resolved
@@ -23,8 +23,7 @@
   use ColumnType                     , only : col
   use PatchType                      , only : patch
   use GridcellType                   , only : grc
-<<<<<<< HEAD
-  use clm_varctl                     , only : use_matrixcn
+  use CNSharedParamsMod              , only : use_matrixcn
   use clm_varpar                     , only : ileaf,ileaf_st,ileaf_xf,ifroot,ifroot_st,ifroot_xf,&
                                               ilivestem,ilivestem_st,ilivestem_xf,&
                                               ideadstem,ideadstem_st,ideadstem_xf,&
@@ -32,10 +31,6 @@
                                               ideadcroot,ideadcroot_st,ideadcroot_xf,iretransn,ioutc,ioutn
   use CNVegMatrixMod                 , only : matrix_update_gmc, matrix_update_gmn
   !
-=======
-  use CNSharedParamsMod              , only : use_matrixcn
-
->>>>>>> 94e1bdc4
   implicit none
   private
   !
@@ -134,11 +129,7 @@
     real(r8):: m                ! rate for fractional mortality (1/s)
     real(r8):: mort_max         ! asymptotic max mortality rate (/yr)
     real(r8):: k_mort = 0.3_r8  ! coeff of growth efficiency in mortality equation
-<<<<<<< HEAD
-    logical,parameter :: matrixcheck_gm = .False. ! If matrix check shoudl be done
-=======
     logical,parameter :: matrixcheck_gm = .False. ! If matrix check should be done
->>>>>>> 94e1bdc4
     !-----------------------------------------------------------------------
 
     SHR_ASSERT_ALL_FL((ubound(leaf_prof_patch)   == (/bounds%endp,nlevdecomp_full/)), sourcefile, __LINE__)
@@ -158,8 +149,7 @@
          livewdcn                 => pftcon%livewdcn             , & ! Input:  [real(r8) (:)]  live wood (phloem and ray parenchyma) C:N (gC/gN) 
          laisun                   => canopystate_inst%laisun_patch  , & ! Input:  [real(r8) (:)   ]  sunlit projected leaf area index      
          laisha                   => canopystate_inst%laisha_patch  , & ! Input:  [real(r8) (:)   ]  shaded projected leaf area index   
-<<<<<<< HEAD
-         nind                     => dgvs_inst%nind_patch                           , & ! Output:[real(r8)(:)] number of individuals (#/m2) added by F. Li and S. Levis		
+         nind                     => dgvs_inst%nind_patch                           , & ! Output:[real(r8)(:)] number of individuals (#/m2) added by F. Li and S. Levis
          ileaf_to_iout_gmc        => cnveg_carbonflux_inst%ileaf_to_iout_gm         , & ! Input: [integer (:)] Index of gap mortality related C transfer from leaf pool to outside of vegetation pools
          ileafst_to_iout_gmc      => cnveg_carbonflux_inst%ileafst_to_iout_gm       , & ! Input: [integer (:)] Index of gap mortality related C transfer from leaf storage pool to outside of vegetation pools
          ileafxf_to_iout_gmc      => cnveg_carbonflux_inst%ileafxf_to_iout_gm       , & ! Input: [integer (:)] Index of gap mortality related C transfer from leaf transfer pool to outside of vegetation pools
@@ -197,9 +187,6 @@
          ideadcrootst_to_iout_gmn => cnveg_nitrogenflux_inst%ideadcrootst_to_iout_gm, & ! Input: [integer (:)] Index of gap mortality related N transfer from dead coarse root storage pool to outside of vegetation pools
          ideadcrootxf_to_iout_gmn => cnveg_nitrogenflux_inst%ideadcrootxf_to_iout_gm, & ! Input: [integer (:)] Index of gap mortality related N transfer from dead coarse root transfer pool to outside of vegetation pools
          iretransn_to_iout_gmn    => cnveg_nitrogenflux_inst%iretransn_to_iout_gm     & ! Input: [integer (:)] Index of gap mortality related N transfer from retranslocation pool to outside of vegetation pools
-=======
-         nind                     => dgvs_inst%nind_patch                             & ! Output:[real(r8)(:)] number of individuals (#/m2) added by F. Li and S. Levis		
->>>>>>> 94e1bdc4
          )
 
       dt = real( get_step_size(), r8 )
@@ -247,18 +234,12 @@
          ! patch-level gap mortality carbon fluxes
          !------------------------------------------------------
 
-<<<<<<< HEAD
-         ! displayed pools
-         if(.not. use_matrixcn)then
-=======
          if(.not. use_matrixcn)then
             ! displayed pools
->>>>>>> 94e1bdc4
             cnveg_carbonflux_inst%m_leafc_to_litter_patch(p)               = cnveg_carbonstate_inst%leafc_patch(p)               * m
             cnveg_carbonflux_inst%m_frootc_to_litter_patch(p)              = cnveg_carbonstate_inst%frootc_patch(p)              * m
             cnveg_carbonflux_inst%m_livestemc_to_litter_patch(p)           = cnveg_carbonstate_inst%livestemc_patch(p)           * m
             cnveg_carbonflux_inst%m_livecrootc_to_litter_patch(p)          = cnveg_carbonstate_inst%livecrootc_patch(p)          * m
-<<<<<<< HEAD
          else
             cnveg_carbonflux_inst%m_leafc_to_litter_patch(p)               = cnveg_carbonstate_inst%leafc_patch(p)       * matrix_update_gmc(p,ileaf_to_iout_gmc,m,dt,cnveg_carbonflux_inst,matrixcheck_gm,.True.)
             cnveg_carbonflux_inst%m_frootc_to_litter_patch(p)              = cnveg_carbonstate_inst%frootc_patch(p)      * matrix_update_gmc(p,ifroot_to_iout_gmc,m,dt,cnveg_carbonflux_inst,.true.,.True.)
@@ -275,14 +256,8 @@
                                                                              m*spinup_factor_deadwood,dt,cnveg_carbonflux_inst,matrixcheck_gm,.True.)
          end if !use_matrixcn
 
-         ! storage pools
          if(.not. use_matrixcn)then
-=======
-            cnveg_carbonflux_inst%m_deadstemc_to_litter_patch(p)           = cnveg_carbonstate_inst%deadstemc_patch(p)  * m * spinup_factor_deadwood
-            cnveg_carbonflux_inst%m_deadcrootc_to_litter_patch(p)          = cnveg_carbonstate_inst%deadcrootc_patch(p) * m * spinup_factor_deadwood
-
             ! storage pools
->>>>>>> 94e1bdc4
             cnveg_carbonflux_inst%m_leafc_storage_to_litter_patch(p)       = cnveg_carbonstate_inst%leafc_storage_patch(p)       * m
             cnveg_carbonflux_inst%m_frootc_storage_to_litter_patch(p)      = cnveg_carbonstate_inst%frootc_storage_patch(p)      * m
             cnveg_carbonflux_inst%m_livestemc_storage_to_litter_patch(p)   = cnveg_carbonstate_inst%livestemc_storage_patch(p)   * m
@@ -291,11 +266,7 @@
             cnveg_carbonflux_inst%m_deadcrootc_storage_to_litter_patch(p)  = cnveg_carbonstate_inst%deadcrootc_storage_patch(p)  * m
             cnveg_carbonflux_inst%m_gresp_storage_to_litter_patch(p)       = cnveg_carbonstate_inst%gresp_storage_patch(p)       * m
          
-<<<<<<< HEAD
-         ! transfer pools
-=======
             ! transfer pools
->>>>>>> 94e1bdc4
             cnveg_carbonflux_inst%m_leafc_xfer_to_litter_patch(p)          = cnveg_carbonstate_inst%leafc_xfer_patch(p)          * m
             cnveg_carbonflux_inst%m_frootc_xfer_to_litter_patch(p)         = cnveg_carbonstate_inst%frootc_xfer_patch(p)         * m
             cnveg_carbonflux_inst%m_livestemc_xfer_to_litter_patch(p)      = cnveg_carbonstate_inst%livestemc_xfer_patch(p)      * m
@@ -304,7 +275,6 @@
             cnveg_carbonflux_inst%m_deadcrootc_xfer_to_litter_patch(p)     = cnveg_carbonstate_inst%deadcrootc_xfer_patch(p)     * m
             cnveg_carbonflux_inst%m_gresp_xfer_to_litter_patch(p)          = cnveg_carbonstate_inst%gresp_xfer_patch(p)          * m
          else
-<<<<<<< HEAD
            ! NOTE: The non-matrix version of this is in CNCStateUpdate2Mod CStateUpdate2 (EBK 11/25/2019)
 
          ! storage pools
@@ -322,13 +292,6 @@
              cnveg_carbonflux_inst%m_deadstemc_xfer_to_litter_patch(p)     = cnveg_carbonstate_inst%deadstemc_xfer_patch(p)     * matrix_update_gmc(p,ideadstemxf_to_iout_gmc,m,dt,cnveg_carbonflux_inst,matrixcheck_gm,.True.)
              cnveg_carbonflux_inst%m_livecrootc_xfer_to_litter_patch(p)    = cnveg_carbonstate_inst%livecrootc_xfer_patch(p)    * matrix_update_gmc(p,ilivecrootxf_to_iout_gmc,m,dt,cnveg_carbonflux_inst,matrixcheck_gm,.True.)
              cnveg_carbonflux_inst%m_deadcrootc_xfer_to_litter_patch(p)    = cnveg_carbonstate_inst%deadcrootc_xfer_patch(p)    * matrix_update_gmc(p,ideadcrootxf_to_iout_gmc,m,dt,cnveg_carbonflux_inst,matrixcheck_gm,.True.)
-=======
-            ! For the matrix solution the same mortality gets applied, but it may be limited by the matrix solution
-            ! This could be unified, by not limiting matrix_update_gmc when use_matrixcn is true
-            ! displayed pools
-            ! storage pools
-            ! transfer pools
->>>>>>> 94e1bdc4
          end if !use_matrixcn
 
          !------------------------------------------------------
@@ -342,15 +305,10 @@
             cnveg_nitrogenflux_inst%m_livestemn_to_litter_patch(p)        = cnveg_nitrogenstate_inst%livestemn_patch(p)           * m
             cnveg_nitrogenflux_inst%m_livecrootn_to_litter_patch(p)       = cnveg_nitrogenstate_inst%livecrootn_patch(p)          * m
          else
-<<<<<<< HEAD
             cnveg_nitrogenflux_inst%m_leafn_to_litter_patch(p)            = cnveg_nitrogenstate_inst%leafn_patch(p)       * matrix_update_gmn(p,ileaf_to_iout_gmn,m,dt,cnveg_nitrogenflux_inst,matrixcheck_gm,.True.)
             cnveg_nitrogenflux_inst%m_frootn_to_litter_patch(p)           = cnveg_nitrogenstate_inst%frootn_patch(p)      * matrix_update_gmn(p,ifroot_to_iout_gmn,m,dt,cnveg_nitrogenflux_inst,.true.,.True.)
             cnveg_nitrogenflux_inst%m_livestemn_to_litter_patch(p)        = cnveg_nitrogenstate_inst%livestemn_patch(p)   * matrix_update_gmn(p,ilivestem_to_iout_gmn,m,dt,cnveg_nitrogenflux_inst,matrixcheck_gm,.True.)
             cnveg_nitrogenflux_inst%m_livecrootn_to_litter_patch(p)       = cnveg_nitrogenstate_inst%livecrootn_patch(p)  * matrix_update_gmn(p,ilivecroot_to_iout_gmn,m,dt,cnveg_nitrogenflux_inst,matrixcheck_gm,.True.)
-=======
-            ! For the matrix solution the same mortality gets applied, but it may be limited by the matrix solution
-            ! This could be unified, by not limiting matrix_update_gmn when use_matrixcn is true
->>>>>>> 94e1bdc4
          end if
 
          if (spinup_state == 2 .and. .not. use_cndv) then   !accelerate mortality of dead woody pools 
@@ -358,28 +316,18 @@
                cnveg_nitrogenflux_inst%m_deadstemn_to_litter_patch(p)     = cnveg_nitrogenstate_inst%deadstemn_patch(p)  * m * spinup_factor_deadwood
                cnveg_nitrogenflux_inst%m_deadcrootn_to_litter_patch(p)    = cnveg_nitrogenstate_inst%deadcrootn_patch(p) * m * spinup_factor_deadwood
             else
-<<<<<<< HEAD
                cnveg_nitrogenflux_inst%m_deadstemn_to_litter_patch(p)     = cnveg_nitrogenstate_inst%deadstemn_patch(p)  * matrix_update_gmn(p,ideadstem_to_iout_gmn , &
                                                                               m*spinup_factor_deadwood,dt,cnveg_nitrogenflux_inst,matrixcheck_gm,.True.)
                cnveg_nitrogenflux_inst%m_deadcrootn_to_litter_patch(p)    = cnveg_nitrogenstate_inst%deadcrootn_patch(p) * matrix_update_gmn(p,ideadcroot_to_iout_gmn, &
                                                                               m*spinup_factor_deadwood,dt,cnveg_nitrogenflux_inst,matrixcheck_gm,.True.)
-=======
-               ! For the matrix solution the same mortality gets applied, but it may be limited by the matrix solution
-               ! This could be unified, by not limiting matrix_update_gmn when use_matrixcn is true
->>>>>>> 94e1bdc4
             end if !.not. use_matrixcn
          else
             if (.not. use_matrixcn) then
                cnveg_nitrogenflux_inst%m_deadstemn_to_litter_patch(p)     = cnveg_nitrogenstate_inst%deadstemn_patch(p)           * m 
                cnveg_nitrogenflux_inst%m_deadcrootn_to_litter_patch(p)    = cnveg_nitrogenstate_inst%deadcrootn_patch(p)          * m 
             else
-<<<<<<< HEAD
                cnveg_nitrogenflux_inst%m_deadstemn_to_litter_patch(p)     = cnveg_nitrogenstate_inst%deadstemn_patch(p)  * matrix_update_gmn(p,ideadstem_to_iout_gmn ,m,dt,cnveg_nitrogenflux_inst,matrixcheck_gm,.True.)
                cnveg_nitrogenflux_inst%m_deadcrootn_to_litter_patch(p)    = cnveg_nitrogenstate_inst%deadcrootn_patch(p) * matrix_update_gmn(p,ideadcroot_to_iout_gmn,m,dt,cnveg_nitrogenflux_inst,matrixcheck_gm,.True.)
-=======
-               ! For the matrix solution the same mortality gets applied, but it may be limited by the matrix solution
-               ! This could be unified, by not limiting matrix_update_gmn when use_matrixcn is true
->>>>>>> 94e1bdc4
             end if !use_matrixcn
          end if
 
@@ -387,21 +335,12 @@
             if(.not. use_matrixcn)then
                cnveg_nitrogenflux_inst%m_retransn_to_litter_patch(p) = cnveg_nitrogenstate_inst%retransn_patch(p) * m
             else
-<<<<<<< HEAD
                cnveg_nitrogenflux_inst%m_retransn_to_litter_patch(p) = cnveg_nitrogenstate_inst%retransn_patch(p) * matrix_update_gmn(p,iretransn_to_iout_gmn,m,dt,cnveg_nitrogenflux_inst,matrixcheck_gm,.True.)
-=======
-               ! For the matrix solution the same mortality gets applied, but it may be limited by the matrix solution
-               ! This could be unified, by not limiting matrix_update_gmn when use_matrixcn is true
->>>>>>> 94e1bdc4
             end if
          end if
             
          if(.not. use_matrixcn)then
-<<<<<<< HEAD
-         ! storage pools
-=======
             ! storage pools
->>>>>>> 94e1bdc4
             cnveg_nitrogenflux_inst%m_leafn_storage_to_litter_patch(p)       = cnveg_nitrogenstate_inst%leafn_storage_patch(p)      * m
             cnveg_nitrogenflux_inst%m_frootn_storage_to_litter_patch(p)      = cnveg_nitrogenstate_inst%frootn_storage_patch(p)     * m
             cnveg_nitrogenflux_inst%m_livestemn_storage_to_litter_patch(p)   = cnveg_nitrogenstate_inst%livestemn_storage_patch(p)  * m
@@ -409,11 +348,7 @@
             cnveg_nitrogenflux_inst%m_livecrootn_storage_to_litter_patch(p)  = cnveg_nitrogenstate_inst%livecrootn_storage_patch(p) * m
             cnveg_nitrogenflux_inst%m_deadcrootn_storage_to_litter_patch(p)  = cnveg_nitrogenstate_inst%deadcrootn_storage_patch(p) * m
 
-<<<<<<< HEAD
-         ! transfer pools
-=======
             ! transfer pools
->>>>>>> 94e1bdc4
             cnveg_nitrogenflux_inst%m_leafn_xfer_to_litter_patch(p)          = cnveg_nitrogenstate_inst%leafn_xfer_patch(p)         * m
             cnveg_nitrogenflux_inst%m_frootn_xfer_to_litter_patch(p)         = cnveg_nitrogenstate_inst%frootn_xfer_patch(p)        * m
             cnveg_nitrogenflux_inst%m_livestemn_xfer_to_litter_patch(p)      = cnveg_nitrogenstate_inst%livestemn_xfer_patch(p)     * m
@@ -421,7 +356,6 @@
             cnveg_nitrogenflux_inst%m_livecrootn_xfer_to_litter_patch(p)     = cnveg_nitrogenstate_inst%livecrootn_xfer_patch(p)    * m
             cnveg_nitrogenflux_inst%m_deadcrootn_xfer_to_litter_patch(p)     = cnveg_nitrogenstate_inst%deadcrootn_xfer_patch(p)    * m
          else
-<<<<<<< HEAD
          ! storage pools
             cnveg_nitrogenflux_inst%m_leafn_storage_to_litter_patch(p)         = cnveg_nitrogenstate_inst%leafn_storage_patch(p)      * matrix_update_gmn(p,ileafst_to_iout_gmn,m,dt,cnveg_nitrogenflux_inst,matrixcheck_gm,.True.)
             cnveg_nitrogenflux_inst%m_frootn_storage_to_litter_patch(p)        = cnveg_nitrogenstate_inst%frootn_storage_patch(p)     * matrix_update_gmn(p,ifrootst_to_iout_gmn,m,dt,cnveg_nitrogenflux_inst,matrixcheck_gm,.True.)
@@ -437,12 +371,6 @@
             cnveg_nitrogenflux_inst%m_deadstemn_xfer_to_litter_patch(p)     = cnveg_nitrogenstate_inst%deadstemn_xfer_patch(p)  * matrix_update_gmn(p,ideadstemxf_to_iout_gmn,m,dt,cnveg_nitrogenflux_inst,matrixcheck_gm,.True.)
             cnveg_nitrogenflux_inst%m_livecrootn_xfer_to_litter_patch(p)    = cnveg_nitrogenstate_inst%livecrootn_xfer_patch(p) * matrix_update_gmn(p,ilivecrootxf_to_iout_gmn,m,dt,cnveg_nitrogenflux_inst,matrixcheck_gm,.True.)
             cnveg_nitrogenflux_inst%m_deadcrootn_xfer_to_litter_patch(p)    = cnveg_nitrogenstate_inst%deadcrootn_xfer_patch(p) * matrix_update_gmn(p,ideadcrootxf_to_iout_gmn,m,dt,cnveg_nitrogenflux_inst,matrixcheck_gm,.True.)
-=======
-            ! For the matrix solution the same mortality gets applied, but it may be limited by the matrix solution
-            ! This could be unified, by not limiting matrix_update_gmn when use_matrixcn is true
-            ! storage pools
-            ! transfer pools
->>>>>>> 94e1bdc4
          end if !use_matrixcn
 
          ! added by F. Li and S. Levis
