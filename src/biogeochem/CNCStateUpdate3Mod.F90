--- conflicted
+++ resolved
@@ -17,12 +17,8 @@
   use CNVegCarbonFluxType            , only : cnveg_carbonflux_type
   use SoilBiogeochemCarbonStateType  , only : soilbiogeochem_carbonstate_type
   use SoilBiogeochemCarbonFluxType   , only : soilbiogeochem_carbonflux_type
-<<<<<<< HEAD
-  use clm_varctl                     , only : use_matrixcn,use_soil_matrixcn
-=======
   use SoilBiogeochemDecompCascadeConType , only : use_soil_matrixcn
   use CNSharedParamsMod              , only : use_matrixcn
->>>>>>> 94e1bdc4
   !
   implicit none
   private
@@ -73,38 +69,20 @@
          do fc = 1,num_soilc
             c = filter_soilc(fc)
             ! patch-level wood to column-level CWD (uncombusted wood)
-<<<<<<< HEAD
-=======
 
             !
             ! State update without the matrix solution
             !
->>>>>>> 94e1bdc4
             if (.not. use_soil_matrixcn) then
                cs_soil%decomp_cpools_vr_col(c,j,i_cwd) = cs_soil%decomp_cpools_vr_col(c,j,i_cwd) + &
                  cf_veg%fire_mortality_c_to_cwdc_col(c,j) * dt
 
-<<<<<<< HEAD
-            ! patch-level wood to column-level litter (uncombusted wood)
-=======
                ! patch-level wood to column-level litter (uncombusted wood)
->>>>>>> 94e1bdc4
                do i = i_litr_min, i_litr_max
                   cs_soil%decomp_cpools_vr_col(c,j,i) = &
                      cs_soil%decomp_cpools_vr_col(c,j,i) + &
                      cf_veg%m_c_to_litr_fire_col(c,j,i) * dt
                end do
-<<<<<<< HEAD
-            else
-            ! patch-level wood to column-level CWD (uncombusted wood)
-               cf_soil%matrix_Cinput%V(c,j+(i_cwd-1)*nlevdecomp) = cf_soil%matrix_Cinput%V(c,j+(i_cwd-1)*nlevdecomp) + &
-                 cf_veg%fire_mortality_c_to_cwdc_col(c,j) * dt
-
-            ! patch-level wood to column-level litter (uncombusted wood)
-               do i = i_litr_min, i_litr_max
-                  cf_soil%matrix_Cinput%V(c,j+(i-1)*nlevdecomp) = cf_soil%matrix_Cinput%V(c,j+(i-1)*nlevdecomp) + &
-                    cf_veg%m_c_to_litr_fire_col(c,j,i)* dt
-=======
             !
             ! For the matrix solution the actual state update comes after the matrix
             ! multiply in SoilMatrix, but the matrix needs to be setup with
@@ -114,23 +92,22 @@
             else
                ! Match above for matrix terms
                ! patch-level wood to column-level CWD (uncombusted wood)
-
+               cf_soil%matrix_Cinput%V(c,j+(i_cwd-1)*nlevdecomp) = cf_soil%matrix_Cinput%V(c,j+(i_cwd-1)*nlevdecomp) + &
+                 cf_veg%fire_mortality_c_to_cwdc_col(c,j) * dt
                ! patch-level wood to column-level litter (uncombusted wood)
                do i = i_litr_min, i_litr_max
->>>>>>> 94e1bdc4
+                  cf_soil%matrix_Cinput%V(c,j+(i-1)*nlevdecomp) = cf_soil%matrix_Cinput%V(c,j+(i-1)*nlevdecomp) + &
+                    cf_veg%m_c_to_litr_fire_col(c,j,i)* dt
                end do
             end if
          end do
       end do
 
       ! litter and CWD losses to fire
-<<<<<<< HEAD
-=======
 
       !
       ! State update without the matrix solution
       !
->>>>>>> 94e1bdc4
       if(.not. use_soil_matrixcn)then
          do l = 1, ndecomp_pools
             do j = 1, nlevdecomp
@@ -155,16 +132,11 @@
               cf_veg%m_gresp_xfer_to_fire_patch(p) * dt
          cs_veg%gresp_xfer_patch(p) = cs_veg%gresp_xfer_patch(p) -                 &
               cf_veg%m_gresp_xfer_to_litter_fire_patch(p) * dt  
-<<<<<<< HEAD
-         if(.not. use_matrixcn)then 
-          ! displayed pools
-=======
          !
          ! State update without the matrix solution
          !
          if(.not. use_matrixcn)then 
             ! displayed pools
->>>>>>> 94e1bdc4
             cs_veg%leafc_patch(p) = cs_veg%leafc_patch(p) -                           &
               cf_veg%m_leafc_to_fire_patch(p) * dt
             cs_veg%leafc_patch(p) = cs_veg%leafc_patch(p) -                           &
@@ -194,11 +166,7 @@
               cf_veg%m_deadcrootc_to_litter_fire_patch(p)* dt    +                 &
               cf_veg%m_livecrootc_to_deadcrootc_fire_patch(p) * dt
 
-<<<<<<< HEAD
-         ! storage pools
-=======
             ! storage pools
->>>>>>> 94e1bdc4
             cs_veg%leafc_storage_patch(p) = cs_veg%leafc_storage_patch(p) -           &
               cf_veg%m_leafc_storage_to_fire_patch(p) * dt
             cs_veg%leafc_storage_patch(p) = cs_veg%leafc_storage_patch(p) -           &
@@ -224,11 +192,7 @@
             cs_veg%deadcrootc_storage_patch(p) = cs_veg%deadcrootc_storage_patch(p) - &
               cf_veg%m_deadcrootc_storage_to_litter_fire_patch(p)* dt
 
-<<<<<<< HEAD
-         ! transfer pools
-=======
             ! transfer pools
->>>>>>> 94e1bdc4
             cs_veg%leafc_xfer_patch(p) = cs_veg%leafc_xfer_patch(p) -                 &
               cf_veg%m_leafc_xfer_to_fire_patch(p) * dt
             cs_veg%leafc_xfer_patch(p) = cs_veg%leafc_xfer_patch(p) -                 &
@@ -253,15 +217,12 @@
               cf_veg%m_deadcrootc_xfer_to_fire_patch(p) * dt
             cs_veg%deadcrootc_xfer_patch(p) = cs_veg%deadcrootc_xfer_patch(p) -       &
               cf_veg%m_deadcrootc_xfer_to_litter_fire_patch(p)* dt
-<<<<<<< HEAD
-=======
          !
          ! For the matrix solution the actual state update comes after the matrix
          ! multiply in VegMatrix, but the matrix needs to be setup with
          ! the equivalent of above. Those changes can be here or in the
          ! native subroutines dealing with that field
          !
->>>>>>> 94e1bdc4
          else
             ! NOTE: The equivalent changes for matrix code are in CNFireBase and CNFireLi2014 codes EBK (11/26/2019)
          end if !not use_matrixcn
