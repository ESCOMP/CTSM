module CNFireBaseMod

#include "shr_assert.h"

  !-----------------------------------------------------------------------
  ! !DESCRIPTION:
  ! module for fire dynamics 
  ! created in Nov, 2012  and revised in Apr, 2013 by F. Li and S. Levis
  ! based on Li et al. (2012a,b; 2013)
  ! revised in Apr, 2014 according Li et al.(2014)
  ! Fire-related parameters were calibrated or tuned in Apr, 2013 based on the 
  ! 20th Century transient simulations at f19_g16 with (newfire05_clm45sci15_clm4_0_58) 
  ! a CLM4.5 version, Qian et al. (2006) atmospheric forcing, and
  ! climatological lightning data.
  !
  ! !USES:
  use shr_kind_mod                       , only : r8 => shr_kind_r8, CL => shr_kind_CL
  use shr_log_mod                        , only : errMsg => shr_log_errMsg
  use clm_varctl                         , only : iulog
  use clm_varpar                         , only : nlevgrnd
  use pftconMod                          , only : noveg, pftcon
  use abortutils                         , only : endrun
  use decompMod                          , only : bounds_type
  use atm2lndType                        , only : atm2lnd_type
  use CNDVType                           , only : dgvs_type
  use CNVegStateType                     , only : cnveg_state_type
  use CNVegCarbonStateType               , only : cnveg_carbonstate_type
  use CNVegCarbonFluxType                , only : cnveg_carbonflux_type
  use SoilBiogeochemCarbonFluxType       , only : soilbiogeochem_carbonflux_type
  use CNVegNitrogenStateType             , only : cnveg_nitrogenstate_type
  use CNVegNitrogenFluxType              , only : cnveg_nitrogenflux_type
  use SoilBiogeochemDecompCascadeConType , only : decomp_cascade_con
  use EnergyFluxType                     , only : energyflux_type
  use SaturatedExcessRunoffMod           , only : saturated_excess_runoff_type
  use WaterDiagnosticBulkType            , only : waterdiagnosticbulk_type
  use Wateratm2lndBulkType               , only : wateratm2lndbulk_type
  use WaterStateBulkType                 , only : waterstatebulk_type
  use SoilStateType                      , only : soilstate_type
  use SoilWaterRetentionCurveMod         , only : soil_water_retention_curve_type
  use GridcellType                       , only : grc
  use ColumnType                         , only : col
  use PatchType                          , only : patch
  use FireMethodType                     , only : fire_method_type
  use FireDataBaseType                   , only : fire_base_type
  !
  implicit none
  private
  !
  ! !PUBLIC TYPES:
  public :: cnfire_base_type

  type, public :: cnfire_const_type
      ! !PRIVATE MEMBER DATA:
      real(r8) :: borealat = 40._r8                    ! Latitude for boreal peat fires
      real(r8) :: lfuel=75._r8                         ! lower threshold of fuel mass (gC/m2) for ignition, Li et al.(2014)
      real(r8) :: ufuel=650._r8                        ! upper threshold of fuel mass(gC/m2) for ignition 
      real(r8) :: g0=0.05_r8                           ! g(W) when W=0 m/s
      real(r8) :: rh_low=30.0_r8                       ! Relative humidty low (%)
      real(r8) :: rh_hgh=80.0_r8                       ! Relative humidty high (%)
      real(r8) :: bt_min=0.3_r8                        ! btran minimum (fraction)
      real(r8) :: bt_max=0.7_r8                        ! btran maximum (fraction)
      real(r8) :: cli_scale=0.035_r8                   ! global constant for deforestation fires (/d)
      real(r8) :: boreal_peatfire_c = 4.2e-5_r8        ! c parameter for boreal peatland fire in Li et. al. (2013) (/hr)
      real(r8) :: pot_hmn_ign_counts_alpha=0.0035_r8   ! Potential human ignition counts (alpha in Li et. al. 2012) (/person/month)
      real(r8) :: non_boreal_peatfire_c  = 0.001_r8    ! c parameter for non-boreal peatland fire in Li et. al. (2013) (/hr)
      real(r8) :: cropfire_a1 = 0.3_r8                 ! a1 parameter for cropland fire in (Li et. al., 2014) (/hr)
      real(r8) :: occur_hi_gdp_tree = 0.39_r8          ! fire occurance for high GDP areas that are tree dominated (fraction)

      real(r8) :: cmb_cmplt_fact_litter = 0.5_r8       ! combustion completion factor for litter (unitless)
      real(r8) :: cmb_cmplt_fact_cwd    = 0.25_r8      ! combustion completion factor for CWD (unitless)
  end type

  type, public :: params_type
     real(r8) :: prh30                ! Factor related to dependence of fuel combustibility on 30-day running mean of relative humidity (unitless)
     real(r8) :: ignition_efficiency  ! Ignition efficiency of cloud-to-ground lightning (unitless)
  end type params_type

  !
  type, abstract, extends(fire_base_type) :: cnfire_base_type
    private
      ! !PRIVATE MEMBER DATA:
      ! !PUBLIC MEMBER DATA (used by extensions of the base class):
      real(r8), public, pointer :: btran2_patch   (:)   ! patch root zone soil wetness factor (0 to 1)

    contains
      !
      ! !PUBLIC MEMBER FUNCTIONS:
      procedure, public :: FireInit => CNFireInit        ! Initialization of Fire
      procedure, public :: FireReadNML                   ! Read in namelist for CNFire
      procedure, public :: CNFireReadParams              ! Read in constant parameters from the paramsfile
      procedure, public :: CNFireFluxes                  ! Calculate fire fluxes
      procedure, public :: CNFire_calc_fire_root_wetness_Li2014 ! Calculate CN-fire specific root wetness: original version
      procedure, public :: CNFire_calc_fire_root_wetness_Li2021 ! Calculate CN-fire specific root wetness: 2021 version
      ! !PRIVATE MEMBER FUNCTIONS:
      procedure, private :: InitAllocate                 ! Memory allocation of Fire
      procedure, private :: InitHistory                  ! History file assignment of fire
      !
  end type cnfire_base_type
  !-----------------------------------------------------------------------

  abstract interface
     !-----------------------------------------------------------------------
     function need_lightning_and_popdens_interface(this) result(need_lightning_and_popdens)
       !
       ! !DESCRIPTION:
       ! Returns true if need lightning and popdens, false otherwise
       !
       ! USES
       import :: cnfire_base_type
       !
       ! !ARGUMENTS:
       class(cnfire_base_type), intent(in) :: this
       logical :: need_lightning_and_popdens  ! function result
       !-----------------------------------------------------------------------
     end function need_lightning_and_popdens_interface
  end interface

  type(cnfire_const_type), public, protected :: cnfire_const          ! Fire constants shared by Li versons
  type(params_type)      , public, protected :: cnfire_params         ! Fire parameters shared by Li versions

  character(len=*), parameter, private :: sourcefile = &
       __FILE__

contains

  !-----------------------------------------------------------------------
  subroutine CNFireInit( this, bounds, NLFilename )
    !
    ! !DESCRIPTION:
    ! Initialize CN Fire module
    ! !ARGUMENTS:
    class(cnfire_base_type) :: this
    type(bounds_type), intent(in) :: bounds
    character(len=*),  intent(in) :: NLFilename
    !-----------------------------------------------------------------------
    ! Call the base-class Initialization method
    call this%BaseFireInit( bounds, NLFilename )

    ! Allocate memory
    call this%InitAllocate( bounds )
    ! History file
    call this%InitHistory( bounds )
  end subroutine CNFireInit
  !----------------------------------------------------------------------

  subroutine InitAllocate( this, bounds )
    !
    ! Initiaze memory allocate's
    use shr_infnan_mod  , only : nan => shr_infnan_nan, assignment(=)
    !
    ! !ARGUMENTS:
    class(cnfire_base_type) :: this
    type(bounds_type), intent(in) :: bounds
    !-----------------------------------------------------------------------
    integer :: begp, endp
    !------------------------------------------------------------------------
    begp = bounds%begp; endp= bounds%endp

    allocate(this%btran2_patch             (begp:endp))             ; this%btran2_patch            (:)   = nan

  end subroutine InitAllocate

  !-----------------------------------------------------------------------
  subroutine InitHistory( this, bounds )
    !
    ! Initailizae history variables
    use clm_varcon      , only : spval
    use histFileMod     , only : hist_addfld1d
    !
    ! !ARGUMENTS:
    class(cnfire_base_type) :: this
    type(bounds_type), intent(in) :: bounds
    !-----------------------------------------------------------------------
    integer :: begp, endp
    !------------------------------------------------------------------------
    begp = bounds%begp; endp= bounds%endp
    this%btran2_patch(begp:endp) = spval
    call hist_addfld1d(fname='BTRAN2', units='unitless',  &
         avgflag='A', long_name='root zone soil wetness factor', &
         ptr_patch=this%btran2_patch, l2g_scale_type='veg')
  end subroutine InitHistory

  !----------------------------------------------------------------------
  subroutine CNFire_calc_fire_root_wetness_Li2014( this, bounds, &
       num_exposedvegp, filter_exposedvegp, num_noexposedvegp, filter_noexposedvegp, &
       waterstatebulk_inst, soilstate_inst, soil_water_retention_curve )
    !
    ! Calculate the root wetness term that will be used by the fire model
    !
    class(cnfire_base_type) :: this
    type(bounds_type)      , intent(in)   :: bounds                         !bounds
    integer                , intent(in)   :: num_exposedvegp                !number of filters
    integer                , intent(in)   :: filter_exposedvegp(:)          !filter array
    integer                , intent(in)   :: num_noexposedvegp       ! number of points in filter_noexposedvegp
    integer                , intent(in)   :: filter_noexposedvegp(:) ! patch filter where frac_veg_nosno is 0 
    type(waterstatebulk_type), intent(in) :: waterstatebulk_inst
    type(soilstate_type)   , intent(in)   :: soilstate_inst
    class(soil_water_retention_curve_type), intent(in) :: soil_water_retention_curve
    ! !LOCAL VARIABLES:
    real(r8) :: smp_node, s_node  !temporary variables
    real(r8) :: smp_node_lf       !temporary variable
    integer :: p, fp, j, c, l      !indices
    !-----------------------------------------------------------------------

    SHR_ASSERT_ALL_FL((ubound(filter_exposedvegp) >= (/num_exposedvegp/)), sourcefile, __LINE__)

    associate(                                                &
         smpso         => pftcon%smpso                      , & ! Input:  soil water potential at full stomatal opening (mm)
         smpsc         => pftcon%smpsc                      , & ! Input:  soil water potential at full stomatal closure (mm)
         watsat        => soilstate_inst%watsat_col         , & ! Input:  [real(r8) (:,:) ]  volumetric soil water at saturation
         btran2        => this%btran2_patch                 , & ! Output: [real(r8) (:)   ]  integrated soil water stress square
         rootfr        => soilstate_inst%rootfr_patch       , & ! Input:  [real(r8) (:,:) ]  fraction of roots in each soil layer
         h2osoi_vol    => waterstatebulk_inst%h2osoi_vol_col  & ! Input:  [real(r8) (:,:) ]  volumetric soil water (0<=h2osoi_vol<=watsat) [m3/m3] (porosity)   (constant)
         )

    do fp = 1, num_noexposedvegp
       p = filter_noexposedvegp(fp)
       ! Set for the sake of history diagnostics. The "normal" btran is set to 0 over
       ! this filter, so we do the same for btran2.
       btran2(p) = 0._r8
    end do

    do fp = 1, num_exposedvegp
       p = filter_exposedvegp(fp)
       btran2(p) = 0._r8
    end do
    do j = 1,nlevgrnd
       do fp = 1, num_exposedvegp
          p = filter_exposedvegp(fp)
          c = patch%column(p)
          l = patch%landunit(p)
          s_node = max(h2osoi_vol(c,j)/watsat(c,j), 0.01_r8)

          call soil_water_retention_curve%soil_suction(c, j, s_node, soilstate_inst, smp_node_lf)

          smp_node_lf = max(smpsc(patch%itype(p)), smp_node_lf)
          btran2(p)   = btran2(p) +rootfr(p,j)*max(0._r8,min((smp_node_lf - smpsc(patch%itype(p))) / &
               (smpso(patch%itype(p)) - smpsc(patch%itype(p))), 1._r8))
       end do
    end do

    do fp = 1, num_exposedvegp
       p = filter_exposedvegp(fp)
       if (btran2(p) > 1._r8) then
          btran2(p) = 1._r8
       end if
    end do

    end associate

  end subroutine CNFire_calc_fire_root_wetness_Li2014

  !----------------------------------------------------------------------
  subroutine CNFire_calc_fire_root_wetness_Li2021( this, bounds, &
       num_exposedvegp, filter_exposedvegp, num_noexposedvegp, filter_noexposedvegp, &
       waterstatebulk_inst, soilstate_inst, soil_water_retention_curve )
    !
    ! Calculate the root wetness term that will be used by the fire model
    !
    use pftconMod                 , only : pftcon
    use PatchType                 , only : patch
    class(cnfire_base_type) :: this
    type(bounds_type)      , intent(in)   :: bounds                         !bounds
    integer                , intent(in)   :: num_exposedvegp                !number of filters
    integer                , intent(in)   :: filter_exposedvegp(:)          !filter array
    integer                , intent(in)   :: num_noexposedvegp       ! number of points in filter_noexposedvegp
    integer                , intent(in)   :: filter_noexposedvegp(:) ! patch filter where frac_veg_nosno is 0 
    type(waterstatebulk_type), intent(in) :: waterstatebulk_inst
    type(soilstate_type)   , intent(in)   :: soilstate_inst
    class(soil_water_retention_curve_type), intent(in) :: soil_water_retention_curve
    ! !LOCAL VARIABLES:
    real(r8) :: s_node  !temporary variables
    integer :: p, fp, j, c         !indices
    !-----------------------------------------------------------------------

    SHR_ASSERT_ALL_FL((ubound(filter_exposedvegp) >= (/num_exposedvegp/)), sourcefile, __LINE__)

    associate(                                                &
         watsat        => soilstate_inst%watsat_col         , & ! Input:  [real(r8) (:,:) ]  volumetric soil water at saturation
         btran2        => this%btran2_patch                 , & ! Output: [real(r8) (:)   ]  integrated soil water stress square
         rootfr        => soilstate_inst%rootfr_patch       , & ! Input:  [real(r8) (:,:) ]  fraction of roots in each soil layer
         h2osoi_vol    => waterstatebulk_inst%h2osoi_vol_col  & ! Input:  [real(r8) (:,:) ]  volumetric soil water (0<=h2osoi_vol<=watsat) [m3/m3] (porosity)   (constant)
         )

    do fp = 1, num_noexposedvegp
       p = filter_noexposedvegp(fp)
       ! Set for the sake of history diagnostics. The "normal" btran is set to 0 over
       ! this filter, so we do the same for btran2.
       btran2(p) = 0._r8
    end do

    do fp = 1, num_exposedvegp
       p = filter_exposedvegp(fp)
       btran2(p)   = 0._r8
    end do
    do j = 1,nlevgrnd
       do fp = 1, num_exposedvegp
          p = filter_exposedvegp(fp)
          c = patch%column(p)
          s_node = max(h2osoi_vol(c,j)/watsat(c,j), 0.01_r8)

          btran2(p)   = btran2(p) + rootfr(p,j)*s_node
       end do
    end do

    do fp = 1, num_exposedvegp
       p = filter_exposedvegp(fp)
       if (btran2(p) > 1._r8) then
          btran2(p) = 1._r8
       end if
    end do

    end associate

  end subroutine CNFire_calc_fire_root_wetness_Li2021
  !----------------------------------------------------------------------

  !----------------------------------------------------------------------
  subroutine FireReadNML( this, NLFilename )
    !
    ! !DESCRIPTION:
    ! Read the namelist for CNFire
    !
    ! !USES:
    use fileutils      , only : getavu, relavu, opnfil
    use shr_nl_mod     , only : shr_nl_find_group_name
    use spmdMod        , only : masterproc, mpicom
    use shr_mpi_mod    , only : shr_mpi_bcast
    use clm_varctl     , only : iulog
    !
    ! !ARGUMENTS:
    class(cnfire_base_type) :: this
    character(len=*), intent(in) :: NLFilename ! Namelist filename
    !
    ! !LOCAL VARIABLES:
    integer :: ierr                 ! error code
    integer :: unitn                ! unit for namelist file

    character(len=*), parameter :: subname = 'FireReadNML'
    character(len=*), parameter :: nmlname = 'lifire_inparm'
    !-----------------------------------------------------------------------
    real(r8) :: cli_scale, boreal_peatfire_c, pot_hmn_ign_counts_alpha
    real(r8) :: non_boreal_peatfire_c, cropfire_a1
    real(r8) :: rh_low, rh_hgh, bt_min, bt_max, occur_hi_gdp_tree
    real(r8) :: lfuel, ufuel, cmb_cmplt_fact_litter, cmb_cmplt_fact_cwd

    namelist /lifire_inparm/ cli_scale, boreal_peatfire_c, pot_hmn_ign_counts_alpha, &
                             non_boreal_peatfire_c, cropfire_a1,                &
                             rh_low, rh_hgh, bt_min, bt_max, occur_hi_gdp_tree, &
                             lfuel, ufuel, cmb_cmplt_fact_litter, cmb_cmplt_fact_cwd

    if ( this%need_lightning_and_popdens() ) then
       cli_scale                 = cnfire_const%cli_scale
       boreal_peatfire_c         = cnfire_const%boreal_peatfire_c
       non_boreal_peatfire_c     = cnfire_const%non_boreal_peatfire_c
       pot_hmn_ign_counts_alpha  = cnfire_const%pot_hmn_ign_counts_alpha
       cropfire_a1               = cnfire_const%cropfire_a1
       rh_low                    = cnfire_const%rh_low
       rh_hgh                    = cnfire_const%rh_hgh
       lfuel                     = cnfire_const%lfuel
       ufuel                     = cnfire_const%ufuel
       bt_min                    = cnfire_const%bt_min
       bt_max                    = cnfire_const%bt_max
       occur_hi_gdp_tree         = cnfire_const%occur_hi_gdp_tree
       cmb_cmplt_fact_litter     = cnfire_const%cmb_cmplt_fact_litter
       cmb_cmplt_fact_cwd        = cnfire_const%cmb_cmplt_fact_cwd
       ! Initialize options to default values, in case they are not specified in
       ! the namelist

       if (masterproc) then
          unitn = getavu()
          write(iulog,*) 'Read in '//nmlname//'  namelist'
          call opnfil (NLFilename, unitn, 'F')
          call shr_nl_find_group_name(unitn, nmlname, status=ierr)
          if (ierr == 0) then
             read(unitn, nml=lifire_inparm, iostat=ierr)
             if (ierr /= 0) then
                call endrun(msg="ERROR reading "//nmlname//"namelist"//errmsg(sourcefile, __LINE__))
             end if
          else
             call endrun(msg="ERROR could NOT find "//nmlname//"namelist"//errmsg(sourcefile, __LINE__))
          end if
          call relavu( unitn )
       end if

       call shr_mpi_bcast (cli_scale               , mpicom)
       call shr_mpi_bcast (boreal_peatfire_c       , mpicom)
       call shr_mpi_bcast (pot_hmn_ign_counts_alpha, mpicom)
       call shr_mpi_bcast (non_boreal_peatfire_c   , mpicom)
       call shr_mpi_bcast (cropfire_a1             , mpicom)
       call shr_mpi_bcast (rh_low                  , mpicom)
       call shr_mpi_bcast (rh_hgh                  , mpicom)
       call shr_mpi_bcast (lfuel                   , mpicom)
       call shr_mpi_bcast (ufuel                   , mpicom)
       call shr_mpi_bcast (bt_min                  , mpicom)
       call shr_mpi_bcast (bt_max                  , mpicom)
       call shr_mpi_bcast (occur_hi_gdp_tree       , mpicom)
       call shr_mpi_bcast (cmb_cmplt_fact_litter   , mpicom)
       call shr_mpi_bcast (cmb_cmplt_fact_cwd      , mpicom)

       cnfire_const%cli_scale                 = cli_scale
       cnfire_const%boreal_peatfire_c         = boreal_peatfire_c
       cnfire_const%non_boreal_peatfire_c     = non_boreal_peatfire_c
       cnfire_const%pot_hmn_ign_counts_alpha  = pot_hmn_ign_counts_alpha
       cnfire_const%cropfire_a1               = cropfire_a1
       cnfire_const%rh_low                    = rh_low
       cnfire_const%rh_hgh                    = rh_hgh
       cnfire_const%lfuel                     = lfuel
       cnfire_const%ufuel                     = ufuel
       cnfire_const%bt_min                    = bt_min
       cnfire_const%bt_max                    = bt_max
       cnfire_const%occur_hi_gdp_tree         = occur_hi_gdp_tree
       cnfire_const%cmb_cmplt_fact_litter     = cmb_cmplt_fact_litter
       cnfire_const%cmb_cmplt_fact_cwd        = cmb_cmplt_fact_cwd

       if (masterproc) then
          write(iulog,*) ' '
          write(iulog,*) nmlname//' settings:'
          write(iulog,nml=lifire_inparm)
          write(iulog,*) ' '
       end if
    end if

  end subroutine FireReadNML

  !-----------------------------------------------------------------------
  subroutine CNFireFluxes (this, bounds, num_soilc, filter_soilc, num_soilp, filter_soilp, &
      num_actfirec, filter_actfirec, num_actfirep, filter_actfirep,                        &
      dgvs_inst, cnveg_state_inst,                                                                      &
      cnveg_carbonstate_inst, cnveg_carbonflux_inst, cnveg_nitrogenstate_inst, cnveg_nitrogenflux_inst, &
      soilbiogeochem_carbonflux_inst,                                       &
      leaf_prof_patch, froot_prof_patch, croot_prof_patch, stem_prof_patch, &
      totsomc_col, decomp_cpools_vr_col, decomp_npools_vr_col, somc_fire_col)
   !
   ! !DESCRIPTION:
   ! Fire effects routine for coupled carbon-nitrogen code (CN).
   ! Relies primarily on estimate of fractional area burned, from CNFireArea().
   !
   ! Total fire carbon emissions (g C/m2 land area/yr) 
   !  =avg(COL_FIRE_CLOSS)*seconds_per_year + avg(SOMC_FIRE)*seconds_per_year + 
   !   avg(LF_CONV_CFLUX)*seconds_per_year*min(1.0,avg(LFC2)*seconds_per_year)*0.8
   ! where avg means the temporal average in a year
   ! seconds_per_year is the number of seconds in a year.
   !
   ! !USES:
   use clm_time_manager     , only: get_step_size_real,get_days_per_year,get_curr_date
<<<<<<< HEAD
   use clm_varpar           , only: max_patch_per_col
   use clm_varctl           , only: use_cndv, spinup_state, use_soil_matrixcn, use_matrixcn
=======
   use clm_varctl           , only: use_cndv, spinup_state
>>>>>>> 437e9507
   use clm_varcon           , only: secspday
   use pftconMod            , only: nc3crop
   use dynSubgridControlMod , only: run_has_transient_landcover
   use clm_varpar           , only: nlevdecomp_full, ndecomp_pools, nlevdecomp
   use clm_varpar           , only: ileaf,ileaf_st,ileaf_xf,ifroot,ifroot_st,ifroot_xf,&
                                    ilivestem,ilivestem_st,ilivestem_xf,&
                                    ideadstem,ideadstem_st,ideadstem_xf,&
                                    ilivecroot,ilivecroot_st,ilivecroot_xf,&
                                    ideadcroot,ideadcroot_st,ideadcroot_xf,iretransn,ioutc,ioutn
   !
   ! !ARGUMENTS:
   class(cnfire_base_type)                              :: this
   type(bounds_type)                    , intent(in)    :: bounds  
   integer                              , intent(in)    :: num_soilc                               ! number of soil columns in filter
   integer                              , intent(in)    :: filter_soilc(:)                         ! filter for soil columns
   integer                              , intent(in)    :: num_soilp                               ! number of soil patches in filter
   integer                              , intent(in)    :: filter_soilp(:)                         ! filter for soil patches
   integer                              , intent(out)   :: num_actfirep                            ! number of active patches on fire in filter
   integer                              , intent(out)   :: filter_actfirep(:)                      ! filter for soil patches
   integer                              , intent(out)   :: num_actfirec                            ! number of active columns on fire in filter
   integer                              , intent(out)   :: filter_actfirec(:)                      ! filter for soil columns
   type(dgvs_type)                      , intent(inout) :: dgvs_inst
   type(cnveg_state_type)               , intent(inout) :: cnveg_state_inst
   type(soilbiogeochem_carbonflux_type) , intent(inout) :: soilbiogeochem_carbonflux_inst          ! only for matrix_decomp_fire_k: (gC/m3/step) VR deomp. C fire loss in matrix representation
   type(cnveg_carbonstate_type)         , intent(inout) :: cnveg_carbonstate_inst
   type(cnveg_carbonflux_type)          , intent(inout) :: cnveg_carbonflux_inst
   type(cnveg_nitrogenstate_type)       , intent(in)    :: cnveg_nitrogenstate_inst
   type(cnveg_nitrogenflux_type)        , intent(inout) :: cnveg_nitrogenflux_inst
   real(r8)                             , intent(in)    :: leaf_prof_patch(bounds%begp:,1:)
   real(r8)                             , intent(in)    :: froot_prof_patch(bounds%begp:,1:)
   real(r8)                             , intent(in)    :: croot_prof_patch(bounds%begp:,1:)
   real(r8)                             , intent(in)    :: stem_prof_patch(bounds%begp:,1:)
   real(r8)                             , intent(in)    :: totsomc_col(bounds%begc:)                ! (gC/m2) total soil organic matter C
   real(r8)                             , intent(in)    :: decomp_cpools_vr_col(bounds%begc:,1:,1:) ! (gC/m3)  VR decomp. (litter, cwd, soil)
   real(r8)                             , intent(in)    :: decomp_npools_vr_col(bounds%begc:,1:,1:) ! (gC/m3)  VR decomp. (litter, cwd, soil)
   real(r8)                             , intent(out)   :: somc_fire_col(bounds%begc:)              ! (gC/m2/s) fire C emissions due to peat burning
   !
   ! !LOCAL VARIABLES:
   integer :: g,c,p,j,l,kyr, kmo, kda, mcsec   ! indices
   integer :: fp,fc                ! filter indices
   real(r8):: f                    ! rate for fire effects (1/s)
   real(r8):: m                    ! acceleration factor for fuel carbon
   real(r8):: dt                   ! time step variable (s)
   real(r8):: dayspyr              ! days per year
   logical :: transient_landcover  ! whether this run has any prescribed transient landcover
   !-----------------------------------------------------------------------

    SHR_ASSERT_ALL_FL((ubound(leaf_prof_patch)      == (/bounds%endp,nlevdecomp_full/))               , sourcefile, __LINE__)
    SHR_ASSERT_ALL_FL((ubound(froot_prof_patch)     == (/bounds%endp,nlevdecomp_full/))               , sourcefile, __LINE__)
    SHR_ASSERT_ALL_FL((ubound(croot_prof_patch)     == (/bounds%endp,nlevdecomp_full/))               , sourcefile, __LINE__)
    SHR_ASSERT_ALL_FL((ubound(stem_prof_patch)      == (/bounds%endp,nlevdecomp_full/))               , sourcefile, __LINE__)
    SHR_ASSERT_ALL_FL((ubound(totsomc_col)          == (/bounds%endc/))                               , sourcefile, __LINE__)
    SHR_ASSERT_ALL_FL((ubound(decomp_cpools_vr_col) == (/bounds%endc,nlevdecomp_full,ndecomp_pools/)) , sourcefile, __LINE__)
    SHR_ASSERT_ALL_FL((ubound(decomp_npools_vr_col) == (/bounds%endc,nlevdecomp_full,ndecomp_pools/)) , sourcefile, __LINE__)
    SHR_ASSERT_ALL_FL((ubound(somc_fire_col)        == (/bounds%endc/))                               , sourcefile, __LINE__)

   ! NOTE: VR      = Vertically Resolved
   !       conv.   = conversion
   !       frac.   = fraction
   !       BAF     = Burned Area Fraction
   !       ann.    = annual
   !       GC      = gridcell
   !       dt      = timestep
   !       C       = Carbon
   !       N       = Nitrogen
   !       emis.   = emissions
   !       decomp. = decomposing

    associate(                                                                                                      & 
         croot_prof                          => croot_prof_patch                                                  , & ! Input:  [real(r8) (:,:)   ]  (1/m) profile of coarse roots                   
         stem_prof                           => stem_prof_patch                                                   , & ! Input:  [real(r8) (:,:)   ]  (1/m) profile of stems                          
         froot_prof                          => froot_prof_patch                                                  , & ! Input:  [real(r8) (:,:)   ]  (1/m) profile of fine roots                     
         leaf_prof                           => leaf_prof_patch                                                   , & ! Input:  [real(r8) (:,:)   ]  (1/m) profile of leaves                         
         totsomc                             => totsomc_col                                                       , & ! Input:  [real(r8) (:)     ]  (gC/m2) total soil organic matter C
         decomp_cpools_vr                    => decomp_cpools_vr_col                                              , & ! Input:  [real(r8) (:,:,:) ]  (gC/m3)  VR decomp. (litter, cwd, soil)
         decomp_npools_vr                    => decomp_npools_vr_col                                              , & ! Input:  [real(r8) (:,:,:) ]  (gC/m3)  VR decomp. (litter, cwd, soil)
         somc_fire                           => somc_fire_col                                                     , & ! Output: [real(r8) (:)     ]  (gC/m2/s) fire C emissions due to peat burning
         
         is_cwd                              => decomp_cascade_con%is_cwd                                         , & ! Input:  [logical  (:)     ]  TRUE => pool is a cwd pool                         
         is_litter                           => decomp_cascade_con%is_litter                                      , & ! Input:  [logical  (:)     ]  TRUE => pool is a litter pool                      
         
         woody                               => pftcon%woody                                                      , & ! Input:  woody lifeform (1=woody, 0=not woody)             
         cc_leaf                             => pftcon%cc_leaf                                                    , & ! Input: 
         cc_lstem                            => pftcon%cc_lstem                                                   , & ! Input: 
         cc_dstem                            => pftcon%cc_dstem                                                   , & ! Input: 
         cc_other                            => pftcon%cc_other                                                   , & ! Input: 
         fm_leaf                             => pftcon%fm_leaf                                                    , & ! Input: 
         fm_lstem                            => pftcon%fm_lstem                                                   , & ! Input: 
         fm_other                            => pftcon%fm_other                                                   , & ! Input: 
         fm_root                             => pftcon%fm_root                                                    , & ! Input: 
         fm_lroot                            => pftcon%fm_lroot                                                   , & ! Input: 
         fm_droot                            => pftcon%fm_droot                                                   , & ! Input: 
         lf_flab                             => pftcon%lf_flab                                                    , & ! Input: 
         lf_fcel                             => pftcon%lf_fcel                                                    , & ! Input: 
         lf_flig                             => pftcon%lf_flig                                                    , & ! Input: 
         fr_flab                             => pftcon%fr_flab                                                    , & ! Input: 
         fr_fcel                             => pftcon%fr_fcel                                                    , & ! Input: 
         fr_flig                             => pftcon%fr_flig                                                    , & ! Input: 

         cmb_cmplt_fact_litter               => cnfire_const%cmb_cmplt_fact_litter                                , & ! Input:  [real(r8) (:)     ]  Combustion completion factor for litter (unitless)
         cmb_cmplt_fact_cwd                  => cnfire_const%cmb_cmplt_fact_cwd                                   , & ! Input:  [real(r8) (:)     ]  Combustion completion factor for CWD (unitless)
         
         nind                                => dgvs_inst%nind_patch                                              , & ! Input:  [real(r8) (:)     ]  number of individuals (#/m2)                      
         
         cropf_col                           => cnveg_state_inst%cropf_col                                        , & ! Input:  [real(r8) (:)     ]  cropland fraction in veg column                   
         farea_burned                        => cnveg_state_inst%farea_burned_col                                 , & ! Input:  [real(r8) (:)     ]  fractional area burned (/sec)
         fbac1                               => cnveg_state_inst%fbac1_col                                        , & ! Input:  [real(r8) (:)     ]  burned area out of conv. region due to LU fire 
         fbac                                => cnveg_state_inst%fbac_col                                         , & ! Input:  [real(r8) (:)     ]  total burned area out of conversion (/sec)
         baf_crop                            => cnveg_state_inst%baf_crop_col                                     , & ! Input:  [real(r8) (:)     ]  BAF for cropland                                  
         baf_peatf                           => cnveg_state_inst%baf_peatf_col                                    , & ! Input:  [real(r8) (:)     ]  BAF for peatlabd                                  
         trotr1_col                          => cnveg_state_inst%trotr1_col                                       , & ! Input:  [real(r8) (:)     ]  patch weight of BET on the column (0-1)           
         trotr2_col                          => cnveg_state_inst%trotr2_col                                       , & ! Input:  [real(r8) (:)     ]  patch weight of BDT on the column (0-1)           
         dtrotr_col                          => cnveg_state_inst%dtrotr_col                                       , & ! Input:  [real(r8) (:)     ]  ann. decreased frac. coverage of BET+BDT (0-1) on GC
         lfc                                 => cnveg_state_inst%lfc_col                                          , & ! Input:  [real(r8) (:)     ]  conv. area frac. of BET+BDT that haven't burned before
         lfc2                                => cnveg_state_inst%lfc2_col                                         , & ! Output: [real(r8) (:)     ]  conv. area frac. of BET+BDT burned this dt (/sec)
         
         leafcmax                            => cnveg_carbonstate_inst%leafcmax_patch                             , & ! Output: [real(r8) (:)     ]  (gC/m2) ann max leaf C                            
         leafc                               => cnveg_carbonstate_inst%leafc_patch                                , & ! Input:  [real(r8) (:)     ]  (gC/m2) leaf C                                    
         leafc_storage                       => cnveg_carbonstate_inst%leafc_storage_patch                        , & ! Input:  [real(r8) (:)     ]  (gC/m2) leaf C storage                            
         leafc_xfer                          => cnveg_carbonstate_inst%leafc_xfer_patch                           , & ! Input:  [real(r8) (:)     ]  (gC/m2) leaf C transfer                           
         livestemc                           => cnveg_carbonstate_inst%livestemc_patch                            , & ! Input:  [real(r8) (:)     ]  (gC/m2) live stem C                               
         livestemc_storage                   => cnveg_carbonstate_inst%livestemc_storage_patch                    , & ! Input:  [real(r8) (:)     ]  (gC/m2) live stem C storage                       
         livestemc_xfer                      => cnveg_carbonstate_inst%livestemc_xfer_patch                       , & ! Input:  [real(r8) (:)     ]  (gC/m2) live stem C transfer                      
         deadstemc                           => cnveg_carbonstate_inst%deadstemc_patch                            , & ! Input:  [real(r8) (:)     ]  (gC/m2) dead stem C                               
         deadstemc_storage                   => cnveg_carbonstate_inst%deadstemc_storage_patch                    , & ! Input:  [real(r8) (:)     ]  (gC/m2) dead stem C storage                       
         deadstemc_xfer                      => cnveg_carbonstate_inst%deadstemc_xfer_patch                       , & ! Input:  [real(r8) (:)     ]  (gC/m2) dead stem C transfer                      
         frootc                              => cnveg_carbonstate_inst%frootc_patch                               , & ! Input:  [real(r8) (:)     ]  (gC/m2) fine root C                               
         frootc_storage                      => cnveg_carbonstate_inst%frootc_storage_patch                       , & ! Input:  [real(r8) (:)     ]  (gC/m2) fine root C storage                       
         frootc_xfer                         => cnveg_carbonstate_inst%frootc_xfer_patch                          , & ! Input:  [real(r8) (:)     ]  (gC/m2) fine root C transfer                      
         livecrootc                          => cnveg_carbonstate_inst%livecrootc_patch                           , & ! Input:  [real(r8) (:)     ]  (gC/m2) live coarse root C                        
         livecrootc_storage                  => cnveg_carbonstate_inst%livecrootc_storage_patch                   , & ! Input:  [real(r8) (:)     ]  (gC/m2) live coarse root C storage                
         livecrootc_xfer                     => cnveg_carbonstate_inst%livecrootc_xfer_patch                      , & ! Input:  [real(r8) (:)     ]  (gC/m2) live coarse root C transfer               
         deadcrootc                          => cnveg_carbonstate_inst%deadcrootc_patch                           , & ! Input:  [real(r8) (:)     ]  (gC/m2) dead coarse root C                        
         deadcrootc_storage                  => cnveg_carbonstate_inst%deadcrootc_storage_patch                   , & ! Input:  [real(r8) (:)     ]  (gC/m2) dead coarse root C storage                
         deadcrootc_xfer                     => cnveg_carbonstate_inst%deadcrootc_xfer_patch                      , & ! Input:  [real(r8) (:)     ]  (gC/m2) dead coarse root C transfer               
         gresp_storage                       => cnveg_carbonstate_inst%gresp_storage_patch                        , & ! Input:  [real(r8) (:)     ]  (gC/m2) growth respiration storage                
         gresp_xfer                          => cnveg_carbonstate_inst%gresp_xfer_patch                           , & ! Input:  [real(r8) (:)     ]  (gC/m2) growth respiration transfer               
         
         leafn                               => cnveg_nitrogenstate_inst%leafn_patch                              , & ! Input:  [real(r8) (:)     ]  (gN/m2) leaf N                                    
         leafn_storage                       => cnveg_nitrogenstate_inst%leafn_storage_patch                      , & ! Input:  [real(r8) (:)     ]  (gN/m2) leaf N storage                            
         leafn_xfer                          => cnveg_nitrogenstate_inst%leafn_xfer_patch                         , & ! Input:  [real(r8) (:)     ]  (gN/m2) leaf N transfer                           
         livestemn                           => cnveg_nitrogenstate_inst%livestemn_patch                          , & ! Input:  [real(r8) (:)     ]  (gN/m2) live stem N                               
         livestemn_storage                   => cnveg_nitrogenstate_inst%livestemn_storage_patch                  , & ! Input:  [real(r8) (:)     ]  (gN/m2) live stem N storage                       
         livestemn_xfer                      => cnveg_nitrogenstate_inst%livestemn_xfer_patch                     , & ! Input:  [real(r8) (:)     ]  (gN/m2) live stem N transfer                      
         deadstemn                           => cnveg_nitrogenstate_inst%deadstemn_patch                          , & ! Input:  [real(r8) (:)     ]  (gN/m2) dead stem N                               
         deadstemn_storage                   => cnveg_nitrogenstate_inst%deadstemn_storage_patch                  , & ! Input:  [real(r8) (:)     ]  (gN/m2) dead stem N storage                       
         deadstemn_xfer                      => cnveg_nitrogenstate_inst%deadstemn_xfer_patch                     , & ! Input:  [real(r8) (:)     ]  (gN/m2) dead stem N transfer                      
         frootn                              => cnveg_nitrogenstate_inst%frootn_patch                             , & ! Input:  [real(r8) (:)     ]  (gN/m2) fine root N                               
         frootn_storage                      => cnveg_nitrogenstate_inst%frootn_storage_patch                     , & ! Input:  [real(r8) (:)     ]  (gN/m2) fine root N storage                       
         frootn_xfer                         => cnveg_nitrogenstate_inst%frootn_xfer_patch                        , & ! Input:  [real(r8) (:)     ]  (gN/m2) fine root N transfer                      
         livecrootn                          => cnveg_nitrogenstate_inst%livecrootn_patch                         , & ! Input:  [real(r8) (:)     ]  (gN/m2) live coarse root N                        
         livecrootn_storage                  => cnveg_nitrogenstate_inst%livecrootn_storage_patch                 , & ! Input:  [real(r8) (:)     ]  (gN/m2) live coarse root N storage                
         livecrootn_xfer                     => cnveg_nitrogenstate_inst%livecrootn_xfer_patch                    , & ! Input:  [real(r8) (:)     ]  (gN/m2) live coarse root N transfer               
         deadcrootn                          => cnveg_nitrogenstate_inst%deadcrootn_patch                         , & ! Input:  [real(r8) (:)     ]  (gN/m2) dead coarse root N                        
         deadcrootn_storage                  => cnveg_nitrogenstate_inst%deadcrootn_storage_patch                 , & ! Input:  [real(r8) (:)     ]  (gN/m2) dead coarse root N storage                
         deadcrootn_xfer                     => cnveg_nitrogenstate_inst%deadcrootn_xfer_patch                    , & ! Input:  [real(r8) (:)     ]  (gN/m2) dead coarse root N transfer               
         retransn                            => cnveg_nitrogenstate_inst%retransn_patch                           , & ! Input:  [real(r8) (:)     ]  (gN/m2) plant pool of retranslocated N            
         
         fire_mortality_c_to_cwdc            => cnveg_carbonflux_inst%fire_mortality_c_to_cwdc_col                , & ! Input:  [real(r8) (:,:)   ]  C flux fire mortality to CWD (gC/m3/s)
         m_leafc_to_fire                     => cnveg_carbonflux_inst%m_leafc_to_fire_patch                       , & ! Input:  [real(r8) (:)     ]  (gC/m2/s) fire C emis. from leafc	    
         m_leafc_storage_to_fire             => cnveg_carbonflux_inst%m_leafc_storage_to_fire_patch               , & ! Input:  [real(r8) (:)     ]  (gC/m2/s) fire C emis. from leafc_storage   
         m_leafc_xfer_to_fire                => cnveg_carbonflux_inst%m_leafc_xfer_to_fire_patch                  , & ! Input:  [real(r8) (:)     ]  (gC/m2/s) fire C emis. from leafc_xfer	    
         m_livestemc_to_fire                 => cnveg_carbonflux_inst%m_livestemc_to_fire_patch                   , & ! Input:  [real(r8) (:)     ]  (gC/m2/s) fire C emis. from livestemc	         
         m_livestemc_storage_to_fire         => cnveg_carbonflux_inst%m_livestemc_storage_to_fire_patch           , & ! Input:  [real(r8) (:)     ]  (gC/m2/s) C emis. livestemc_storage	       
         m_livestemc_xfer_to_fire            => cnveg_carbonflux_inst%m_livestemc_xfer_to_fire_patch              , & ! Input:  [real(r8) (:)     ]  (gC/m2/s) C emis. livestemc_xfer	       
         m_deadstemc_to_fire                 => cnveg_carbonflux_inst%m_deadstemc_to_fire_patch                   , & ! Input:  [real(r8) (:)     ]  (gC/m2/s) C emis. deadstemc_xfer	       
         m_deadstemc_storage_to_fire         => cnveg_carbonflux_inst%m_deadstemc_storage_to_fire_patch           , & ! Input:  [real(r8) (:)     ]  (gC/m2/s) C emis. deadstemc_storage	       
         m_deadstemc_xfer_to_fire            => cnveg_carbonflux_inst%m_deadstemc_xfer_to_fire_patch              , & ! Input:  [real(r8) (:)     ]  (gC/m2/s) C emis. deadstemc_xfer	       
         m_frootc_to_fire                    => cnveg_carbonflux_inst%m_frootc_to_fire_patch                      , & ! Input:  [real(r8) (:)     ]  (gC/m2/s) C emis. frootc		       
         m_frootc_storage_to_fire            => cnveg_carbonflux_inst%m_frootc_storage_to_fire_patch              , & ! Input:  [real(r8) (:)     ]  (gC/m2/s) C emis. frootc_storage	       
         m_frootc_xfer_to_fire               => cnveg_carbonflux_inst%m_frootc_xfer_to_fire_patch                 , & ! Input:  [real(r8) (:)     ]  (gC/m2/s) C emis. frootc_xfer		       
         m_livecrootc_to_fire                => cnveg_carbonflux_inst%m_livecrootc_to_fire_patch                  , & ! Input:  [real(r8) (:)     ]  (gC/m2/s) C emis. livecrootc		    	
         m_livecrootc_storage_to_fire        => cnveg_carbonflux_inst%m_livecrootc_storage_to_fire_patch          , & ! Input:  [real(r8) (:)     ]  (gC/m2/s) C emis. livecrootc_storage	       
         m_livecrootc_xfer_to_fire           => cnveg_carbonflux_inst%m_livecrootc_xfer_to_fire_patch             , & ! Input:  [real(r8) (:)     ]  (gC/m2/s) C emis. livecrootc_xfer	       
         m_deadcrootc_to_fire                => cnveg_carbonflux_inst%m_deadcrootc_to_fire_patch                  , & ! Input:  [real(r8) (:)     ]  (gC/m2/s) C emis. deadcrootc		    	
         m_deadcrootc_storage_to_fire        => cnveg_carbonflux_inst%m_deadcrootc_storage_to_fire_patch          , & ! Input:  [real(r8) (:)     ]  (gC/m2/s) C emis. deadcrootc_storage	       
         m_deadcrootc_xfer_to_fire           => cnveg_carbonflux_inst%m_deadcrootc_xfer_to_fire_patch             , & ! Input:  [real(r8) (:)     ]  (gC/m2/s) C emis. deadcrootc_xfer	       
         m_gresp_storage_to_fire             => cnveg_carbonflux_inst%m_gresp_storage_to_fire_patch               , & ! Input:  [real(r8) (:)     ]  (gC/m2/s) C emis. gresp_storage	
         m_gresp_xfer_to_fire                => cnveg_carbonflux_inst%m_gresp_xfer_to_fire_patch                  , & ! Input:  [real(r8) (:)     ]  (gC/m2/s) C emis. gresp_xfer           
         m_leafc_to_litter_fire              => cnveg_carbonflux_inst%m_leafc_to_litter_fire_patch                , & ! Output: [real(r8) (:)     ]                                                    
         m_leafc_storage_to_litter_fire      => cnveg_carbonflux_inst%m_leafc_storage_to_litter_fire_patch        , & ! Output: [real(r8) (:)     ]                                                    
         m_leafc_xfer_to_litter_fire         => cnveg_carbonflux_inst%m_leafc_xfer_to_litter_fire_patch           , & ! Output: [real(r8) (:)     ]                                                    
         m_livestemc_to_litter_fire          => cnveg_carbonflux_inst%m_livestemc_to_litter_fire_patch            , & ! Output: [real(r8) (:)     ]                                                    
         m_livestemc_storage_to_litter_fire  => cnveg_carbonflux_inst%m_livestemc_storage_to_litter_fire_patch    , & ! Output: [real(r8) (:)     ]                                                    
         m_livestemc_xfer_to_litter_fire     => cnveg_carbonflux_inst%m_livestemc_xfer_to_litter_fire_patch       , & ! Output: [real(r8) (:)     ]                                                    
         m_livestemc_to_deadstemc_fire       => cnveg_carbonflux_inst%m_livestemc_to_deadstemc_fire_patch         , & ! Output: [real(r8) (:)     ]                                                    
         m_deadstemc_to_litter_fire          => cnveg_carbonflux_inst%m_deadstemc_to_litter_fire_patch            , & ! Output: [real(r8) (:)     ]                                                    
         m_deadstemc_storage_to_litter_fire  => cnveg_carbonflux_inst%m_deadstemc_storage_to_litter_fire_patch    , & ! Output: [real(r8) (:)     ]                                                    
         m_deadstemc_xfer_to_litter_fire     => cnveg_carbonflux_inst%m_deadstemc_xfer_to_litter_fire_patch       , & ! Output: [real(r8) (:)     ]                                                    
         m_frootc_to_litter_fire             => cnveg_carbonflux_inst%m_frootc_to_litter_fire_patch               , & ! Output: [real(r8) (:)     ]                                                    
         m_frootc_storage_to_litter_fire     => cnveg_carbonflux_inst%m_frootc_storage_to_litter_fire_patch       , & ! Output: [real(r8) (:)     ]                                                    
         m_frootc_xfer_to_litter_fire        => cnveg_carbonflux_inst%m_frootc_xfer_to_litter_fire_patch          , & ! Output: [real(r8) (:)     ]                                                    
         m_livecrootc_to_litter_fire         => cnveg_carbonflux_inst%m_livecrootc_to_litter_fire_patch           , & ! Output: [real(r8) (:)     ]                                                    
         m_livecrootc_storage_to_litter_fire => cnveg_carbonflux_inst%m_livecrootc_storage_to_litter_fire_patch   , & ! Output: [real(r8) (:)     ]                                                    
         m_livecrootc_xfer_to_litter_fire    => cnveg_carbonflux_inst%m_livecrootc_xfer_to_litter_fire_patch      , & ! Output: [real(r8) (:)     ]                                                    
         m_livecrootc_to_deadcrootc_fire     => cnveg_carbonflux_inst%m_livecrootc_to_deadcrootc_fire_patch       , & ! Output: [real(r8) (:)     ]                                                    
         m_deadcrootc_to_litter_fire         => cnveg_carbonflux_inst%m_deadcrootc_to_litter_fire_patch           , & ! Output: [real(r8) (:)     ]                                                    
         m_deadcrootc_storage_to_litter_fire => cnveg_carbonflux_inst%m_deadcrootc_storage_to_litter_fire_patch   , & ! Output: [real(r8) (:)     ]                                                    
         m_deadcrootc_xfer_to_litter_fire    => cnveg_carbonflux_inst%m_deadcrootc_xfer_to_litter_fire_patch      , & ! Output: [real(r8) (:)     ]                                                    
         m_gresp_storage_to_litter_fire      => cnveg_carbonflux_inst%m_gresp_storage_to_litter_fire_patch        , & ! Output: [real(r8) (:)     ]                                                    
         m_gresp_xfer_to_litter_fire         => cnveg_carbonflux_inst%m_gresp_xfer_to_litter_fire_patch           , & ! Output: [real(r8) (:)     ]                                                    
         m_decomp_cpools_to_fire_vr          => cnveg_carbonflux_inst%m_decomp_cpools_to_fire_vr_col              , & ! Output: [real(r8) (:,:,:) ]  (gC/m3/s) VR decomp. C fire loss
         m_c_to_litr_met_fire                => cnveg_carbonflux_inst%m_c_to_litr_met_fire_col                    , & ! Output: [real(r8) (:,:)   ]                                                  
         m_c_to_litr_cel_fire                => cnveg_carbonflux_inst%m_c_to_litr_cel_fire_col                    , & ! Output: [real(r8) (:,:)   ]                                                  
         m_c_to_litr_lig_fire                => cnveg_carbonflux_inst%m_c_to_litr_lig_fire_col                    , & ! Output: [real(r8) (:,:)   ]                                                  
         matrix_decomp_fire_k                => soilbiogeochem_carbonflux_inst%matrix_decomp_fire_k_col           , & ! Output: [real(r8) (:,:)   ]  (gC/m3/step) VR deomp. C fire loss in matrix representation
         
         fire_mortality_n_to_cwdn            => cnveg_nitrogenflux_inst%fire_mortality_n_to_cwdn_col              , & ! Input:  [real(r8) (:,:)   ]  N flux fire mortality to CWD (gN/m3/s)
         m_leafn_to_fire                     => cnveg_nitrogenflux_inst%m_leafn_to_fire_patch                     , & ! Input:  [real(r8) (:)     ]  (gN/m2/s) N emis. leafn		  
         m_leafn_storage_to_fire             => cnveg_nitrogenflux_inst%m_leafn_storage_to_fire_patch             , & ! Input:  [real(r8) (:)     ]  (gN/m2/s) N emis. leafn_storage	  
         m_leafn_xfer_to_fire                => cnveg_nitrogenflux_inst%m_leafn_xfer_to_fire_patch                , & ! Input:  [real(r8) (:)     ]  (gN/m2/s) N emis. leafn_xfer	       
         m_livestemn_to_fire                 => cnveg_nitrogenflux_inst%m_livestemn_to_fire_patch                 , & ! Input:  [real(r8) (:)     ]  (gN/m2/s) N emis. livestemn	       
         m_livestemn_storage_to_fire         => cnveg_nitrogenflux_inst%m_livestemn_storage_to_fire_patch         , & ! Input:  [real(r8) (:)     ]  (gN/m2/s) N emis. livestemn_s	       
         m_livestemn_xfer_to_fire            => cnveg_nitrogenflux_inst%m_livestemn_xfer_to_fire_patch            , & ! Input:  [real(r8) (:)     ]  (gN/m2/s) N emis. livestemn_xfer       
         m_deadstemn_to_fire                 => cnveg_nitrogenflux_inst%m_deadstemn_to_fire_patch                 , & ! Input:  [real(r8) (:)     ]  (gN/m2/s) N emis. deadstemn	       
         m_deadstemn_storage_to_fire         => cnveg_nitrogenflux_inst%m_deadstemn_storage_to_fire_patch         , & ! Input:  [real(r8) (:)     ]  (gN/m2/s) N emis. deadstemn_storage    
         m_deadstemn_xfer_to_fire            => cnveg_nitrogenflux_inst%m_deadstemn_xfer_to_fire_patch            , & ! Input:  [real(r8) (:)     ]  (gN/m2/s) N emis. deadstemn_xfer       
         m_frootn_to_fire                    => cnveg_nitrogenflux_inst%m_frootn_to_fire_patch                    , & ! Input:  [real(r8) (:)     ]  (gN/m2/s) N emis. frootn	       
         m_frootn_storage_to_fire            => cnveg_nitrogenflux_inst%m_frootn_storage_to_fire_patch            , & ! Input:  [real(r8) (:)     ]  (gN/m2/s) N emis. frootn_storage       
         m_frootn_xfer_to_fire               => cnveg_nitrogenflux_inst%m_frootn_xfer_to_fire_patch               , & ! Input:  [real(r8) (:)     ]  (gN/m2/s) N emis. frootn_xfer	       
         m_livecrootn_to_fire                => cnveg_nitrogenflux_inst%m_livecrootn_to_fire_patch                , & ! Input:  [real(r8) (:)     ]  (gN/m2/s) N emis. m_livecrootn_to_fire 
         m_livecrootn_storage_to_fire        => cnveg_nitrogenflux_inst%m_livecrootn_storage_to_fire_patch        , & ! Input:  [real(r8) (:)     ]  (gN/m2/s) N emis. livecrootn_storage   
         m_livecrootn_xfer_to_fire           => cnveg_nitrogenflux_inst%m_livecrootn_xfer_to_fire_patch           , & ! Input:  [real(r8) (:)     ]  (gN/m2/s) N emis. livecrootn_xfer      
         m_deadcrootn_to_fire                => cnveg_nitrogenflux_inst%m_deadcrootn_to_fire_patch                , & ! Input:  [real(r8) (:)     ]  (gN/m2/s) N emis. deadcrootn	       
         m_deadcrootn_storage_to_fire        => cnveg_nitrogenflux_inst%m_deadcrootn_storage_to_fire_patch        , & ! Input:  [real(r8) (:)     ]  (gN/m2/s) N emis. deadcrootn_storage   
         m_deadcrootn_xfer_to_fire           => cnveg_nitrogenflux_inst%m_deadcrootn_xfer_to_fire_patch           , & ! Input:  [real(r8) (:)     ]  (gN/m2/s) N emis. deadcrootn_xfer      
         m_retransn_to_fire                  => cnveg_nitrogenflux_inst%m_retransn_to_fire_patch                  , & ! Input:  [real(r8) (:)     ]  (gN/m2/s) N emis. retransn             
         m_leafn_to_litter_fire              => cnveg_nitrogenflux_inst%m_leafn_to_litter_fire_patch              , & ! Output: [real(r8) (:)     ]                                                    
         m_leafn_storage_to_litter_fire      => cnveg_nitrogenflux_inst%m_leafn_storage_to_litter_fire_patch      , & ! Output: [real(r8) (:)     ]                                                    
         m_leafn_xfer_to_litter_fire         => cnveg_nitrogenflux_inst%m_leafn_xfer_to_litter_fire_patch         , & ! Output: [real(r8) (:)     ]                                                    
         m_livestemn_to_litter_fire          => cnveg_nitrogenflux_inst%m_livestemn_to_litter_fire_patch          , & ! Output: [real(r8) (:)     ]                                                    
         m_livestemn_storage_to_litter_fire  => cnveg_nitrogenflux_inst%m_livestemn_storage_to_litter_fire_patch  , & ! Output: [real(r8) (:)     ]                                                    
         m_livestemn_xfer_to_litter_fire     => cnveg_nitrogenflux_inst%m_livestemn_xfer_to_litter_fire_patch     , & ! Output: [real(r8) (:)     ]                                                    
         m_livestemn_to_deadstemn_fire       => cnveg_nitrogenflux_inst%m_livestemn_to_deadstemn_fire_patch       , & ! Output: [real(r8) (:)     ]                                                    
         m_deadstemn_to_litter_fire          => cnveg_nitrogenflux_inst%m_deadstemn_to_litter_fire_patch          , & ! Output: [real(r8) (:)     ]                                                    
         m_deadstemn_storage_to_litter_fire  => cnveg_nitrogenflux_inst%m_deadstemn_storage_to_litter_fire_patch  , & ! Output: [real(r8) (:)     ]                                                    
         m_deadstemn_xfer_to_litter_fire     => cnveg_nitrogenflux_inst%m_deadstemn_xfer_to_litter_fire_patch     , & ! Output: [real(r8) (:)     ]                                                    
         m_frootn_to_litter_fire             => cnveg_nitrogenflux_inst%m_frootn_to_litter_fire_patch             , & ! Output: [real(r8) (:)     ]                                                    
         m_frootn_storage_to_litter_fire     => cnveg_nitrogenflux_inst%m_frootn_storage_to_litter_fire_patch     , & ! Output: [real(r8) (:)     ]                                                    
         m_frootn_xfer_to_litter_fire        => cnveg_nitrogenflux_inst%m_frootn_xfer_to_litter_fire_patch        , & ! Output: [real(r8) (:)     ]                                                    
         m_livecrootn_to_litter_fire         => cnveg_nitrogenflux_inst%m_livecrootn_to_litter_fire_patch         , & ! Output: [real(r8) (:)     ]                                                    
         m_livecrootn_storage_to_litter_fire => cnveg_nitrogenflux_inst%m_livecrootn_storage_to_litter_fire_patch , & ! Output: [real(r8) (:)     ]                                                    
         m_livecrootn_xfer_to_litter_fire    => cnveg_nitrogenflux_inst%m_livecrootn_xfer_to_litter_fire_patch    , & ! Output: [real(r8) (:)     ]                                                    
         m_livecrootn_to_deadcrootn_fire     => cnveg_nitrogenflux_inst%m_livecrootn_to_deadcrootn_fire_patch     , & ! Output: [real(r8) (:)     ]                                                    
         m_deadcrootn_to_litter_fire         => cnveg_nitrogenflux_inst%m_deadcrootn_to_litter_fire_patch         , & ! Output: [real(r8) (:)     ]                                                    
         m_deadcrootn_storage_to_litter_fire => cnveg_nitrogenflux_inst%m_deadcrootn_storage_to_litter_fire_patch , & ! Output: [real(r8) (:)     ]                                                    
         m_deadcrootn_xfer_to_litter_fire    => cnveg_nitrogenflux_inst%m_deadcrootn_xfer_to_litter_fire_patch    , & ! Output: [real(r8) (:)     ]                                                    
         m_retransn_to_litter_fire           => cnveg_nitrogenflux_inst%m_retransn_to_litter_fire_patch           , & ! Output: [real(r8) (:)     ]                                                    
         m_decomp_npools_to_fire_vr          => cnveg_nitrogenflux_inst%m_decomp_npools_to_fire_vr_col            , & ! Output: [real(r8) (:,:,:) ]  VR decomp. N fire loss (gN/m3/s)
         m_n_to_litr_met_fire                => cnveg_nitrogenflux_inst%m_n_to_litr_met_fire_col                  , & ! Output: [real(r8) (:,:)   ]                                                  
         m_n_to_litr_cel_fire                => cnveg_nitrogenflux_inst%m_n_to_litr_cel_fire_col                  , & ! Output: [real(r8) (:,:)   ]                                                  
         m_n_to_litr_lig_fire                => cnveg_nitrogenflux_inst%m_n_to_litr_lig_fire_col                  , & ! Output: [real(r8) (:,:)   ]                                                  
         matrix_fitransfer                   => cnveg_carbonflux_inst%matrix_fitransfer_patch                     , & ! Output: [real(r8) (:,:)   ] (gC/m2/s) C transfer rate from fire processes
         matrix_nfitransfer                  => cnveg_nitrogenflux_inst%matrix_nfitransfer_patch                  , & ! Output: [real(r8) (:,:)   ] (gN/m2/s) N transfer rate from fire processes
         ileaf_to_iout_fic                   => cnveg_carbonflux_inst%ileaf_to_iout_fi                            , & ! Input: [integer (:)] Index of fire related C transfer from leaf pool to outside of vegetation pools
         ileafst_to_iout_fic                 => cnveg_carbonflux_inst%ileafst_to_iout_fi                          , & ! Input: [integer (:)] Index of fire related C transfer from leaf storage pool to outside of vegetation pools
         ileafxf_to_iout_fic                 => cnveg_carbonflux_inst%ileafxf_to_iout_fi                          , & ! Input: [integer (:)] Index of fire related C transfer from leaf transfer pool to outside of vegetation pools
         ifroot_to_iout_fic                  => cnveg_carbonflux_inst%ifroot_to_iout_fi                           , & ! Input: [integer (:)] Index of fire related C transfer from fine root pool to outside of vegetation pools
         ifrootst_to_iout_fic                => cnveg_carbonflux_inst%ifrootst_to_iout_fi                         , & ! Input: [integer (:)] Index of fire related C transfer from fine root storage pool to outside of vegetation pools
         ifrootxf_to_iout_fic                => cnveg_carbonflux_inst%ifrootxf_to_iout_fi                         , & ! Input: [integer (:)] Index of fire related C transfer from fine root transfer pool to outside of vegetation pools
         ilivestem_to_iout_fic               => cnveg_carbonflux_inst%ilivestem_to_iout_fi                        , & ! Input: [integer (:)] Index of fire related C transfer from live stem pool to outside of vegetation pools
         ilivestemst_to_iout_fic             => cnveg_carbonflux_inst%ilivestemst_to_iout_fi                      , & ! Input: [integer (:)] Index of fire related C transfer from live stem storage pool to outside of vegetation pools
         ilivestemxf_to_iout_fic             => cnveg_carbonflux_inst%ilivestemxf_to_iout_fi                      , & ! Input: [integer (:)] Index of fire related C transfer from live stem transfer pool to outside of vegetation pools
         ideadstem_to_iout_fic               => cnveg_carbonflux_inst%ideadstem_to_iout_fi                        , & ! Input: [integer (:)] Index of fire related C transfer from dead stem pool to outside of vegetation pools
         ideadstemst_to_iout_fic             => cnveg_carbonflux_inst%ideadstemst_to_iout_fi                      , & ! Input: [integer (:)] Index of fire related C transfer from dead stem storage pool to outside of vegetation pools
         ideadstemxf_to_iout_fic             => cnveg_carbonflux_inst%ideadstemxf_to_iout_fi                      , & ! Input: [integer (:)] Index of fire related C transfer from dead stem transfer pool to outside of vegetation pools
         ilivecroot_to_iout_fic              => cnveg_carbonflux_inst%ilivecroot_to_iout_fi                       , & ! Input: [integer (:)] Index of fire related C transfer from live coarse root pool to outside of vegetation pools
         ilivecrootst_to_iout_fic            => cnveg_carbonflux_inst%ilivecrootst_to_iout_fi                     , & ! Input: [integer (:)] Index of fire related C transfer from live coarse root storage pool to outside of vegetation pools
         ilivecrootxf_to_iout_fic            => cnveg_carbonflux_inst%ilivecrootxf_to_iout_fi                     , & ! Input: [integer (:)] Index of fire related C transfer from live coarse root transfer pool to outside of vegetation pools
         ideadcroot_to_iout_fic              => cnveg_carbonflux_inst%ideadcroot_to_iout_fi                       , & ! Input: [integer (:)] Index of fire related C transfer from dead coarse root pool to outside of vegetation pools
         ideadcrootst_to_iout_fic            => cnveg_carbonflux_inst%ideadcrootst_to_iout_fi                     , & ! Input: [integer (:)] Index of fire related C transfer from dead coarse root storage pool to outside of vegetation pools
         ideadcrootxf_to_iout_fic            => cnveg_carbonflux_inst%ideadcrootxf_to_iout_fi                     , & ! Input: [integer (:)] Index of fire related C transfer from dead coarse root transfer pool to outside of vegetation pools
         ilivestem_to_ideadstem_fic          => cnveg_carbonflux_inst%ilivestem_to_ideadstem_fi                   , & ! Input: [integer (:)] Index of fire related C transfer from live stem pool to dead stem pool
         ilivecroot_to_ideadcroot_fic        => cnveg_carbonflux_inst%ilivecroot_to_ideadcroot_fi                 , & ! Input: [integer (:)] Index of fire related C transfer from live coarse root pool to dead coarse root pool
         ileaf_to_iout_fin                   => cnveg_nitrogenflux_inst%ileaf_to_iout_fi                          , & ! Input: [integer (:)] Index of fire related N transfer from leaf pool to outside of vegetation pools 
         ileafst_to_iout_fin                 => cnveg_nitrogenflux_inst%ileafst_to_iout_fi                        , & ! Input: [integer (:)] Index of fire related N transfer from leaf storage pool to outside of vegetation pools
         ileafxf_to_iout_fin                 => cnveg_nitrogenflux_inst%ileafxf_to_iout_fi                        , & ! Input: [integer (:)] Index of fire related N transfer from leaf transfer pool to outside of vegetation pools
         ifroot_to_iout_fin                  => cnveg_nitrogenflux_inst%ifroot_to_iout_fi                         , & ! Input: [integer (:)] Index of fire related N transfer from fine root pool to outside of vegetation pools
         ifrootst_to_iout_fin                => cnveg_nitrogenflux_inst%ifrootst_to_iout_fi                       , & ! Input: [integer (:)] Index of fire related N transfer from fine root storage pool to outside of vegetation pools
         ifrootxf_to_iout_fin                => cnveg_nitrogenflux_inst%ifrootxf_to_iout_fi                       , & ! Input: [integer (:)] Index of fire related N transfer from fine transfer pool to outside of vegetation pools
         ilivestem_to_iout_fin               => cnveg_nitrogenflux_inst%ilivestem_to_iout_fi                      , & ! Input: [integer (:)] Index of fire related N transfer from live stem pool to outside of vegetation pools
         ilivestemst_to_iout_fin             => cnveg_nitrogenflux_inst%ilivestemst_to_iout_fi                    , & ! Input: [integer (:)] Index of fire related N transfer from live stem storage pool to outside of vegetation pools
         ilivestemxf_to_iout_fin             => cnveg_nitrogenflux_inst%ilivestemxf_to_iout_fi                    , & ! Input: [integer (:)] Index of fire related N transfer from live stem transfer pool to outside of vegetation pools
         ideadstem_to_iout_fin               => cnveg_nitrogenflux_inst%ideadstem_to_iout_fi                      , & ! Input: [integer (:)] Index of fire related N transfer from dead stem pool to outside of vegetation pools
         ideadstemst_to_iout_fin             => cnveg_nitrogenflux_inst%ideadstemst_to_iout_fi                    , & ! Input: [integer (:)] Index of fire related N transfer from dead stem storage pool to outside of vegetation pools
         ideadstemxf_to_iout_fin             => cnveg_nitrogenflux_inst%ideadstemxf_to_iout_fi                    , & ! Input: [integer (:)] Index of fire related N transfer from dead stem transfer pool to outside of vegetation pools
         ilivecroot_to_iout_fin              => cnveg_nitrogenflux_inst%ilivecroot_to_iout_fi                     , & ! Input: [integer (:)] Index of fire related N transfer from live coarse root pool to outside of vegetation pools
         ilivecrootst_to_iout_fin            => cnveg_nitrogenflux_inst%ilivecrootst_to_iout_fi                   , & ! Input: [integer (:)] Index of fire related N transfer from live coarse root storage pool to outside of vegetation pools
         ilivecrootxf_to_iout_fin            => cnveg_nitrogenflux_inst%ilivecrootxf_to_iout_fi                   , & ! Input: [integer (:)] Index of fire related N transfer from live coarse root transfer pool to outside of vegetation pools
         ideadcroot_to_iout_fin              => cnveg_nitrogenflux_inst%ideadcroot_to_iout_fi                     , & ! Input: [integer (:)] Index of fire related N transfer from dead coarse root pool to outside of vegetation pools
         ideadcrootst_to_iout_fin            => cnveg_nitrogenflux_inst%ideadcrootst_to_iout_fi                   , & ! Input: [integer (:)] Index of fire related N transfer from dead coarse root storage pool to outside of vegetation pools
         ideadcrootxf_to_iout_fin            => cnveg_nitrogenflux_inst%ideadcrootxf_to_iout_fi                   , & ! Input: [integer (:)] Index of fire related N transfer from dead coarse root transfer pool to outside of vegetation pools
         ilivestem_to_ideadstem_fin          => cnveg_nitrogenflux_inst%ilivestem_to_ideadstem_fi                 , & ! Input: [integer (:)] Index of fire related N transfer from live stem to dead stem pool
         ilivecroot_to_ideadcroot_fin        => cnveg_nitrogenflux_inst%ilivecroot_to_ideadcroot_fi               , & ! Input: [integer (:)] Index of fire related N transfer from live coarse root pool to dead coarse root pool
         iretransn_to_iout_fin               => cnveg_nitrogenflux_inst%iretransn_to_iout_fi                        & ! Input: [integer (:)] Index of fire related N transfer from retranslocated N pool to outside of vegetation pools
         )

     transient_landcover = run_has_transient_landcover()

     ! Get model step size
     ! calculate burned area fraction per sec
     dt = get_step_size_real()

     dayspyr = get_days_per_year()
     !
     ! patch loop
     !
     num_actfirep = 0
     do fp = 1,num_soilp
        p = filter_soilp(fp)
        c = patch%column(p)

        if( patch%itype(p) < nc3crop .and. cropf_col(c) < 1.0_r8)then
           ! For non-crop (bare-soil and natural vegetation)
           if (transient_landcover) then
              f = (fbac(c)-baf_crop(c))/(1.0_r8-cropf_col(c))
           else
              f = (farea_burned(c)-baf_crop(c))/(1.0_r8-cropf_col(c))
           end if
        else
           ! For crops
           if(cropf_col(c) > 0._r8)then
             f = baf_crop(c) /cropf_col(c)
           else
             f = 0._r8
           end if
        end if

        ! apply this rate to the patch state variables to get flux rates
        ! biomass burning
        ! carbon fluxes
        m = 1._r8
        if (spinup_state == 2) then
           m = 10._r8
        end if

        if(f /= 0)then
           num_actfirep = num_actfirep + 1
           filter_actfirep(num_actfirep) = p
        end if
        m_leafc_to_fire(p)               =  leafc(p)              * f * cc_leaf(patch%itype(p))
        m_leafc_storage_to_fire(p)       =  leafc_storage(p)      * f * cc_other(patch%itype(p))
        m_leafc_xfer_to_fire(p)          =  leafc_xfer(p)         * f * cc_other(patch%itype(p))
        m_livestemc_to_fire(p)           =  livestemc(p)          * f * cc_lstem(patch%itype(p))
        m_livestemc_storage_to_fire(p)   =  livestemc_storage(p)  * f * cc_other(patch%itype(p))
        m_livestemc_xfer_to_fire(p)      =  livestemc_xfer(p)     * f * cc_other(patch%itype(p))
        m_deadstemc_to_fire(p)           =  deadstemc(p)          * f * cc_dstem(patch%itype(p)) * m
        m_deadstemc_storage_to_fire(p)   =  deadstemc_storage(p)  * f * cc_other(patch%itype(p))
        m_deadstemc_xfer_to_fire(p)      =  deadstemc_xfer(p)     * f * cc_other(patch%itype(p))
        m_frootc_to_fire(p)              =  frootc(p)             * f * 0._r8
        m_frootc_storage_to_fire(p)      =  frootc_storage(p)     * f * cc_other(patch%itype(p)) 
        m_frootc_xfer_to_fire(p)         =  frootc_xfer(p)        * f * cc_other(patch%itype(p))
        m_livecrootc_to_fire(p)          =  livecrootc(p)         * f * 0._r8
        m_livecrootc_storage_to_fire(p)  =  livecrootc_storage(p) * f * cc_other(patch%itype(p)) 
        m_livecrootc_xfer_to_fire(p)     =  livecrootc_xfer(p)    * f * cc_other(patch%itype(p)) 
        m_deadcrootc_to_fire(p)          =  deadcrootc(p)         * f * 0._r8
        m_deadcrootc_storage_to_fire(p)  =  deadcrootc_storage(p) * f*  cc_other(patch%itype(p)) 
        m_deadcrootc_xfer_to_fire(p)     =  deadcrootc_xfer(p)    * f * cc_other(patch%itype(p)) 
        m_gresp_storage_to_fire(p)       =  gresp_storage(p)      * f * cc_other(patch%itype(p))
        m_gresp_xfer_to_fire(p)          =  gresp_xfer(p)         * f * cc_other(patch%itype(p))


        ! nitrogen fluxes
        m_leafn_to_fire(p)               =  leafn(p)              * f * cc_leaf(patch%itype(p))
        m_leafn_storage_to_fire(p)       =  leafn_storage(p)      * f * cc_other(patch%itype(p))
        m_leafn_xfer_to_fire(p)          =  leafn_xfer(p)         * f * cc_other(patch%itype(p))
        m_livestemn_to_fire(p)           =  livestemn(p)          * f * cc_lstem(patch%itype(p))
        m_livestemn_storage_to_fire(p)   =  livestemn_storage(p)  * f * cc_other(patch%itype(p))
        m_livestemn_xfer_to_fire(p)      =  livestemn_xfer(p)     * f * cc_other(patch%itype(p))
        m_deadstemn_to_fire(p)           =  deadstemn(p)          * f * cc_dstem(patch%itype(p)) * m
        m_deadstemn_storage_to_fire(p)   =  deadstemn_storage(p)  * f * cc_other(patch%itype(p))
        m_deadstemn_xfer_to_fire(p)      =  deadstemn_xfer(p)     * f * cc_other(patch%itype(p))
        m_frootn_to_fire(p)              =  frootn(p)             * f * 0._r8
        m_frootn_storage_to_fire(p)      =  frootn_storage(p)     * f * cc_other(patch%itype(p))
        m_frootn_xfer_to_fire(p)         =  frootn_xfer(p)        * f * cc_other(patch%itype(p))
        m_livecrootn_to_fire(p)          =  livecrootn(p)         * f * 0._r8 
        m_livecrootn_storage_to_fire(p)  =  livecrootn_storage(p) * f * cc_other(patch%itype(p)) 
        m_livecrootn_xfer_to_fire(p)     =  livecrootn_xfer(p)    * f * cc_other(patch%itype(p))
        m_deadcrootn_to_fire(p)          =  deadcrootn(p)         * f * 0._r8
        m_deadcrootn_xfer_to_fire(p)     =  deadcrootn_xfer(p)    * f * cc_other(patch%itype(p)) 
        m_deadcrootn_storage_to_fire(p)  =  deadcrootn_storage(p) * f * cc_other(patch%itype(p))
        m_retransn_to_fire(p)            =  retransn(p)           * f * cc_other(patch%itype(p))

        if(use_matrixcn)then
           matrix_fitransfer(p,ileaf_to_iout_fic)        = matrix_fitransfer(p,ileaf_to_iout_fic)          + f * cc_leaf(patch%itype(p))
           matrix_fitransfer(p,ileafst_to_iout_fic)      = matrix_fitransfer(p,ileafst_to_iout_fic)        + f * cc_other(patch%itype(p))
           matrix_fitransfer(p,ileafxf_to_iout_fic)      = matrix_fitransfer(p,ileafxf_to_iout_fic)        + f * cc_other(patch%itype(p))
           matrix_fitransfer(p,ilivestem_to_iout_fic)    = matrix_fitransfer(p,ilivestem_to_iout_fic)      + f * cc_lstem(patch%itype(p))
           matrix_fitransfer(p,ilivestemst_to_iout_fic)  = matrix_fitransfer(p,ilivestemst_to_iout_fic)    + f * cc_other(patch%itype(p))
           matrix_fitransfer(p,ilivestemxf_to_iout_fic)  = matrix_fitransfer(p,ilivestemxf_to_iout_fic)    + f * cc_other(patch%itype(p))
           matrix_fitransfer(p,ideadstem_to_iout_fic)    = matrix_fitransfer(p,ideadstem_to_iout_fic)      + f * cc_dstem(patch%itype(p))*m
           matrix_fitransfer(p,ideadstemst_to_iout_fic)  = matrix_fitransfer(p,ideadstemst_to_iout_fic)    + f * cc_other(patch%itype(p))
           matrix_fitransfer(p,ideadstemxf_to_iout_fic)  = matrix_fitransfer(p,ideadstemxf_to_iout_fic)    + f * cc_other(patch%itype(p))
           matrix_fitransfer(p,ifroot_to_iout_fic)       = matrix_fitransfer(p,ifroot_to_iout_fic)         + f * 0._r8
           matrix_fitransfer(p,ifrootst_to_iout_fic)     = matrix_fitransfer(p,ifrootst_to_iout_fic)       + f * cc_other(patch%itype(p))
           matrix_fitransfer(p,ifrootxf_to_iout_fic)     = matrix_fitransfer(p,ifrootxf_to_iout_fic)       + f * cc_other(patch%itype(p))
           matrix_fitransfer(p,ilivecroot_to_iout_fic)   = matrix_fitransfer(p,ilivecroot_to_iout_fic)     + f * 0._r8
           matrix_fitransfer(p,ilivecrootst_to_iout_fic) = matrix_fitransfer(p,ilivecrootst_to_iout_fic)   + f * cc_other(patch%itype(p))
           matrix_fitransfer(p,ilivecrootxf_to_iout_fic) = matrix_fitransfer(p,ilivecrootxf_to_iout_fic)   + f * cc_other(patch%itype(p))
           matrix_fitransfer(p,ideadcroot_to_iout_fic)   = matrix_fitransfer(p,ideadcroot_to_iout_fic)     + f * 0._r8
           matrix_fitransfer(p,ideadcrootst_to_iout_fic) = matrix_fitransfer(p,ideadcrootst_to_iout_fic)   + f * cc_other(patch%itype(p))
           matrix_fitransfer(p,ideadcrootxf_to_iout_fic) = matrix_fitransfer(p,ideadcrootxf_to_iout_fic)   + f * cc_other(patch%itype(p))

           matrix_nfitransfer(p,ileaf_to_iout_fin)        = matrix_nfitransfer(p,ileaf_to_iout_fin)        + f * cc_leaf(patch%itype(p))
           matrix_nfitransfer(p,ileafst_to_iout_fin)      = matrix_nfitransfer(p,ileafst_to_iout_fin)      + f * cc_other(patch%itype(p))
           matrix_nfitransfer(p,ileafxf_to_iout_fin)      = matrix_nfitransfer(p,ileafxf_to_iout_fin)      + f * cc_other(patch%itype(p))
           matrix_nfitransfer(p,ilivestem_to_iout_fin)    = matrix_nfitransfer(p,ilivestem_to_iout_fin)    + f * cc_lstem(patch%itype(p))
           matrix_nfitransfer(p,ilivestemst_to_iout_fin)  = matrix_nfitransfer(p,ilivestemst_to_iout_fin)  + f * cc_other(patch%itype(p))
           matrix_nfitransfer(p,ilivestemxf_to_iout_fin)  = matrix_nfitransfer(p,ilivestemxf_to_iout_fin)  + f * cc_other(patch%itype(p))
           matrix_nfitransfer(p,ideadstem_to_iout_fin)    = matrix_nfitransfer(p,ideadstem_to_iout_fin)    + f * cc_dstem(patch%itype(p))*m
           matrix_nfitransfer(p,ideadstemst_to_iout_fin)  = matrix_nfitransfer(p,ideadstemst_to_iout_fin)  + f * cc_other(patch%itype(p))
           matrix_nfitransfer(p,ideadstemxf_to_iout_fin)  = matrix_nfitransfer(p,ideadstemxf_to_iout_fin)  + f * cc_other(patch%itype(p))
           matrix_nfitransfer(p,ifroot_to_iout_fin)       = matrix_nfitransfer(p,ifroot_to_iout_fin)       + f * 0._r8
           matrix_nfitransfer(p,ifrootst_to_iout_fin)     = matrix_nfitransfer(p,ifrootst_to_iout_fin)     + f * cc_other(patch%itype(p))
           matrix_nfitransfer(p,ifrootxf_to_iout_fin)     = matrix_nfitransfer(p,ifrootxf_to_iout_fin)     + f * cc_other(patch%itype(p))
           matrix_nfitransfer(p,ilivecroot_to_iout_fin)   = matrix_nfitransfer(p,ilivecroot_to_iout_fin)   + f * 0._r8
           matrix_nfitransfer(p,ilivecrootst_to_iout_fin) = matrix_nfitransfer(p,ilivecrootst_to_iout_fin) + f * cc_other(patch%itype(p))
           matrix_nfitransfer(p,ilivecrootxf_to_iout_fin) = matrix_nfitransfer(p,ilivecrootxf_to_iout_fin) + f * cc_other(patch%itype(p))
           matrix_nfitransfer(p,ideadcroot_to_iout_fin)   = matrix_nfitransfer(p,ideadcroot_to_iout_fin)   + f * 0._r8
           matrix_nfitransfer(p,ideadcrootst_to_iout_fin) = matrix_nfitransfer(p,ideadcrootst_to_iout_fin) + f * cc_other(patch%itype(p))
           matrix_nfitransfer(p,ideadcrootxf_to_iout_fin) = matrix_nfitransfer(p,ideadcrootxf_to_iout_fin) + f * cc_other(patch%itype(p))
           matrix_nfitransfer(p,iretransn_to_iout_fin)    = matrix_nfitransfer(p,iretransn_to_iout_fin)    + f * cc_other(patch%itype(p))
        else
           ! NOTE: The non matrix version of this is in CNCStateUpdate3::CStateUpdate3 EBK (11/26/2019)
           !                                        and CNNStateUpdate3::NStateUpdate3
        end if
        ! mortality due to fire
        ! carbon pools
        m_leafc_to_litter_fire(p)                   =  leafc(p) * f * &
             (1._r8 - cc_leaf(patch%itype(p))) * &
             fm_leaf(patch%itype(p))
        m_leafc_storage_to_litter_fire(p)           =  leafc_storage(p) * f * &
             (1._r8 - cc_other(patch%itype(p))) * &
             fm_other(patch%itype(p))
        m_leafc_xfer_to_litter_fire(p)              =  leafc_xfer(p) * f * &
             (1._r8 - cc_other(patch%itype(p))) * &
             fm_other(patch%itype(p))
        ! NOTE: It looks incorrect to use fm_droot here, but it's used to represent fraction of transport from livestem/livecroot to litter
        ! EBK Oct/06/2017 see bug 2516 http://bugs.cgd.ucar.edu/show_bug.cgi?id=2516 (stem and root live or dead assumed to have the same transport)
        m_livestemc_to_litter_fire(p)               =  livestemc(p) * f * &
             (1._r8 - cc_lstem(patch%itype(p))) * &
             fm_droot(patch%itype(p))    
        m_livestemc_storage_to_litter_fire(p)       =  livestemc_storage(p) * f * &
             (1._r8 - cc_other(patch%itype(p))) * &
             fm_other(patch%itype(p))
        m_livestemc_xfer_to_litter_fire(p)          =  livestemc_xfer(p) * f * &
             (1._r8 - cc_other(patch%itype(p))) * &
             fm_other(patch%itype(p)) 
        ! NOTE: It looks incorrect to use fm_droot here, but it's used to represent the fraction of plant-tissue mortality for deadstem/deadcroot
        ! EBK Oct/06/2017 see bug 2516 http://bugs.cgd.ucar.edu/show_bug.cgi?id=2516
        m_livestemc_to_deadstemc_fire(p)            =  livestemc(p) * f * &
             (1._r8 - cc_lstem(patch%itype(p))) * &
             (fm_lstem(patch%itype(p))-fm_droot(patch%itype(p)))
        ! NOTE: It looks incorrect to use fm_droot here, but it's used to represent fraction of transport from deadstem/deadcroot to litter
        ! EBK Oct/06/2017 see bug 2516 http://bugs.cgd.ucar.edu/show_bug.cgi?id=2516 (stem and root live or dead assumed to have the same transport)
        m_deadstemc_to_litter_fire(p)               =  deadstemc(p) * f * m * &
             (1._r8 - cc_dstem(patch%itype(p))) * &
             fm_droot(patch%itype(p))    
        m_deadstemc_storage_to_litter_fire(p)       =  deadstemc_storage(p) * f * &
             (1._r8 - cc_other(patch%itype(p))) * &
             fm_other(patch%itype(p))
        m_deadstemc_xfer_to_litter_fire(p)          =  deadstemc_xfer(p) * f * &
             (1._r8 - cc_other(patch%itype(p))) * &
             fm_other(patch%itype(p))
        m_frootc_to_litter_fire(p)                  =  frootc(p)             * f * &
             fm_root(patch%itype(p))
        m_frootc_storage_to_litter_fire(p)          =  frootc_storage(p)     * f * &
             (1._r8- cc_other(patch%itype(p))) * &
             fm_other(patch%itype(p))
        m_frootc_xfer_to_litter_fire(p)             =  frootc_xfer(p)        * f * &
             (1._r8- cc_other(patch%itype(p))) * &
             fm_other(patch%itype(p))
        ! NOTE: It looks incorrect to use fm_droot here, but it's used to represent fraction of transport from livestem/livecroot to litter
        ! EBK Oct/06/2017 see bug 2516 http://bugs.cgd.ucar.edu/show_bug.cgi?id=2516 (stem and root live or dead assumed to have the same transport)
        m_livecrootc_to_litter_fire(p)              =  livecrootc(p)         * f * &
             fm_droot(patch%itype(p))
        m_livecrootc_storage_to_litter_fire(p)      =  livecrootc_storage(p) * f * &
             (1._r8- cc_other(patch%itype(p))) * &
             fm_other(patch%itype(p)) 
        m_livecrootc_xfer_to_litter_fire(p)         =  livecrootc_xfer(p)    * f * &
             (1._r8- cc_other(patch%itype(p))) * &
             fm_other(patch%itype(p)) 
        m_livecrootc_to_deadcrootc_fire(p)          =  livecrootc(p)         * f * &
             (fm_lroot(patch%itype(p))-fm_droot(patch%itype(p)))
        m_deadcrootc_to_litter_fire(p)              =  deadcrootc(p)         * f * m * &
             fm_droot(patch%itype(p))
        m_deadcrootc_storage_to_litter_fire(p)      =  deadcrootc_storage(p) * f * &
             (1._r8- cc_other(patch%itype(p))) * &
             fm_other(patch%itype(p))
        m_deadcrootc_xfer_to_litter_fire(p)         =  deadcrootc_xfer(p)    * f * &
             (1._r8- cc_other(patch%itype(p))) * &
             fm_other(patch%itype(p))      
        m_gresp_storage_to_litter_fire(p)           =  gresp_storage(p) * f * &
             (1._r8 - cc_other(patch%itype(p))) * &
             fm_other(patch%itype(p))  
        m_gresp_xfer_to_litter_fire(p)              =  gresp_xfer(p) * f * &
             (1._r8 - cc_other(patch%itype(p))) * &
             fm_other(patch%itype(p)) 


        ! nitrogen pools    
        m_leafn_to_litter_fire(p)                  =  leafn(p) * f * &
             (1._r8 - cc_leaf(patch%itype(p))) * &
             fm_leaf(patch%itype(p))
        m_leafn_storage_to_litter_fire(p)          =  leafn_storage(p) * f * &
             (1._r8 - cc_other(patch%itype(p))) * &
             fm_other(patch%itype(p))  
        m_leafn_xfer_to_litter_fire(p)             =  leafn_xfer(p) * f * &
             (1._r8 - cc_other(patch%itype(p))) * &
             fm_other(patch%itype(p))
        ! NOTE: It looks incorrect to use fm_droot here, but it's used to represent fraction of transport from livestem/livecroot to litter
        ! EBK Oct/06/2017 see bug 2516 http://bugs.cgd.ucar.edu/show_bug.cgi?id=2516 (stem and root live or dead assumed to have the same transport)
        m_livestemn_to_litter_fire(p)              =  livestemn(p) * f * &
             (1._r8 - cc_lstem(patch%itype(p))) * &
             fm_droot(patch%itype(p))
        m_livestemn_storage_to_litter_fire(p)      =  livestemn_storage(p) * f * &
             (1._r8 - cc_other(patch%itype(p))) * &
             fm_other(patch%itype(p))   
        m_livestemn_xfer_to_litter_fire(p)         =  livestemn_xfer(p) * f * &
             (1._r8 - cc_other(patch%itype(p))) * &
             fm_other(patch%itype(p))
        ! NOTE: It looks incorrect to use fm_droot here, but it's used to represent the fraction of plant-tissue mortality for deadstem/deadcroot
        ! EBK Oct/06/2017 see bug 2516 http://bugs.cgd.ucar.edu/show_bug.cgi?id=2516
        m_livestemn_to_deadstemn_fire(p)           =  livestemn(p) * f * &
             (1._r8 - cc_lstem(patch%itype(p))) * &
             (fm_lstem(patch%itype(p))-fm_droot(patch%itype(p)))
        ! NOTE: It looks incorrect to use fm_droot here, but it's used to represent fraction of transport from deadstem/deadcroot to litter
        ! EBK Oct/06/2017 see bug 2516 http://bugs.cgd.ucar.edu/show_bug.cgi?id=2516 (stem and root live or dead assumed to have the same transport)
        m_deadstemn_to_litter_fire(p)              =  deadstemn(p) * f * m * &
             (1._r8 - cc_dstem(patch%itype(p))) * &
             fm_droot(patch%itype(p))    
        m_deadstemn_storage_to_litter_fire(p)      =  deadstemn_storage(p) * f * &
             (1._r8 - cc_other(patch%itype(p))) * &
             fm_other(patch%itype(p))
        m_deadstemn_xfer_to_litter_fire(p)         =  deadstemn_xfer(p) * f * &
             (1._r8 - cc_other(patch%itype(p))) * &
             fm_other(patch%itype(p))
        m_frootn_to_litter_fire(p)                 =  frootn(p)             * f * &
             fm_root(patch%itype(p))
        m_frootn_storage_to_litter_fire(p)         =  frootn_storage(p)     * f * &
             (1._r8 - cc_other(patch%itype(p))) * &
             fm_other(patch%itype(p))
        m_frootn_xfer_to_litter_fire(p)            =  frootn_xfer(p)        * f * &
             (1._r8 - cc_other(patch%itype(p))) * &
             fm_other(patch%itype(p))
        ! NOTE: It looks incorrect to use fm_droot here, but it's used to represent fraction of transport from livestem/livecroot to litter
        ! EBK Oct/06/2017 see bug 2516 http://bugs.cgd.ucar.edu/show_bug.cgi?id=2516 (stem and root live or dead assumed to have the same transport)
        m_livecrootn_to_litter_fire(p)             =  livecrootn(p)         * f * &
             fm_droot(patch%itype(p))
        m_livecrootn_storage_to_litter_fire(p)     =  livecrootn_storage(p) * f * &
             (1._r8 - cc_other(patch%itype(p))) * &
             fm_other(patch%itype(p))
        m_livecrootn_xfer_to_litter_fire(p)        =  livecrootn_xfer(p)    * f * &
             (1._r8 - cc_other(patch%itype(p))) * &
             fm_other(patch%itype(p)) 
        m_livecrootn_to_deadcrootn_fire(p)         =  livecrootn(p)         * f * &
             (fm_lroot(patch%itype(p))-fm_droot(patch%itype(p)))
        m_deadcrootn_to_litter_fire(p)             =  deadcrootn(p)         * f * m * &
             fm_droot(patch%itype(p))
        m_deadcrootn_storage_to_litter_fire(p)     =  deadcrootn_storage(p) * f * &
             (1._r8 - cc_other(patch%itype(p))) * &
             fm_other(patch%itype(p))
        m_deadcrootn_xfer_to_litter_fire(p)        =  deadcrootn_xfer(p)    * f * &
             (1._r8 - cc_other(patch%itype(p))) * &
             fm_other(patch%itype(p))
        m_retransn_to_litter_fire(p)               =  retransn(p)           * f * &
             (1._r8 - cc_other(patch%itype(p))) * &
             fm_other(patch%itype(p)) 

        if(use_matrixcn)then
           matrix_fitransfer(p,ileaf_to_iout_fic)             = matrix_fitransfer(p,ileaf_to_iout_fic) &
             + f * (1._r8 - cc_leaf(patch%itype(p)))    * fm_leaf(patch%itype(p))
           matrix_fitransfer(p,ileafst_to_iout_fic)           = matrix_fitransfer(p,ileafst_to_iout_fic) &
             + f * (1._r8 - cc_other(patch%itype(p)))   * fm_other(patch%itype(p))
           matrix_fitransfer(p,ileafxf_to_iout_fic)           = matrix_fitransfer(p,ileafxf_to_iout_fic) &
             + f * (1._r8 - cc_other(patch%itype(p)))   * fm_other(patch%itype(p))
           matrix_fitransfer(p,ilivestem_to_iout_fic)         = matrix_fitransfer(p,ilivestem_to_iout_fic) &
             + f * (1._r8 - cc_lstem(patch%itype(p)))   * fm_droot(patch%itype(p))
           matrix_fitransfer(p,ilivestemst_to_iout_fic)       = matrix_fitransfer(p,ilivestemst_to_iout_fic) &
             + f * (1._r8 - cc_other(patch%itype(p)))   * fm_other(patch%itype(p))
           matrix_fitransfer(p,ilivestemxf_to_iout_fic)       = matrix_fitransfer(p,ilivestemxf_to_iout_fic) &
             + f * (1._r8 - cc_other(patch%itype(p)))   * fm_other(patch%itype(p))
           matrix_fitransfer(p,ilivestem_to_ideadstem_fic)    = matrix_fitransfer(p,ilivestem_to_ideadstem_fic) &
             + f * (1._r8 - cc_lstem(patch%itype(p)))   * (fm_lstem(patch%itype(p))-fm_droot(patch%itype(p)))
           matrix_fitransfer(p,ideadstem_to_iout_fic)         = matrix_fitransfer(p,ideadstem_to_iout_fic) &
             + f * m*(1._r8 - cc_dstem(patch%itype(p))) * fm_droot(patch%itype(p))
           matrix_fitransfer(p,ideadstemst_to_iout_fic)       = matrix_fitransfer(p,ideadstemst_to_iout_fic) &
             + f * (1._r8 - cc_other(patch%itype(p)))   * fm_other(patch%itype(p))
           matrix_fitransfer(p,ideadstemxf_to_iout_fic)       = matrix_fitransfer(p,ideadstemxf_to_iout_fic) &
             + f * (1._r8 - cc_other(patch%itype(p)))   * fm_other(patch%itype(p))
           matrix_fitransfer(p,ifroot_to_iout_fic)            = matrix_fitransfer(p,ifroot_to_iout_fic) &
             + f * fm_root(patch%itype(p))
           matrix_fitransfer(p,ifrootst_to_iout_fic)          = matrix_fitransfer(p,ifrootst_to_iout_fic) &
             + f * (1._r8 - cc_other(patch%itype(p)))   * fm_other(patch%itype(p))
           matrix_fitransfer(p,ifrootxf_to_iout_fic)          = matrix_fitransfer(p,ifrootxf_to_iout_fic) &
             + f * (1._r8 - cc_other(patch%itype(p)))   * fm_other(patch%itype(p))
           matrix_fitransfer(p,ilivecroot_to_iout_fic)        = matrix_fitransfer(p,ilivecroot_to_iout_fic) &
             + f * fm_droot(patch%itype(p))
           matrix_fitransfer(p,ilivecrootst_to_iout_fic)      = matrix_fitransfer(p,ilivecrootst_to_iout_fic) &
             + f * (1._r8 - cc_other(patch%itype(p)))   * fm_other(patch%itype(p)) 
           matrix_fitransfer(p,ilivecrootxf_to_iout_fic)      = matrix_fitransfer(p,ilivecrootxf_to_iout_fic) &
             + f * (1._r8 - cc_other(patch%itype(p)))   * fm_other(patch%itype(p)) 
           matrix_fitransfer(p,ilivecroot_to_ideadcroot_fic)  = matrix_fitransfer(p,ilivecroot_to_ideadcroot_fic) &
             + f * (fm_lroot(patch%itype(p))-fm_droot(patch%itype(p)))
           matrix_fitransfer(p,ideadcroot_to_iout_fic)        = matrix_fitransfer(p,ideadcroot_to_iout_fic) &
             + f * m * fm_droot(patch%itype(p))
           matrix_fitransfer(p,ideadcrootst_to_iout_fic)      = matrix_fitransfer(p,ideadcrootst_to_iout_fic) &
             + f * (1._r8 - cc_other(patch%itype(p)))   * fm_other(patch%itype(p)) 
           matrix_fitransfer(p,ideadcrootxf_to_iout_fic)      = matrix_fitransfer(p,ideadcrootxf_to_iout_fic) &
             + f * (1._r8 - cc_other(patch%itype(p)))   * fm_other(patch%itype(p)) 

           matrix_nfitransfer(p,ileaf_to_iout_fin)            = matrix_nfitransfer(p,ileaf_to_iout_fin) &
             + f * (1._r8 - cc_leaf(patch%itype(p)))    * fm_leaf(patch%itype(p))
           matrix_nfitransfer(p,ileafst_to_iout_fin)          = matrix_nfitransfer(p,ileafst_to_iout_fin) &
             + f * (1._r8 - cc_other(patch%itype(p)))   * fm_other(patch%itype(p))
           matrix_nfitransfer(p,ileafxf_to_iout_fin)          = matrix_nfitransfer(p,ileafxf_to_iout_fin) &
             + f * (1._r8 - cc_other(patch%itype(p)))   * fm_other(patch%itype(p))
           matrix_nfitransfer(p,ilivestem_to_iout_fin)        = matrix_nfitransfer(p,ilivestem_to_iout_fin) &
             + f * (1._r8 - cc_lstem(patch%itype(p)))   * fm_droot(patch%itype(p))
           matrix_nfitransfer(p,ilivestemst_to_iout_fin)      = matrix_nfitransfer(p,ilivestemst_to_iout_fin) &
             + f * (1._r8 - cc_other(patch%itype(p)))   * fm_other(patch%itype(p))
           matrix_nfitransfer(p,ilivestemxf_to_iout_fin)      = matrix_nfitransfer(p,ilivestemxf_to_iout_fin) &
             + f * (1._r8 - cc_other(patch%itype(p)))   * fm_other(patch%itype(p))
           matrix_nfitransfer(p,ilivestem_to_ideadstem_fin)   = matrix_nfitransfer(p,ilivestem_to_ideadstem_fin) &
             + f * (1._r8 - cc_lstem(patch%itype(p)))   * (fm_lstem(patch%itype(p))-fm_droot(patch%itype(p)))
           matrix_nfitransfer(p,ideadstem_to_iout_fin)        = matrix_nfitransfer(p,ideadstem_to_iout_fin) &
             + f * m*(1._r8 - cc_dstem(patch%itype(p))) * fm_droot(patch%itype(p))
           matrix_nfitransfer(p,ideadstemst_to_iout_fin)      = matrix_nfitransfer(p,ideadstemst_to_iout_fin) &
             + f * (1._r8 - cc_other(patch%itype(p)))   * fm_other(patch%itype(p))
           matrix_nfitransfer(p,ideadstemxf_to_iout_fin)      = matrix_nfitransfer(p,ideadstemxf_to_iout_fin) &
             + f * (1._r8 - cc_other(patch%itype(p)))   * fm_other(patch%itype(p))
           matrix_nfitransfer(p,ifroot_to_iout_fin)           = matrix_nfitransfer(p,ifroot_to_iout_fin) &
             + f * fm_root(patch%itype(p))
           matrix_nfitransfer(p,ifrootst_to_iout_fin)         = matrix_nfitransfer(p,ifrootst_to_iout_fin) &
             + f * (1._r8 - cc_other(patch%itype(p)))   * fm_other(patch%itype(p))
           matrix_nfitransfer(p,ifrootxf_to_iout_fin)         = matrix_nfitransfer(p,ifrootxf_to_iout_fin) &
             + f * (1._r8 - cc_other(patch%itype(p)))   * fm_other(patch%itype(p))
           matrix_nfitransfer(p,ilivecroot_to_iout_fin)       = matrix_nfitransfer(p,ilivecroot_to_iout_fin) &
             + f * fm_droot(patch%itype(p))
           matrix_nfitransfer(p,ilivecrootst_to_iout_fin)     = matrix_nfitransfer(p,ilivecrootst_to_iout_fin) &
             + f * (1._r8 - cc_other(patch%itype(p)))   * fm_other(patch%itype(p)) 
           matrix_nfitransfer(p,ilivecrootxf_to_iout_fin)     = matrix_nfitransfer(p,ilivecrootxf_to_iout_fin) &
             + f * (1._r8 - cc_other(patch%itype(p)))   * fm_other(patch%itype(p)) 
           matrix_nfitransfer(p,ilivecroot_to_ideadcroot_fin) = matrix_nfitransfer(p,ilivecroot_to_ideadcroot_fin) &
             + f * (fm_lroot(patch%itype(p))-fm_droot(patch%itype(p)))
           matrix_nfitransfer(p,ideadcroot_to_iout_fin)       = matrix_nfitransfer(p,ideadcroot_to_iout_fin) &
             + f * m * fm_droot(patch%itype(p))
           matrix_nfitransfer(p,ideadcrootst_to_iout_fin)     = matrix_nfitransfer(p,ideadcrootst_to_iout_fin) &
             + f * (1._r8 - cc_other(patch%itype(p)))   * fm_other(patch%itype(p)) 
           matrix_nfitransfer(p,ideadcrootxf_to_iout_fin)     = matrix_nfitransfer(p,ideadcrootxf_to_iout_fin) &
             + f * (1._r8 - cc_other(patch%itype(p)))   * fm_other(patch%itype(p)) 
           matrix_nfitransfer(p,iretransn_to_iout_fin)        = matrix_nfitransfer(p,iretransn_to_iout_fin) &
             + f * (1._r8 - cc_other(patch%itype(p)))   * fm_other(patch%itype(p)) 
        else
           ! NOTE: The non matrix version of this is in CNCStateUpdate3::CStateUpdate3 EBK (11/26/2019)
           !                                        and CNNStateUpdate3::NStateUpdate3
        end if

        if (use_cndv) then
           if ( woody(patch%itype(p)) == 1._r8 )then
              if ( livestemc(p)+deadstemc(p) > 0._r8 )then
                 nind(p) = nind(p)*(1._r8-1._r8*fm_droot(patch%itype(p))*f) 
              else
                 nind(p) = 0._r8
              end if
           end if
           leafcmax(p) = max(leafc(p)-m_leafc_to_fire(p)*dt, leafcmax(p))
           if (patch%itype(p) == noveg) leafcmax(p) = 0._r8
        end if

     end do  ! end of patches loop  

     ! fire-induced transfer of carbon and nitrogen pools to litter and cwd

     do j = 1,nlevdecomp
        do fp = 1, num_soilp
           p = filter_soilp(fp)
           c = patch%column(p)

           fire_mortality_c_to_cwdc(c,j) = fire_mortality_c_to_cwdc(c,j) + &
                m_deadstemc_to_litter_fire(p) * patch%wtcol(p) * stem_prof(p,j)
           fire_mortality_c_to_cwdc(c,j) = fire_mortality_c_to_cwdc(c,j) + &
                m_deadcrootc_to_litter_fire(p) * patch%wtcol(p) * croot_prof(p,j)
           fire_mortality_n_to_cwdn(c,j) = fire_mortality_n_to_cwdn(c,j) + &
                m_deadstemn_to_litter_fire(p) * patch%wtcol(p) * stem_prof(p,j)
           fire_mortality_n_to_cwdn(c,j) = fire_mortality_n_to_cwdn(c,j) + &
                m_deadcrootn_to_litter_fire(p) * patch%wtcol(p) * croot_prof(p,j)


           fire_mortality_c_to_cwdc(c,j) = fire_mortality_c_to_cwdc(c,j) + &
                m_livestemc_to_litter_fire(p) * patch%wtcol(p) * stem_prof(p,j)
           fire_mortality_c_to_cwdc(c,j) = fire_mortality_c_to_cwdc(c,j) + &
                m_livecrootc_to_litter_fire(p) * patch%wtcol(p) * croot_prof(p,j)
           fire_mortality_n_to_cwdn(c,j) = fire_mortality_n_to_cwdn(c,j) + &
                m_livestemn_to_litter_fire(p) * patch%wtcol(p) * stem_prof(p,j)
           fire_mortality_n_to_cwdn(c,j) = fire_mortality_n_to_cwdn(c,j) + &
                m_livecrootn_to_litter_fire(p) * patch%wtcol(p) * croot_prof(p,j)


           m_c_to_litr_met_fire(c,j)=m_c_to_litr_met_fire(c,j) + &
                ((m_leafc_to_litter_fire(p)*lf_flab(patch%itype(p)) &
                +m_leafc_storage_to_litter_fire(p) + &
                m_leafc_xfer_to_litter_fire(p) + &
                m_gresp_storage_to_litter_fire(p) &
                +m_gresp_xfer_to_litter_fire(p))*leaf_prof(p,j) + &
                (m_frootc_to_litter_fire(p)*fr_flab(patch%itype(p)) &
                +m_frootc_storage_to_litter_fire(p) + &
                m_frootc_xfer_to_litter_fire(p))*froot_prof(p,j) &
                +(m_livestemc_storage_to_litter_fire(p) + &
                m_livestemc_xfer_to_litter_fire(p) &
                +m_deadstemc_storage_to_litter_fire(p) + &
                m_deadstemc_xfer_to_litter_fire(p))* stem_prof(p,j)&
                +(m_livecrootc_storage_to_litter_fire(p) + &
                m_livecrootc_xfer_to_litter_fire(p) &
                +m_deadcrootc_storage_to_litter_fire(p) + &
                m_deadcrootc_xfer_to_litter_fire(p))* croot_prof(p,j))* patch%wtcol(p)    
           m_c_to_litr_cel_fire(c,j)=m_c_to_litr_cel_fire(c,j) + &
                (m_leafc_to_litter_fire(p)*lf_fcel(patch%itype(p))*leaf_prof(p,j) + &
                m_frootc_to_litter_fire(p)*fr_fcel(patch%itype(p))*froot_prof(p,j))* patch%wtcol(p) 
           m_c_to_litr_lig_fire(c,j)=m_c_to_litr_lig_fire(c,j) + &
                (m_leafc_to_litter_fire(p)*lf_flig(patch%itype(p))*leaf_prof(p,j) + &
                m_frootc_to_litter_fire(p)*fr_flig(patch%itype(p))*froot_prof(p,j))* patch%wtcol(p)  

           m_n_to_litr_met_fire(c,j)=m_n_to_litr_met_fire(c,j) + &
                ((m_leafn_to_litter_fire(p)*lf_flab(patch%itype(p)) &
                +m_leafn_storage_to_litter_fire(p) + &
                m_leafn_xfer_to_litter_fire(p)+m_retransn_to_litter_fire(p)) &
                *leaf_prof(p,j) +(m_frootn_to_litter_fire(p)*fr_flab(patch%itype(p)) &
                +m_frootn_storage_to_litter_fire(p) + &
                m_frootn_xfer_to_litter_fire(p))*froot_prof(p,j) &
                +(m_livestemn_storage_to_litter_fire(p) + &
                m_livestemn_xfer_to_litter_fire(p) &
                +m_deadstemn_storage_to_litter_fire(p) + &
                m_deadstemn_xfer_to_litter_fire(p))* stem_prof(p,j)&
                +(m_livecrootn_storage_to_litter_fire(p) + &
                m_livecrootn_xfer_to_litter_fire(p) &
                +m_deadcrootn_storage_to_litter_fire(p) + &
                m_deadcrootn_xfer_to_litter_fire(p))* croot_prof(p,j))* patch%wtcol(p)    
           m_n_to_litr_cel_fire(c,j)=m_n_to_litr_cel_fire(c,j) + &
                (m_leafn_to_litter_fire(p)*lf_fcel(patch%itype(p))*leaf_prof(p,j) + &
                m_frootn_to_litter_fire(p)*fr_fcel(patch%itype(p))*froot_prof(p,j))* patch%wtcol(p) 
           m_n_to_litr_lig_fire(c,j)=m_n_to_litr_lig_fire(c,j) + &
                (m_leafn_to_litter_fire(p)*lf_flig(patch%itype(p))*leaf_prof(p,j) + &
                m_frootn_to_litter_fire(p)*fr_flig(patch%itype(p))*froot_prof(p,j))* patch%wtcol(p) 
        end do
     end do
     !
     ! vertically-resolved decomposing C/N fire loss   
     ! column loop
     !
     num_actfirec = 0
     do fc = 1,num_soilc
        c = filter_soilc(fc)

        f = farea_burned(c) 

        if(f /= 0 .or. f /= baf_crop(c))then
           num_actfirec = num_actfirec + 1
           filter_actfirec(num_actfirec) = c
        end if
        do j = 1, nlevdecomp
           ! carbon fluxes
           do l = 1, ndecomp_pools
              if ( is_litter(l) ) then
                 m_decomp_cpools_to_fire_vr(c,j,l) = decomp_cpools_vr(c,j,l) * f * &
                      cmb_cmplt_fact_litter
                 if(use_soil_matrixcn)then! matrix is the same for C and N in the fire.
                    matrix_decomp_fire_k(c,j+nlevdecomp*(l-1)) = matrix_decomp_fire_k(c,j+nlevdecomp*(l-1)) &
                     - f * cmb_cmplt_fact_litter * dt
                 end if
              end if
              if ( is_cwd(l) ) then
                 m_decomp_cpools_to_fire_vr(c,j,l) = decomp_cpools_vr(c,j,l) * &
                      (f-baf_crop(c)) * cmb_cmplt_fact_cwd
                 if(use_soil_matrixcn)then
                    matrix_decomp_fire_k(c,j+nlevdecomp*(l-1)) = matrix_decomp_fire_k(c,j+nlevdecomp*(l-1)) &
                     - (f-baf_crop(c)) * cmb_cmplt_fact_cwd * dt
                 end if
              end if
           end do

           ! nitrogen fluxes
           do l = 1, ndecomp_pools
              if ( is_litter(l) ) then
                 m_decomp_npools_to_fire_vr(c,j,l) = decomp_npools_vr(c,j,l) * f * &
                      cmb_cmplt_fact_litter
              end if
              if ( is_cwd(l) ) then
                 m_decomp_npools_to_fire_vr(c,j,l) = decomp_npools_vr(c,j,l) * &
                      (f-baf_crop(c)) * cmb_cmplt_fact_cwd
              end if
           end do

        end do
     end do  ! end of column loop

     ! carbon loss due to deforestation fires

     if (transient_landcover) then
        call get_curr_date (kyr, kmo, kda, mcsec)
        do fc = 1,num_soilc
           c = filter_soilc(fc)
           lfc2(c)=0._r8
           if( .not. (kmo == 1 .and. kda == 1 .and. mcsec == 0) )then
              if( trotr1_col(c)+trotr2_col(c) > 0.6_r8 .and. dtrotr_col(c) > 0._r8 .and. &
                   lfc(c) > 0._r8 .and. fbac1(c) == 0._r8) then
                 lfc2(c) = max(0._r8, min(lfc(c), (farea_burned(c)-baf_crop(c) - &
                      baf_peatf(c))/2.0*dt))/(dtrotr_col(c)*dayspyr*secspday/dt)/dt
                 lfc(c)  = lfc(c) - max(0._r8, min(lfc(c), (farea_burned(c)-baf_crop(c) - &
                      baf_peatf(c))*dt/2.0_r8))
              end if
           end if
        end do
     end if
     !
     ! Carbon loss due to peat fires
     !
     ! somc_fire is not connected to clm45 soil carbon pool, ie does not decrease
     ! soil carbon b/c clm45 soil carbon was very low in several peatland grids
     !
     do fc = 1,num_soilc
        c = filter_soilc(fc)
        g = col%gridcell(c)
        if( grc%latdeg(g)  <  cnfire_const%borealat)then
           somc_fire(c)= totsomc(c)*baf_peatf(c)*6.0_r8/33.9_r8
        else
           somc_fire(c)= baf_peatf(c)*2.2e3_r8
        end if
     end do

     ! Fang Li has not added aerosol and trace gas emissions due to fire, yet
     ! They will be added here in proportion to the carbon emission
     ! Emission factors differ for various fire types

   end associate 

  end subroutine CNFireFluxes

  !-----------------------------------------------------------------------
  subroutine CNFireReadParams( this, ncid )
    !
    ! Read in the constant parameters from the input NetCDF parameter file
    ! !USES:
    use ncdio_pio   , only: file_desc_t
    use paramUtilMod, only: readNcdioScalar
    !
    ! !ARGUMENTS:
    implicit none
    class(cnfire_base_type)         :: this
    type(file_desc_t),intent(inout) :: ncid   ! pio netCDF file id
    !
    ! !LOCAL VARIABLES:
    character(len=*), parameter :: subname = 'CNFireReadParams'
    !--------------------------------------------------------------------

    ! Factor related to dependence of fuel combustibility on 30-day running mean of relative humidity (unitless)
    call readNcdioScalar(ncid, 'prh30', subname, cnfire_params%prh30)
    ! Ignition efficiency of cloud-to-ground lightning (unitless)
    call readNcdioScalar(ncid, 'ignition_efficiency', subname, cnfire_params%ignition_efficiency)

  end subroutine CNFireReadParams

end module CNFireBaseMod<|MERGE_RESOLUTION|>--- conflicted
+++ resolved
@@ -444,12 +444,7 @@
    !
    ! !USES:
    use clm_time_manager     , only: get_step_size_real,get_days_per_year,get_curr_date
-<<<<<<< HEAD
-   use clm_varpar           , only: max_patch_per_col
    use clm_varctl           , only: use_cndv, spinup_state, use_soil_matrixcn, use_matrixcn
-=======
-   use clm_varctl           , only: use_cndv, spinup_state
->>>>>>> 437e9507
    use clm_varcon           , only: secspday
    use pftconMod            , only: nc3crop
    use dynSubgridControlMod , only: run_has_transient_landcover
