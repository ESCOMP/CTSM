module CNFireBaseMod

#include "shr_assert.h"

  !-----------------------------------------------------------------------
  ! !DESCRIPTION:
  ! module for fire dynamics 
  ! created in Nov, 2012  and revised in Apr, 2013 by F. Li and S. Levis
  ! based on Li et al. (2012a,b; 2013)
  ! revised in Apr, 2014 according Li et al.(2014)
  ! Fire-related parameters were calibrated or tuned in Apr, 2013 based on the 
  ! 20th Century transient simulations at f19_g16 with (newfire05_clm45sci15_clm4_0_58) 
  ! a CLM4.5 version, Qian et al. (2006) atmospheric forcing, and
  ! climatological lightning data.
  !
  ! !USES:
  use shr_kind_mod                       , only : r8 => shr_kind_r8, CL => shr_kind_CL
  use shr_log_mod                        , only : errMsg => shr_log_errMsg
  use clm_varctl                         , only : iulog
  use clm_varpar                         , only : nlevgrnd
  use pftconMod                          , only : noveg, pftcon
  use abortutils                         , only : endrun
  use decompMod                          , only : bounds_type
  use atm2lndType                        , only : atm2lnd_type
  use CNDVType                           , only : dgvs_type
  use CNVegStateType                     , only : cnveg_state_type
  use CNVegCarbonStateType               , only : cnveg_carbonstate_type, spinup_factor_deadwood
  use CNVegCarbonFluxType                , only : cnveg_carbonflux_type
  use SoilBiogeochemCarbonFluxType       , only : soilbiogeochem_carbonflux_type
  use CNVegNitrogenStateType             , only : cnveg_nitrogenstate_type
  use CNVegNitrogenFluxType              , only : cnveg_nitrogenflux_type
  use SoilBiogeochemDecompCascadeConType , only : decomp_cascade_con
  use EnergyFluxType                     , only : energyflux_type
  use SaturatedExcessRunoffMod           , only : saturated_excess_runoff_type
  use WaterDiagnosticBulkType            , only : waterdiagnosticbulk_type
  use Wateratm2lndBulkType               , only : wateratm2lndbulk_type
  use WaterStateBulkType                 , only : waterstatebulk_type
  use SoilStateType                      , only : soilstate_type
  use SoilWaterRetentionCurveMod         , only : soil_water_retention_curve_type
  use GridcellType                       , only : grc
  use ColumnType                         , only : col
  use PatchType                          , only : patch
  use FireMethodType                     , only : fire_method_type
  use FireDataBaseType                   , only : fire_base_type
  !
  implicit none
  private
  !
  ! !PUBLIC TYPES:
  public :: cnfire_base_type

  type, public :: cnfire_const_type
      ! !PRIVATE MEMBER DATA:
      real(r8) :: borealat = 40._r8                    ! Latitude for boreal peat fires
      real(r8) :: lfuel=75._r8                         ! lower threshold of fuel mass (gC/m2) for ignition, Li et al.(2014)
      real(r8) :: ufuel=650._r8                        ! upper threshold of fuel mass(gC/m2) for ignition 
      real(r8) :: g0=0.05_r8                           ! g(W) when W=0 m/s
      real(r8) :: rh_low=30.0_r8                       ! Relative humidty low (%)
      real(r8) :: rh_hgh=80.0_r8                       ! Relative humidty high (%)
      real(r8) :: bt_min=0.3_r8                        ! btran minimum (fraction)
      real(r8) :: bt_max=0.7_r8                        ! btran maximum (fraction)
      real(r8) :: cli_scale=0.035_r8                   ! global constant for deforestation fires (/d)
      real(r8) :: boreal_peatfire_c = 4.2e-5_r8        ! c parameter for boreal peatland fire in Li et. al. (2013) (/hr)
      real(r8) :: pot_hmn_ign_counts_alpha=0.0035_r8   ! Potential human ignition counts (alpha in Li et. al. 2012) (/person/month)
      real(r8) :: non_boreal_peatfire_c  = 0.001_r8    ! c parameter for non-boreal peatland fire in Li et. al. (2013) (/hr)
      real(r8) :: cropfire_a1 = 0.3_r8                 ! a1 parameter for cropland fire in (Li et. al., 2014) (/hr)
      real(r8) :: occur_hi_gdp_tree = 0.39_r8          ! fire occurance for high GDP areas that are tree dominated (fraction)

      real(r8) :: cmb_cmplt_fact_litter = 0.5_r8       ! combustion completion factor for litter (unitless)
      real(r8) :: cmb_cmplt_fact_cwd    = 0.25_r8      ! combustion completion factor for CWD (unitless)
  end type

  type, public :: params_type
     real(r8) :: prh30                ! Factor related to dependence of fuel combustibility on 30-day running mean of relative humidity (unitless)
     real(r8) :: ignition_efficiency  ! Ignition efficiency of cloud-to-ground lightning (unitless)
  end type params_type

  !
  type, abstract, extends(fire_base_type) :: cnfire_base_type
    private
      ! !PRIVATE MEMBER DATA:
      ! !PUBLIC MEMBER DATA (used by extensions of the base class):
      real(r8), public, pointer :: btran2_patch   (:)   ! patch root zone soil wetness factor (0 to 1)

    contains
      !
      ! !PUBLIC MEMBER FUNCTIONS:
      procedure, public :: FireInit => CNFireInit        ! Initialization of Fire
      procedure, public :: FireReadNML                   ! Read in namelist for CNFire
      procedure, public :: CNFireReadParams              ! Read in constant parameters from the paramsfile
      procedure, public :: CNFireFluxes                  ! Calculate fire fluxes
      procedure, public :: CNFire_calc_fire_root_wetness_Li2014 ! Calculate CN-fire specific root wetness: original version
      procedure, public :: CNFire_calc_fire_root_wetness_Li2021 ! Calculate CN-fire specific root wetness: 2021 version
      ! !PRIVATE MEMBER FUNCTIONS:
      procedure, private :: InitAllocate                 ! Memory allocation of Fire
      procedure, private :: InitHistory                  ! History file assignment of fire
      !
  end type cnfire_base_type
  !-----------------------------------------------------------------------

  abstract interface
     !-----------------------------------------------------------------------
     function need_lightning_and_popdens_interface(this) result(need_lightning_and_popdens)
       !
       ! !DESCRIPTION:
       ! Returns true if need lightning and popdens, false otherwise
       !
       ! USES
       import :: cnfire_base_type
       !
       ! !ARGUMENTS:
       class(cnfire_base_type), intent(in) :: this
       logical :: need_lightning_and_popdens  ! function result
       !-----------------------------------------------------------------------
     end function need_lightning_and_popdens_interface
  end interface

  type(cnfire_const_type), public, protected :: cnfire_const          ! Fire constants shared by Li versons
  type(params_type)      , public, protected :: cnfire_params         ! Fire parameters shared by Li versions

  character(len=*), parameter, private :: sourcefile = &
       __FILE__

contains

  !-----------------------------------------------------------------------
  subroutine CNFireInit( this, bounds, NLFilename )
    !
    ! !DESCRIPTION:
    ! Initialize CN Fire module
    ! !ARGUMENTS:
    class(cnfire_base_type) :: this
    type(bounds_type), intent(in) :: bounds
    character(len=*),  intent(in) :: NLFilename
    !-----------------------------------------------------------------------
    ! Call the base-class Initialization method
    call this%BaseFireInit( bounds, NLFilename )

    ! Allocate memory
    call this%InitAllocate( bounds )
    ! History file
    call this%InitHistory( bounds )
  end subroutine CNFireInit
  !----------------------------------------------------------------------

  subroutine InitAllocate( this, bounds )
    !
    ! Initiaze memory allocate's
    use shr_infnan_mod  , only : nan => shr_infnan_nan, assignment(=)
    !
    ! !ARGUMENTS:
    class(cnfire_base_type) :: this
    type(bounds_type), intent(in) :: bounds
    !-----------------------------------------------------------------------
    integer :: begp, endp
    !------------------------------------------------------------------------
    begp = bounds%begp; endp= bounds%endp

    allocate(this%btran2_patch             (begp:endp))             ; this%btran2_patch            (:)   = nan

  end subroutine InitAllocate

  !-----------------------------------------------------------------------
  subroutine InitHistory( this, bounds )
    !
    ! Initailizae history variables
    use clm_varcon      , only : spval
    use histFileMod     , only : hist_addfld1d
    !
    ! !ARGUMENTS:
    class(cnfire_base_type) :: this
    type(bounds_type), intent(in) :: bounds
    !-----------------------------------------------------------------------
    integer :: begp, endp
    !------------------------------------------------------------------------
    begp = bounds%begp; endp= bounds%endp
    this%btran2_patch(begp:endp) = spval
    call hist_addfld1d(fname='BTRAN2', units='unitless',  &
         avgflag='A', long_name='root zone soil wetness factor', &
         ptr_patch=this%btran2_patch, l2g_scale_type='veg')
  end subroutine InitHistory

  !----------------------------------------------------------------------
  subroutine CNFire_calc_fire_root_wetness_Li2014( this, bounds, &
       num_exposedvegp, filter_exposedvegp, num_noexposedvegp, filter_noexposedvegp, &
       waterstatebulk_inst, soilstate_inst, soil_water_retention_curve )
    !
    ! Calculate the root wetness term that will be used by the fire model
    !
    class(cnfire_base_type) :: this
    type(bounds_type)      , intent(in)   :: bounds                         !bounds
    integer                , intent(in)   :: num_exposedvegp                !number of filters
    integer                , intent(in)   :: filter_exposedvegp(:)          !filter array
    integer                , intent(in)   :: num_noexposedvegp       ! number of points in filter_noexposedvegp
    integer                , intent(in)   :: filter_noexposedvegp(:) ! patch filter where frac_veg_nosno is 0 
    type(waterstatebulk_type), intent(in) :: waterstatebulk_inst
    type(soilstate_type)   , intent(in)   :: soilstate_inst
    class(soil_water_retention_curve_type), intent(in) :: soil_water_retention_curve
    ! !LOCAL VARIABLES:
    real(r8) :: smp_node, s_node  !temporary variables
    real(r8) :: smp_node_lf       !temporary variable
    integer :: p, fp, j, c, l      !indices
    !-----------------------------------------------------------------------

    SHR_ASSERT_ALL_FL((ubound(filter_exposedvegp) >= (/num_exposedvegp/)), sourcefile, __LINE__)

    associate(                                                &
         smpso         => pftcon%smpso                      , & ! Input:  soil water potential at full stomatal opening (mm)
         smpsc         => pftcon%smpsc                      , & ! Input:  soil water potential at full stomatal closure (mm)
         watsat        => soilstate_inst%watsat_col         , & ! Input:  [real(r8) (:,:) ]  volumetric soil water at saturation
         btran2        => this%btran2_patch                 , & ! Output: [real(r8) (:)   ]  integrated soil water stress square
         rootfr        => soilstate_inst%rootfr_patch       , & ! Input:  [real(r8) (:,:) ]  fraction of roots in each soil layer
         h2osoi_vol    => waterstatebulk_inst%h2osoi_vol_col  & ! Input:  [real(r8) (:,:) ]  volumetric soil water (0<=h2osoi_vol<=watsat) [m3/m3] (porosity)   (constant)
         )

    do fp = 1, num_noexposedvegp
       p = filter_noexposedvegp(fp)
       ! Set for the sake of history diagnostics. The "normal" btran is set to 0 over
       ! this filter, so we do the same for btran2.
       btran2(p) = 0._r8
    end do

    do fp = 1, num_exposedvegp
       p = filter_exposedvegp(fp)
       btran2(p) = 0._r8
    end do
    do j = 1,nlevgrnd
       do fp = 1, num_exposedvegp
          p = filter_exposedvegp(fp)
          c = patch%column(p)
          l = patch%landunit(p)
          s_node = max(h2osoi_vol(c,j)/watsat(c,j), 0.01_r8)

          call soil_water_retention_curve%soil_suction(c, j, s_node, soilstate_inst, smp_node_lf)

          smp_node_lf = max(smpsc(patch%itype(p)), smp_node_lf)
          btran2(p)   = btran2(p) +rootfr(p,j)*max(0._r8,min((smp_node_lf - smpsc(patch%itype(p))) / &
               (smpso(patch%itype(p)) - smpsc(patch%itype(p))), 1._r8))
       end do
    end do

    do fp = 1, num_exposedvegp
       p = filter_exposedvegp(fp)
       if (btran2(p) > 1._r8) then
          btran2(p) = 1._r8
       end if
    end do

    end associate

  end subroutine CNFire_calc_fire_root_wetness_Li2014

  !----------------------------------------------------------------------
  subroutine CNFire_calc_fire_root_wetness_Li2021( this, bounds, &
       num_exposedvegp, filter_exposedvegp, num_noexposedvegp, filter_noexposedvegp, &
       waterstatebulk_inst, soilstate_inst, soil_water_retention_curve )
    !
    ! Calculate the root wetness term that will be used by the fire model
    !
    use pftconMod                 , only : pftcon
    use PatchType                 , only : patch
    class(cnfire_base_type) :: this
    type(bounds_type)      , intent(in)   :: bounds                         !bounds
    integer                , intent(in)   :: num_exposedvegp                !number of filters
    integer                , intent(in)   :: filter_exposedvegp(:)          !filter array
    integer                , intent(in)   :: num_noexposedvegp       ! number of points in filter_noexposedvegp
    integer                , intent(in)   :: filter_noexposedvegp(:) ! patch filter where frac_veg_nosno is 0 
    type(waterstatebulk_type), intent(in) :: waterstatebulk_inst
    type(soilstate_type)   , intent(in)   :: soilstate_inst
    class(soil_water_retention_curve_type), intent(in) :: soil_water_retention_curve
    ! !LOCAL VARIABLES:
    real(r8) :: s_node  !temporary variables
    integer :: p, fp, j, c         !indices
    !-----------------------------------------------------------------------

    SHR_ASSERT_ALL_FL((ubound(filter_exposedvegp) >= (/num_exposedvegp/)), sourcefile, __LINE__)

    associate(                                                &
         watsat        => soilstate_inst%watsat_col         , & ! Input:  [real(r8) (:,:) ]  volumetric soil water at saturation
         btran2        => this%btran2_patch                 , & ! Output: [real(r8) (:)   ]  integrated soil water stress square
         rootfr        => soilstate_inst%rootfr_patch       , & ! Input:  [real(r8) (:,:) ]  fraction of roots in each soil layer
         h2osoi_vol    => waterstatebulk_inst%h2osoi_vol_col  & ! Input:  [real(r8) (:,:) ]  volumetric soil water (0<=h2osoi_vol<=watsat) [m3/m3] (porosity)   (constant)
         )

    do fp = 1, num_noexposedvegp
       p = filter_noexposedvegp(fp)
       ! Set for the sake of history diagnostics. The "normal" btran is set to 0 over
       ! this filter, so we do the same for btran2.
       btran2(p) = 0._r8
    end do

    do fp = 1, num_exposedvegp
       p = filter_exposedvegp(fp)
       btran2(p)   = 0._r8
    end do
    do j = 1,nlevgrnd
       do fp = 1, num_exposedvegp
          p = filter_exposedvegp(fp)
          c = patch%column(p)
          s_node = max(h2osoi_vol(c,j)/watsat(c,j), 0.01_r8)

          btran2(p)   = btran2(p) + rootfr(p,j)*s_node
       end do
    end do

    do fp = 1, num_exposedvegp
       p = filter_exposedvegp(fp)
       if (btran2(p) > 1._r8) then
          btran2(p) = 1._r8
       end if
    end do

    end associate

  end subroutine CNFire_calc_fire_root_wetness_Li2021
  !----------------------------------------------------------------------

  !----------------------------------------------------------------------
  subroutine FireReadNML( this, NLFilename )
    !
    ! !DESCRIPTION:
    ! Read the namelist for CNFire
    !
    ! !USES:
    use fileutils      , only : getavu, relavu, opnfil
    use shr_nl_mod     , only : shr_nl_find_group_name
    use spmdMod        , only : masterproc, mpicom
    use shr_mpi_mod    , only : shr_mpi_bcast
    use clm_varctl     , only : iulog
    !
    ! !ARGUMENTS:
    class(cnfire_base_type) :: this
    character(len=*), intent(in) :: NLFilename ! Namelist filename
    !
    ! !LOCAL VARIABLES:
    integer :: ierr                 ! error code
    integer :: unitn                ! unit for namelist file

    character(len=*), parameter :: subname = 'FireReadNML'
    character(len=*), parameter :: nmlname = 'lifire_inparm'
    !-----------------------------------------------------------------------
    real(r8) :: cli_scale, boreal_peatfire_c, pot_hmn_ign_counts_alpha
    real(r8) :: non_boreal_peatfire_c, cropfire_a1
    real(r8) :: rh_low, rh_hgh, bt_min, bt_max, occur_hi_gdp_tree
    real(r8) :: lfuel, ufuel, cmb_cmplt_fact_litter, cmb_cmplt_fact_cwd

    namelist /lifire_inparm/ cli_scale, boreal_peatfire_c, pot_hmn_ign_counts_alpha, &
                             non_boreal_peatfire_c, cropfire_a1,                &
                             rh_low, rh_hgh, bt_min, bt_max, occur_hi_gdp_tree, &
                             lfuel, ufuel, cmb_cmplt_fact_litter, cmb_cmplt_fact_cwd

    if ( this%need_lightning_and_popdens() ) then
       cli_scale                 = cnfire_const%cli_scale
       boreal_peatfire_c         = cnfire_const%boreal_peatfire_c
       non_boreal_peatfire_c     = cnfire_const%non_boreal_peatfire_c
       pot_hmn_ign_counts_alpha  = cnfire_const%pot_hmn_ign_counts_alpha
       cropfire_a1               = cnfire_const%cropfire_a1
       rh_low                    = cnfire_const%rh_low
       rh_hgh                    = cnfire_const%rh_hgh
       lfuel                     = cnfire_const%lfuel
       ufuel                     = cnfire_const%ufuel
       bt_min                    = cnfire_const%bt_min
       bt_max                    = cnfire_const%bt_max
       occur_hi_gdp_tree         = cnfire_const%occur_hi_gdp_tree
       cmb_cmplt_fact_litter     = cnfire_const%cmb_cmplt_fact_litter
       cmb_cmplt_fact_cwd        = cnfire_const%cmb_cmplt_fact_cwd
       ! Initialize options to default values, in case they are not specified in
       ! the namelist

       if (masterproc) then
          unitn = getavu()
          write(iulog,*) 'Read in '//nmlname//'  namelist'
          call opnfil (NLFilename, unitn, 'F')
          call shr_nl_find_group_name(unitn, nmlname, status=ierr)
          if (ierr == 0) then
             read(unitn, nml=lifire_inparm, iostat=ierr)
             if (ierr /= 0) then
                call endrun(msg="ERROR reading "//nmlname//"namelist"//errmsg(sourcefile, __LINE__))
             end if
          else
             call endrun(msg="ERROR could NOT find "//nmlname//"namelist"//errmsg(sourcefile, __LINE__))
          end if
          call relavu( unitn )
       end if

       call shr_mpi_bcast (cli_scale               , mpicom)
       call shr_mpi_bcast (boreal_peatfire_c       , mpicom)
       call shr_mpi_bcast (pot_hmn_ign_counts_alpha, mpicom)
       call shr_mpi_bcast (non_boreal_peatfire_c   , mpicom)
       call shr_mpi_bcast (cropfire_a1             , mpicom)
       call shr_mpi_bcast (rh_low                  , mpicom)
       call shr_mpi_bcast (rh_hgh                  , mpicom)
       call shr_mpi_bcast (lfuel                   , mpicom)
       call shr_mpi_bcast (ufuel                   , mpicom)
       call shr_mpi_bcast (bt_min                  , mpicom)
       call shr_mpi_bcast (bt_max                  , mpicom)
       call shr_mpi_bcast (occur_hi_gdp_tree       , mpicom)
       call shr_mpi_bcast (cmb_cmplt_fact_litter   , mpicom)
       call shr_mpi_bcast (cmb_cmplt_fact_cwd      , mpicom)

       cnfire_const%cli_scale                 = cli_scale
       cnfire_const%boreal_peatfire_c         = boreal_peatfire_c
       cnfire_const%non_boreal_peatfire_c     = non_boreal_peatfire_c
       cnfire_const%pot_hmn_ign_counts_alpha  = pot_hmn_ign_counts_alpha
       cnfire_const%cropfire_a1               = cropfire_a1
       cnfire_const%rh_low                    = rh_low
       cnfire_const%rh_hgh                    = rh_hgh
       cnfire_const%lfuel                     = lfuel
       cnfire_const%ufuel                     = ufuel
       cnfire_const%bt_min                    = bt_min
       cnfire_const%bt_max                    = bt_max
       cnfire_const%occur_hi_gdp_tree         = occur_hi_gdp_tree
       cnfire_const%cmb_cmplt_fact_litter     = cmb_cmplt_fact_litter
       cnfire_const%cmb_cmplt_fact_cwd        = cmb_cmplt_fact_cwd

       if (masterproc) then
          write(iulog,*) ' '
          write(iulog,*) nmlname//' settings:'
          write(iulog,nml=lifire_inparm)
          write(iulog,*) ' '
       end if
    end if

  end subroutine FireReadNML

  !-----------------------------------------------------------------------
  subroutine CNFireFluxes (this, bounds, num_soilc, filter_soilc, num_soilp, filter_soilp, &
      num_actfirec, filter_actfirec, num_actfirep, filter_actfirep,                        &
      dgvs_inst, cnveg_state_inst,                                                                      &
      cnveg_carbonstate_inst, cnveg_carbonflux_inst, cnveg_nitrogenstate_inst, cnveg_nitrogenflux_inst, &
      soilbiogeochem_carbonflux_inst,                                       &
      leaf_prof_patch, froot_prof_patch, croot_prof_patch, stem_prof_patch, &
      totsomc_col, decomp_cpools_vr_col, decomp_npools_vr_col, somc_fire_col)
   !
   ! !DESCRIPTION:
   ! Fire effects routine for coupled carbon-nitrogen code (CN).
   ! Relies primarily on estimate of fractional area burned, from CNFireArea().
   !
   ! Total fire carbon emissions (g C/m2 land area/yr) 
   !  =avg(COL_FIRE_CLOSS)*seconds_per_year + avg(SOMC_FIRE)*seconds_per_year + 
   !   avg(LF_CONV_CFLUX)*seconds_per_year*min(1.0,avg(LFC2)*seconds_per_year)*0.8
   ! where avg means the temporal average in a year
   ! seconds_per_year is the number of seconds in a year.
   !
   ! !USES:
   use clm_time_manager     , only: get_step_size_real,get_curr_days_per_year,get_curr_date
<<<<<<< HEAD
   use clm_varctl           , only: use_cndv, use_soil_matrixcn, use_matrixcn
=======
   use clm_varctl           , only: use_cndv
   use SoilBiogeochemDecompCascadeConType , only : use_soil_matrixcn
   use CNSharedParamsMod    , only: use_matrixcn
>>>>>>> 94e1bdc4
   use clm_varcon           , only: secspday
   use pftconMod            , only: nc3crop
   use dynSubgridControlMod , only: run_has_transient_landcover
   use clm_varpar           , only: nlevdecomp_full, ndecomp_pools, nlevdecomp, i_litr_max, i_met_lit
<<<<<<< HEAD
   use clm_varpar           , only: ileaf,ileaf_st,ileaf_xf,ifroot,ifroot_st,ifroot_xf,&
                                    ilivestem,ilivestem_st,ilivestem_xf,&
                                    ideadstem,ideadstem_st,ideadstem_xf,&
                                    ilivecroot,ilivecroot_st,ilivecroot_xf,&
                                    ideadcroot,ideadcroot_st,ideadcroot_xf,iretransn,ioutc,ioutn
   use CNVegMatrixMod       , only: matrix_update_fic, matrix_update_fin
   !
=======
>>>>>>> 94e1bdc4
   ! !ARGUMENTS:
   class(cnfire_base_type)                              :: this
   type(bounds_type)                    , intent(in)    :: bounds  
   integer                              , intent(in)    :: num_soilc                               ! number of soil columns in filter
   integer                              , intent(in)    :: filter_soilc(:)                         ! filter for soil columns
   integer                              , intent(in)    :: num_soilp                               ! number of soil patches in filter
   integer                              , intent(in)    :: filter_soilp(:)                         ! filter for soil patches
   integer                              , intent(out)   :: num_actfirep                            ! number of active patches on fire in filter
   integer                              , intent(out)   :: filter_actfirep(:)                      ! filter for soil patches
   integer                              , intent(out)   :: num_actfirec                            ! number of active columns on fire in filter
   integer                              , intent(out)   :: filter_actfirec(:)                      ! filter for soil columns
   type(dgvs_type)                      , intent(inout) :: dgvs_inst
   type(cnveg_state_type)               , intent(inout) :: cnveg_state_inst
   type(soilbiogeochem_carbonflux_type) , intent(inout) :: soilbiogeochem_carbonflux_inst          ! only for matrix_decomp_fire_k: (gC/m3/step) VR deomp. C fire loss in matrix representation
   type(cnveg_carbonstate_type)         , intent(inout) :: cnveg_carbonstate_inst
   type(cnveg_carbonflux_type)          , intent(inout) :: cnveg_carbonflux_inst
   type(cnveg_nitrogenstate_type)       , intent(in)    :: cnveg_nitrogenstate_inst
   type(cnveg_nitrogenflux_type)        , intent(inout) :: cnveg_nitrogenflux_inst
   real(r8)                             , intent(in)    :: leaf_prof_patch(bounds%begp:,1:)
   real(r8)                             , intent(in)    :: froot_prof_patch(bounds%begp:,1:)
   real(r8)                             , intent(in)    :: croot_prof_patch(bounds%begp:,1:)
   real(r8)                             , intent(in)    :: stem_prof_patch(bounds%begp:,1:)
   real(r8)                             , intent(in)    :: totsomc_col(bounds%begc:)                ! (gC/m2) total soil organic matter C
   real(r8)                             , intent(in)    :: decomp_cpools_vr_col(bounds%begc:,1:,1:) ! (gC/m3)  VR decomp. (litter, cwd, soil)
   real(r8)                             , intent(in)    :: decomp_npools_vr_col(bounds%begc:,1:,1:) ! (gC/m3)  VR decomp. (litter, cwd, soil)
   real(r8)                             , intent(out)   :: somc_fire_col(bounds%begc:)              ! (gC/m2/s) fire C emissions due to peat burning
   !
   ! !LOCAL VARIABLES:
   integer :: i,g,c,p,j,l,kyr, kmo, kda, mcsec  ! indices
   integer :: fp,fc                ! filter indices
   real(r8):: f                    ! rate for fire effects (1/s)
   real(r8):: m                    ! acceleration factor for fuel carbon
   real(r8):: dt                   ! time step variable (s)
   real(r8):: dayspyr              ! days per year
   logical :: transient_landcover  ! whether this run has any prescribed transient landcover
   !-----------------------------------------------------------------------

    SHR_ASSERT_ALL_FL((ubound(leaf_prof_patch)      == (/bounds%endp,nlevdecomp_full/))               , sourcefile, __LINE__)
    SHR_ASSERT_ALL_FL((ubound(froot_prof_patch)     == (/bounds%endp,nlevdecomp_full/))               , sourcefile, __LINE__)
    SHR_ASSERT_ALL_FL((ubound(croot_prof_patch)     == (/bounds%endp,nlevdecomp_full/))               , sourcefile, __LINE__)
    SHR_ASSERT_ALL_FL((ubound(stem_prof_patch)      == (/bounds%endp,nlevdecomp_full/))               , sourcefile, __LINE__)
    SHR_ASSERT_ALL_FL((ubound(totsomc_col)          == (/bounds%endc/))                               , sourcefile, __LINE__)
    SHR_ASSERT_ALL_FL((ubound(decomp_cpools_vr_col) == (/bounds%endc,nlevdecomp_full,ndecomp_pools/)) , sourcefile, __LINE__)
    SHR_ASSERT_ALL_FL((ubound(decomp_npools_vr_col) == (/bounds%endc,nlevdecomp_full,ndecomp_pools/)) , sourcefile, __LINE__)
    SHR_ASSERT_ALL_FL((ubound(somc_fire_col)        == (/bounds%endc/))                               , sourcefile, __LINE__)

   ! NOTE: VR      = Vertically Resolved
   !       conv.   = conversion
   !       frac.   = fraction
   !       BAF     = Burned Area Fraction
   !       ann.    = annual
   !       GC      = gridcell
   !       dt      = timestep
   !       C       = Carbon
   !       N       = Nitrogen
   !       emis.   = emissions
   !       decomp. = decomposing

    associate(                                                                                                      & 
         croot_prof                          => croot_prof_patch                                                  , & ! Input:  [real(r8) (:,:)   ]  (1/m) profile of coarse roots                   
         stem_prof                           => stem_prof_patch                                                   , & ! Input:  [real(r8) (:,:)   ]  (1/m) profile of stems                          
         froot_prof                          => froot_prof_patch                                                  , & ! Input:  [real(r8) (:,:)   ]  (1/m) profile of fine roots                     
         leaf_prof                           => leaf_prof_patch                                                   , & ! Input:  [real(r8) (:,:)   ]  (1/m) profile of leaves                         
         totsomc                             => totsomc_col                                                       , & ! Input:  [real(r8) (:)     ]  (gC/m2) total soil organic matter C
         decomp_cpools_vr                    => decomp_cpools_vr_col                                              , & ! Input:  [real(r8) (:,:,:) ]  (gC/m3)  VR decomp. (litter, cwd, soil)
         decomp_npools_vr                    => decomp_npools_vr_col                                              , & ! Input:  [real(r8) (:,:,:) ]  (gC/m3)  VR decomp. (litter, cwd, soil)
         somc_fire                           => somc_fire_col                                                     , & ! Output: [real(r8) (:)     ]  (gC/m2/s) fire C emissions due to peat burning
         
         is_cwd                              => decomp_cascade_con%is_cwd                                         , & ! Input:  [logical  (:)     ]  TRUE => pool is a cwd pool                         
         is_litter                           => decomp_cascade_con%is_litter                                      , & ! Input:  [logical  (:)     ]  TRUE => pool is a litter pool                      
         
         woody                               => pftcon%woody                                                      , & ! Input:  woody lifeform (1=woody, 0=not woody)             
         cc_leaf                             => pftcon%cc_leaf                                                    , & ! Input: 
         cc_lstem                            => pftcon%cc_lstem                                                   , & ! Input: 
         cc_dstem                            => pftcon%cc_dstem                                                   , & ! Input: 
         cc_other                            => pftcon%cc_other                                                   , & ! Input: 
         fm_leaf                             => pftcon%fm_leaf                                                    , & ! Input: 
         fm_lstem                            => pftcon%fm_lstem                                                   , & ! Input: 
         fm_other                            => pftcon%fm_other                                                   , & ! Input: 
         fm_root                             => pftcon%fm_root                                                    , & ! Input: 
         fm_lroot                            => pftcon%fm_lroot                                                   , & ! Input: 
         fm_droot                            => pftcon%fm_droot                                                   , & ! Input: 
         lf_f                                => pftcon%lf_f                                                       , & ! Input:
         fr_f                                => pftcon%fr_f                                                       , & ! Input:

         cmb_cmplt_fact_litter               => cnfire_const%cmb_cmplt_fact_litter                                , & ! Input:  [real(r8) (:)     ]  Combustion completion factor for litter (unitless)
         cmb_cmplt_fact_cwd                  => cnfire_const%cmb_cmplt_fact_cwd                                   , & ! Input:  [real(r8) (:)     ]  Combustion completion factor for CWD (unitless)
         
         nind                                => dgvs_inst%nind_patch                                              , & ! Input:  [real(r8) (:)     ]  number of individuals (#/m2)                      
         
         cropf_col                           => cnveg_state_inst%cropf_col                                        , & ! Input:  [real(r8) (:)     ]  cropland fraction in veg column                   
         farea_burned                        => cnveg_state_inst%farea_burned_col                                 , & ! Input:  [real(r8) (:)     ]  fractional area burned (/sec)
         fbac1                               => cnveg_state_inst%fbac1_col                                        , & ! Input:  [real(r8) (:)     ]  burned area out of conv. region due to LU fire 
         fbac                                => cnveg_state_inst%fbac_col                                         , & ! Input:  [real(r8) (:)     ]  total burned area out of conversion (/sec)
         baf_crop                            => cnveg_state_inst%baf_crop_col                                     , & ! Input:  [real(r8) (:)     ]  BAF for cropland                                  
         baf_peatf                           => cnveg_state_inst%baf_peatf_col                                    , & ! Input:  [real(r8) (:)     ]  BAF for peatlabd                                  
         trotr1_col                          => cnveg_state_inst%trotr1_col                                       , & ! Input:  [real(r8) (:)     ]  patch weight of BET on the column (0-1)           
         trotr2_col                          => cnveg_state_inst%trotr2_col                                       , & ! Input:  [real(r8) (:)     ]  patch weight of BDT on the column (0-1)           
         dtrotr_col                          => cnveg_state_inst%dtrotr_col                                       , & ! Input:  [real(r8) (:)     ]  ann. decreased frac. coverage of BET+BDT (0-1) on GC
         lfc                                 => cnveg_state_inst%lfc_col                                          , & ! Input:  [real(r8) (:)     ]  conv. area frac. of BET+BDT that haven't burned before
         lfc2                                => cnveg_state_inst%lfc2_col                                         , & ! Output: [real(r8) (:)     ]  conv. area frac. of BET+BDT burned this dt (/sec)
         
         leafcmax                            => cnveg_carbonstate_inst%leafcmax_patch                             , & ! Output: [real(r8) (:)     ]  (gC/m2) ann max leaf C                            
         leafc                               => cnveg_carbonstate_inst%leafc_patch                                , & ! Input:  [real(r8) (:)     ]  (gC/m2) leaf C                                    
         leafc_storage                       => cnveg_carbonstate_inst%leafc_storage_patch                        , & ! Input:  [real(r8) (:)     ]  (gC/m2) leaf C storage                            
         leafc_xfer                          => cnveg_carbonstate_inst%leafc_xfer_patch                           , & ! Input:  [real(r8) (:)     ]  (gC/m2) leaf C transfer                           
         livestemc                           => cnveg_carbonstate_inst%livestemc_patch                            , & ! Input:  [real(r8) (:)     ]  (gC/m2) live stem C                               
         livestemc_storage                   => cnveg_carbonstate_inst%livestemc_storage_patch                    , & ! Input:  [real(r8) (:)     ]  (gC/m2) live stem C storage                       
         livestemc_xfer                      => cnveg_carbonstate_inst%livestemc_xfer_patch                       , & ! Input:  [real(r8) (:)     ]  (gC/m2) live stem C transfer                      
         deadstemc                           => cnveg_carbonstate_inst%deadstemc_patch                            , & ! Input:  [real(r8) (:)     ]  (gC/m2) dead stem C                               
         deadstemc_storage                   => cnveg_carbonstate_inst%deadstemc_storage_patch                    , & ! Input:  [real(r8) (:)     ]  (gC/m2) dead stem C storage                       
         deadstemc_xfer                      => cnveg_carbonstate_inst%deadstemc_xfer_patch                       , & ! Input:  [real(r8) (:)     ]  (gC/m2) dead stem C transfer                      
         frootc                              => cnveg_carbonstate_inst%frootc_patch                               , & ! Input:  [real(r8) (:)     ]  (gC/m2) fine root C                               
         frootc_storage                      => cnveg_carbonstate_inst%frootc_storage_patch                       , & ! Input:  [real(r8) (:)     ]  (gC/m2) fine root C storage                       
         frootc_xfer                         => cnveg_carbonstate_inst%frootc_xfer_patch                          , & ! Input:  [real(r8) (:)     ]  (gC/m2) fine root C transfer                      
         livecrootc                          => cnveg_carbonstate_inst%livecrootc_patch                           , & ! Input:  [real(r8) (:)     ]  (gC/m2) live coarse root C                        
         livecrootc_storage                  => cnveg_carbonstate_inst%livecrootc_storage_patch                   , & ! Input:  [real(r8) (:)     ]  (gC/m2) live coarse root C storage                
         livecrootc_xfer                     => cnveg_carbonstate_inst%livecrootc_xfer_patch                      , & ! Input:  [real(r8) (:)     ]  (gC/m2) live coarse root C transfer               
         deadcrootc                          => cnveg_carbonstate_inst%deadcrootc_patch                           , & ! Input:  [real(r8) (:)     ]  (gC/m2) dead coarse root C                        
         deadcrootc_storage                  => cnveg_carbonstate_inst%deadcrootc_storage_patch                   , & ! Input:  [real(r8) (:)     ]  (gC/m2) dead coarse root C storage                
         deadcrootc_xfer                     => cnveg_carbonstate_inst%deadcrootc_xfer_patch                      , & ! Input:  [real(r8) (:)     ]  (gC/m2) dead coarse root C transfer               
         gresp_storage                       => cnveg_carbonstate_inst%gresp_storage_patch                        , & ! Input:  [real(r8) (:)     ]  (gC/m2) growth respiration storage                
         gresp_xfer                          => cnveg_carbonstate_inst%gresp_xfer_patch                           , & ! Input:  [real(r8) (:)     ]  (gC/m2) growth respiration transfer               
         
         leafn                               => cnveg_nitrogenstate_inst%leafn_patch                              , & ! Input:  [real(r8) (:)     ]  (gN/m2) leaf N                                    
         leafn_storage                       => cnveg_nitrogenstate_inst%leafn_storage_patch                      , & ! Input:  [real(r8) (:)     ]  (gN/m2) leaf N storage                            
         leafn_xfer                          => cnveg_nitrogenstate_inst%leafn_xfer_patch                         , & ! Input:  [real(r8) (:)     ]  (gN/m2) leaf N transfer                           
         livestemn                           => cnveg_nitrogenstate_inst%livestemn_patch                          , & ! Input:  [real(r8) (:)     ]  (gN/m2) live stem N                               
         livestemn_storage                   => cnveg_nitrogenstate_inst%livestemn_storage_patch                  , & ! Input:  [real(r8) (:)     ]  (gN/m2) live stem N storage                       
         livestemn_xfer                      => cnveg_nitrogenstate_inst%livestemn_xfer_patch                     , & ! Input:  [real(r8) (:)     ]  (gN/m2) live stem N transfer                      
         deadstemn                           => cnveg_nitrogenstate_inst%deadstemn_patch                          , & ! Input:  [real(r8) (:)     ]  (gN/m2) dead stem N                               
         deadstemn_storage                   => cnveg_nitrogenstate_inst%deadstemn_storage_patch                  , & ! Input:  [real(r8) (:)     ]  (gN/m2) dead stem N storage                       
         deadstemn_xfer                      => cnveg_nitrogenstate_inst%deadstemn_xfer_patch                     , & ! Input:  [real(r8) (:)     ]  (gN/m2) dead stem N transfer                      
         frootn                              => cnveg_nitrogenstate_inst%frootn_patch                             , & ! Input:  [real(r8) (:)     ]  (gN/m2) fine root N                               
         frootn_storage                      => cnveg_nitrogenstate_inst%frootn_storage_patch                     , & ! Input:  [real(r8) (:)     ]  (gN/m2) fine root N storage                       
         frootn_xfer                         => cnveg_nitrogenstate_inst%frootn_xfer_patch                        , & ! Input:  [real(r8) (:)     ]  (gN/m2) fine root N transfer                      
         livecrootn                          => cnveg_nitrogenstate_inst%livecrootn_patch                         , & ! Input:  [real(r8) (:)     ]  (gN/m2) live coarse root N                        
         livecrootn_storage                  => cnveg_nitrogenstate_inst%livecrootn_storage_patch                 , & ! Input:  [real(r8) (:)     ]  (gN/m2) live coarse root N storage                
         livecrootn_xfer                     => cnveg_nitrogenstate_inst%livecrootn_xfer_patch                    , & ! Input:  [real(r8) (:)     ]  (gN/m2) live coarse root N transfer               
         deadcrootn                          => cnveg_nitrogenstate_inst%deadcrootn_patch                         , & ! Input:  [real(r8) (:)     ]  (gN/m2) dead coarse root N                        
         deadcrootn_storage                  => cnveg_nitrogenstate_inst%deadcrootn_storage_patch                 , & ! Input:  [real(r8) (:)     ]  (gN/m2) dead coarse root N storage                
         deadcrootn_xfer                     => cnveg_nitrogenstate_inst%deadcrootn_xfer_patch                    , & ! Input:  [real(r8) (:)     ]  (gN/m2) dead coarse root N transfer               
         retransn                            => cnveg_nitrogenstate_inst%retransn_patch                           , & ! Input:  [real(r8) (:)     ]  (gN/m2) plant pool of retranslocated N            
         
         fire_mortality_c_to_cwdc            => cnveg_carbonflux_inst%fire_mortality_c_to_cwdc_col                , & ! Input:  [real(r8) (:,:)   ]  C flux fire mortality to CWD (gC/m3/s)
         m_leafc_to_fire                     => cnveg_carbonflux_inst%m_leafc_to_fire_patch                       , & ! Input:  [real(r8) (:)     ]  (gC/m2/s) fire C emis. from leafc	    
         m_leafc_storage_to_fire             => cnveg_carbonflux_inst%m_leafc_storage_to_fire_patch               , & ! Input:  [real(r8) (:)     ]  (gC/m2/s) fire C emis. from leafc_storage   
         m_leafc_xfer_to_fire                => cnveg_carbonflux_inst%m_leafc_xfer_to_fire_patch                  , & ! Input:  [real(r8) (:)     ]  (gC/m2/s) fire C emis. from leafc_xfer	    
         m_livestemc_to_fire                 => cnveg_carbonflux_inst%m_livestemc_to_fire_patch                   , & ! Input:  [real(r8) (:)     ]  (gC/m2/s) fire C emis. from livestemc	         
         m_livestemc_storage_to_fire         => cnveg_carbonflux_inst%m_livestemc_storage_to_fire_patch           , & ! Input:  [real(r8) (:)     ]  (gC/m2/s) C emis. livestemc_storage	       
         m_livestemc_xfer_to_fire            => cnveg_carbonflux_inst%m_livestemc_xfer_to_fire_patch              , & ! Input:  [real(r8) (:)     ]  (gC/m2/s) C emis. livestemc_xfer	       
         m_deadstemc_to_fire                 => cnveg_carbonflux_inst%m_deadstemc_to_fire_patch                   , & ! Input:  [real(r8) (:)     ]  (gC/m2/s) C emis. deadstemc_xfer	       
         m_deadstemc_storage_to_fire         => cnveg_carbonflux_inst%m_deadstemc_storage_to_fire_patch           , & ! Input:  [real(r8) (:)     ]  (gC/m2/s) C emis. deadstemc_storage	       
         m_deadstemc_xfer_to_fire            => cnveg_carbonflux_inst%m_deadstemc_xfer_to_fire_patch              , & ! Input:  [real(r8) (:)     ]  (gC/m2/s) C emis. deadstemc_xfer	       
         m_frootc_to_fire                    => cnveg_carbonflux_inst%m_frootc_to_fire_patch                      , & ! Input:  [real(r8) (:)     ]  (gC/m2/s) C emis. frootc		       
         m_frootc_storage_to_fire            => cnveg_carbonflux_inst%m_frootc_storage_to_fire_patch              , & ! Input:  [real(r8) (:)     ]  (gC/m2/s) C emis. frootc_storage	       
         m_frootc_xfer_to_fire               => cnveg_carbonflux_inst%m_frootc_xfer_to_fire_patch                 , & ! Input:  [real(r8) (:)     ]  (gC/m2/s) C emis. frootc_xfer		       
         m_livecrootc_to_fire                => cnveg_carbonflux_inst%m_livecrootc_to_fire_patch                  , & ! Input:  [real(r8) (:)     ]  (gC/m2/s) C emis. livecrootc		    	
         m_livecrootc_storage_to_fire        => cnveg_carbonflux_inst%m_livecrootc_storage_to_fire_patch          , & ! Input:  [real(r8) (:)     ]  (gC/m2/s) C emis. livecrootc_storage	       
         m_livecrootc_xfer_to_fire           => cnveg_carbonflux_inst%m_livecrootc_xfer_to_fire_patch             , & ! Input:  [real(r8) (:)     ]  (gC/m2/s) C emis. livecrootc_xfer	       
         m_deadcrootc_to_fire                => cnveg_carbonflux_inst%m_deadcrootc_to_fire_patch                  , & ! Input:  [real(r8) (:)     ]  (gC/m2/s) C emis. deadcrootc		    	
         m_deadcrootc_storage_to_fire        => cnveg_carbonflux_inst%m_deadcrootc_storage_to_fire_patch          , & ! Input:  [real(r8) (:)     ]  (gC/m2/s) C emis. deadcrootc_storage	       
         m_deadcrootc_xfer_to_fire           => cnveg_carbonflux_inst%m_deadcrootc_xfer_to_fire_patch             , & ! Input:  [real(r8) (:)     ]  (gC/m2/s) C emis. deadcrootc_xfer	       
         m_gresp_storage_to_fire             => cnveg_carbonflux_inst%m_gresp_storage_to_fire_patch               , & ! Input:  [real(r8) (:)     ]  (gC/m2/s) C emis. gresp_storage	
         m_gresp_xfer_to_fire                => cnveg_carbonflux_inst%m_gresp_xfer_to_fire_patch                  , & ! Input:  [real(r8) (:)     ]  (gC/m2/s) C emis. gresp_xfer           
         m_leafc_to_litter_fire              => cnveg_carbonflux_inst%m_leafc_to_litter_fire_patch                , & ! Output: [real(r8) (:)     ]                                                    
         m_leafc_storage_to_litter_fire      => cnveg_carbonflux_inst%m_leafc_storage_to_litter_fire_patch        , & ! Output: [real(r8) (:)     ]                                                    
         m_leafc_xfer_to_litter_fire         => cnveg_carbonflux_inst%m_leafc_xfer_to_litter_fire_patch           , & ! Output: [real(r8) (:)     ]                                                    
         m_livestemc_to_litter_fire          => cnveg_carbonflux_inst%m_livestemc_to_litter_fire_patch            , & ! Output: [real(r8) (:)     ]                                                    
         m_livestemc_storage_to_litter_fire  => cnveg_carbonflux_inst%m_livestemc_storage_to_litter_fire_patch    , & ! Output: [real(r8) (:)     ]                                                    
         m_livestemc_xfer_to_litter_fire     => cnveg_carbonflux_inst%m_livestemc_xfer_to_litter_fire_patch       , & ! Output: [real(r8) (:)     ]                                                    
         m_livestemc_to_deadstemc_fire       => cnveg_carbonflux_inst%m_livestemc_to_deadstemc_fire_patch         , & ! Output: [real(r8) (:)     ]                                                    
         m_deadstemc_to_litter_fire          => cnveg_carbonflux_inst%m_deadstemc_to_litter_fire_patch            , & ! Output: [real(r8) (:)     ]                                                    
         m_deadstemc_storage_to_litter_fire  => cnveg_carbonflux_inst%m_deadstemc_storage_to_litter_fire_patch    , & ! Output: [real(r8) (:)     ]                                                    
         m_deadstemc_xfer_to_litter_fire     => cnveg_carbonflux_inst%m_deadstemc_xfer_to_litter_fire_patch       , & ! Output: [real(r8) (:)     ]                                                    
         m_frootc_to_litter_fire             => cnveg_carbonflux_inst%m_frootc_to_litter_fire_patch               , & ! Output: [real(r8) (:)     ]                                                    
         m_frootc_storage_to_litter_fire     => cnveg_carbonflux_inst%m_frootc_storage_to_litter_fire_patch       , & ! Output: [real(r8) (:)     ]                                                    
         m_frootc_xfer_to_litter_fire        => cnveg_carbonflux_inst%m_frootc_xfer_to_litter_fire_patch          , & ! Output: [real(r8) (:)     ]                                                    
         m_livecrootc_to_litter_fire         => cnveg_carbonflux_inst%m_livecrootc_to_litter_fire_patch           , & ! Output: [real(r8) (:)     ]                                                    
         m_livecrootc_storage_to_litter_fire => cnveg_carbonflux_inst%m_livecrootc_storage_to_litter_fire_patch   , & ! Output: [real(r8) (:)     ]                                                    
         m_livecrootc_xfer_to_litter_fire    => cnveg_carbonflux_inst%m_livecrootc_xfer_to_litter_fire_patch      , & ! Output: [real(r8) (:)     ]                                                    
         m_livecrootc_to_deadcrootc_fire     => cnveg_carbonflux_inst%m_livecrootc_to_deadcrootc_fire_patch       , & ! Output: [real(r8) (:)     ]                                                    
         m_deadcrootc_to_litter_fire         => cnveg_carbonflux_inst%m_deadcrootc_to_litter_fire_patch           , & ! Output: [real(r8) (:)     ]                                                    
         m_deadcrootc_storage_to_litter_fire => cnveg_carbonflux_inst%m_deadcrootc_storage_to_litter_fire_patch   , & ! Output: [real(r8) (:)     ]                                                    
         m_deadcrootc_xfer_to_litter_fire    => cnveg_carbonflux_inst%m_deadcrootc_xfer_to_litter_fire_patch      , & ! Output: [real(r8) (:)     ]                                                    
         m_gresp_storage_to_litter_fire      => cnveg_carbonflux_inst%m_gresp_storage_to_litter_fire_patch        , & ! Output: [real(r8) (:)     ]                                                    
         m_gresp_xfer_to_litter_fire         => cnveg_carbonflux_inst%m_gresp_xfer_to_litter_fire_patch           , & ! Output: [real(r8) (:)     ]                                                    
         m_decomp_cpools_to_fire_vr          => cnveg_carbonflux_inst%m_decomp_cpools_to_fire_vr_col              , & ! Output: [real(r8) (:,:,:) ]  (gC/m3/s) VR decomp. C fire loss
         m_c_to_litr_fire                    => cnveg_carbonflux_inst%m_c_to_litr_fire_col                        , & ! Output: [real(r8) (:,:,:) ]
         
         fire_mortality_n_to_cwdn            => cnveg_nitrogenflux_inst%fire_mortality_n_to_cwdn_col              , & ! Input:  [real(r8) (:,:)   ]  N flux fire mortality to CWD (gN/m3/s)
         m_leafn_to_fire                     => cnveg_nitrogenflux_inst%m_leafn_to_fire_patch                     , & ! Input:  [real(r8) (:)     ]  (gN/m2/s) N emis. leafn		  
         m_leafn_storage_to_fire             => cnveg_nitrogenflux_inst%m_leafn_storage_to_fire_patch             , & ! Input:  [real(r8) (:)     ]  (gN/m2/s) N emis. leafn_storage	  
         m_leafn_xfer_to_fire                => cnveg_nitrogenflux_inst%m_leafn_xfer_to_fire_patch                , & ! Input:  [real(r8) (:)     ]  (gN/m2/s) N emis. leafn_xfer	       
         m_livestemn_to_fire                 => cnveg_nitrogenflux_inst%m_livestemn_to_fire_patch                 , & ! Input:  [real(r8) (:)     ]  (gN/m2/s) N emis. livestemn	       
         m_livestemn_storage_to_fire         => cnveg_nitrogenflux_inst%m_livestemn_storage_to_fire_patch         , & ! Input:  [real(r8) (:)     ]  (gN/m2/s) N emis. livestemn_s	       
         m_livestemn_xfer_to_fire            => cnveg_nitrogenflux_inst%m_livestemn_xfer_to_fire_patch            , & ! Input:  [real(r8) (:)     ]  (gN/m2/s) N emis. livestemn_xfer       
         m_deadstemn_to_fire                 => cnveg_nitrogenflux_inst%m_deadstemn_to_fire_patch                 , & ! Input:  [real(r8) (:)     ]  (gN/m2/s) N emis. deadstemn	       
         m_deadstemn_storage_to_fire         => cnveg_nitrogenflux_inst%m_deadstemn_storage_to_fire_patch         , & ! Input:  [real(r8) (:)     ]  (gN/m2/s) N emis. deadstemn_storage    
         m_deadstemn_xfer_to_fire            => cnveg_nitrogenflux_inst%m_deadstemn_xfer_to_fire_patch            , & ! Input:  [real(r8) (:)     ]  (gN/m2/s) N emis. deadstemn_xfer       
         m_frootn_to_fire                    => cnveg_nitrogenflux_inst%m_frootn_to_fire_patch                    , & ! Input:  [real(r8) (:)     ]  (gN/m2/s) N emis. frootn	       
         m_frootn_storage_to_fire            => cnveg_nitrogenflux_inst%m_frootn_storage_to_fire_patch            , & ! Input:  [real(r8) (:)     ]  (gN/m2/s) N emis. frootn_storage       
         m_frootn_xfer_to_fire               => cnveg_nitrogenflux_inst%m_frootn_xfer_to_fire_patch               , & ! Input:  [real(r8) (:)     ]  (gN/m2/s) N emis. frootn_xfer	       
         m_livecrootn_to_fire                => cnveg_nitrogenflux_inst%m_livecrootn_to_fire_patch                , & ! Input:  [real(r8) (:)     ]  (gN/m2/s) N emis. m_livecrootn_to_fire 
         m_livecrootn_storage_to_fire        => cnveg_nitrogenflux_inst%m_livecrootn_storage_to_fire_patch        , & ! Input:  [real(r8) (:)     ]  (gN/m2/s) N emis. livecrootn_storage   
         m_livecrootn_xfer_to_fire           => cnveg_nitrogenflux_inst%m_livecrootn_xfer_to_fire_patch           , & ! Input:  [real(r8) (:)     ]  (gN/m2/s) N emis. livecrootn_xfer      
         m_deadcrootn_to_fire                => cnveg_nitrogenflux_inst%m_deadcrootn_to_fire_patch                , & ! Input:  [real(r8) (:)     ]  (gN/m2/s) N emis. deadcrootn	       
         m_deadcrootn_storage_to_fire        => cnveg_nitrogenflux_inst%m_deadcrootn_storage_to_fire_patch        , & ! Input:  [real(r8) (:)     ]  (gN/m2/s) N emis. deadcrootn_storage   
         m_deadcrootn_xfer_to_fire           => cnveg_nitrogenflux_inst%m_deadcrootn_xfer_to_fire_patch           , & ! Input:  [real(r8) (:)     ]  (gN/m2/s) N emis. deadcrootn_xfer      
         m_retransn_to_fire                  => cnveg_nitrogenflux_inst%m_retransn_to_fire_patch                  , & ! Input:  [real(r8) (:)     ]  (gN/m2/s) N emis. retransn             
         m_leafn_to_litter_fire              => cnveg_nitrogenflux_inst%m_leafn_to_litter_fire_patch              , & ! Output: [real(r8) (:)     ]                                                    
         m_leafn_storage_to_litter_fire      => cnveg_nitrogenflux_inst%m_leafn_storage_to_litter_fire_patch      , & ! Output: [real(r8) (:)     ]                                                    
         m_leafn_xfer_to_litter_fire         => cnveg_nitrogenflux_inst%m_leafn_xfer_to_litter_fire_patch         , & ! Output: [real(r8) (:)     ]                                                    
         m_livestemn_to_litter_fire          => cnveg_nitrogenflux_inst%m_livestemn_to_litter_fire_patch          , & ! Output: [real(r8) (:)     ]                                                    
         m_livestemn_storage_to_litter_fire  => cnveg_nitrogenflux_inst%m_livestemn_storage_to_litter_fire_patch  , & ! Output: [real(r8) (:)     ]                                                    
         m_livestemn_xfer_to_litter_fire     => cnveg_nitrogenflux_inst%m_livestemn_xfer_to_litter_fire_patch     , & ! Output: [real(r8) (:)     ]                                                    
         m_livestemn_to_deadstemn_fire       => cnveg_nitrogenflux_inst%m_livestemn_to_deadstemn_fire_patch       , & ! Output: [real(r8) (:)     ]                                                    
         m_deadstemn_to_litter_fire          => cnveg_nitrogenflux_inst%m_deadstemn_to_litter_fire_patch          , & ! Output: [real(r8) (:)     ]                                                    
         m_deadstemn_storage_to_litter_fire  => cnveg_nitrogenflux_inst%m_deadstemn_storage_to_litter_fire_patch  , & ! Output: [real(r8) (:)     ]                                                    
         m_deadstemn_xfer_to_litter_fire     => cnveg_nitrogenflux_inst%m_deadstemn_xfer_to_litter_fire_patch     , & ! Output: [real(r8) (:)     ]                                                    
         m_frootn_to_litter_fire             => cnveg_nitrogenflux_inst%m_frootn_to_litter_fire_patch             , & ! Output: [real(r8) (:)     ]                                                    
         m_frootn_storage_to_litter_fire     => cnveg_nitrogenflux_inst%m_frootn_storage_to_litter_fire_patch     , & ! Output: [real(r8) (:)     ]                                                    
         m_frootn_xfer_to_litter_fire        => cnveg_nitrogenflux_inst%m_frootn_xfer_to_litter_fire_patch        , & ! Output: [real(r8) (:)     ]                                                    
         m_livecrootn_to_litter_fire         => cnveg_nitrogenflux_inst%m_livecrootn_to_litter_fire_patch         , & ! Output: [real(r8) (:)     ]                                                    
         m_livecrootn_storage_to_litter_fire => cnveg_nitrogenflux_inst%m_livecrootn_storage_to_litter_fire_patch , & ! Output: [real(r8) (:)     ]                                                    
         m_livecrootn_xfer_to_litter_fire    => cnveg_nitrogenflux_inst%m_livecrootn_xfer_to_litter_fire_patch    , & ! Output: [real(r8) (:)     ]                                                    
         m_livecrootn_to_deadcrootn_fire     => cnveg_nitrogenflux_inst%m_livecrootn_to_deadcrootn_fire_patch     , & ! Output: [real(r8) (:)     ]                                                    
         m_deadcrootn_to_litter_fire         => cnveg_nitrogenflux_inst%m_deadcrootn_to_litter_fire_patch         , & ! Output: [real(r8) (:)     ]                                                    
         m_deadcrootn_storage_to_litter_fire => cnveg_nitrogenflux_inst%m_deadcrootn_storage_to_litter_fire_patch , & ! Output: [real(r8) (:)     ]                                                    
         m_deadcrootn_xfer_to_litter_fire    => cnveg_nitrogenflux_inst%m_deadcrootn_xfer_to_litter_fire_patch    , & ! Output: [real(r8) (:)     ]                                                    
         m_retransn_to_litter_fire           => cnveg_nitrogenflux_inst%m_retransn_to_litter_fire_patch           , & ! Output: [real(r8) (:)     ]                                                    
         m_decomp_npools_to_fire_vr          => cnveg_nitrogenflux_inst%m_decomp_npools_to_fire_vr_col            , & ! Output: [real(r8) (:,:,:) ]  VR decomp. N fire loss (gN/m3/s)
         m_n_to_litr_fire                    => cnveg_nitrogenflux_inst%m_n_to_litr_fire_col                      , & ! Output: [real(r8) (:,:)   ]                                                  
         ileaf_to_iout_fic                   => cnveg_carbonflux_inst%ileaf_to_iout_fi                            , & ! Input: [integer (:)] Index of fire related C transfer from leaf pool to outside of vegetation pools
         ileafst_to_iout_fic                 => cnveg_carbonflux_inst%ileafst_to_iout_fi                          , & ! Input: [integer (:)] Index of fire related C transfer from leaf storage pool to outside of vegetation pools
         ileafxf_to_iout_fic                 => cnveg_carbonflux_inst%ileafxf_to_iout_fi                          , & ! Input: [integer (:)] Index of fire related C transfer from leaf transfer pool to outside of vegetation pools
         ifroot_to_iout_fic                  => cnveg_carbonflux_inst%ifroot_to_iout_fi                           , & ! Input: [integer (:)] Index of fire related C transfer from fine root pool to outside of vegetation pools
         ifrootst_to_iout_fic                => cnveg_carbonflux_inst%ifrootst_to_iout_fi                         , & ! Input: [integer (:)] Index of fire related C transfer from fine root storage pool to outside of vegetation pools
         ifrootxf_to_iout_fic                => cnveg_carbonflux_inst%ifrootxf_to_iout_fi                         , & ! Input: [integer (:)] Index of fire related C transfer from fine root transfer pool to outside of vegetation pools
         ilivestem_to_iout_fic               => cnveg_carbonflux_inst%ilivestem_to_iout_fi                        , & ! Input: [integer (:)] Index of fire related C transfer from live stem pool to outside of vegetation pools
         ilivestemst_to_iout_fic             => cnveg_carbonflux_inst%ilivestemst_to_iout_fi                      , & ! Input: [integer (:)] Index of fire related C transfer from live stem storage pool to outside of vegetation pools
         ilivestemxf_to_iout_fic             => cnveg_carbonflux_inst%ilivestemxf_to_iout_fi                      , & ! Input: [integer (:)] Index of fire related C transfer from live stem transfer pool to outside of vegetation pools
         ideadstem_to_iout_fic               => cnveg_carbonflux_inst%ideadstem_to_iout_fi                        , & ! Input: [integer (:)] Index of fire related C transfer from dead stem pool to outside of vegetation pools
         ideadstemst_to_iout_fic             => cnveg_carbonflux_inst%ideadstemst_to_iout_fi                      , & ! Input: [integer (:)] Index of fire related C transfer from dead stem storage pool to outside of vegetation pools
         ideadstemxf_to_iout_fic             => cnveg_carbonflux_inst%ideadstemxf_to_iout_fi                      , & ! Input: [integer (:)] Index of fire related C transfer from dead stem transfer pool to outside of vegetation pools
         ilivecroot_to_iout_fic              => cnveg_carbonflux_inst%ilivecroot_to_iout_fi                       , & ! Input: [integer (:)] Index of fire related C transfer from live coarse root pool to outside of vegetation pools
         ilivecrootst_to_iout_fic            => cnveg_carbonflux_inst%ilivecrootst_to_iout_fi                     , & ! Input: [integer (:)] Index of fire related C transfer from live coarse root storage pool to outside of vegetation pools
         ilivecrootxf_to_iout_fic            => cnveg_carbonflux_inst%ilivecrootxf_to_iout_fi                     , & ! Input: [integer (:)] Index of fire related C transfer from live coarse root transfer pool to outside of vegetation pools
         ideadcroot_to_iout_fic              => cnveg_carbonflux_inst%ideadcroot_to_iout_fi                       , & ! Input: [integer (:)] Index of fire related C transfer from dead coarse root pool to outside of vegetation pools
         ideadcrootst_to_iout_fic            => cnveg_carbonflux_inst%ideadcrootst_to_iout_fi                     , & ! Input: [integer (:)] Index of fire related C transfer from dead coarse root storage pool to outside of vegetation pools
         ideadcrootxf_to_iout_fic            => cnveg_carbonflux_inst%ideadcrootxf_to_iout_fi                     , & ! Input: [integer (:)] Index of fire related C transfer from dead coarse root transfer pool to outside of vegetation pools
         ilivestem_to_ideadstem_fic          => cnveg_carbonflux_inst%ilivestem_to_ideadstem_fi                   , & ! Input: [integer (:)] Index of fire related C transfer from live stem pool to dead stem pool
         ilivecroot_to_ideadcroot_fic        => cnveg_carbonflux_inst%ilivecroot_to_ideadcroot_fi                 , & ! Input: [integer (:)] Index of fire related C transfer from live coarse root pool to dead coarse root pool
         ileaf_to_iout_fin                   => cnveg_nitrogenflux_inst%ileaf_to_iout_fi                          , & ! Input: [integer (:)] Index of fire related N transfer from leaf pool to outside of vegetation pools 
         ileafst_to_iout_fin                 => cnveg_nitrogenflux_inst%ileafst_to_iout_fi                        , & ! Input: [integer (:)] Index of fire related N transfer from leaf storage pool to outside of vegetation pools
         ileafxf_to_iout_fin                 => cnveg_nitrogenflux_inst%ileafxf_to_iout_fi                        , & ! Input: [integer (:)] Index of fire related N transfer from leaf transfer pool to outside of vegetation pools
         ifroot_to_iout_fin                  => cnveg_nitrogenflux_inst%ifroot_to_iout_fi                         , & ! Input: [integer (:)] Index of fire related N transfer from fine root pool to outside of vegetation pools
         ifrootst_to_iout_fin                => cnveg_nitrogenflux_inst%ifrootst_to_iout_fi                       , & ! Input: [integer (:)] Index of fire related N transfer from fine root storage pool to outside of vegetation pools
         ifrootxf_to_iout_fin                => cnveg_nitrogenflux_inst%ifrootxf_to_iout_fi                       , & ! Input: [integer (:)] Index of fire related N transfer from fine transfer pool to outside of vegetation pools
         ilivestem_to_iout_fin               => cnveg_nitrogenflux_inst%ilivestem_to_iout_fi                      , & ! Input: [integer (:)] Index of fire related N transfer from live stem pool to outside of vegetation pools
         ilivestemst_to_iout_fin             => cnveg_nitrogenflux_inst%ilivestemst_to_iout_fi                    , & ! Input: [integer (:)] Index of fire related N transfer from live stem storage pool to outside of vegetation pools
         ilivestemxf_to_iout_fin             => cnveg_nitrogenflux_inst%ilivestemxf_to_iout_fi                    , & ! Input: [integer (:)] Index of fire related N transfer from live stem transfer pool to outside of vegetation pools
         ideadstem_to_iout_fin               => cnveg_nitrogenflux_inst%ideadstem_to_iout_fi                      , & ! Input: [integer (:)] Index of fire related N transfer from dead stem pool to outside of vegetation pools
         ideadstemst_to_iout_fin             => cnveg_nitrogenflux_inst%ideadstemst_to_iout_fi                    , & ! Input: [integer (:)] Index of fire related N transfer from dead stem storage pool to outside of vegetation pools
         ideadstemxf_to_iout_fin             => cnveg_nitrogenflux_inst%ideadstemxf_to_iout_fi                    , & ! Input: [integer (:)] Index of fire related N transfer from dead stem transfer pool to outside of vegetation pools
         ilivecroot_to_iout_fin              => cnveg_nitrogenflux_inst%ilivecroot_to_iout_fi                     , & ! Input: [integer (:)] Index of fire related N transfer from live coarse root pool to outside of vegetation pools
         ilivecrootst_to_iout_fin            => cnveg_nitrogenflux_inst%ilivecrootst_to_iout_fi                   , & ! Input: [integer (:)] Index of fire related N transfer from live coarse root storage pool to outside of vegetation pools
         ilivecrootxf_to_iout_fin            => cnveg_nitrogenflux_inst%ilivecrootxf_to_iout_fi                   , & ! Input: [integer (:)] Index of fire related N transfer from live coarse root transfer pool to outside of vegetation pools
         ideadcroot_to_iout_fin              => cnveg_nitrogenflux_inst%ideadcroot_to_iout_fi                     , & ! Input: [integer (:)] Index of fire related N transfer from dead coarse root pool to outside of vegetation pools
         ideadcrootst_to_iout_fin            => cnveg_nitrogenflux_inst%ideadcrootst_to_iout_fi                   , & ! Input: [integer (:)] Index of fire related N transfer from dead coarse root storage pool to outside of vegetation pools
         ideadcrootxf_to_iout_fin            => cnveg_nitrogenflux_inst%ideadcrootxf_to_iout_fi                   , & ! Input: [integer (:)] Index of fire related N transfer from dead coarse root transfer pool to outside of vegetation pools
         ilivestem_to_ideadstem_fin          => cnveg_nitrogenflux_inst%ilivestem_to_ideadstem_fi                 , & ! Input: [integer (:)] Index of fire related N transfer from live stem to dead stem pool
         ilivecroot_to_ideadcroot_fin        => cnveg_nitrogenflux_inst%ilivecroot_to_ideadcroot_fi               , & ! Input: [integer (:)] Index of fire related N transfer from live coarse root pool to dead coarse root pool
         iretransn_to_iout_fin               => cnveg_nitrogenflux_inst%iretransn_to_iout_fi                        & ! Input: [integer (:)] Index of fire related N transfer from retranslocated N pool to outside of vegetation pools
         )

     transient_landcover = run_has_transient_landcover()

     ! Get model step size
     ! calculate burned area fraction per sec
     dt = get_step_size_real()

     dayspyr = get_curr_days_per_year()
     !
     ! patch loop
     !
<<<<<<< HEAD
     num_actfirep = 0
=======
     num_actfirep = 0    ! Initialize active fire patch filter to zero
>>>>>>> 94e1bdc4
     do fp = 1,num_soilp
        p = filter_soilp(fp)
        c = patch%column(p)

        if( patch%itype(p) < nc3crop .and. cropf_col(c) < 1.0_r8)then
           ! For non-crop (bare-soil and natural vegetation)
           if (transient_landcover) then
              f = (fbac(c)-baf_crop(c))/(1.0_r8-cropf_col(c))
           else
              f = (farea_burned(c)-baf_crop(c))/(1.0_r8-cropf_col(c))
           end if
        else
           ! For crops
           if(cropf_col(c) > 0._r8)then
             f = baf_crop(c) /cropf_col(c)
           else
             f = 0._r8
           end if
        end if

        ! apply this rate to the patch state variables to get flux rates
        ! biomass burning
        ! carbon fluxes
        m = spinup_factor_deadwood

<<<<<<< HEAD
=======
        ! For patches with active fire add to active fire filter 
>>>>>>> 94e1bdc4
        if(f /= 0)then
           num_actfirep = num_actfirep + 1
           filter_actfirep(num_actfirep) = p
        end if
        m_gresp_storage_to_fire(p)       =  gresp_storage(p)      * f * cc_other(patch%itype(p))
        m_gresp_xfer_to_fire(p)          =  gresp_xfer(p)         * f * cc_other(patch%itype(p))
        if ( .not. use_matrixcn )then
           ! NOTE: The non matrix version of this is in CNCStateUpdate3::CStateUpdate3 EBK (11/26/2019)
           !                                        and CNNStateUpdate3::NStateUpdate3
           m_leafc_to_fire(p)               =  leafc(p)              * f * cc_leaf(patch%itype(p))
           m_leafc_storage_to_fire(p)       =  leafc_storage(p)      * f * cc_other(patch%itype(p))
           m_leafc_xfer_to_fire(p)          =  leafc_xfer(p)         * f * cc_other(patch%itype(p))
           m_livestemc_to_fire(p)           =  livestemc(p)          * f * cc_lstem(patch%itype(p))
           m_livestemc_storage_to_fire(p)   =  livestemc_storage(p)  * f * cc_other(patch%itype(p))
           m_livestemc_xfer_to_fire(p)      =  livestemc_xfer(p)     * f * cc_other(patch%itype(p))
           m_deadstemc_to_fire(p)           =  deadstemc(p)          * f * cc_dstem(patch%itype(p)) * m
           m_deadstemc_storage_to_fire(p)   =  deadstemc_storage(p)  * f * cc_other(patch%itype(p))
           m_deadstemc_xfer_to_fire(p)      =  deadstemc_xfer(p)     * f * cc_other(patch%itype(p))
           m_frootc_to_fire(p)              =  frootc(p)             * f * 0._r8
           m_frootc_storage_to_fire(p)      =  frootc_storage(p)     * f * cc_other(patch%itype(p)) 
           m_frootc_xfer_to_fire(p)         =  frootc_xfer(p)        * f * cc_other(patch%itype(p))
           m_livecrootc_to_fire(p)          =  livecrootc(p)         * f * 0._r8
           m_livecrootc_storage_to_fire(p)  =  livecrootc_storage(p) * f * cc_other(patch%itype(p)) 
           m_livecrootc_xfer_to_fire(p)     =  livecrootc_xfer(p)    * f * cc_other(patch%itype(p)) 
           m_deadcrootc_to_fire(p)          =  deadcrootc(p)         * f * 0._r8
           m_deadcrootc_storage_to_fire(p)  =  deadcrootc_storage(p) * f*  cc_other(patch%itype(p)) 
           m_deadcrootc_xfer_to_fire(p)     =  deadcrootc_xfer(p)    * f * cc_other(patch%itype(p)) 


           ! nitrogen fluxes
           m_leafn_to_fire(p)               =  leafn(p)              * f * cc_leaf(patch%itype(p))
           m_leafn_storage_to_fire(p)       =  leafn_storage(p)      * f * cc_other(patch%itype(p))
           m_leafn_xfer_to_fire(p)          =  leafn_xfer(p)         * f * cc_other(patch%itype(p))
           m_livestemn_to_fire(p)           =  livestemn(p)          * f * cc_lstem(patch%itype(p))
           m_livestemn_storage_to_fire(p)   =  livestemn_storage(p)  * f * cc_other(patch%itype(p))
           m_livestemn_xfer_to_fire(p)      =  livestemn_xfer(p)     * f * cc_other(patch%itype(p))
           m_deadstemn_to_fire(p)           =  deadstemn(p)          * f * cc_dstem(patch%itype(p)) * m
           m_deadstemn_storage_to_fire(p)   =  deadstemn_storage(p)  * f * cc_other(patch%itype(p))
           m_deadstemn_xfer_to_fire(p)      =  deadstemn_xfer(p)     * f * cc_other(patch%itype(p))
           m_frootn_to_fire(p)              =  frootn(p)             * f * 0._r8
           m_frootn_storage_to_fire(p)      =  frootn_storage(p)     * f * cc_other(patch%itype(p))
           m_frootn_xfer_to_fire(p)         =  frootn_xfer(p)        * f * cc_other(patch%itype(p))
           m_livecrootn_to_fire(p)          =  livecrootn(p)         * f * 0._r8 
           m_livecrootn_storage_to_fire(p)  =  livecrootn_storage(p) * f * cc_other(patch%itype(p)) 
           m_livecrootn_xfer_to_fire(p)     =  livecrootn_xfer(p)    * f * cc_other(patch%itype(p))
           m_deadcrootn_to_fire(p)          =  deadcrootn(p)         * f * 0._r8
           m_deadcrootn_xfer_to_fire(p)     =  deadcrootn_xfer(p)    * f * cc_other(patch%itype(p)) 
           m_deadcrootn_storage_to_fire(p)  =  deadcrootn_storage(p) * f * cc_other(patch%itype(p))
           m_retransn_to_fire(p)            =  retransn(p)           * f * cc_other(patch%itype(p))

<<<<<<< HEAD
        else
           m_leafc_to_fire(p)               =  leafc(p)              * matrix_update_fic(p,ileaf_to_iout_fic        ,f * cc_leaf(patch%itype(p))   ,dt,cnveg_carbonflux_inst,.True.,.True.)
           m_leafc_storage_to_fire(p)       =  leafc_storage(p)      * matrix_update_fic(p,ileafst_to_iout_fic      ,f * cc_other(patch%itype(p))  ,dt,cnveg_carbonflux_inst,.True.,.True.)
           m_leafc_xfer_to_fire(p)          =  leafc_xfer(p)         * matrix_update_fic(p,ileafxf_to_iout_fic      ,f * cc_other(patch%itype(p))  ,dt,cnveg_carbonflux_inst,.True.,.True.)
           m_livestemc_to_fire(p)           =  livestemc(p)          * matrix_update_fic(p,ilivestem_to_iout_fic    ,f * cc_lstem(patch%itype(p))  ,dt,cnveg_carbonflux_inst,.True.,.True.)
           m_livestemc_storage_to_fire(p)   =  livestemc_storage(p)  * matrix_update_fic(p,ilivestemst_to_iout_fic  ,f * cc_other(patch%itype(p))  ,dt,cnveg_carbonflux_inst,.True.,.True.)
           m_livestemc_xfer_to_fire(p)      =  livestemc_xfer(p)     * matrix_update_fic(p,ilivestemxf_to_iout_fic  ,f * cc_other(patch%itype(p))  ,dt,cnveg_carbonflux_inst,.True.,.True.)
           m_deadstemc_to_fire(p)           =  deadstemc(p)          * matrix_update_fic(p,ideadstem_to_iout_fic    ,f * cc_dstem(patch%itype(p))*m,dt,cnveg_carbonflux_inst,.True.,.True.)
           m_deadstemc_storage_to_fire(p)   =  deadstemc_storage(p)  * matrix_update_fic(p,ideadstemst_to_iout_fic  ,f * cc_other(patch%itype(p))  ,dt,cnveg_carbonflux_inst,.True.,.True.)
           m_deadstemc_xfer_to_fire(p)      =  deadstemc_xfer(p)     * matrix_update_fic(p,ideadstemxf_to_iout_fic  ,f * cc_other(patch%itype(p))  ,dt,cnveg_carbonflux_inst,.True.,.True.)
           m_frootc_to_fire(p)              =  frootc(p)             * matrix_update_fic(p,ifroot_to_iout_fic       ,f * 0._r8                     ,dt,cnveg_carbonflux_inst,.True.,.True.)
           m_frootc_storage_to_fire(p)      =  frootc_storage(p)     * matrix_update_fic(p,ifrootst_to_iout_fic     ,f * cc_other(patch%itype(p))  ,dt,cnveg_carbonflux_inst,.True.,.True.)
           m_frootc_xfer_to_fire(p)         =  frootc_xfer(p)        * matrix_update_fic(p,ifrootxf_to_iout_fic     ,f * cc_other(patch%itype(p))  ,dt,cnveg_carbonflux_inst,.True.,.True.)
           m_livecrootc_to_fire(p)          =  livecrootc(p)         * matrix_update_fic(p,ilivecroot_to_iout_fic   ,f * 0._r8                     ,dt,cnveg_carbonflux_inst,.True.,.True.)
           m_livecrootc_storage_to_fire(p)  =  livecrootc_storage(p) * matrix_update_fic(p,ilivecrootst_to_iout_fic ,f * cc_other(patch%itype(p))  ,dt,cnveg_carbonflux_inst,.True.,.True.)
           m_livecrootc_xfer_to_fire(p)     =  livecrootc_xfer(p)    * matrix_update_fic(p,ilivecrootxf_to_iout_fic ,f * cc_other(patch%itype(p))  ,dt,cnveg_carbonflux_inst,.True.,.True.)
           m_deadcrootc_to_fire(p)          =  deadcrootc(p)         * matrix_update_fic(p,ideadcroot_to_iout_fic   ,f * 0._r8                     ,dt,cnveg_carbonflux_inst,.True.,.True.)
           m_deadcrootc_storage_to_fire(p)  =  deadcrootc_storage(p) * matrix_update_fic(p,ideadcrootst_to_iout_fic ,f * cc_other(patch%itype(p))  ,dt,cnveg_carbonflux_inst,.True.,.True.)
           m_deadcrootc_xfer_to_fire(p)     =  deadcrootc_xfer(p)    * matrix_update_fic(p,ideadcrootxf_to_iout_fic ,f * cc_other(patch%itype(p))  ,dt,cnveg_carbonflux_inst,.True.,.True.)

           m_leafn_to_fire(p)               =  leafn(p)              * matrix_update_fin(p,ileaf_to_iout_fin        ,f * cc_leaf(patch%itype(p))   ,dt,cnveg_nitrogenflux_inst,.True.,.True.)
           m_leafn_storage_to_fire(p)       =  leafn_storage(p)      * matrix_update_fin(p,ileafst_to_iout_fin      ,f * cc_other(patch%itype(p))  ,dt,cnveg_nitrogenflux_inst,.True.,.True.)
           m_leafn_xfer_to_fire(p)          =  leafn_xfer(p)         * matrix_update_fin(p,ileafxf_to_iout_fin      ,f * cc_other(patch%itype(p))  ,dt,cnveg_nitrogenflux_inst,.True.,.True.)
           m_livestemn_to_fire(p)           =  livestemn(p)          * matrix_update_fin(p,ilivestem_to_iout_fin    ,f * cc_lstem(patch%itype(p))  ,dt,cnveg_nitrogenflux_inst,.True.,.True.)
           m_livestemn_storage_to_fire(p)   =  livestemn_storage(p)  * matrix_update_fin(p,ilivestemst_to_iout_fin  ,f * cc_other(patch%itype(p))  ,dt,cnveg_nitrogenflux_inst,.True.,.True.)
           m_livestemn_xfer_to_fire(p)      =  livestemn_xfer(p)     * matrix_update_fin(p,ilivestemxf_to_iout_fin  ,f * cc_other(patch%itype(p))  ,dt,cnveg_nitrogenflux_inst,.True.,.True.)
           m_deadstemn_to_fire(p)           =  deadstemn(p)          * matrix_update_fin(p,ideadstem_to_iout_fin    ,f * cc_dstem(patch%itype(p))*m,dt,cnveg_nitrogenflux_inst,.True.,.True.)
           m_deadstemn_storage_to_fire(p)   =  deadstemn_storage(p)  * matrix_update_fin(p,ideadstemst_to_iout_fin  ,f * cc_other(patch%itype(p))  ,dt,cnveg_nitrogenflux_inst,.True.,.True.)
           m_deadstemn_xfer_to_fire(p)      =  deadstemn_xfer(p)     * matrix_update_fin(p,ideadstemxf_to_iout_fin  ,f * cc_other(patch%itype(p))  ,dt,cnveg_nitrogenflux_inst,.True.,.True.)
           m_frootn_to_fire(p)              =  frootn(p)             * matrix_update_fin(p,ifroot_to_iout_fin       ,f * 0._r8                     ,dt,cnveg_nitrogenflux_inst,.True.,.True.)
           m_frootn_storage_to_fire(p)      =  frootn_storage(p)     * matrix_update_fin(p,ifrootst_to_iout_fin     ,f * cc_other(patch%itype(p))  ,dt,cnveg_nitrogenflux_inst,.True.,.True.)
           m_frootn_xfer_to_fire(p)         =  frootn_xfer(p)        * matrix_update_fin(p,ifrootxf_to_iout_fin     ,f * cc_other(patch%itype(p))  ,dt,cnveg_nitrogenflux_inst,.True.,.True.)
           m_livecrootn_to_fire(p)          =  livecrootn(p)         * matrix_update_fin(p,ilivecroot_to_iout_fin   ,f * 0._r8                     ,dt,cnveg_nitrogenflux_inst,.True.,.True.)
           m_livecrootn_storage_to_fire(p)  =  livecrootn_storage(p) * matrix_update_fin(p,ilivecrootst_to_iout_fin ,f * cc_other(patch%itype(p))  ,dt,cnveg_nitrogenflux_inst,.True.,.True.)
           m_livecrootn_xfer_to_fire(p)     =  livecrootn_xfer(p)    * matrix_update_fin(p,ilivecrootxf_to_iout_fin ,f * cc_other(patch%itype(p))  ,dt,cnveg_nitrogenflux_inst,.True.,.True.)
           m_deadcrootn_to_fire(p)          =  deadcrootn(p)         * matrix_update_fin(p,ideadcroot_to_iout_fin   ,f * 0._r8                     ,dt,cnveg_nitrogenflux_inst,.True.,.True.)
           m_deadcrootn_storage_to_fire(p)  =  deadcrootn_storage(p) * matrix_update_fin(p,ideadcrootst_to_iout_fin ,f * cc_other(patch%itype(p))  ,dt,cnveg_nitrogenflux_inst,.True.,.True.)
           m_deadcrootn_xfer_to_fire(p)     =  deadcrootn_xfer(p)    * matrix_update_fin(p,ideadcrootxf_to_iout_fin ,f * cc_other(patch%itype(p))  ,dt,cnveg_nitrogenflux_inst,.True.,.True.)
           m_retransn_to_fire(p)            =  retransn(p)           * matrix_update_fin(p,iretransn_to_iout_fin    ,f * 0._r8                     ,dt,cnveg_nitrogenflux_inst,.True.,.True.)
=======
>>>>>>> 94e1bdc4
        end if
        ! mortality due to fire
        ! carbon pools
        if ( .not. use_matrixcn )then
           ! NOTE: The non matrix version of this is in CNCStateUpdate3::CStateUpdate3 EBK (11/26/2019)
           !                                        and CNNStateUpdate3::NStateUpdate3
           m_leafc_to_litter_fire(p)                   =  leafc(p) * f * &
                (1._r8 - cc_leaf(patch%itype(p))) * &
                fm_leaf(patch%itype(p))
           m_leafc_storage_to_litter_fire(p)           =  leafc_storage(p) * f * &
                (1._r8 - cc_other(patch%itype(p))) * &
                fm_other(patch%itype(p))
           m_leafc_xfer_to_litter_fire(p)              =  leafc_xfer(p) * f * &
                (1._r8 - cc_other(patch%itype(p))) * &
                fm_other(patch%itype(p))
           ! NOTE: It looks incorrect to use fm_droot here, but it's used to represent fraction of transport from livestem/livecroot to litter
           ! EBK Oct/06/2017 see bug 2516 http://bugs.cgd.ucar.edu/show_bug.cgi?id=2516 (stem and root live or dead assumed to have the same transport)
           m_livestemc_to_litter_fire(p)               =  livestemc(p) * f * &
                (1._r8 - cc_lstem(patch%itype(p))) * &
                fm_droot(patch%itype(p))    
           m_livestemc_storage_to_litter_fire(p)       =  livestemc_storage(p) * f * &
             (1._r8 - cc_other(patch%itype(p))) * &
                fm_other(patch%itype(p))
           m_livestemc_xfer_to_litter_fire(p)          =  livestemc_xfer(p) * f * &
                (1._r8 - cc_other(patch%itype(p))) * &
                fm_other(patch%itype(p)) 
           ! NOTE: It looks incorrect to use fm_droot here, but it's used to represent the fraction of plant-tissue mortality for deadstem/deadcroot
           ! EBK Oct/06/2017 see bug 2516 http://bugs.cgd.ucar.edu/show_bug.cgi?id=2516
           m_livestemc_to_deadstemc_fire(p)            =  livestemc(p) * f * &
                (1._r8 - cc_lstem(patch%itype(p))) * &
                (fm_lstem(patch%itype(p))-fm_droot(patch%itype(p)))
           ! NOTE: It looks incorrect to use fm_droot here, but it's used to represent fraction of transport from deadstem/deadcroot to litter
           ! EBK Oct/06/2017 see bug 2516 http://bugs.cgd.ucar.edu/show_bug.cgi?id=2516 (stem and root live or dead assumed to have the same transport)
           m_deadstemc_to_litter_fire(p)               =  deadstemc(p) * f * m * &
                (1._r8 - cc_dstem(patch%itype(p))) * &
                fm_droot(patch%itype(p))    
           m_deadstemc_storage_to_litter_fire(p)       =  deadstemc_storage(p) * f * &
                (1._r8 - cc_other(patch%itype(p))) * &
                fm_other(patch%itype(p))
           m_deadstemc_xfer_to_litter_fire(p)          =  deadstemc_xfer(p) * f * &
                (1._r8 - cc_other(patch%itype(p))) * &
                fm_other(patch%itype(p))
           m_frootc_to_litter_fire(p)                  =  frootc(p)             * f * &
                fm_root(patch%itype(p))
           m_frootc_storage_to_litter_fire(p)          =  frootc_storage(p)     * f * &
                (1._r8- cc_other(patch%itype(p))) * &
                fm_other(patch%itype(p))
           m_frootc_xfer_to_litter_fire(p)             =  frootc_xfer(p)        * f * &
                (1._r8- cc_other(patch%itype(p))) * &
                fm_other(patch%itype(p))
           ! NOTE: It looks incorrect to use fm_droot here, but it's used to represent fraction of transport from livestem/livecroot to litter
           ! EBK Oct/06/2017 see bug 2516 http://bugs.cgd.ucar.edu/show_bug.cgi?id=2516 (stem and root live or dead assumed to have the same transport)
           m_livecrootc_to_litter_fire(p)              =  livecrootc(p)         * f * &
                fm_droot(patch%itype(p))
           m_livecrootc_storage_to_litter_fire(p)      =  livecrootc_storage(p) * f * &
                (1._r8- cc_other(patch%itype(p))) * &
                fm_other(patch%itype(p)) 
           m_livecrootc_xfer_to_litter_fire(p)         =  livecrootc_xfer(p)    * f * &
                (1._r8- cc_other(patch%itype(p))) * &
                fm_other(patch%itype(p)) 
           m_livecrootc_to_deadcrootc_fire(p)          =  livecrootc(p)         * f * &
                (fm_lroot(patch%itype(p))-fm_droot(patch%itype(p)))
           m_deadcrootc_to_litter_fire(p)              =  deadcrootc(p)         * f * m * &
                fm_droot(patch%itype(p))
           m_deadcrootc_storage_to_litter_fire(p)      =  deadcrootc_storage(p) * f * &
                (1._r8- cc_other(patch%itype(p))) * &
                fm_other(patch%itype(p))
           m_deadcrootc_xfer_to_litter_fire(p)         =  deadcrootc_xfer(p)    * f * &
                (1._r8- cc_other(patch%itype(p))) * &
                fm_other(patch%itype(p))      
           m_gresp_storage_to_litter_fire(p)           =  gresp_storage(p) * f * &
                (1._r8 - cc_other(patch%itype(p))) * &
                fm_other(patch%itype(p))  
           m_gresp_xfer_to_litter_fire(p)              =  gresp_xfer(p) * f * &
                (1._r8 - cc_other(patch%itype(p))) * &
                fm_other(patch%itype(p)) 


           ! nitrogen pools    
           m_leafn_to_litter_fire(p)                  =  leafn(p) * f * &
                (1._r8 - cc_leaf(patch%itype(p))) * &
                fm_leaf(patch%itype(p))
           m_leafn_storage_to_litter_fire(p)          =  leafn_storage(p) * f * &
                (1._r8 - cc_other(patch%itype(p))) * &
                fm_other(patch%itype(p))  
           m_leafn_xfer_to_litter_fire(p)             =  leafn_xfer(p) * f * &
                (1._r8 - cc_other(patch%itype(p))) * &
                fm_other(patch%itype(p))
           ! NOTE: It looks incorrect to use fm_droot here, but it's used to represent fraction of transport from livestem/livecroot to litter
           ! EBK Oct/06/2017 see bug 2516 http://bugs.cgd.ucar.edu/show_bug.cgi?id=2516 (stem and root live or dead assumed to have the same transport)
           m_livestemn_to_litter_fire(p)              =  livestemn(p) * f * &
                (1._r8 - cc_lstem(patch%itype(p))) * &
                fm_droot(patch%itype(p))
           m_livestemn_storage_to_litter_fire(p)      =  livestemn_storage(p) * f * &
                (1._r8 - cc_other(patch%itype(p))) * &
                fm_other(patch%itype(p))   
           m_livestemn_xfer_to_litter_fire(p)         =  livestemn_xfer(p) * f * &
                (1._r8 - cc_other(patch%itype(p))) * &
                fm_other(patch%itype(p))
           ! NOTE: It looks incorrect to use fm_droot here, but it's used to represent the fraction of plant-tissue mortality for deadstem/deadcroot
           ! EBK Oct/06/2017 see bug 2516 http://bugs.cgd.ucar.edu/show_bug.cgi?id=2516
           m_livestemn_to_deadstemn_fire(p)           =  livestemn(p) * f * &
                (1._r8 - cc_lstem(patch%itype(p))) * &
                (fm_lstem(patch%itype(p))-fm_droot(patch%itype(p)))
           ! NOTE: It looks incorrect to use fm_droot here, but it's used to represent fraction of transport from deadstem/deadcroot to litter
           ! EBK Oct/06/2017 see bug 2516 http://bugs.cgd.ucar.edu/show_bug.cgi?id=2516 (stem and root live or dead assumed to have the same transport)
           m_deadstemn_to_litter_fire(p)              =  deadstemn(p) * f * m * &
                (1._r8 - cc_dstem(patch%itype(p))) * &
                fm_droot(patch%itype(p))    
           m_deadstemn_storage_to_litter_fire(p)      =  deadstemn_storage(p) * f * &
                (1._r8 - cc_other(patch%itype(p))) * &
                fm_other(patch%itype(p))
           m_deadstemn_xfer_to_litter_fire(p)         =  deadstemn_xfer(p) * f * &
                (1._r8 - cc_other(patch%itype(p))) * &
                fm_other(patch%itype(p))
           m_frootn_to_litter_fire(p)                 =  frootn(p)             * f * &
                fm_root(patch%itype(p))
           m_frootn_storage_to_litter_fire(p)         =  frootn_storage(p)     * f * &
                (1._r8 - cc_other(patch%itype(p))) * &
                fm_other(patch%itype(p))
           m_frootn_xfer_to_litter_fire(p)            =  frootn_xfer(p)        * f * &
                (1._r8 - cc_other(patch%itype(p))) * &
                fm_other(patch%itype(p))
           ! NOTE: It looks incorrect to use fm_droot here, but it's used to represent fraction of transport from livestem/livecroot to litter
           ! EBK Oct/06/2017 see bug 2516 http://bugs.cgd.ucar.edu/show_bug.cgi?id=2516 (stem and root live or dead assumed to have the same transport)
           m_livecrootn_to_litter_fire(p)             =  livecrootn(p)         * f * &
                fm_droot(patch%itype(p))
           m_livecrootn_storage_to_litter_fire(p)     =  livecrootn_storage(p) * f * &
                (1._r8 - cc_other(patch%itype(p))) * &
                fm_other(patch%itype(p))
           m_livecrootn_xfer_to_litter_fire(p)        =  livecrootn_xfer(p)    * f * &
                (1._r8 - cc_other(patch%itype(p))) * &
                fm_other(patch%itype(p)) 
           m_livecrootn_to_deadcrootn_fire(p)         =  livecrootn(p)         * f * &
                (fm_lroot(patch%itype(p))-fm_droot(patch%itype(p)))
           m_deadcrootn_to_litter_fire(p)             =  deadcrootn(p)         * f * m * &
                fm_droot(patch%itype(p))
           m_deadcrootn_storage_to_litter_fire(p)     =  deadcrootn_storage(p) * f * &
                (1._r8 - cc_other(patch%itype(p))) * &
                fm_other(patch%itype(p))
           m_deadcrootn_xfer_to_litter_fire(p)        =  deadcrootn_xfer(p)    * f * &
                (1._r8 - cc_other(patch%itype(p))) * &
                fm_other(patch%itype(p))
           m_retransn_to_litter_fire(p)               =  retransn(p)           * f * &
                (1._r8 - cc_other(patch%itype(p))) * &
                fm_other(patch%itype(p)) 

<<<<<<< HEAD
        else
           m_leafc_to_litter_fire(p)              = leafc(p) * matrix_update_fic(p,ileaf_to_iout_fic, &
                                                  f * (1._r8 - cc_leaf(patch%itype(p)))     * fm_leaf(patch%itype(p)),dt,cnveg_carbonflux_inst,.True.,.True.)
           m_leafc_storage_to_litter_fire(p)      = leafc_storage(p) * matrix_update_fic(p,ileafst_to_iout_fic, &
                                                  f * (1._r8 - cc_other(patch%itype(p)))    * fm_other(patch%itype(p)),dt,cnveg_carbonflux_inst,.True.,.True.)
           m_leafc_xfer_to_litter_fire(p)         = leafc_xfer(p) * matrix_update_fic(p,ileafxf_to_iout_fic, &
                                                  f * (1._r8 - cc_other(patch%itype(p)))    * fm_other(patch%itype(p)),dt,cnveg_carbonflux_inst,.True.,.True.)
           m_livestemc_to_litter_fire(p)          = livestemc(p) * matrix_update_fic(p,ilivestem_to_iout_fic, &
                                                  f * (1._r8 - cc_lstem(patch%itype(p)))    * fm_droot(patch%itype(p)),dt,cnveg_carbonflux_inst,.True.,.True.)
           m_livestemc_storage_to_litter_fire(p)  = livestemc_storage(p) * matrix_update_fic(p,ilivestemst_to_iout_fic, &
                                                  f * (1._r8 - cc_other(patch%itype(p)))    * fm_other(patch%itype(p)),dt,cnveg_carbonflux_inst,.True.,.True.)
           m_livestemc_xfer_to_litter_fire(p)     = livestemc_xfer(p) * matrix_update_fic(p,ilivestemxf_to_iout_fic, &
                                                  f * (1._r8 - cc_other(patch%itype(p)))    * fm_other(patch%itype(p)),dt,cnveg_carbonflux_inst,.True.,.True.)
           m_livestemc_to_deadstemc_fire(p)       = livestemc(p) * matrix_update_fic(p,ilivestem_to_ideadstem_fic,&
                                                  f * (1._r8 - cc_lstem(patch%itype(p)))    * (fm_lstem(patch%itype(p))-fm_droot(patch%itype(p))),dt,cnveg_carbonflux_inst,.True.,.True.)
           m_deadstemc_to_litter_fire(p)          = deadstemc(p) * matrix_update_fic(p,ideadstem_to_iout_fic, &
                                                  f * (1._r8 - cc_dstem(patch%itype(p)))    * fm_droot(patch%itype(p)),dt,cnveg_carbonflux_inst,.True.,.True.)
           m_deadstemc_storage_to_litter_fire(p)  = deadstemc_storage(p) * matrix_update_fic(p,ideadstemst_to_iout_fic, &
                                                  f * (1._r8 - cc_other(patch%itype(p)))    * fm_other(patch%itype(p)),dt,cnveg_carbonflux_inst,.True.,.True.)
           m_deadstemc_xfer_to_litter_fire(p)     = deadstemc_xfer(p) * matrix_update_fic(p,ideadstemxf_to_iout_fic, &
                                                  f * (1._r8 - cc_other(patch%itype(p)))    * fm_other(patch%itype(p)),dt,cnveg_carbonflux_inst,.True.,.True.)
           m_frootc_to_litter_fire(p)             = frootc(p) * matrix_update_fic(p,ifroot_to_iout_fic, &
                                                  f * fm_root(patch%itype(p)),dt,cnveg_carbonflux_inst,.True.,.True.)
           m_frootc_storage_to_litter_fire(p)     = frootc_storage(p) * matrix_update_fic(p,ifrootst_to_iout_fic, &
                                                  f * (1._r8 - cc_other(patch%itype(p)))    * fm_other(patch%itype(p)),dt,cnveg_carbonflux_inst,.True.,.True.)
           m_frootc_xfer_to_litter_fire(p)        = frootc_xfer(p) * matrix_update_fic(p,ifrootxf_to_iout_fic, &
                                                  f * (1._r8 - cc_other(patch%itype(p)))    * fm_other(patch%itype(p)),dt,cnveg_carbonflux_inst,.True.,.True.)
           m_livecrootc_to_litter_fire(p)         = livecrootc(p) * matrix_update_fic(p,ilivecroot_to_iout_fic, &
                                                  f * fm_droot(patch%itype(p)),dt,cnveg_carbonflux_inst,.True.,.True.)
           m_livecrootc_storage_to_litter_fire(p) = livecrootc_storage(p) * matrix_update_fic(p,ilivecrootst_to_iout_fic, &
                                                  f * (1._r8 - cc_other(patch%itype(p)))    * fm_other(patch%itype(p)),dt,cnveg_carbonflux_inst,.True.,.True.)
           m_livecrootc_xfer_to_litter_fire(p)    = livecrootc_xfer(p) * matrix_update_fic(p,ilivecrootxf_to_iout_fic, &
                                                  f * (1._r8 - cc_other(patch%itype(p)))    * fm_other(patch%itype(p)),dt,cnveg_carbonflux_inst,.True.,.True.)
           m_livecrootc_to_deadcrootc_fire(p)     = livecrootc(p) * matrix_update_fic(p,ilivecroot_to_ideadcroot_fic,&
                                                  f * (fm_lroot(patch%itype(p))-fm_droot(patch%itype(p))),dt,cnveg_carbonflux_inst,.True.,.True.)
           m_deadcrootc_to_litter_fire(p)         = deadcrootc(p) * matrix_update_fic(p,ideadcroot_to_iout_fic, &
                                                  f * m * fm_droot(patch%itype(p)),dt,cnveg_carbonflux_inst,.True.,.True.)
           m_deadcrootc_storage_to_litter_fire(p) = deadcrootc_storage(p) * matrix_update_fic(p,ideadcrootst_to_iout_fic, &
                                                  f * (1._r8 - cc_other(patch%itype(p)))    * fm_other(patch%itype(p)),dt,cnveg_carbonflux_inst,.True.,.True.)
           m_deadcrootc_xfer_to_litter_fire(p)    = deadcrootc_xfer(p) * matrix_update_fic(p,ideadcrootxf_to_iout_fic, &
                                                  f * (1._r8 - cc_other(patch%itype(p)))    * fm_other(patch%itype(p)),dt,cnveg_carbonflux_inst,.True.,.True.)

           m_leafn_to_litter_fire(p)              = leafn(p) * matrix_update_fin(p,ileaf_to_iout_fin, &
                                                  f * (1._r8 - cc_leaf(patch%itype(p)))     * fm_leaf(patch%itype(p)),dt,cnveg_nitrogenflux_inst,.True.,.True.)
           m_leafn_storage_to_litter_fire(p)      = leafn_storage(p) * matrix_update_fin(p,ileafst_to_iout_fin, &
                                                  f * (1._r8 - cc_other(patch%itype(p)))    * fm_other(patch%itype(p)),dt,cnveg_nitrogenflux_inst,.True.,.True.)
           m_leafn_xfer_to_litter_fire(p)         = leafn_xfer(p) * matrix_update_fin(p,ileafxf_to_iout_fin, &
                                                  f * (1._r8 - cc_other(patch%itype(p)))    * fm_other(patch%itype(p)),dt,cnveg_nitrogenflux_inst,.True.,.True.)
           m_livestemn_to_litter_fire(p)          = livestemn(p) * matrix_update_fin(p,ilivestem_to_iout_fin, &
                                                  f * (1._r8 - cc_lstem(patch%itype(p)))    * fm_droot(patch%itype(p)),dt,cnveg_nitrogenflux_inst,.True.,.True.)
           m_livestemn_storage_to_litter_fire(p)  = livestemn_storage(p) * matrix_update_fin(p,ilivestemst_to_iout_fin, &
                                                  f * (1._r8 - cc_other(patch%itype(p)))    * fm_other(patch%itype(p)),dt,cnveg_nitrogenflux_inst,.True.,.True.)
           m_livestemn_xfer_to_litter_fire(p)     = livestemn_xfer(p) * matrix_update_fin(p,ilivestemxf_to_iout_fin, &
                                                  f * (1._r8 - cc_other(patch%itype(p)))    * fm_other(patch%itype(p)),dt,cnveg_nitrogenflux_inst,.True.,.True.)
           m_livestemn_to_deadstemn_fire(p)       = livestemn(p) * matrix_update_fin(p,ilivestem_to_ideadstem_fin,&
                                                  f * (1._r8 - cc_lstem(patch%itype(p)))    * (fm_lstem(patch%itype(p))-fm_droot(patch%itype(p))),dt,cnveg_nitrogenflux_inst,.True.,.True.)
           m_deadstemn_to_litter_fire(p)          = deadstemn(p) * matrix_update_fin(p,ideadstem_to_iout_fin, &
                                                  f * (1._r8 - cc_dstem(patch%itype(p)))    * fm_droot(patch%itype(p)),dt,cnveg_nitrogenflux_inst,.True.,.True.)
           m_deadstemn_storage_to_litter_fire(p)  = deadstemn_storage(p) * matrix_update_fin(p,ideadstemst_to_iout_fin, &
                                                  f * (1._r8 - cc_other(patch%itype(p)))    * fm_other(patch%itype(p)),dt,cnveg_nitrogenflux_inst,.True.,.True.)
           m_deadstemn_xfer_to_litter_fire(p)     = deadstemn_xfer(p) * matrix_update_fin(p,ideadstemxf_to_iout_fin, &
                                                  f * (1._r8 - cc_other(patch%itype(p)))    * fm_other(patch%itype(p)),dt,cnveg_nitrogenflux_inst,.True.,.True.)
           m_frootn_to_litter_fire(p)             = frootn(p) * matrix_update_fin(p,ifroot_to_iout_fin, &
                                                  f * fm_root(patch%itype(p)),dt,cnveg_nitrogenflux_inst,.True.,.True.)
           m_frootn_storage_to_litter_fire(p)     = frootn_storage(p) * matrix_update_fin(p,ifrootst_to_iout_fin, &
                                                  f * (1._r8 - cc_other(patch%itype(p)))    * fm_other(patch%itype(p)),dt,cnveg_nitrogenflux_inst,.True.,.True.)
           m_frootn_xfer_to_litter_fire(p)        = frootn_xfer(p) * matrix_update_fin(p,ifrootxf_to_iout_fin, &
                                                  f * (1._r8 - cc_other(patch%itype(p)))    * fm_other(patch%itype(p)),dt,cnveg_nitrogenflux_inst,.True.,.True.)
           m_livecrootn_to_litter_fire(p)         = livecrootn(p) * matrix_update_fin(p,ilivecroot_to_iout_fin, &
                                                  f * fm_droot(patch%itype(p)),dt,cnveg_nitrogenflux_inst,.True.,.True.)
           m_livecrootn_storage_to_litter_fire(p) = livecrootn_storage(p) * matrix_update_fin(p,ilivecrootst_to_iout_fin, &
                                                  f * (1._r8 - cc_other(patch%itype(p)))    * fm_other(patch%itype(p)),dt,cnveg_nitrogenflux_inst,.True.,.True.)
           m_livecrootn_xfer_to_litter_fire(p)    = livecrootn_xfer(p) * matrix_update_fin(p,ilivecrootxf_to_iout_fin, &
                                                  f * (1._r8 - cc_other(patch%itype(p)))    * fm_other(patch%itype(p)),dt,cnveg_nitrogenflux_inst,.True.,.True.)
           m_livecrootn_to_deadcrootn_fire(p)     = livecrootn(p) * matrix_update_fin(p,ilivecroot_to_ideadcroot_fin,&
                                                  f * (fm_lroot(patch%itype(p))-fm_droot(patch%itype(p))),dt,cnveg_nitrogenflux_inst,.True.,.True.)
           m_deadcrootn_to_litter_fire(p)         = deadcrootn(p) * matrix_update_fin(p,ideadcroot_to_iout_fin, &
                                                  f * m * fm_droot(patch%itype(p)),dt,cnveg_nitrogenflux_inst,.True.,.True.)
           m_deadcrootn_storage_to_litter_fire(p) = deadcrootn_storage(p) * matrix_update_fin(p,ideadcrootst_to_iout_fin, &
                                                  f * (1._r8 - cc_other(patch%itype(p)))    * fm_other(patch%itype(p)),dt,cnveg_nitrogenflux_inst,.True.,.True.)
           m_deadcrootn_xfer_to_litter_fire(p)    = deadcrootn_xfer(p) * matrix_update_fin(p,ideadcrootxf_to_iout_fin, &
                                                  f * (1._r8 - cc_other(patch%itype(p)))    * fm_other(patch%itype(p)),dt,cnveg_nitrogenflux_inst,.True.,.True.)
=======
>>>>>>> 94e1bdc4
        end if

        if (use_cndv) then
           if ( woody(patch%itype(p)) == 1._r8 )then
              if ( livestemc(p)+deadstemc(p) > 0._r8 )then
                 nind(p) = nind(p)*(1._r8-1._r8*fm_droot(patch%itype(p))*f) 
              else
                 nind(p) = 0._r8
              end if
           end if
           leafcmax(p) = max(leafc(p)-m_leafc_to_fire(p)*dt, leafcmax(p))
           if (patch%itype(p) == noveg) leafcmax(p) = 0._r8
        end if

     end do  ! end of patches loop  

     ! fire-induced transfer of carbon and nitrogen pools to litter and cwd

     do j = 1,nlevdecomp
        do fp = 1, num_soilp
           p = filter_soilp(fp)
           c = patch%column(p)

           fire_mortality_c_to_cwdc(c,j) = fire_mortality_c_to_cwdc(c,j) + &
                m_deadstemc_to_litter_fire(p) * patch%wtcol(p) * stem_prof(p,j)
           fire_mortality_c_to_cwdc(c,j) = fire_mortality_c_to_cwdc(c,j) + &
                m_deadcrootc_to_litter_fire(p) * patch%wtcol(p) * croot_prof(p,j)
           fire_mortality_n_to_cwdn(c,j) = fire_mortality_n_to_cwdn(c,j) + &
                m_deadstemn_to_litter_fire(p) * patch%wtcol(p) * stem_prof(p,j)
           fire_mortality_n_to_cwdn(c,j) = fire_mortality_n_to_cwdn(c,j) + &
                m_deadcrootn_to_litter_fire(p) * patch%wtcol(p) * croot_prof(p,j)


           fire_mortality_c_to_cwdc(c,j) = fire_mortality_c_to_cwdc(c,j) + &
                m_livestemc_to_litter_fire(p) * patch%wtcol(p) * stem_prof(p,j)
           fire_mortality_c_to_cwdc(c,j) = fire_mortality_c_to_cwdc(c,j) + &
                m_livecrootc_to_litter_fire(p) * patch%wtcol(p) * croot_prof(p,j)
           fire_mortality_n_to_cwdn(c,j) = fire_mortality_n_to_cwdn(c,j) + &
                m_livestemn_to_litter_fire(p) * patch%wtcol(p) * stem_prof(p,j)
           fire_mortality_n_to_cwdn(c,j) = fire_mortality_n_to_cwdn(c,j) + &
                m_livecrootn_to_litter_fire(p) * patch%wtcol(p) * croot_prof(p,j)


           m_c_to_litr_fire(c,j,i_met_lit) = &
                m_c_to_litr_fire(c,j,i_met_lit) + &
                ((m_leafc_to_litter_fire(p) * lf_f(patch%itype(p),i_met_lit) &
                +m_leafc_storage_to_litter_fire(p) + &
                m_leafc_xfer_to_litter_fire(p) + &
                m_gresp_storage_to_litter_fire(p) &
                +m_gresp_xfer_to_litter_fire(p))*leaf_prof(p,j) + &
                (m_frootc_to_litter_fire(p) * fr_f(patch%itype(p),i_met_lit) &
                +m_frootc_storage_to_litter_fire(p) + &
                m_frootc_xfer_to_litter_fire(p))*froot_prof(p,j) &
                +(m_livestemc_storage_to_litter_fire(p) + &
                m_livestemc_xfer_to_litter_fire(p) &
                +m_deadstemc_storage_to_litter_fire(p) + &
                m_deadstemc_xfer_to_litter_fire(p))* stem_prof(p,j)&
                +(m_livecrootc_storage_to_litter_fire(p) + &
                m_livecrootc_xfer_to_litter_fire(p) &
                +m_deadcrootc_storage_to_litter_fire(p) + &
                m_deadcrootc_xfer_to_litter_fire(p))* croot_prof(p,j))* patch%wtcol(p)    
           ! Here metabolic litter is treated differently than other
           ! types of litter, so it remains outside this litter loop,
           ! in the line above
           do i = i_met_lit+1, i_litr_max
              m_c_to_litr_fire(c,j,i) = m_c_to_litr_fire(c,j,i) + &
                 (m_leafc_to_litter_fire(p) * lf_f(patch%itype(p),i) * leaf_prof(p,j) + &
                 m_frootc_to_litter_fire(p) * fr_f(patch%itype(p),i) * froot_prof(p,j)) * patch%wtcol(p) 
           end do

           m_n_to_litr_fire(c,j,i_met_lit) = &
              m_n_to_litr_fire(c,j,i_met_lit) + &
              ((m_leafn_to_litter_fire(p) * lf_f(patch%itype(p),i_met_lit) + &
                m_leafn_storage_to_litter_fire(p) + &
                m_leafn_xfer_to_litter_fire(p) + &
                m_retransn_to_litter_fire(p)) * leaf_prof(p,j) + &
               (m_frootn_to_litter_fire(p) * fr_f(patch%itype(p),i_met_lit) + &
                m_frootn_storage_to_litter_fire(p) + &
                m_frootn_xfer_to_litter_fire(p)) * froot_prof(p,j) + &
               (m_livestemn_storage_to_litter_fire(p) + &
                m_livestemn_xfer_to_litter_fire(p) + &
                m_deadstemn_storage_to_litter_fire(p) + &
                m_deadstemn_xfer_to_litter_fire(p)) * stem_prof(p,j) + &
               (m_livecrootn_storage_to_litter_fire(p) + &
                m_livecrootn_xfer_to_litter_fire(p) + &
                m_deadcrootn_storage_to_litter_fire(p) + &
                m_deadcrootn_xfer_to_litter_fire(p)) * croot_prof(p,j)) * patch%wtcol(p)
           ! Here metabolic litter is treated differently than other
           ! types of litter, so it remains outside this litter loop,
           ! in the line above
           do i = i_met_lit+1, i_litr_max
              m_n_to_litr_fire(c,j,i) = &
                 m_n_to_litr_fire(c,j,i) + &
                 (m_leafn_to_litter_fire(p) * lf_f(patch%itype(p),i) * leaf_prof(p,j) + &
                  m_frootn_to_litter_fire(p) * fr_f(patch%itype(p),i) * froot_prof(p,j)) * patch%wtcol(p)
           end do
        end do
     end do
     !
     ! vertically-resolved decomposing C/N fire loss   
     ! column loop
     !
<<<<<<< HEAD
     num_actfirec = 0
=======
     num_actfirec = 0     ! Initialize active fire column filter to zero
>>>>>>> 94e1bdc4
     do fc = 1,num_soilc
        c = filter_soilc(fc)

        f = farea_burned(c) 

<<<<<<< HEAD
=======
        ! If fire is active add to active fire filter
>>>>>>> 94e1bdc4
        if(f /= 0 .or. f /= baf_crop(c))then
           num_actfirec = num_actfirec + 1
           filter_actfirec(num_actfirec) = c
        end if
        do j = 1, nlevdecomp
           ! carbon fluxes
           do l = 1, ndecomp_pools
              if ( is_litter(l) ) then
                 m_decomp_cpools_to_fire_vr(c,j,l) = decomp_cpools_vr(c,j,l) * f * &
                      cmb_cmplt_fact_litter
                 if(use_soil_matrixcn)then! matrix is the same for C and N in the fire.
<<<<<<< HEAD
                    associate( &
                       matrix_decomp_fire_k  => soilbiogeochem_carbonflux_inst%matrix_decomp_fire_k_col & ! Output: [real(r8) (:,:)   ]  (gC/m3/step) VR deomp. C fire loss in matrix representation
                    )
                    matrix_decomp_fire_k(c,j+nlevdecomp*(l-1)) = matrix_decomp_fire_k(c,j+nlevdecomp*(l-1)) &
                     - f * cmb_cmplt_fact_litter * dt
                    end associate
=======
                    ! Apply above for matrix solution
>>>>>>> 94e1bdc4
                 end if
              end if
              if ( is_cwd(l) ) then
                 m_decomp_cpools_to_fire_vr(c,j,l) = decomp_cpools_vr(c,j,l) * &
                      (f-baf_crop(c)) * cmb_cmplt_fact_cwd
                 if(use_soil_matrixcn)then
<<<<<<< HEAD
                    associate( &
                       matrix_decomp_fire_k  => soilbiogeochem_carbonflux_inst%matrix_decomp_fire_k_col & ! Output: [real(r8) (:,:)   ]  (gC/m3/step) VR deomp. C fire loss in matrix representation
                    )
                    matrix_decomp_fire_k(c,j+nlevdecomp*(l-1)) = matrix_decomp_fire_k(c,j+nlevdecomp*(l-1)) &
                     - (f-baf_crop(c)) * cmb_cmplt_fact_cwd * dt
                    end associate
=======
                    ! Apply above for matrix solution
>>>>>>> 94e1bdc4
                 end if
              end if
           end do

           ! nitrogen fluxes
           do l = 1, ndecomp_pools
              if ( is_litter(l) ) then
                 m_decomp_npools_to_fire_vr(c,j,l) = decomp_npools_vr(c,j,l) * f * &
                      cmb_cmplt_fact_litter
              end if
              if ( is_cwd(l) ) then
                 m_decomp_npools_to_fire_vr(c,j,l) = decomp_npools_vr(c,j,l) * &
                      (f-baf_crop(c)) * cmb_cmplt_fact_cwd
              end if
           end do

        end do
     end do  ! end of column loop

     ! carbon loss due to deforestation fires

     if (transient_landcover) then
        call get_curr_date (kyr, kmo, kda, mcsec)
        do fc = 1,num_soilc
           c = filter_soilc(fc)
           lfc2(c)=0._r8
           if( .not. (kmo == 1 .and. kda == 1 .and. mcsec == 0) )then
              if( trotr1_col(c)+trotr2_col(c) > 0.6_r8 .and. dtrotr_col(c) > 0._r8 .and. &
                   lfc(c) > 0._r8 .and. fbac1(c) == 0._r8) then
                 lfc2(c) = max(0._r8, min(lfc(c), (farea_burned(c)-baf_crop(c) - &
                      baf_peatf(c))/2.0_r8*dt))/(dtrotr_col(c)*dayspyr*secspday/dt)/dt
                 lfc(c)  = lfc(c) - max(0._r8, min(lfc(c), (farea_burned(c)-baf_crop(c) - &
                      baf_peatf(c))*dt/2.0_r8))
              end if
           end if
        end do
     end if
     !
     ! Carbon loss due to peat fires
     !
     ! somc_fire is not connected to clm45 soil carbon pool, ie does not decrease
     ! soil carbon b/c clm45 soil carbon was very low in several peatland grids
     !
     do fc = 1,num_soilc
        c = filter_soilc(fc)
        g = col%gridcell(c)
        if( grc%latdeg(g)  <  cnfire_const%borealat)then
           somc_fire(c)= totsomc(c)*baf_peatf(c)*6.0_r8/33.9_r8
        else
           somc_fire(c)= baf_peatf(c)*2.2e3_r8
        end if
     end do

     ! Fang Li has not added aerosol and trace gas emissions due to fire, yet
     ! They will be added here in proportion to the carbon emission
     ! Emission factors differ for various fire types

   end associate 

  end subroutine CNFireFluxes

  !-----------------------------------------------------------------------
  subroutine CNFireReadParams( this, ncid )
    !
    ! Read in the constant parameters from the input NetCDF parameter file
    ! !USES:
    use ncdio_pio   , only: file_desc_t
    use paramUtilMod, only: readNcdioScalar
    !
    ! !ARGUMENTS:
    implicit none
    class(cnfire_base_type)         :: this
    type(file_desc_t),intent(inout) :: ncid   ! pio netCDF file id
    !
    ! !LOCAL VARIABLES:
    character(len=*), parameter :: subname = 'CNFireReadParams'
    !--------------------------------------------------------------------

    ! Factor related to dependence of fuel combustibility on 30-day running mean of relative humidity (unitless)
    call readNcdioScalar(ncid, 'prh30', subname, cnfire_params%prh30)
    ! Ignition efficiency of cloud-to-ground lightning (unitless)
    call readNcdioScalar(ncid, 'ignition_efficiency', subname, cnfire_params%ignition_efficiency)

  end subroutine CNFireReadParams

end module CNFireBaseMod<|MERGE_RESOLUTION|>--- conflicted
+++ resolved
@@ -444,18 +444,13 @@
    !
    ! !USES:
    use clm_time_manager     , only: get_step_size_real,get_curr_days_per_year,get_curr_date
-<<<<<<< HEAD
-   use clm_varctl           , only: use_cndv, use_soil_matrixcn, use_matrixcn
-=======
    use clm_varctl           , only: use_cndv
    use SoilBiogeochemDecompCascadeConType , only : use_soil_matrixcn
    use CNSharedParamsMod    , only: use_matrixcn
->>>>>>> 94e1bdc4
    use clm_varcon           , only: secspday
    use pftconMod            , only: nc3crop
    use dynSubgridControlMod , only: run_has_transient_landcover
    use clm_varpar           , only: nlevdecomp_full, ndecomp_pools, nlevdecomp, i_litr_max, i_met_lit
-<<<<<<< HEAD
    use clm_varpar           , only: ileaf,ileaf_st,ileaf_xf,ifroot,ifroot_st,ifroot_xf,&
                                     ilivestem,ilivestem_st,ilivestem_xf,&
                                     ideadstem,ideadstem_st,ideadstem_xf,&
@@ -463,8 +458,6 @@
                                     ideadcroot,ideadcroot_st,ideadcroot_xf,iretransn,ioutc,ioutn
    use CNVegMatrixMod       , only: matrix_update_fic, matrix_update_fin
    !
-=======
->>>>>>> 94e1bdc4
    ! !ARGUMENTS:
    class(cnfire_base_type)                              :: this
    type(bounds_type)                    , intent(in)    :: bounds  
@@ -751,11 +744,7 @@
      !
      ! patch loop
      !
-<<<<<<< HEAD
      num_actfirep = 0
-=======
-     num_actfirep = 0    ! Initialize active fire patch filter to zero
->>>>>>> 94e1bdc4
      do fp = 1,num_soilp
         p = filter_soilp(fp)
         c = patch%column(p)
@@ -781,10 +770,6 @@
         ! carbon fluxes
         m = spinup_factor_deadwood
 
-<<<<<<< HEAD
-=======
-        ! For patches with active fire add to active fire filter 
->>>>>>> 94e1bdc4
         if(f /= 0)then
            num_actfirep = num_actfirep + 1
            filter_actfirep(num_actfirep) = p
@@ -835,7 +820,6 @@
            m_deadcrootn_storage_to_fire(p)  =  deadcrootn_storage(p) * f * cc_other(patch%itype(p))
            m_retransn_to_fire(p)            =  retransn(p)           * f * cc_other(patch%itype(p))
 
-<<<<<<< HEAD
         else
            m_leafc_to_fire(p)               =  leafc(p)              * matrix_update_fic(p,ileaf_to_iout_fic        ,f * cc_leaf(patch%itype(p))   ,dt,cnveg_carbonflux_inst,.True.,.True.)
            m_leafc_storage_to_fire(p)       =  leafc_storage(p)      * matrix_update_fic(p,ileafst_to_iout_fic      ,f * cc_other(patch%itype(p))  ,dt,cnveg_carbonflux_inst,.True.,.True.)
@@ -875,8 +859,6 @@
            m_deadcrootn_storage_to_fire(p)  =  deadcrootn_storage(p) * matrix_update_fin(p,ideadcrootst_to_iout_fin ,f * cc_other(patch%itype(p))  ,dt,cnveg_nitrogenflux_inst,.True.,.True.)
            m_deadcrootn_xfer_to_fire(p)     =  deadcrootn_xfer(p)    * matrix_update_fin(p,ideadcrootxf_to_iout_fin ,f * cc_other(patch%itype(p))  ,dt,cnveg_nitrogenflux_inst,.True.,.True.)
            m_retransn_to_fire(p)            =  retransn(p)           * matrix_update_fin(p,iretransn_to_iout_fin    ,f * 0._r8                     ,dt,cnveg_nitrogenflux_inst,.True.,.True.)
-=======
->>>>>>> 94e1bdc4
         end if
         ! mortality due to fire
         ! carbon pools
@@ -1024,7 +1006,6 @@
                 (1._r8 - cc_other(patch%itype(p))) * &
                 fm_other(patch%itype(p)) 
 
-<<<<<<< HEAD
         else
            m_leafc_to_litter_fire(p)              = leafc(p) * matrix_update_fic(p,ileaf_to_iout_fic, &
                                                   f * (1._r8 - cc_leaf(patch%itype(p)))     * fm_leaf(patch%itype(p)),dt,cnveg_carbonflux_inst,.True.,.True.)
@@ -1107,8 +1088,6 @@
                                                   f * (1._r8 - cc_other(patch%itype(p)))    * fm_other(patch%itype(p)),dt,cnveg_nitrogenflux_inst,.True.,.True.)
            m_deadcrootn_xfer_to_litter_fire(p)    = deadcrootn_xfer(p) * matrix_update_fin(p,ideadcrootxf_to_iout_fin, &
                                                   f * (1._r8 - cc_other(patch%itype(p)))    * fm_other(patch%itype(p)),dt,cnveg_nitrogenflux_inst,.True.,.True.)
-=======
->>>>>>> 94e1bdc4
         end if
 
         if (use_cndv) then
@@ -1211,20 +1190,12 @@
      ! vertically-resolved decomposing C/N fire loss   
      ! column loop
      !
-<<<<<<< HEAD
      num_actfirec = 0
-=======
-     num_actfirec = 0     ! Initialize active fire column filter to zero
->>>>>>> 94e1bdc4
      do fc = 1,num_soilc
         c = filter_soilc(fc)
 
         f = farea_burned(c) 
 
-<<<<<<< HEAD
-=======
-        ! If fire is active add to active fire filter
->>>>>>> 94e1bdc4
         if(f /= 0 .or. f /= baf_crop(c))then
            num_actfirec = num_actfirec + 1
            filter_actfirec(num_actfirec) = c
@@ -1236,32 +1207,24 @@
                  m_decomp_cpools_to_fire_vr(c,j,l) = decomp_cpools_vr(c,j,l) * f * &
                       cmb_cmplt_fact_litter
                  if(use_soil_matrixcn)then! matrix is the same for C and N in the fire.
-<<<<<<< HEAD
                     associate( &
                        matrix_decomp_fire_k  => soilbiogeochem_carbonflux_inst%matrix_decomp_fire_k_col & ! Output: [real(r8) (:,:)   ]  (gC/m3/step) VR deomp. C fire loss in matrix representation
                     )
                     matrix_decomp_fire_k(c,j+nlevdecomp*(l-1)) = matrix_decomp_fire_k(c,j+nlevdecomp*(l-1)) &
                      - f * cmb_cmplt_fact_litter * dt
                     end associate
-=======
-                    ! Apply above for matrix solution
->>>>>>> 94e1bdc4
                  end if
               end if
               if ( is_cwd(l) ) then
                  m_decomp_cpools_to_fire_vr(c,j,l) = decomp_cpools_vr(c,j,l) * &
                       (f-baf_crop(c)) * cmb_cmplt_fact_cwd
                  if(use_soil_matrixcn)then
-<<<<<<< HEAD
                     associate( &
                        matrix_decomp_fire_k  => soilbiogeochem_carbonflux_inst%matrix_decomp_fire_k_col & ! Output: [real(r8) (:,:)   ]  (gC/m3/step) VR deomp. C fire loss in matrix representation
                     )
                     matrix_decomp_fire_k(c,j+nlevdecomp*(l-1)) = matrix_decomp_fire_k(c,j+nlevdecomp*(l-1)) &
                      - (f-baf_crop(c)) * cmb_cmplt_fact_cwd * dt
                     end associate
-=======
-                    ! Apply above for matrix solution
->>>>>>> 94e1bdc4
                  end if
               end if
            end do
