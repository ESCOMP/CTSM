--- conflicted
+++ resolved
@@ -9,13 +9,8 @@
   use shr_kind_mod                    , only: r8 => shr_kind_r8
   use clm_varpar                      , only: nlevdecomp, ndecomp_pools
   use clm_time_manager                , only : get_step_size_real
-<<<<<<< HEAD
   use clm_varctl                      , only : iulog, use_nitrif_denitrif,use_matrixcn,use_soil_matrixcn
-  use clm_varpar                      , only : i_cwd, i_met_lit, i_cel_lit, i_lig_lit
-=======
-  use clm_varctl                      , only : iulog, use_nitrif_denitrif
   use clm_varpar                      , only : i_litr_min, i_litr_max, i_cwd
->>>>>>> 1e3cc271
   use CNVegNitrogenStateType          , only : cnveg_nitrogenstate_type
   use CNVegNitrogenFluxType           , only : cnveg_nitrogenflux_type
   use SoilBiogeochemNitrogenStateType , only : soilbiogeochem_nitrogenstate_type
@@ -89,33 +84,22 @@
                ns_soil%decomp_npools_vr_col(c,j,i_cwd) = ns_soil%decomp_npools_vr_col(c,j,i_cwd) + &
                  nf_veg%fire_mortality_n_to_cwdn_col(c,j) * dt
 
-            ! patch-level wood to column-level litter (uncombusted wood)
-<<<<<<< HEAD
-               ns_soil%decomp_npools_vr_col(c,j,i_met_lit) = ns_soil%decomp_npools_vr_col(c,j,i_met_lit) + &
-                 nf_veg%m_n_to_litr_met_fire_col(c,j)* dt
-               ns_soil%decomp_npools_vr_col(c,j,i_cel_lit) = ns_soil%decomp_npools_vr_col(c,j,i_cel_lit) + &
-                 nf_veg%m_n_to_litr_cel_fire_col(c,j)* dt
-               ns_soil%decomp_npools_vr_col(c,j,i_lig_lit) = ns_soil%decomp_npools_vr_col(c,j,i_lig_lit) + &
-                 nf_veg%m_n_to_litr_lig_fire_col(c,j)* dt
+               ! patch-level wood to column-level litter (uncombusted wood)
+               do k = i_litr_min, i_litr_max
+                  ns_soil%decomp_npools_vr_col(c,j,k) = &
+                     ns_soil%decomp_npools_vr_col(c,j,k) + &
+                     nf_veg%m_n_to_litr_fire_col(c,j,k) * dt
+               end do
             else
                nf_soil%matrix_Ninput%V(c,j+(i_cwd-1)*nlevdecomp) = nf_soil%matrix_Ninput%V(c,j+(i_cwd-1)*nlevdecomp) + &
                  nf_veg%fire_mortality_n_to_cwdn_col(c,j) * dt
 
-            ! patch-level wood to column-level litter (uncombusted wood)
-               nf_soil%matrix_Ninput%V(c,j+(i_met_lit-1)*nlevdecomp) = nf_soil%matrix_Ninput%V(c,j+(i_met_lit-1)*nlevdecomp) + &
-                 nf_veg%m_n_to_litr_met_fire_col(c,j)* dt
-               nf_soil%matrix_Ninput%V(c,j+(i_cel_lit-1)*nlevdecomp) = nf_soil%matrix_Ninput%V(c,j+(i_cel_lit-1)*nlevdecomp) + &
-                 nf_veg%m_n_to_litr_cel_fire_col(c,j)* dt
-               nf_soil%matrix_Ninput%V(c,j+(i_lig_lit-1)*nlevdecomp) = nf_soil%matrix_Ninput%V(c,j+(i_lig_lit-1)*nlevdecomp) + &
-                 nf_veg%m_n_to_litr_lig_fire_col(c,j)* dt
+               ! patch-level wood to column-level litter (uncombusted wood)
+               do k = i_litr_min, i_litr_max
+                  nf_soil%matrix_Ninput%V(c,j+(k-1)*nlevdecomp) = nf_soil%matrix_Ninput%V(c,j+(k-1)*nlevdecomp) + &
+                    nf_veg%m_n_to_litr_fire_col(c,j,k)* dt
+               end do
             end if ! not use_soil_matrix
-=======
-            do k = i_litr_min, i_litr_max
-               ns_soil%decomp_npools_vr_col(c,j,k) = &
-                  ns_soil%decomp_npools_vr_col(c,j,k) + &
-                  nf_veg%m_n_to_litr_fire_col(c,j,k) * dt
-            end do
->>>>>>> 1e3cc271
          end do ! end of column loop
       end do
 
