--- conflicted
+++ resolved
@@ -38,10 +38,7 @@
   private :: CNCIsoLitterToColumn
   private :: CNCIsoGapPftToColumn
   private :: CNCIsoHarvestPftToColumn
-<<<<<<< HEAD
   private :: CNCIsoGrossUnrepPftToColumn
-  private :: CIsoFluxCalc
-=======
   private :: CIsoFluxCalc1d
   private :: CIsoFluxCalc2dFlux
   private :: CIsoFluxCalc2dBoth
@@ -51,7 +48,6 @@
      module procedure CIsoFluxCalc2dFlux
      module procedure CIsoFluxCalc2dBoth
   end interface CIsoFluxCalc
->>>>>>> d301320c
 
   character(len=*), parameter, private :: sourcefile = &
        __FILE__
@@ -1721,7 +1717,6 @@
    end subroutine CNCIsoHarvestPftToColumn
 
    !-----------------------------------------------------------------------
-<<<<<<< HEAD
    subroutine CNCIsoGrossUnrepPftToColumn (num_soilc, filter_soilc, &
         soilbiogeochem_state_inst, iso_cnveg_carbonflux_inst)
      !
@@ -1835,10 +1830,7 @@
    end subroutine CNCIsoGrossUnrepPftToColumn
 
    !-----------------------------------------------------------------------
-   subroutine CIsoFluxCalc(&
-=======
    subroutine CIsoFluxCalc1d(&
->>>>>>> d301320c
         ciso_flux, ctot_flux, &
         ciso_state, ctot_state, &
         num, filter, frax_c13, diag, isotope)
