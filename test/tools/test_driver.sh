--- conflicted
+++ resolved
@@ -266,8 +266,6 @@
 if [ -f \${initdir}/test_driver.sh ]; then
     export CLM_SCRIPTDIR=\`cd \${initdir}; pwd \`
     export CLM_ROOT=\`cd \${CLM_SCRIPTDIR}/../..; pwd \`
-<<<<<<< HEAD
-=======
     export CTSM_ROOT=\${CLM_ROOT}
     if [ -d \${CLM_ROOT}/cime ]; then
        export CIME_ROOT=\${CLM_ROOT}/cime
@@ -278,7 +276,6 @@
        echo "ERROR: trouble finding the CIME_ROOT directory: \$CIME_ROOT"
        exit 3
     fi
->>>>>>> 527f3262
 else
     if [ -n "\${CLM_ROOT}" ] && [ -f \${CLM_ROOT}/test/tools/test_driver.sh ]; then
 	export CLM_SCRIPTDIR=\`cd \${CLM_ROOT}/test/tools; pwd \`
