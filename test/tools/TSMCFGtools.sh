#!/bin/sh 
#

if [ $# -ne 3 ]; then
    echo "TSMCFGtools.sh: incorrect number of input arguments" 
    exit 1
fi

tool=$(basename $1)
test_name=TSMCFGtools.$tool.$2.$3


if [ -z "$CLM_RERUN" ]; then
  CLM_RERUN="no"
fi

if [ "$CLM_RERUN" != "yes" ] && [ -f ${CLM_TESTDIR}/${test_name}/TestStatus ]; then
    if grep -c PASS ${CLM_TESTDIR}/${test_name}/TestStatus > /dev/null; then
        echo "TSMCFGtools.sh: smoke test has already passed; results are in "
	echo "        ${CLM_TESTDIR}/${test_name}" 
        exit 0
    elif grep -c GEN ${CLM_TESTDIR}/${test_name}/TestStatus > /dev/null; then
        echo "TSMCFGtools.sh: test already generated"
    else
	read fail_msg < ${CLM_TESTDIR}/${test_name}/TestStatus
        prev_jobid=${fail_msg#*job}

	if [ $JOBID = $prev_jobid ]; then
            echo "TSMCFGtools.sh: smoke test has already failed for this job - will not reattempt; "
	    echo "        results are in: ${CLM_TESTDIR}/${test_name}" 
	    exit 2
	else
	    echo "TSMCFGtools.sh: this smoke test failed under job ${prev_jobid} - moving those results to "
	    echo "        ${CLM_TESTDIR}/${test_name}_FAIL.job$prev_jobid and trying again"
            cp -rp ${CLM_TESTDIR}/${test_name} ${CLM_TESTDIR}/${test_name}_FAIL.job$prev_jobid
        fi
    fi
fi

<<<<<<< HEAD
cfgdir=`ls -1d ${CLM_ROOT}/components/clm/tools/${1}*`
=======
cfgdir=`ls -1d ${CLM_ROOT}/tools/${1}*`
>>>>>>> 9460da1d
rundir=${CLM_TESTDIR}/${test_name}
if [ -d ${rundir} ]; then
    rm -r ${rundir}
fi
mkdir -p ${rundir} 
if [ $? -ne 0 ]; then
    echo "TSMCFGtools.sh: error, unable to create work subdirectory" 
    exit 3
fi
cd ${rundir}

echo "TSMCFGtools.sh: calling TCBCFGtools.sh to prepare $tool executable" 
${CLM_SCRIPTDIR}/TCBCFGtools.sh $1 $2
rc=$?
if [ $rc -ne 0 ]; then
    echo "TSMCFGtools.sh: error from TCBtools.sh= $rc" 
    echo "FAIL.job${JOBID}" > TestStatus
    exit 4
fi

echo "TSMCFGtools.sh: running $tool output in ${rundir}/test.log" 

if [ "$2" = "CFGtools__o" ] || [ "$2" = "CFGtools__do" ]; then
   toolrun="env OMP_NUM_THREADS=${CLM_THREADS} ${CLM_TESTDIR}/TCBCFGtools.$tool.$2/${tool}*"
else
   toolrun="${CLM_TESTDIR}/TCBCFGtools.$tool.$2/${tool}*"
fi

runfile="${CLM_SCRIPTDIR}/nl_files/$tool.$3"
if [ ! -f "${runfile}" ]; then
   echo "TSMCFGtools.sh: error ${runfile} input run file not found"
   echo "FAIL.job${JOBID}" > TestStatus
   exit 5
fi

echo "Run file type = ${3#*.}"
if [ ${3#*.} == "runoptions" ]; then
  runopts=`cat ${runfile} | sed -e "s|CSMDATA|$CSMDATA|g"`
  echo "$toolrun $runopts"
  cp $cfgdir/*.nc .
  if [ "$debug" != "YES" ] && [ "$compile_only" != "YES" ]; then
     $toolrun  $runopts >> test.log 2>&1
     rc=$?
     status="PASS"
  else
     echo "Successfully created file" > test.log
     status="GEN"
     rc=0
  fi
else
  echo "$toolrun < ${runfile}"
  if [ "$debug" != "YES" ] && [ "$compile_only" != "YES" ]; then
     $toolrun < ${runfile} >> test.log 2>&1
     rc=$?
     status="PASS"
  else
     echo "Successfully created file" > test.log
     status="GEN"
     rc=0
  fi
fi

if [ $rc -eq 0 ] && grep -ci "Successfully created " test.log > /dev/null; then
    echo "TSMCFGtools.sh: smoke test passed" 
    echo "$status" > TestStatus
else
    echo "TSMCFGtools.sh: error running $tool, error= $rc" 
    echo "TSMCFGtools.sh: see ${CLM_TESTDIR}/${test_name}/test.log for details"
    echo "FAIL.job${JOBID}" > TestStatus
    exit 6
fi

exit 0<|MERGE_RESOLUTION|>--- conflicted
+++ resolved
@@ -37,11 +37,7 @@
     fi
 fi
 
-<<<<<<< HEAD
-cfgdir=`ls -1d ${CLM_ROOT}/components/clm/tools/${1}*`
-=======
 cfgdir=`ls -1d ${CLM_ROOT}/tools/${1}*`
->>>>>>> 9460da1d
 rundir=${CLM_TESTDIR}/${test_name}
 if [ -d ${rundir} ]; then
     rm -r ${rundir}
