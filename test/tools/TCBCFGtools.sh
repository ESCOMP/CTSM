#!/bin/sh 
#

if [ $# -ne 2 ]; then
    echo "TCBCFGtools.sh: incorrect number of input arguments" 
    exit 1
fi

tool=$(basename $1)
test_name=TCBCFGtools.$tool.$2

if [ -f ${CLM_TESTDIR}/${test_name}/TestStatus ]; then
    if grep -c PASS ${CLM_TESTDIR}/${test_name}/TestStatus > /dev/null; then
        echo "TCBCFGtools.sh: build test has already passed; results are in "
	echo "        ${CLM_TESTDIR}/${test_name}" 
        exit 0
    elif grep -c GEN ${CLM_TESTDIR}/${test_name}/TestStatus > /dev/null; then
        echo "TCBCFGtools.sh: test already generated"
    else
	read fail_msg < ${CLM_TESTDIR}/${test_name}/TestStatus
        prev_jobid=${fail_msg#*job}

	if [ $JOBID = $prev_jobid ]; then
            echo "TCBCFGtools.sh: build test has already failed for this job - will not reattempt; "
	    echo "        results are in: ${CLM_TESTDIR}/${test_name}" 
	    exit 2
	else
	    echo "TCBCFGtools.sh: this build test failed under job ${prev_jobid} - moving those results to "
	    echo "        ${CLM_TESTDIR}/${test_name}_FAIL.job$prev_jobid and trying again"
            cp -rp ${CLM_TESTDIR}/${test_name} ${CLM_TESTDIR}/${test_name}_FAIL.job$prev_jobid
        fi
    fi
fi

<<<<<<< HEAD
cfgdir=`ls -1d ${CLM_ROOT}/components/clm/tools/${1}*`
=======
cfgdir=`ls -1d ${CLM_ROOT}/tools/${1}*`
>>>>>>> 9460da1d
blddir=${CLM_TESTDIR}/${test_name}/src
if [ -d ${blddir} ]; then
    rm -r ${blddir}
fi
mkdir -p ${blddir}
if [ $? -ne 0 ]; then
    echo "TCBCFGtools.sh: error, unable to create work subdirectory" 
    exit 3
fi
cd ${blddir}

echo "TCBCFGtools.sh: building $tool executable; output in ${blddir}/test.log" 
#
# Copy build files over
#
cp $cfgdir/src/Makefile .
cp $cfgdir/src/Filepath .
#
# Add cfgdir path to beginning of each path in Filepath
#
touch Filepath
while read filepath_arg; do
    echo "${cfgdir}/src/${filepath_arg}" >> Filepath
done < ${cfgdir}/src/Filepath

#
# Figure out configuration
#
if [ ! -f ${CLM_SCRIPTDIR}/config_files/$tool ]; then
    echo "TCB.sh: configure options file ${CLM_SCRIPTDIR}/config_files/$tool not found"
    echo "FAIL.job${JOBID}" > TestStatus
    exit 4
fi

##construct string of args to configure
config_string=" "
while read config_arg; do
    config_string="${config_string}${config_arg} "
done < ${CLM_SCRIPTDIR}/config_files/$tool

if [ "$TOOLSLIBS" != "" ]; then
   export SLIBS=$TOOLSLIBS
fi
echo "env CIMEROOT=$CLM_ROOT/cime COMPILER=$CESM_COMP $config_string $CLM_ROOT/cime/tools/configure --macros-format Makefile --machine $CESM_MACH $TOOLS_CONF_STRING"
env       CIMEROOT=$CLM_ROOT/cime COMPILER=$CESM_COMP $config_string $CLM_ROOT/cime/tools/configure --macros-format Makefile --machine $CESM_MACH $TOOLS_CONF_STRING >> test.log 2>&1
rc=$?
if [ $rc -ne 0 ]; then
   echo "TCBCFGtools.sh: configure failed, error from configure= $rc" 
   echo "TCBCFGtools.sh: see ${blddir}/test.log for details"
   echo "FAIL.job${JOBID}" > TestStatus
   exit 5
fi

. $INITMODULES
. ./.env_mach_specific.sh

attempt=1
still_compiling="TRUE"
while [ $still_compiling = "TRUE" ]; do

    echo "TCBCFGtools.sh: call to make:" 
    echo "        ${MAKE_CMD} USER_CPPDEFS=-DLINUX"
    if [ "$debug" != "YES" ]; then
       ${MAKE_CMD} USER_CPPDEFS=-DLINUX >> test.log 2>&1
       status="PASS"
       rc=$?
    else
       status="GEN"
       rc=0
    fi
    if [ $rc -eq 0 ]; then
	echo "TCBCFGtools.sh: make was successful" 
	echo "TCBCFGtools.sh: configure and build test passed"
	echo "$status" > TestStatus
	if [ $CLM_RETAIN_FILES != "TRUE" ]; then
	    echo "TCBCFGtools.sh: removing some unneeded files to save disc space" 
	    rm *.o
	    rm *.mod
	fi
	still_compiling="FALSE"
    elif [ $attempt -lt 10 ] && \
        grep -c "LICENSE MANAGER PROBLEM" test.log > /dev/null; then
        attempt=`expr $attempt + 1`
        echo "TCBCFGtools.sh: encountered License Manager Problem; launching attempt #$attempt"
    else
	echo "TCBCFGtools.sh: clm build failed, error from make= $rc" 
	echo "TCBCFGtools.sh: see ${blddir}/test.log for details"
	echo "FAIL.job${JOBID}" > TestStatus
	exit 6
    fi
done
if [ "$TOOLSLIBS" != "" ]; then
   export -n SLIBS
fi

exit 0<|MERGE_RESOLUTION|>--- conflicted
+++ resolved
@@ -32,11 +32,7 @@
     fi
 fi
 
-<<<<<<< HEAD
-cfgdir=`ls -1d ${CLM_ROOT}/components/clm/tools/${1}*`
-=======
 cfgdir=`ls -1d ${CLM_ROOT}/tools/${1}*`
->>>>>>> 9460da1d
 blddir=${CLM_TESTDIR}/${test_name}/src
 if [ -d ${blddir} ]; then
     rm -r ${blddir}
