#!/bin/sh 
#

if [ $# -ne 2 ]; then
    echo "TCBCFGtools.sh: incorrect number of input arguments" 
    exit 1
fi

tool=$(basename $1)
test_name=TCBCFGtools.$tool.$2

if [ -f ${CLM_TESTDIR}/${test_name}/TestStatus ]; then
    if grep -c PASS ${CLM_TESTDIR}/${test_name}/TestStatus > /dev/null; then
        echo "TCBCFGtools.sh: build test has already passed; results are in "
	echo "        ${CLM_TESTDIR}/${test_name}" 
        exit 0
    elif grep -c GEN ${CLM_TESTDIR}/${test_name}/TestStatus > /dev/null; then
        echo "TCBCFGtools.sh: test already generated"
    else
	read fail_msg < ${CLM_TESTDIR}/${test_name}/TestStatus
        prev_jobid=${fail_msg#*job}

	if [ $JOBID = $prev_jobid ]; then
            echo "TCBCFGtools.sh: build test has already failed for this job - will not reattempt; "
	    echo "        results are in: ${CLM_TESTDIR}/${test_name}" 
	    exit 2
	else
	    echo "TCBCFGtools.sh: this build test failed under job ${prev_jobid} - moving those results to "
	    echo "        ${CLM_TESTDIR}/${test_name}_FAIL.job$prev_jobid and trying again"
            cp -rp ${CLM_TESTDIR}/${test_name} ${CLM_TESTDIR}/${test_name}_FAIL.job$prev_jobid
        fi
    fi
fi

<<<<<<< HEAD
cfgdir=`ls -1d ${CLM_ROOT}/tools/${1}*`
=======
cfgdir=`ls -1d ${CLM_ROOT}/tools/${1}`
if [ $? -ne 0 ];then
   cfgdir=`ls -1d ${CIME_ROOT}/tools/mapping/${1}*`
   echo "use: $cfgdir"
fi
>>>>>>> 527f3262
blddir=${CLM_TESTDIR}/${test_name}/src
if [ -d ${blddir} ]; then
    rm -r ${blddir}
fi
mkdir -p ${blddir}
if [ $? -ne 0 ]; then
    echo "TCBCFGtools.sh: error, unable to create work subdirectory" 
    exit 3
fi
cd ${blddir}

echo "TCBCFGtools.sh: building $tool executable; output in ${blddir}/test.log" 
#
# Copy build files over
#
cp $cfgdir/src/Makefile .
cp $cfgdir/src/Filepath .
#
# Add cfgdir path to beginning of each path in Filepath
#
touch Filepath
while read filepath_arg; do
    echo "${cfgdir}/src/${filepath_arg}" >> Filepath
done < ${cfgdir}/src/Filepath

#
# Figure out configuration
#
if [ ! -f ${CLM_SCRIPTDIR}/config_files/$tool ]; then
    echo "TCB.sh: configure options file ${CLM_SCRIPTDIR}/config_files/$tool not found"
    echo "FAIL.job${JOBID}" > TestStatus
    exit 4
fi

##construct string of args to configure
config_string=" "
while read config_arg; do
    config_string="${config_string}${config_arg} "
done < ${CLM_SCRIPTDIR}/config_files/$tool

if [ "$TOOLSLIBS" != "" ]; then
   export SLIBS=$TOOLSLIBS
fi
echo "env CIMEROOT=$CLM_ROOT/cime COMPILER=$CESM_COMP $config_string $CLM_ROOT/cime/tools/configure --macros-format Makefile --machine $CESM_MACH $TOOLS_CONF_STRING"
env       CIMEROOT=$CLM_ROOT/cime COMPILER=$CESM_COMP $config_string $CLM_ROOT/cime/tools/configure --macros-format Makefile --machine $CESM_MACH $TOOLS_CONF_STRING >> test.log 2>&1
rc=$?
if [ $rc -ne 0 ]; then
   echo "TCBCFGtools.sh: configure failed, error from configure= $rc" 
   echo "TCBCFGtools.sh: see ${blddir}/test.log for details"
   echo "FAIL.job${JOBID}" > TestStatus
   exit 5
fi

. $INITMODULES
. ./.env_mach_specific.sh

attempt=1
still_compiling="TRUE"
while [ $still_compiling = "TRUE" ]; do

    echo "TCBCFGtools.sh: call to make:" 
    echo "        ${MAKE_CMD} USER_CPPDEFS=-DLINUX"
    if [ "$debug" != "YES" ]; then
       ${MAKE_CMD} USER_CPPDEFS=-DLINUX >> test.log 2>&1
       status="PASS"
       rc=$?
    else
       status="GEN"
       rc=0
    fi
    if [ $rc -eq 0 ]; then
	echo "TCBCFGtools.sh: make was successful" 
	echo "TCBCFGtools.sh: configure and build test passed"
	echo "$status" > TestStatus
	if [ $CLM_RETAIN_FILES != "TRUE" ]; then
	    echo "TCBCFGtools.sh: removing some unneeded files to save disc space" 
	    rm *.o
	    rm *.mod
	fi
	still_compiling="FALSE"
    elif [ $attempt -lt 10 ] && \
        grep -c "LICENSE MANAGER PROBLEM" test.log > /dev/null; then
        attempt=`expr $attempt + 1`
        echo "TCBCFGtools.sh: encountered License Manager Problem; launching attempt #$attempt"
    else
	echo "TCBCFGtools.sh: clm build failed, error from make= $rc" 
	echo "TCBCFGtools.sh: see ${blddir}/test.log for details"
	echo "FAIL.job${JOBID}" > TestStatus
	exit 6
    fi
done
if [ "$TOOLSLIBS" != "" ]; then
   export -n SLIBS
fi

exit 0<|MERGE_RESOLUTION|>--- conflicted
+++ resolved
@@ -32,15 +32,11 @@
     fi
 fi
 
-<<<<<<< HEAD
-cfgdir=`ls -1d ${CLM_ROOT}/tools/${1}*`
-=======
 cfgdir=`ls -1d ${CLM_ROOT}/tools/${1}`
 if [ $? -ne 0 ];then
    cfgdir=`ls -1d ${CIME_ROOT}/tools/mapping/${1}*`
    echo "use: $cfgdir"
 fi
->>>>>>> 527f3262
 blddir=${CLM_TESTDIR}/${test_name}/src
 if [ -d ${blddir} ]; then
     rm -r ${blddir}
