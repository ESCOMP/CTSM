--- conflicted
+++ resolved
@@ -1,18 +1,6 @@
 #!/usr/bin/env bash
 set -e
 
-<<<<<<< HEAD
-if [ -f doc-builder/build_docs ]; then
-    echo "Running: make fetch-images"
-    make fetch-images
-    echo "Running: ./doc-builder/build_docs $@"
-    ./doc-builder/build_docs "$@"
-else
-    echo "Obtain doc-builder by running './bin/git-fleximod update --optional' from the top-level" >&2
-    exit 1
-fi
-
-=======
 if [ ! -f doc-builder/build_docs ]; then
     script_dir="$( cd -- "$( dirname -- "${BASH_SOURCE[0]}" )" &> /dev/null && pwd )"
     ${script_dir}/../bin/git-fleximod update doc-builder
@@ -24,5 +12,4 @@
 echo "Running: ./doc-builder/build_docs $@"
 ./doc-builder/build_docs "$@"
 
->>>>>>> 53057f02
 exit 0