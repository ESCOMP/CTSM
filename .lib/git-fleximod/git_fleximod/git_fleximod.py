--- conflicted
+++ resolved
@@ -205,13 +205,8 @@
         fxrequired=fxrequired,
         logger=llogger,
     )
-<<<<<<< HEAD
-
-
-=======
-
-
->>>>>>> 3da7f0ff
+
+
 def submodules_status(
     gitmodules, root_dir, toplevel=False, depth=0, no_mods_details=False
 ):
@@ -250,10 +245,6 @@
 async def submodules_update(gitmodules, root_dir, requiredlist, force):
     async def update_submodule(name, requiredlist, force):
         submod = init_submodule_from_gitmodules(gitmodules, name, root_dir, logger)
-<<<<<<< HEAD
-
-=======
->>>>>>> 3da7f0ff
         if not submod.fxrequired:
             submod.fxrequired = "AlwaysRequired"
         fxrequired = submod.fxrequired
