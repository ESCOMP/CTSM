#!/usr/bin/env python
import sys

MIN_PYTHON = (3, 7)
if sys.version_info < MIN_PYTHON:
    sys.exit("Python %s.%s or later is required." % MIN_PYTHON)

import os
import shutil
import logging
import textwrap
from git_fleximod import utils
from git_fleximod import cli
from git_fleximod.gitinterface import GitInterface
from git_fleximod.gitmodules import GitModules
from git_fleximod.submodule import Submodule

# logger variable is global
logger = None


def fxrequired_allowed_values():
    return ["ToplevelRequired", "ToplevelOptional", "AlwaysRequired", "AlwaysOptional", "TopLevelRequired", "TopLevelOptional"]


def commandline_arguments(args=None):
    parser = cli.get_parser()

    if args:
        options = parser.parse_args(args)
    else:
        options = parser.parse_args()

    # explicitly listing a component overrides the optional flag
    if options.optional or options.components:
        fxrequired = fxrequired_allowed_values()
    else:
        fxrequired = ["ToplevelRequired", "AlwaysRequired", "TopLevelRequired"]

    action = options.action
    if not action:
        action = "update"
    handlers = [logging.StreamHandler()]

    if options.debug:
        try:
            open("fleximod.log", "w")
        except PermissionError:
            sys.exit("ABORT: Could not write file fleximod.log")
        level = logging.DEBUG
        handlers.append(logging.FileHandler("fleximod.log"))
    elif options.verbose:
        level = logging.INFO
    else:
        level = logging.WARNING
    # Configure the root logger
    logging.basicConfig(
        level=level, format="%(name)s - %(levelname)s - %(message)s", handlers=handlers
    )

    if hasattr(options, "version"):
        exit()

    return (
        options.path,
        options.gitmodules,
        fxrequired,
        options.components,
        options.exclude,
        options.force,
        action,
    )


def submodule_sparse_checkout(root_dir, name, url, path, sparsefile, tag="master"):
    """
    This function performs a sparse checkout of a git submodule.  It does so by first creating the .git/info/sparse-checkout fileq
    in the submodule and then checking out the desired tag.  If the submodule is already checked out, it will not be checked out again.
    Creating the sparse-checkout file first prevents the entire submodule from being checked out and then removed.  This is important
    because the submodule may have a large number of files and checking out the entire submodule and then removing it would be time
    and disk space consuming.

    Parameters:
    root_dir (str): The root directory for the git operation.
    name (str): The name of the submodule.
    url (str): The URL of the submodule.
    path (str): The path to the submodule.
    sparsefile (str): The sparse file for the submodule.
    tag (str, optional): The tag to checkout. Defaults to "master".

    Returns:
    None
    """
    logger.info("Called sparse_checkout for {}".format(name))
    rgit = GitInterface(root_dir, logger)
    superroot = git_toplevelroot(root_dir, logger)

    if superroot:
        gitroot = superroot.strip()
    else:
        gitroot = root_dir.strip()
    assert os.path.isdir(os.path.join(gitroot, ".git"))
    # first create the module directory
    if not os.path.isdir(os.path.join(root_dir, path)):
        os.makedirs(os.path.join(root_dir, path))

    # initialize a new git repo and set the sparse checkout flag
    sprep_repo = os.path.join(root_dir, path)
    sprepo_git = GitInterface(sprep_repo, logger)
    if os.path.exists(os.path.join(sprep_repo, ".git")):
        try:
            logger.info("Submodule {} found".format(name))
            chk = sprepo_git.config_get_value("core", "sparseCheckout")
            if chk == "true":
                logger.info("Sparse submodule {} already checked out".format(name))
                return
        except NoOptionError:
            logger.debug("Sparse submodule {} not present".format(name))
        except Exception as e:
            utils.fatal_error("Unexpected error {} occured.".format(e))

    sprepo_git.config_set_value("core", "sparseCheckout", "true")

    # set the repository remote

    logger.info("Setting remote origin in {}/{}".format(root_dir, path))
    status = sprepo_git.git_operation("remote", "-v")
    if url not in status:
        sprepo_git.git_operation("remote", "add", "origin", url)

    topgit = os.path.join(gitroot, ".git")

    if gitroot != root_dir and os.path.isfile(os.path.join(root_dir, ".git")):
        with open(os.path.join(root_dir, ".git")) as f:
            gitpath = os.path.relpath(
                os.path.join(root_dir, f.read().split()[1]),
                start=os.path.join(root_dir, path),
            )
        topgit = os.path.join(gitpath, "modules")
    else:
        topgit = os.path.relpath(
            os.path.join(root_dir, ".git", "modules"),
            start=os.path.join(root_dir, path),
        )

    with utils.pushd(sprep_repo):
        if not os.path.isdir(topgit):
            os.makedirs(topgit)
    topgit += os.sep + name

    if os.path.isdir(os.path.join(root_dir, path, ".git")):
        with utils.pushd(sprep_repo):
            if os.path.isdir(os.path.join(topgit,".git")):
                shutil.rmtree(os.path.join(topgit,".git"))
            shutil.move(".git", topgit)
            with open(".git", "w") as f:
                f.write("gitdir: " + os.path.relpath(topgit))
            #    assert(os.path.isdir(os.path.relpath(topgit, start=sprep_repo)))
            gitsparse = os.path.abspath(os.path.join(topgit, "info", "sparse-checkout"))
        if os.path.isfile(gitsparse):
            logger.warning(
                "submodule {} is already initialized {}".format(name, topgit)
            )
            return

        with utils.pushd(sprep_repo):
            if os.path.isfile(sparsefile):
                shutil.copy(sparsefile, gitsparse)
                

    # Finally checkout the repo
    sprepo_git.git_operation("fetch", "origin", "--tags")
    sprepo_git.git_operation("checkout", tag)

    print(f"Successfully checked out {name:>20} at {tag}")
    rgit.config_set_value(f'submodule "{name}"', "active", "true")
    rgit.config_set_value(f'submodule "{name}"', "url", url)

<<<<<<< HEAD
def init_submodule_from_gitmodules(gitmodules, name, root_dir, logger):
    path = gitmodules.get(name, "path")
    url = gitmodules.get(name, "url")
    assert path and url, f"Malformed .gitmodules file {path} {url}"
    tag = gitmodules.get(name, "fxtag")
    fxurl = gitmodules.get(name, "fxDONOTUSEurl")
    fxsparse = gitmodules.get(name, "fxsparse")
    fxrequired = gitmodules.get(name, "fxrequired")
    return Submodule(root_dir, name, path, url, fxtag=tag, fxurl=fxurl, fxsparse=fxsparse, fxrequired=fxrequired, logger=logger)

def submodules_status(gitmodules, root_dir, toplevel=False, depth=0):
=======

def single_submodule_checkout(
    root, name, path, url=None, tag=None, force=False, optional=False
):
    """
    This function checks out a single git submodule.

    Parameters:
    root (str): The root directory for the git operation.
    name (str): The name of the submodule.
    path (str): The path to the submodule.
    url (str, optional): The URL of the submodule. Defaults to None.
    tag (str, optional): The tag to checkout. Defaults to None.
    force (bool, optional): If set to True, forces the checkout operation. Defaults to False.
    optional (bool, optional): If set to True, the submodule is considered optional. Defaults to False.

    Returns:
    None
    """
    # function implementation...
    git = GitInterface(root, logger)
    repodir = os.path.join(root, path)
    logger.info("Checkout {} into {}/{}".format(name, root, path))
    # if url is provided update to the new url
    tmpurl = None
    repo_exists = False
    if os.path.exists(os.path.join(repodir, ".git")):
        logger.info("Submodule {} already checked out".format(name))
        repo_exists = True
    # Look for a .gitmodules file in the newly checkedout repo
    if not repo_exists and url:
        # ssh urls cause problems for those who dont have git accounts with ssh keys defined
        # but cime has one since e3sm prefers ssh to https, because the .gitmodules file was
        # opened with a GitModules object we don't need to worry about restoring the file here
        # it will be done by the GitModules class
        if url.startswith("git@"):
            tmpurl = url
            url = url.replace("git@github.com:", "https://github.com/")
            git.git_operation("clone", url, path)
            smgit = GitInterface(repodir, logger)
            if not tag:
                tag = smgit.git_operation("describe", "--tags", "--always").rstrip()
            smgit.git_operation("checkout", tag)
            # Now need to move the .git dir to the submodule location
            rootdotgit = os.path.join(root, ".git")
            if os.path.isfile(rootdotgit):
                with open(rootdotgit) as f:
                    line = f.readline()
                    if line.startswith("gitdir: "):
                        rootdotgit = line[8:].rstrip()

            newpath = os.path.abspath(os.path.join(root, rootdotgit, "modules", name))
            if os.path.exists(newpath):
                shutil.rmtree(os.path.join(repodir, ".git"))
            else:
                shutil.move(os.path.join(repodir, ".git"), newpath)

            with open(os.path.join(repodir, ".git"), "w") as f:
                f.write("gitdir: " + os.path.relpath(newpath, start=repodir))
                
    if not os.path.exists(repodir):
        parent = os.path.dirname(repodir)
        if not os.path.isdir(parent):
            os.makedirs(parent)
        git.git_operation("submodule", "add", "--name", name, "--", url, path) 

    if not repo_exists or not tmpurl:
        git.git_operation("submodule", "update", "--init", "--", path)
            
    if os.path.exists(os.path.join(repodir, ".gitmodules")):
        # recursively handle this checkout
        print(f"Recursively checking out submodules of {name}")
        gitmodules = GitModules(logger, confpath=repodir)
        requiredlist = ["AlwaysRequired"]
        if optional:
            requiredlist.append("AlwaysOptional")
        submodules_checkout(gitmodules, repodir, requiredlist, force=force)
    if not os.path.exists(os.path.join(repodir, ".git")):
        utils.fatal_error(
            f"Failed to checkout {name} {repo_exists} {tmpurl} {repodir} {path}"
        )

    if tmpurl:
        print(git.git_operation("restore", ".gitmodules"))

    return

def add_remote(git, url):
    remotes = git.git_operation("remote", "-v")
    newremote = "newremote.00"
    if url in remotes:
        for line in remotes:
            if url in line and "fetch" in line:
                newremote = line.split()[0]
                break
    else:
        i = 0
        while "newremote" in remotes:
            i = i + 1
            newremote = f"newremote.{i:02d}"
        git.git_operation("remote", "add", newremote, url)
    return newremote

def submodules_status(gitmodules, root_dir, toplevel=False):
>>>>>>> 3de6f953
    testfails = 0
    localmods = 0
    needsupdate = 0
    wrapper = textwrap.TextWrapper(initial_indent=' '*(depth*10), width=120,subsequent_indent=' '*(depth*20))
    for name in gitmodules.sections():
<<<<<<< HEAD
        submod = init_submodule_from_gitmodules(gitmodules, name, root_dir, logger)
            
        result,n,l,t = submod.status()
        testfails += t
        localmods += l
        needsupdate += n
        if toplevel or not submod.toplevel():
            print(wrapper.fill(result))
        subdir = os.path.join(root_dir, submod.path)
        if os.path.exists(os.path.join(subdir, ".gitmodules")):
            submod = GitModules(logger, confpath=subdir)
            t,l,n = submodules_status(submod, subdir, depth=depth+1)
            testfails += t
            localmods += l
            needsupdate += n
            
=======
        path = gitmodules.get(name, "path")
        tag = gitmodules.get(name, "fxtag")
        url = gitmodules.get(name, "url")
        required = gitmodules.get(name, "fxrequired")
        level = required and "Toplevel" in required
        if not path:
            utils.fatal_error("No path found in .gitmodules for {}".format(name))
        newpath = os.path.join(root_dir, path)
        logger.debug("newpath is {}".format(newpath))
        if not os.path.exists(os.path.join(newpath, ".git")):
            rootgit = GitInterface(root_dir, logger)
            # submodule commands use path, not name
            url = url.replace("git@github.com:", "https://github.com/")
            tags = rootgit.git_operation("ls-remote", "--tags", url)
            result = rootgit.git_operation("submodule","status",newpath).split()
            ahash = None
            if result:
                ahash = result[0][1:]
            hhash = None
            atag = None
            
            needsupdate += 1
            if not toplevel and level:
                continue
            for htag in tags.split("\n"):
                if htag.endswith('^{}'):
                    htag = htag[:-3]
                if ahash and not atag and ahash in htag:
                    atag = (htag.split()[1])[10:]
                if tag and not hhash and htag.endswith(tag):
                    hhash = htag.split()[0]
                if hhash and atag:
                    break
            optional = " (optional)" if required and "Optional" in required else ""
            if tag and (ahash == hhash or atag == tag):
                print(f"e {name:>20} not checked out, aligned at tag {tag}{optional}")
            elif tag:
                ahash = rootgit.git_operation(
                    "submodule", "status", "{}".format(path)
                ).rstrip()
                ahash = ahash[1 : len(tag) + 1]
                if tag == ahash:
                    print(f"e {name:>20} not checked out, aligned at hash {ahash}{optional}")
                else:
                    print(
                        f"e {name:>20} not checked out, out of sync at tag {atag}, expected tag is {tag}{optional}"
                    )
                    testfails += 1
            else:
                print(f"e {name:>20} has no fxtag defined in .gitmodules{optional}")
                testfails += 1
        else:
            with utils.pushd(newpath):
                git = GitInterface(newpath, logger)
                atag = git.git_operation("describe", "--tags", "--always").rstrip()
                ahash =  git.git_operation("rev-list", "HEAD").partition("\n")[0]
                rurl = git.git_operation("ls-remote","--get-url").rstrip()
                if rurl != url:
                    remote = add_remote(git, url)
                    git.git_operation("fetch", remote)
                if tag and atag == tag:
                    print(f"  {name:>20} at tag {tag}")
                elif tag and ahash[: len(tag)] == tag:
                    print(f"  {name:>20} at hash {ahash}")
                elif atag == ahash:
                    print(f"  {name:>20} at hash {ahash}")
                elif tag:
                    print(
                        f"s {name:>20} {atag} {ahash} is out of sync with .gitmodules {tag}"
                    )
                    testfails += 1
                    needsupdate += 1
                else:
                    print(
                        f"e {name:>20} has no fxtag defined in .gitmodules, module at {atag}"
                    )
                    testfails += 1

                status = git.git_operation("status", "--ignore-submodules", "-uno")
                if "nothing to commit" not in status:
                    localmods = localmods + 1
                    print("M" + textwrap.indent(status, "                      "))

>>>>>>> 3de6f953
    return testfails, localmods, needsupdate

def git_toplevelroot(root_dir, logger):
    rgit = GitInterface(root_dir, logger)
    superroot = rgit.git_operation("rev-parse", "--show-superproject-working-tree")
    return superroot

def submodules_update(gitmodules, root_dir, requiredlist, force):
    for name in gitmodules.sections():
<<<<<<< HEAD
        submod = init_submodule_from_gitmodules(gitmodules, name, root_dir, logger)
    
        _, needsupdate, localmods, testfails = submod.status()
        if not submod.fxrequired:
            submod.fxrequired = "AlwaysRequired"
        fxrequired = submod.fxrequired    
        allowedvalues = fxrequired_allowed_values()
        assert fxrequired in allowedvalues

        superroot = git_toplevelroot(root_dir, logger)
                                     
=======
        fxtag = gitmodules.get(name, "fxtag")
        path = gitmodules.get(name, "path")
        url = gitmodules.get(name, "url")
        logger.info(
            "name={} path={} url={} fxtag={} requiredlist={} ".format(
                name, os.path.join(root_dir, path), url, fxtag, requiredlist
            )
        )

        fxrequired = gitmodules.get(name, "fxrequired")
        assert fxrequired in fxrequired_allowed_values()
        rgit = GitInterface(root_dir, logger)
        superroot = rgit.git_operation("rev-parse", "--show-superproject-working-tree")

        fxsparse = gitmodules.get(name, "fxsparse")

>>>>>>> 3de6f953
        if (
            fxrequired
            and ((superroot and "Toplevel" in fxrequired)
            or fxrequired not in requiredlist)
        ):
            if "Optional" in fxrequired and "Optional" not in requiredlist:
                if fxrequired.startswith("Always"):
                    print(f"Skipping optional component {name:>20}")
                continue
        optional = "AlwaysOptional" in requiredlist

<<<<<<< HEAD
        if fxrequired in requiredlist:
            submod.update()
            repodir = os.path.join(root_dir, submod.path)
            if os.path.exists(os.path.join(repodir, ".gitmodules")):
                # recursively handle this checkout
                print(f"Recursively checking out submodules of {name}")
                gitsubmodules = GitModules(submod.logger, confpath=repodir)
                newrequiredlist = ["AlwaysRequired"]
                if optional:
                    newrequiredlist.append("AlwaysOptional")
=======
        if os.path.exists(os.path.join(path, ".git")):
            submoddir = os.path.join(root_dir, path)
            with utils.pushd(submoddir):
                git = GitInterface(submoddir, logger)
                # first make sure the url is correct
                upstream = git.git_operation("ls-remote", "--get-url").rstrip()
                newremote = "origin"
                if upstream != url:
                    add_remote(git, url)

                tags = git.git_operation("tag", "-l")
                if fxtag and fxtag not in tags:
                    git.git_operation("fetch", newremote, "--tags")
                atag = git.git_operation("describe", "--tags", "--always").rstrip()
                if fxtag and fxtag != atag:
                    try:
                        git.git_operation("checkout", fxtag)
                        print(f"{name:>20} updated to {fxtag}")
                    except Exception as error:
                        print(error)
                elif not fxtag:
                    print(f"No fxtag found for submodule {name:>20}")
                else:
                    print(f"{name:>20} up to date.")
>>>>>>> 3de6f953

                submodules_update(gitsubmodules, repodir, newrequiredlist, force=force)



def local_mods_output():
    text = """\
    The submodules labeled with 'M' above are not in a clean state.
    The following are options for how to proceed:
    (1) Go into each submodule which is not in a clean state and issue a 'git status'
        Either revert or commit your changes so that the submodule is in a clean state.
    (2) use the --force option to git-fleximod
    (3) you can name the particular submodules to update using the git-fleximod command line
    (4) As a last resort you can remove the submodule (via 'rm -fr [directory]')
        then rerun git-fleximod update.
"""
    print(text)

def submodules_test(gitmodules, root_dir):
    """
    This function tests the git submodules based on the provided parameters.

    It first checks that fxtags are present and in sync with submodule hashes.
    Then it ensures that urls are consistent with fxurls (not forks and not ssh)
    and that sparse checkout files exist.

    Parameters:
    gitmodules (ConfigParser): The gitmodules configuration.
    root_dir (str): The root directory for the git operation.

    Returns:
    int: The number of test failures.
    """
    # First check that fxtags are present and in sync with submodule hashes
    testfails, localmods, needsupdate = submodules_status(gitmodules, root_dir)
    print("")
    # Then make sure that urls are consistant with fxurls (not forks and not ssh)
    # and that sparse checkout files exist
    for name in gitmodules.sections():
        url = gitmodules.get(name, "url")
        fxurl = gitmodules.get(name, "fxDONOTUSEurl")
        fxsparse = gitmodules.get(name, "fxsparse")
        path = gitmodules.get(name, "path")
        fxurl = fxurl[:-4] if fxurl.endswith(".git") else fxurl
        url = url[:-4] if url.endswith(".git") else url
        if not fxurl or url.lower() != fxurl.lower():
            print(f"{name:>20} url {url} not in sync with required {fxurl}")
            testfails += 1
        if fxsparse and not os.path.isfile(os.path.join(root_dir, path, fxsparse)):
            print(f"{name:>20} sparse checkout file {fxsparse} not found")
            testfails += 1
    return testfails + localmods + needsupdate


def main():
    (
        root_dir,
        file_name,
        fxrequired,
        includelist,
        excludelist,
        force,
        action,
    ) = commandline_arguments()
    # Get a logger for the package
    global logger
    logger = logging.getLogger(__name__)

    logger.info("action is {} root_dir={} file_name={}".format(action, root_dir, file_name))
    
    if not root_dir or not os.path.isfile(os.path.join(root_dir, file_name)):
        if root_dir:
            file_path = utils.find_upwards(root_dir, file_name)

        if root_dir is None or file_path is None:
            root_dir = "."
            utils.fatal_error(
                "No {} found in {} or any of it's parents".format(file_name, root_dir)
            )

        root_dir = os.path.dirname(file_path)
    logger.info(
        "root_dir is {} includelist={} excludelist={}".format(
            root_dir, includelist, excludelist
        )
    )
    gitmodules = GitModules(
        logger,
        confpath=root_dir,
        conffile=file_name,
        includelist=includelist,
        excludelist=excludelist,
    )
    if not gitmodules.sections():
        sys.exit("No submodule components found")
    retval = 0
    if action == "update":
        submodules_update(gitmodules, root_dir, fxrequired, force)
    elif action == "status":
        tfails, lmods, updates = submodules_status(gitmodules, root_dir, toplevel=True)
        if tfails + lmods + updates > 0:
            print(
                f"    testfails = {tfails}, local mods = {lmods}, needs updates {updates}\n"
            )
            if lmods > 0:
                local_mods_output()
    elif action == "test":
        retval = submodules_test(gitmodules, root_dir)
    else:
        utils.fatal_error(f"unrecognized action request {action}")
    return retval


if __name__ == "__main__":
    sys.exit(main())<|MERGE_RESOLUTION|>--- conflicted
+++ resolved
@@ -176,7 +176,6 @@
     rgit.config_set_value(f'submodule "{name}"', "active", "true")
     rgit.config_set_value(f'submodule "{name}"', "url", url)
 
-<<<<<<< HEAD
 def init_submodule_from_gitmodules(gitmodules, name, root_dir, logger):
     path = gitmodules.get(name, "path")
     url = gitmodules.get(name, "url")
@@ -188,118 +187,11 @@
     return Submodule(root_dir, name, path, url, fxtag=tag, fxurl=fxurl, fxsparse=fxsparse, fxrequired=fxrequired, logger=logger)
 
 def submodules_status(gitmodules, root_dir, toplevel=False, depth=0):
-=======
-
-def single_submodule_checkout(
-    root, name, path, url=None, tag=None, force=False, optional=False
-):
-    """
-    This function checks out a single git submodule.
-
-    Parameters:
-    root (str): The root directory for the git operation.
-    name (str): The name of the submodule.
-    path (str): The path to the submodule.
-    url (str, optional): The URL of the submodule. Defaults to None.
-    tag (str, optional): The tag to checkout. Defaults to None.
-    force (bool, optional): If set to True, forces the checkout operation. Defaults to False.
-    optional (bool, optional): If set to True, the submodule is considered optional. Defaults to False.
-
-    Returns:
-    None
-    """
-    # function implementation...
-    git = GitInterface(root, logger)
-    repodir = os.path.join(root, path)
-    logger.info("Checkout {} into {}/{}".format(name, root, path))
-    # if url is provided update to the new url
-    tmpurl = None
-    repo_exists = False
-    if os.path.exists(os.path.join(repodir, ".git")):
-        logger.info("Submodule {} already checked out".format(name))
-        repo_exists = True
-    # Look for a .gitmodules file in the newly checkedout repo
-    if not repo_exists and url:
-        # ssh urls cause problems for those who dont have git accounts with ssh keys defined
-        # but cime has one since e3sm prefers ssh to https, because the .gitmodules file was
-        # opened with a GitModules object we don't need to worry about restoring the file here
-        # it will be done by the GitModules class
-        if url.startswith("git@"):
-            tmpurl = url
-            url = url.replace("git@github.com:", "https://github.com/")
-            git.git_operation("clone", url, path)
-            smgit = GitInterface(repodir, logger)
-            if not tag:
-                tag = smgit.git_operation("describe", "--tags", "--always").rstrip()
-            smgit.git_operation("checkout", tag)
-            # Now need to move the .git dir to the submodule location
-            rootdotgit = os.path.join(root, ".git")
-            if os.path.isfile(rootdotgit):
-                with open(rootdotgit) as f:
-                    line = f.readline()
-                    if line.startswith("gitdir: "):
-                        rootdotgit = line[8:].rstrip()
-
-            newpath = os.path.abspath(os.path.join(root, rootdotgit, "modules", name))
-            if os.path.exists(newpath):
-                shutil.rmtree(os.path.join(repodir, ".git"))
-            else:
-                shutil.move(os.path.join(repodir, ".git"), newpath)
-
-            with open(os.path.join(repodir, ".git"), "w") as f:
-                f.write("gitdir: " + os.path.relpath(newpath, start=repodir))
-                
-    if not os.path.exists(repodir):
-        parent = os.path.dirname(repodir)
-        if not os.path.isdir(parent):
-            os.makedirs(parent)
-        git.git_operation("submodule", "add", "--name", name, "--", url, path) 
-
-    if not repo_exists or not tmpurl:
-        git.git_operation("submodule", "update", "--init", "--", path)
-            
-    if os.path.exists(os.path.join(repodir, ".gitmodules")):
-        # recursively handle this checkout
-        print(f"Recursively checking out submodules of {name}")
-        gitmodules = GitModules(logger, confpath=repodir)
-        requiredlist = ["AlwaysRequired"]
-        if optional:
-            requiredlist.append("AlwaysOptional")
-        submodules_checkout(gitmodules, repodir, requiredlist, force=force)
-    if not os.path.exists(os.path.join(repodir, ".git")):
-        utils.fatal_error(
-            f"Failed to checkout {name} {repo_exists} {tmpurl} {repodir} {path}"
-        )
-
-    if tmpurl:
-        print(git.git_operation("restore", ".gitmodules"))
-
-    return
-
-def add_remote(git, url):
-    remotes = git.git_operation("remote", "-v")
-    newremote = "newremote.00"
-    if url in remotes:
-        for line in remotes:
-            if url in line and "fetch" in line:
-                newremote = line.split()[0]
-                break
-    else:
-        i = 0
-        while "newremote" in remotes:
-            i = i + 1
-            newremote = f"newremote.{i:02d}"
-        git.git_operation("remote", "add", newremote, url)
-    return newremote
-
-def submodules_status(gitmodules, root_dir, toplevel=False):
->>>>>>> 3de6f953
     testfails = 0
     localmods = 0
     needsupdate = 0
     wrapper = textwrap.TextWrapper(initial_indent=' '*(depth*10), width=120,subsequent_indent=' '*(depth*20))
     for name in gitmodules.sections():
-<<<<<<< HEAD
         submod = init_submodule_from_gitmodules(gitmodules, name, root_dir, logger)
             
         result,n,l,t = submod.status()
@@ -316,91 +208,6 @@
             localmods += l
             needsupdate += n
             
-=======
-        path = gitmodules.get(name, "path")
-        tag = gitmodules.get(name, "fxtag")
-        url = gitmodules.get(name, "url")
-        required = gitmodules.get(name, "fxrequired")
-        level = required and "Toplevel" in required
-        if not path:
-            utils.fatal_error("No path found in .gitmodules for {}".format(name))
-        newpath = os.path.join(root_dir, path)
-        logger.debug("newpath is {}".format(newpath))
-        if not os.path.exists(os.path.join(newpath, ".git")):
-            rootgit = GitInterface(root_dir, logger)
-            # submodule commands use path, not name
-            url = url.replace("git@github.com:", "https://github.com/")
-            tags = rootgit.git_operation("ls-remote", "--tags", url)
-            result = rootgit.git_operation("submodule","status",newpath).split()
-            ahash = None
-            if result:
-                ahash = result[0][1:]
-            hhash = None
-            atag = None
-            
-            needsupdate += 1
-            if not toplevel and level:
-                continue
-            for htag in tags.split("\n"):
-                if htag.endswith('^{}'):
-                    htag = htag[:-3]
-                if ahash and not atag and ahash in htag:
-                    atag = (htag.split()[1])[10:]
-                if tag and not hhash and htag.endswith(tag):
-                    hhash = htag.split()[0]
-                if hhash and atag:
-                    break
-            optional = " (optional)" if required and "Optional" in required else ""
-            if tag and (ahash == hhash or atag == tag):
-                print(f"e {name:>20} not checked out, aligned at tag {tag}{optional}")
-            elif tag:
-                ahash = rootgit.git_operation(
-                    "submodule", "status", "{}".format(path)
-                ).rstrip()
-                ahash = ahash[1 : len(tag) + 1]
-                if tag == ahash:
-                    print(f"e {name:>20} not checked out, aligned at hash {ahash}{optional}")
-                else:
-                    print(
-                        f"e {name:>20} not checked out, out of sync at tag {atag}, expected tag is {tag}{optional}"
-                    )
-                    testfails += 1
-            else:
-                print(f"e {name:>20} has no fxtag defined in .gitmodules{optional}")
-                testfails += 1
-        else:
-            with utils.pushd(newpath):
-                git = GitInterface(newpath, logger)
-                atag = git.git_operation("describe", "--tags", "--always").rstrip()
-                ahash =  git.git_operation("rev-list", "HEAD").partition("\n")[0]
-                rurl = git.git_operation("ls-remote","--get-url").rstrip()
-                if rurl != url:
-                    remote = add_remote(git, url)
-                    git.git_operation("fetch", remote)
-                if tag and atag == tag:
-                    print(f"  {name:>20} at tag {tag}")
-                elif tag and ahash[: len(tag)] == tag:
-                    print(f"  {name:>20} at hash {ahash}")
-                elif atag == ahash:
-                    print(f"  {name:>20} at hash {ahash}")
-                elif tag:
-                    print(
-                        f"s {name:>20} {atag} {ahash} is out of sync with .gitmodules {tag}"
-                    )
-                    testfails += 1
-                    needsupdate += 1
-                else:
-                    print(
-                        f"e {name:>20} has no fxtag defined in .gitmodules, module at {atag}"
-                    )
-                    testfails += 1
-
-                status = git.git_operation("status", "--ignore-submodules", "-uno")
-                if "nothing to commit" not in status:
-                    localmods = localmods + 1
-                    print("M" + textwrap.indent(status, "                      "))
-
->>>>>>> 3de6f953
     return testfails, localmods, needsupdate
 
 def git_toplevelroot(root_dir, logger):
@@ -410,7 +217,6 @@
 
 def submodules_update(gitmodules, root_dir, requiredlist, force):
     for name in gitmodules.sections():
-<<<<<<< HEAD
         submod = init_submodule_from_gitmodules(gitmodules, name, root_dir, logger)
     
         _, needsupdate, localmods, testfails = submod.status()
@@ -422,24 +228,6 @@
 
         superroot = git_toplevelroot(root_dir, logger)
                                      
-=======
-        fxtag = gitmodules.get(name, "fxtag")
-        path = gitmodules.get(name, "path")
-        url = gitmodules.get(name, "url")
-        logger.info(
-            "name={} path={} url={} fxtag={} requiredlist={} ".format(
-                name, os.path.join(root_dir, path), url, fxtag, requiredlist
-            )
-        )
-
-        fxrequired = gitmodules.get(name, "fxrequired")
-        assert fxrequired in fxrequired_allowed_values()
-        rgit = GitInterface(root_dir, logger)
-        superroot = rgit.git_operation("rev-parse", "--show-superproject-working-tree")
-
-        fxsparse = gitmodules.get(name, "fxsparse")
-
->>>>>>> 3de6f953
         if (
             fxrequired
             and ((superroot and "Toplevel" in fxrequired)
@@ -451,7 +239,6 @@
                 continue
         optional = "AlwaysOptional" in requiredlist
 
-<<<<<<< HEAD
         if fxrequired in requiredlist:
             submod.update()
             repodir = os.path.join(root_dir, submod.path)
@@ -462,32 +249,6 @@
                 newrequiredlist = ["AlwaysRequired"]
                 if optional:
                     newrequiredlist.append("AlwaysOptional")
-=======
-        if os.path.exists(os.path.join(path, ".git")):
-            submoddir = os.path.join(root_dir, path)
-            with utils.pushd(submoddir):
-                git = GitInterface(submoddir, logger)
-                # first make sure the url is correct
-                upstream = git.git_operation("ls-remote", "--get-url").rstrip()
-                newremote = "origin"
-                if upstream != url:
-                    add_remote(git, url)
-
-                tags = git.git_operation("tag", "-l")
-                if fxtag and fxtag not in tags:
-                    git.git_operation("fetch", newremote, "--tags")
-                atag = git.git_operation("describe", "--tags", "--always").rstrip()
-                if fxtag and fxtag != atag:
-                    try:
-                        git.git_operation("checkout", fxtag)
-                        print(f"{name:>20} updated to {fxtag}")
-                    except Exception as error:
-                        print(error)
-                elif not fxtag:
-                    print(f"No fxtag found for submodule {name:>20}")
-                else:
-                    print(f"{name:>20} up to date.")
->>>>>>> 3de6f953
 
                 submodules_update(gitsubmodules, repodir, newrequiredlist, force=force)
 
