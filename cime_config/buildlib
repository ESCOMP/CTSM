--- conflicted
+++ resolved
@@ -109,12 +109,8 @@
             caseroot = case.get_value("CASEROOT")
             expect( ((compname == "clm") or (compname == "ctsm")), "Unexpected COMP_LND name: %s" % (compname))
 
-<<<<<<< HEAD
-            paths = [os.path.join(caseroot,"SourceMods","src.clm"),
+            paths = [os.path.join(caseroot,"SourceMods","src."+compname),
                      os.path.join(lnd_root,"src","cpl",driver),
-=======
-            paths = [os.path.join(caseroot,"SourceMods","src."+compname),
->>>>>>> 622a196b
                      os.path.join(lnd_root,"src","main"),
                      os.path.join(lnd_root,"src","biogeophys"),
                      os.path.join(lnd_root,"src","biogeochem"),
@@ -129,15 +125,10 @@
                      os.path.join(lnd_root,"src","fates","fire"),
                      os.path.join(lnd_root,"src","fates","parteh"),
                      os.path.join(lnd_root,"src","utils"),
-<<<<<<< HEAD
-                     os.path.join(lnd_root,"src","cpl")]
+                     os.path.join(lnd_root,"src","cpl"),
+                     os.path.join(lnd_root,"src","cpl","utils")]
             if driver == 'nuopc':
                 paths.append(os.path.join(cimeroot,"src","drivers","nuopc","nuopc_cap_share"))
-=======
-                     os.path.join(lnd_root,"src","cpl"),
-                     os.path.join(lnd_root,"src","cpl","utils"),
-                     os.path.join(lnd_root,"src","cpl",driver)]
->>>>>>> 622a196b
 
             if lilac_mode == 'on':
                 paths.append(os.path.join(lnd_root,"lilac","src"))
