#!/usr/bin/env python

"""
build clm library
"""
import sys, os

_CIMEROOT = os.environ.get("CIMEROOT")
if _CIMEROOT is None:
    raise SystemExit("ERROR: must set CIMEROOT environment variable")

_LIBDIR = os.path.join(_CIMEROOT, "scripts", "Tools")
sys.path.append(_LIBDIR)

from standard_script_setup import *
from CIME.buildlib import parse_input
from CIME.build import get_standard_makefile_args
from CIME.case import Case
from CIME.utils import run_cmd, expect

logger = logging.getLogger(__name__)

###############################################################################
def _get_osvar(key, default):
###############################################################################
    if key in os.environ:
        value = os.environ[key]
    else:
        value = default
    return value

###############################################################################
def _main_func():
###############################################################################

    caseroot, libroot, bldroot = parse_input(sys.argv)

    with Case(caseroot) as case:

        casetools = case.get_value("CASETOOLS")
        lnd_root = case.get_value("COMP_ROOT_DIR_LND")
        gmake_j = case.get_value("GMAKE_J")
        gmake = case.get_value("GMAKE")
        driver = case.get_value("COMP_INTERFACE").lower()

        lilac_mode = _get_osvar('LILAC_MODE', 'off')
        if lilac_mode == 'on':
<<<<<<< HEAD
            driver = "lilac"
=======
            ctsm_root = case.get_value("SRCROOT")
>>>>>>> 72719b05

        #-------------------------------------------------------
        # create Filepath file
        #-------------------------------------------------------
        filepath_file = os.path.join(bldroot,"Filepath")
        if not os.path.isfile(filepath_file):
            caseroot = case.get_value("CASEROOT")

            paths = [os.path.join(caseroot,"SourceMods","src.clm"),
                     os.path.join(lnd_root,"src","main"),
                     os.path.join(lnd_root,"src","biogeophys"),
                     os.path.join(lnd_root,"src","biogeochem"),
                     os.path.join(lnd_root,"src","soilbiogeochem"),
                     os.path.join(lnd_root,"src","dyn_subgrid"),
                     os.path.join(lnd_root,"src","init_interp"),
                     os.path.join(lnd_root,"src","fates"),
                     os.path.join(lnd_root,"src","fates","main"),
                     os.path.join(lnd_root,"src","fates","biogeophys"),
                     os.path.join(lnd_root,"src","fates","biogeochem"),
                     os.path.join(lnd_root,"src","fates","fire"),
                     os.path.join(lnd_root,"src","utils"),
                     os.path.join(lnd_root,"src","cpl"),
                     os.path.join(lnd_root,"src","cpl",driver)]

<<<<<<< HEAD
            if lilac_mode == 'on':
                paths.append(os.path.join(lnd_root,"lilac","src"))
=======
            if lilac_mode == 'off':
                paths.append(os.path.join(lnd_root,"src","cpl","mct"))
            else:
                paths.append(os.path.join(lnd_root,"src","cpl","lilac"))
                lilac_src = os.path.join(ctsm_root,"lilac","src")
                paths.append(lilac_src)
                mosart_src = os.path.join(ctsm_root,"components","mosart","src") 
                paths.append(os.path.join(mosart_src,"riverroute"))
                paths.append(os.path.join(mosart_src,"cpl","lilac"))
>>>>>>> 72719b05

            with open(filepath_file, "w") as filepath:
                filepath.write("\n".join(paths))
                filepath.write("\n")

        #-------------------------------------------------------
        # create the library in libroot
        #-------------------------------------------------------

        complib = os.path.join(libroot,"libclm.a")
        makefile = os.path.join(casetools, "Makefile")

        cmd = "{} complib -j {} MODEL=clm COMPLIB={} -f {} {}" \
              .format(gmake, gmake_j, complib, makefile, get_standard_makefile_args(case))

        rc, out, err = run_cmd(cmd)
        logger.info("%s: \n\n output:\n %s \n\n err:\n\n%s\n"%(cmd,out,err))
        expect(rc == 0, "Command %s failed with rc=%s" % (cmd, rc))

###############################################################################

if __name__ == "__main__":
    _main_func()<|MERGE_RESOLUTION|>--- conflicted
+++ resolved
@@ -45,11 +45,7 @@
 
         lilac_mode = _get_osvar('LILAC_MODE', 'off')
         if lilac_mode == 'on':
-<<<<<<< HEAD
             driver = "lilac"
-=======
-            ctsm_root = case.get_value("SRCROOT")
->>>>>>> 72719b05
 
         #-------------------------------------------------------
         # create Filepath file
@@ -74,20 +70,11 @@
                      os.path.join(lnd_root,"src","cpl"),
                      os.path.join(lnd_root,"src","cpl",driver)]
 
-<<<<<<< HEAD
             if lilac_mode == 'on':
                 paths.append(os.path.join(lnd_root,"lilac","src"))
-=======
-            if lilac_mode == 'off':
-                paths.append(os.path.join(lnd_root,"src","cpl","mct"))
-            else:
-                paths.append(os.path.join(lnd_root,"src","cpl","lilac"))
-                lilac_src = os.path.join(ctsm_root,"lilac","src")
-                paths.append(lilac_src)
-                mosart_src = os.path.join(ctsm_root,"components","mosart","src") 
+                mosart_src = os.path.join(lnd_root,"components","mosart","src") 
                 paths.append(os.path.join(mosart_src,"riverroute"))
                 paths.append(os.path.join(mosart_src,"cpl","lilac"))
->>>>>>> 72719b05
 
             with open(filepath_file, "w") as filepath:
                 filepath.write("\n".join(paths))
