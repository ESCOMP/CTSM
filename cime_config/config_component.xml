--- conflicted
+++ resolved
@@ -1,4 +1,3 @@
-<?xml version="1.0"?>
 
 <?xml-stylesheet type="text/xsl" href="definitions_variables.xsl" ?>
 
@@ -74,7 +73,6 @@
           Other atm forcing options are invalid to run CLM and will result in an error.
     </desc>
     <default_value>UNSET</default_value>
-<<<<<<< HEAD
     <!-- 7 forcing options for each CLM physics option: CRUv7, GSWP3, cam6.0, QIAN, 1PT, NLDAS2, ERA5 -->
     <valid_values>clm5_0_cam6.0,clm5_0_GSWP3v1,clm5_0_CRUv7,clm5_0_QIAN,clm5_0_1PT,clm5_0_NLDAS2,clm5_0_ERA5,clm4_5_CRUv7,clm4_5_GSWP3v1,clm4_5_QIAN,clm4_5_cam6.0,clm4_5_1PT,clm4_5_NLDAS2,clm4_5_ERA5,clm5_1_CRUv7,clm5_1_GSWP3v1,clm5_1_cam6.0,clm5_1_QIAN,clm5_1_1PT,clm5_1_NLDAS2,clm5_1_ERA5</valid_values>
     <values match="last">
@@ -120,22 +118,6 @@
       <value compset="DATM%MOSARTTEST"   >INVALID_DATM_FORCING_FOR_RUNNING_CTSM</value>
       <value compset="DATM%IAF"          >INVALID_DATM_FORCING_FOR_RUNNING_CTSM</value>
       <value compset="DATM%JRA"          >INVALID_DATM_FORCING_FOR_RUNNING_CTSM</value>
-=======
-    <valid_values>clm5_0_cam6.0,clm5_0_GSWP3v1,clm5_0_CRUv7,clm4_5_CRUv7,clm4_5_GSWP3v1,clm4_5_cam6.0,clm5_1_GSWP3v1,clm5_1_cam6.0</valid_values>
-    <values>
-      <value compset=             "CLM45" >clm4_5_CRUv7</value>
-      <value compset="DATM%CRUv7.+_CLM45" >clm4_5_CRUv7</value>
-      <value compset="DATM%GSWP3.+_CLM45" >clm4_5_GSWP3v1</value>
-      <value compset="CAM.+_CLM45"        >clm4_5_cam6.0</value>
-      <value compset="DATM%CPLHIST.*_CLM45" >clm4_5_cam6.0</value>
-      <value compset=             "CLM50" >clm5_0_CRUv7</value>
-      <value compset="DATM%CRUv7.+_CLM50" >clm5_0_CRUv7</value>
-      <value compset="DATM%GSWP3.+_CLM50" >clm5_0_GSWP3v1</value>
-      <value compset="CAM.+_CLM50"        >clm5_0_cam6.0</value>
-      <value compset="DATM%CPLHIST.*_CLM50" >clm5_0_cam6.0</value>
-      <value compset=            "_CLM51" >clm5_1_GSWP3v1</value>
-      <value compset="CAM.+_CLM51"        >clm5_1_cam6.0</value>
->>>>>>> 438bcc68
     </values>
   </entry>
 
