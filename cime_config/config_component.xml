--- conflicted
+++ resolved
@@ -58,11 +58,7 @@
     <desc>Tuning parameters and initial conditions should be optimized for what CLM model version and what meteorlogical forcing combination?
     </desc>
     <default_value>UNSET</default_value>
-<<<<<<< HEAD
-    <valid_values>clm4_0_CRUv7,clm4_0_GSWP3v1,clm5_0_cam6_0,clm5_0_GSWP3v1,clm5_0_CRUv7,clm4_5_CRUv7,clm4_5_GSWP3v1,clm4_5_cam6.0</valid_values>
-=======
     <valid_values>clm4_0_CRUv7,clm4_0_GSWP3v1,clm5_0_cam6.0,clm5_0_GSWP3v1,clm5_0_CRUv7,clm4_5_CRUv7,clm4_5_GSWP3v1,clm4_5_cam6.0</valid_values>
->>>>>>> 527f3262
     <values>
       <value compset=             "CLM40" >clm4_0_CRUv7</value>
       <value compset="DATM%CRU_CLM40"     >clm4_0_CRUv7</value>
@@ -71,19 +67,11 @@
       <value compset=             "CLM45" >clm4_5_CRUv7</value>
       <value compset="DATM%CRUv7.+_CLM45" >clm4_5_CRUv7</value>
       <value compset="DATM%GSWP3.+_CLM45" >clm4_5_GSWP3v1</value>
-<<<<<<< HEAD
-      <value compset="CAM.+_CLM45"        >clm4_5_cam6_0</value>
-      <value compset=             "CLM50" >clm5_0_CRUv7</value>
-      <value compset="DATM%CRUv7.+_CLM50" >clm5_0_CRUv7</value>
-      <value compset="DATM%GSWP3.+_CLM50" >clm5_0_GSWP3v1</value>
-      <value compset="CAM.+_CLM50"        >clm5_0_cam6_0</value>
-=======
       <value compset="CAM.+_CLM45"        >clm4_5_cam6.0</value>
       <value compset=             "CLM50" >clm5_0_CRUv7</value>
       <value compset="DATM%CRUv7.+_CLM50" >clm5_0_CRUv7</value>
       <value compset="DATM%GSWP3.+_CLM50" >clm5_0_GSWP3v1</value>
       <value compset="CAM.+_CLM50"        >clm5_0_cam6.0</value>
->>>>>>> 527f3262
     </values>
   </entry>
 
