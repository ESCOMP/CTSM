
<?xml-stylesheet type="text/xsl" href="definitions_variables.xsl" ?>

<entry_id version="3.0">

  <!-- modifier_mode allowed values are
       '*' 0 or more modifiers (default)
       '1' exactly 1 modifier
       '?' 0 or 1 modifiers
       '+' 1 or more modifiers
       This file may have lnd desc entries.
  -->

  <!-- Descriptions of all the different valid configurations for different model versions -->
  <description modifier_mode="1">
    <desc lnd="CLM45[%SP][%SP-VIC][%BGC][%BGC-CROP][%FATES][%BGCDV][%BGCDV-CROP]"                  >clm4.5:</desc>
    <desc lnd="CLM50[%SP][%SP-VIC][%SP-NOANTHRO][%BGC-NOANTHRO][%BGC][%BGC-CROP][%FATES][%BGCDV][%BGCDV-CROP][%BGC-CROP-CMIP6DECK][%BGC-CROP-CMIP6WACCMDECK][%NWP-SP][%NWP-BGC-CROP]">clm5.0:</desc>
<<<<<<< HEAD
    <desc lnd="CLM60[%SP][%SP-NOANTHRO][%BGC-NOANTHRO][%BGC][%BGC-CROP][%FATES][%FATES-SP][%NWP-SP][%NWP-BGC-CROP]">clm6.0:</desc>
=======
    <desc lnd="CLM51[%SP][%SP-NOANTHRO][%BGC-NOANTHRO][%BGC][%BGC-CROP][%FATES][%FATES-SP][%NWP-SP][%NWP-BGC-CROP]">clm5.1:</desc>
    <desc lnd="CLM60[%SP][%SP-NOANTHRO][%BGC-NOANTHRO][%BGC][%BGC-CROP][%FATES][%FATES-SP][%BGC-CROP-CMIP6DECK][%BGC-CROP-CMIP6WACCMDECK][%NWP-SP][%NWP-BGC-CROP]">clm6.0:</desc>
>>>>>>> 98e42fb3
    <desc option="SP"              >Satellite phenology:</desc>

    <desc option="SP-VIC"          >Satellite phenology with VIC hydrology:</desc>
    <desc option="SP-NOANTHRO"     >Satellite phenology without anthropomorphic influences</desc>
    <desc option="BGC"             >BGC (vert. resol. CN and methane):</desc>
    <desc option="BGC-CROP"        >BGC (vert. resol. CN and methane) with prognostic crop:</desc>
    <desc option="BGC-NOANTHRO"    >BGC (vert. resol. CN and methane) without anthropomorphic influences:</desc>
    <desc option="FATES"           >FATES (Functionally Assembled Terrestrial Ecosystem Simulator) Ecosystem Demography model: </desc>
    <desc option="FATES-SP"        >Satellite phenology with FATES (Functionally Assembled Terrestrial Ecosystem Simulator) Ecosystem Demography model: </desc>
    <desc option="BGCDV"           >BGC (vert. resol. CN and methane) with dynamic vegetation:</desc>
    <desc option="BGCDV-CROP"      >BGC (vert. resol. CN and methane) with dynamic vegetation and prognostic crop:</desc>
    <desc option="BGC-CROP-CMIP6DECK">BGC (vert. resol. CN and methane) with prognostic crop, with modifications appropriate for CMIP6 DECK experiments:</desc>
    <desc option="BGC-CROP-CMIP6WACCMDECK">BGC (vert. resol. CN and methane) with prognostic crop, with modifications appropriate for CMIP6 WACCM DECK experiments:</desc>

    <desc option="NWP-SP"          >NWP configuration with satellite phenology:</desc>
    <desc option="NWP-BGC-CROP"    >NWP configuration with BGC and CROP:</desc>
  </description>
  <entry id="COMP_LND">
    <type>char</type>
    <valid_values>clm,ctsm</valid_values>
    <default_value>UNSET</default_value>
    <values>
      <value compset="CLM" >clm</value>
      <value compset="CTSM">ctsm</value>
    </values>
    <group>case_comp</group>
    <file>env_case.xml</file>
    <desc>Name of land component</desc>
  </entry>

  <entry id="LILAC_MODE">
    <type>char</type>
    <valid_values>on,off</valid_values>
    <default_value>off</default_value>
    <group>build_component_ctsm</group>
    <file>env_build.xml</file>
    <desc>Flag to enable building the LILAC cap and coupling code</desc>
  </entry>

  <entry id="LND_TUNING_MODE">
    <type>char</type>
    <group>run_component_ctsm</group>
    <file>env_run.xml</file>
    <desc>Tuning parameters and initial conditions should be optimized for what CLM model version and what meteorlogical forcing combination?
          Options for all combinations of CLM physics and atm forcing are given. The buildnml and namelist_defaults will narrow it down to the ones
          that have been tuned. The buildnml will also warn you if a tuning combination is based on another set.
          Atm forcing options:
               CRUv7
               GSWP3
               CAM4.0
               CAM5.0
               CAM6.0
               CAM7.0
               QIAN   (not tuned)
               1PT    (not tuned)
               NLDAS2 (not tuned)
               ERA5   (not tuned)
          Other atm forcing options are invalid to run CLM and will result in an error.
    </desc>
    <default_value>UNSET</default_value>
    <!-- 10 forcing options for each CLM physics option: CRUv7, GSWP3, cam7.0, cam6.0, cam5.0, cam4.0, QIAN, 1PT, NLDAS2, ERA5 -->
    <valid_values>clm5_0_cam6.0,clm5_0_cam7.0,clm5_0_cam5.0,clm5_0_cam4.0,clm5_0_GSWP3v1,clm5_0_CRUv7,clm5_0_QIAN,clm5_0_1PT,clm5_0_NLDAS2,clm5_0_ERA5,clm4_5_CRUv7,clm4_5_GSWP3v1,clm4_5_QIAN,clm4_5_cam6.0,clm4_5_cam7.0,clm4_5_cam5.0,clm4_5_cam4.0,clm4_5_1PT,clm4_5_NLDAS2,clm4_5_ERA5,clm6_0_CRUv7,clm6_0_GSWP3v1,clm6_0_cam6.0,clm6_0_cam7.0,clm6_0_cam5.0,clm6_0_cam4.0,clm6_0_QIAN,clm6_0_1PT,clm6_0_NLDAS2,clm6_0_ERA5</valid_values>
    <values match="last">
      <!-- Options for atm forcing are: CRU, CRUv7, GSWP3, cam6.0 (also used for DATM%CPLHIST), cam5.0, cam4.0, QIAN, WISOQIA, 1PT, NLDAS2, and ERA5) -->
      <!-- All the clm4_5 physics options -->
      <value compset="SATM_CLM45"        >clm4_5_CRUv7</value>
      <value compset="DATM%CRUv7_CLM45"  >clm4_5_CRUv7</value>
      <value compset="DATM%CRU_CLM45"    >clm4_5_CRUv7</value>
      <value compset="DATM%GSWP3v1_CLM45">clm4_5_GSWP3v1</value>
      <value compset="CAM[^_]+_CLM45"    >clm4_5_cam6.0</value>
      <value compset="CAM40[^_]*_CLM45"  >clm4_5_cam4.0</value>
      <value compset="CAM50[^_]*_CLM45"  >clm4_5_cam5.0</value>
      <value compset="CAM60[^_]*_CLM45"  >clm4_5_cam6.0</value>
      <value compset="CAM70[^_]*_CLM45"  >clm4_5_cam7.0</value>
      <value compset="DATM%CPLHIST_CLM45">clm4_5_cam5.0</value>
      <value compset="DATM%QIA_CLM45"    >clm4_5_QIAN</value>
      <value compset="DATM%WISOQIA_CLM45">clm4_5_QIAN</value>
      <value compset="DATM%1PT_CLM45"    >clm4_5_1PT</value>
      <value compset="DATM%NLDAS2_CLM45" >clm4_5_NLDAS2</value>
      <value compset="DATM%ERA5_CLM45"   >clm4_5_ERA5</value>
      <!-- All the clm5_0 physics options -->
      <value compset="DATM%CRUv7_CLM50"  >clm5_0_CRUv7</value>
      <value compset="DATM%CRU_CLM50"    >clm5_0_CRUv7</value>
      <value compset="SATM_CLM50"        >clm5_0_GSWP3v1</value>
      <value compset="DATM%GSWP3v1_CLM50">clm5_0_GSWP3v1</value>
      <value compset="CAM[^_]+_CLM50"    >clm5_0_cam6.0</value>
      <value compset="CAM40[^_]*_CLM50"  >clm5_0_cam4.0</value>
      <value compset="CAM50[^_]*_CLM50"  >clm5_0_cam5.0</value>
      <value compset="CAM60[^_]*_CLM50"  >clm5_0_cam6.0</value>
      <value compset="CAM70[^_]*_CLM50"  >clm5_0_cam7.0</value>
      <value compset="DATM%CPLHIST_CLM50">clm5_0_cam6.0</value>
      <value compset="DATM%QIA_CLM50"    >clm5_0_QIAN</value>
      <value compset="DATM%WISOQIA_CLM50">clm5_0_QIAN</value>
      <value compset="DATM%1PT_CLM50"    >clm5_0_1PT</value>
      <value compset="DATM%NLDAS2_CLM50" >clm5_0_NLDAS2</value>
      <value compset="DATM%ERA5_CLM50"   >clm5_0_ERA5</value>
      <!-- All the clm6_0 physics options -->
      <value compset="DATM%CRUv7_CLM60"  >clm6_0_CRUv7</value>
      <value compset="DATM%CRU_CLM60"    >clm6_0_CRUv7</value>
      <value compset="SATM_CLM60"        >clm6_0_GSWP3v1</value>
      <value compset="DATM%GSWP3v1_CLM60">clm6_0_GSWP3v1</value>
      <value compset="CAM[^_]+_CLM60"    >clm6_0_cam6.0</value>
      <value compset="CAM40[^_]*_CLM60"  >clm6_0_cam4.0</value>
      <value compset="CAM50[^_]*_CLM60"  >clm6_0_cam5.0</value>
      <value compset="CAM60[^_]*_CLM60"  >clm6_0_cam6.0</value>
      <value compset="CAM70[^_]*_CLM60"  >clm6_0_cam7.0</value>
      <value compset="DATM%CPLHIST_CLM60">clm6_0_cam7.0</value>
      <value compset="DATM%QIA_CLM60"    >clm6_0_QIAN</value>
      <value compset="DATM%WISOQIA_CLM60">clm6_0_QIAN</value>
      <value compset="DATM%1PT_CLM60"    >clm6_0_1PT</value>
      <value compset="DATM%NLDAS2_CLM60" >clm6_0_NLDAS2</value>
      <value compset="DATM%ERA5_CLM60"   >clm6_0_ERA5</value>
      <!-- Invalid ocean DATM forcing options -->
      <value compset="DATM%NYF"          >INVALID_DATM_FORCING_FOR_RUNNING_CTSM</value>
      <value compset="DATM%MOSARTTEST"   >INVALID_DATM_FORCING_FOR_RUNNING_CTSM</value>
      <value compset="DATM%IAF"          >INVALID_DATM_FORCING_FOR_RUNNING_CTSM</value>
      <value compset="DATM%JRA"          >INVALID_DATM_FORCING_FOR_RUNNING_CTSM</value>
    </values>
  </entry>

  <entry id="CLM_PHYSICS_VERSION" >
    <type>char</type>
    <valid_values>clm4_5,clm5_0,clm6_0</valid_values>
    <!-- By setting the default_value to UNSET (or some other non-empty
         string that doesn't appear in the list of valid_values), the
         scripts will ensure that one of the below values is picked up
         by the compset match. -->
    <default_value>UNSET</default_value>
    <values>
      <value compset="_CLM45" >clm4_5</value>
      <value compset="_CLM50" >clm5_0</value>
      <value compset="_CLM60" >clm6_0</value>
    </values>
    <group>run_component_ctsm</group>
    <file>env_run.xml</file>
    <desc>Overall physics version to use.
    This sets the default values for many different namelist options.
    This is typically set by the compset.</desc>
  </entry>

  <entry id="LND_SETS_DUST_EMIS_DRV_FLDS">
    <!-- See https://github.com/ESCOMP/CTSM/issues/2713 we plan to phase this out -->
    <type>logical</type>
    <valid_values>TRUE,FALSE</valid_values>
    <default_value>TRUE</default_value>
    <!-- Until CAM sets dust settings in drv_flds_in this should only be TRUE
    <values>
      <value compset="CAM"  >FALSE</value>
    </values>
    -->
    <group>run_component_cpl</group>
    <file>env_run.xml</file>
    <desc>If CTSM will set the dust settings in drv_flds_in (TRUE), or if ATM (i.e. CAM) will - DO NOT EDIT (set by compset name)</desc>
  </entry>

  <entry id="CLM_CONFIGURATION">
    <type>char</type>
    <valid_values>clm,nwp</valid_values>
    <default_value>clm</default_value>
    <values>
      <value compset="_CLM[^_]*%NWP">nwp</value>
    </values>
    <group>run_component_ctsm</group>
    <file>env_run.xml</file>
    <desc>Sets CLM default namelist options related to model configuration.
    clm: Configuration used for climate applications (CLM)
    nwp: Configuration used for numerical weather prediction applications
    </desc>
  </entry>

  <entry id="CLM_STRUCTURE">
    <type>char</type>
    <valid_values>standard,fast</valid_values>
    <default_value>standard</default_value>
    <values>
      <value compset="_CLM[^_]*%NWP">fast</value>
    </values>
    <group>run_component_ctsm</group>
    <file>env_run.xml</file>
    <desc>Sets CLM default namelist options related to model structure.
    standard: Standard model structure, allowing for more subgrid heterogeneity,
    deeper soil, etc., at the cost of slower speeds.
    fast: Simplified model structure, achieving faster speeds at the cost of less
    subgrid heterogeneity, shallower soil, etc.
    </desc>
  </entry>

  <entry id="CLM_NML_USE_CASE">
    <type>char</type>
    <default_value>UNSET</default_value>
    <values>
      <!-- Use SSP5-8.5 for PI to PDAY so will have data up to the current year available (for WACCM compsets that use PDAY) -->
      <value compset="^2010[CE]?_" >2010_control</value>
      <value compset="^2000[CE]?_" >2000_control</value>
      <value compset="^1850[CE]?_" >1850_control</value>
      <value compset="^1850_.*_CLM60%[^_]*NOANTHRO" >1850_noanthro_control</value>
      <value compset="^1850_.*_CLM50%[^_]*NOANTHRO" >1850_noanthro_control</value>
      <value compset="^HIST[CE]?_" >20thC_transient</value>
      <value compset="^SSP585[CE]?_" >1850-2100_SSP5-8.5_transient</value>
      <value compset="^SSP126[CE]?_" >1850-2100_SSP1-2.6_transient</value>
      <value compset="^SSP370[CE]?_" >1850-2100_SSP3-7.0_transient</value>
      <value compset="^SSP534[CE]?_" >1850-2100_SSP5-3.4_transient</value>
      <value compset="^SSP245[CE]?_" >1850-2100_SSP2-4.5_transient</value>
      <value compset="^HIST" grid="ne0np4" >1850-2100_SSP2-4.5_transient</value>
      <value compset="^SSP119[CE]?_" >1850-2100_SSP1-1.9_transient</value>
      <value compset="^SSP434[CE]?_" >1850-2100_SSP4-3.4_transient</value>
      <value compset="^SSP460[CE]?_" >1850-2100_SSP4-6.0_transient</value>
      <value compset="^SSP585[CE]?_" >1850-2100_SSP5-8.5_transient</value>
      <value compset="^AMIP_" >20thC_transient</value>
      <value compset="^PIPD_" >1850-2100_SSP5-8.5_transient</value>
    </values>
    <group>run_component_ctsm</group>
    <file>env_run.xml</file>
    <desc>CLM namelist use_case.
      Determines the use-case that will be sent to the CLM build-namelist utility.
      This is normally set by the component set. This is an advanced flag and should only be
      used by expert users.</desc>
  </entry>

  <!-- CLM_BLDNML_OPTS is not additive, we must list all possible combinations -->
  <!-- ERROR: the node below is never matched, see bug 2025 -->
  <entry id="CLM_BLDNML_OPTS">
    <type>char</type>
    <default_value></default_value>
    <values>
      <!--- All versions -->
      <value compset="_CLM[^_]*%SP"       >-bgc sp</value>
      <value compset="_CLM[^_]*BGC"       >-bgc bgc</value>
      <value compset="_CLM[^_]*BGC-CROP"  >-bgc bgc -crop</value>
      <value compset="_CLM[^_]*FATES"     >-bgc fates -no-megan</value>
      <value compset="_CLM[^_]*FATES-SP"  >-bgc fates -no-megan</value>

      <!-- Options specific for CLM4.5 -->
      <value compset="_CLM45%[^_]*BGCDV"	 >-bgc bgc -dynamic_vegetation</value>
      <value compset="_CLM45%[^_]*BGCDV-CROP"	 >-bgc bgc -dynamic_vegetation -crop</value>
      <value compset="_CLM45%[^_]*SP-VIC"	 >-bgc sp -vichydro </value>

      <!-- Options specific for CLM5.0 -->
      <value compset="_CLM50%[^_]*BGCDV"	 >-bgc bgc -dynamic_vegetation</value>
      <value compset="_CLM50%[^_]*BGCDV-CROP"	 >-bgc bgc -dynamic_vegetation -crop</value>
      <value compset="_CLM50%[^_]*SP-VIC"	 >-bgc sp -vichydro </value>
    </values>
    <group>run_component_ctsm</group>
    <file>env_run.xml</file>
    <desc>CLM build-namelist options</desc>
  </entry>

  <entry id="CLM_CO2_TYPE">
    <type>char</type>
    <valid_values>constant,diagnostic,prognostic</valid_values>
    <default_value>constant</default_value>
    <values>
      <value compset="_CAM"        >diagnostic</value>
      <value compset="_BGC%BDRD"   >diagnostic</value>
      <value compset="_BGC%BPRP"   >prognostic</value>
      <value compset="HIST.*_DATM" >diagnostic</value>
      <value compset="SSP.*_DATM"  >diagnostic</value>
    </values>
    <group>run_component_ctsm</group>
    <file>env_run.xml</file>
    <desc>Determines how CLM will determine where CO2 is set.
      If value is constant, it will be set to CCSM_CO2_PPMV,
      if value is either diagnostic or prognostic, the atmosphere model
      MUST send it to CLM. CLM_CO2_TYPE is normally set by the specific
      compset, since it HAS to be coordinated with settings for the
      atmospheric model. Do not modify this variable. If you want to modify for
      your experiment, use your own user-defined component set
      This is an advanced flag and should only be used by expert users.</desc>
  </entry>

  <entry id="CLM_NAMELIST_OPTS">
    <type>char</type>
    <default_value></default_value>
    <group>run_component_ctsm</group>
    <file>env_run.xml</file>
    <desc>CLM-specific namelist settings for -namelist option in the CLM
      build-namelist. CLM_NAMELIST_OPTS is normally set as a compset variable
      and in general should not be modified for supported compsets.
      It is recommended that if you want to modify this value for your experiment,
      you should use your own user-defined component sets via using create_newcase
      with a compset_file argument.
      This is an advanced flag and should only be used by expert users.</desc>
  </entry>

  <entry id="CLM_ACCELERATED_SPINUP">
    <type>char</type>
    <valid_values>on,sasu,off</valid_values>
    <default_value>off</default_value>
    <group>run_component_ctsm</group>
    <file>env_run.xml</file>
    <desc>Turn on any settings for accellerating the model spinup. SASU is to run the Semi-Analytic Spin-Up with the CN soil matrix method.
    </desc>
  </entry>

  <entry id="CLM_USRDAT_NAME">
    <type>char</type>
    <default_value>UNSET</default_value>
    <group>run_component_ctsm</group>
    <file>env_run.xml</file>
    <desc>Resolution name for user-created resolutions. This is especially used
      for single point and regional resolutions created via subset_data from
      the global datasets. This should be set when you use CLM_USRDAT as the grid
      to create_newcase.  The default value is UNSET.
      For NEON cases, this can be set to either NEON or NEON.PRISM, the latter of which would
      use PRISM precipitation instead of the default NEON precipitation. NEON cases then also
      use the variable NEONSITE to specify the exact site. PLUMBER cases use the variable 
      PLUMBER2SITE to specify the exact site.</desc>
  </entry>

  <entry id="CLM_USRDAT_DIR">
    <type>char</type>
    <default_value>UNSET</default_value>
    <group>run_component_ctsm</group>
    <file>env_run.xml</file>
    <desc>Directory name for user-created surface, landuse, and datm datasets.
      This is used as an argument in user_mods namelists (e.g. user_nl_clm,
      user_nl_datm_streams) generated with the subset_data script. Users
      should modify this variable (in shell_commands or elsewhere) to set the
      location of user-created data. The default value is UNSET.</desc>
  </entry>

  <entry id="CLM_FORCE_COLDSTART">
    <type>char</type>
    <valid_values>on,off</valid_values>
    <default_value>off</default_value>
    <group>run_component_ctsm</group>
    <file>env_run.xml</file>
    <desc>Flag to the CLM build-namelist command to force CLM to do a
      cold start (finidat will be set to blanks).
      A value of on forces the model to spin up from a cold-start
      (arbitrary initial conditions). Setting this value in the xml file will take
      precedence over any settings for finidat in the $CASEROOT/user_nl_clm file.</desc>
  </entry>

  <entry id="CLM_USER_MODS">
    <type>char</type>
    <valid_values></valid_values>
    <default_value></default_value>
    <values match="last">
      <value                  compset="_CLM60%[^_]*FATES-SP[%_]"      >$COMP_ROOT_DIR_LND/cime_config/usermods_dirs/fates_sp</value>
      <value                  compset="_CLM50%[^_]*CMIP6DECK[%_]"     >$COMP_ROOT_DIR_LND/cime_config/usermods_dirs/cmip6_deck</value>
      <value grid="l%1.9x2.5" compset="_CLM50%[^_]*CMIP6DECK[%_]"     >$COMP_ROOT_DIR_LND/cime_config/usermods_dirs/cmip6_nociso_deck</value>
      <value                  compset="_CLM50%[^_]*CMIP6WACCMDECK[%_]">$COMP_ROOT_DIR_LND/cime_config/usermods_dirs/cmip6_waccm_deck</value>
      <value grid="l%1.9x2.5" compset="_CLM50%[^_]*CMIP6WACCMDECK[%_]">$COMP_ROOT_DIR_LND/cime_config/usermods_dirs/cmip6_waccm_nociso_deck</value>
      <value                  compset="_CLM60%[^_]*CMIP6DECK[%_]"     >$COMP_ROOT_DIR_LND/cime_config/usermods_dirs/cmip6_deck</value>
      <value grid="l%1.9x2.5" compset="_CLM60%[^_]*CMIP6DECK[%_]"     >$COMP_ROOT_DIR_LND/cime_config/usermods_dirs/cmip6_nociso_deck</value>
      <value                  compset="_CLM60%[^_]*CMIP6WACCMDECK[%_]">$COMP_ROOT_DIR_LND/cime_config/usermods_dirs/cmip6_waccm_deck</value>
      <value grid="l%1.9x2.5" compset="_CLM60%[^_]*CMIP6WACCMDECK[%_]">$COMP_ROOT_DIR_LND/cime_config/usermods_dirs/cmip6_waccm_nociso_deck</value>
    </values>
    <group>run_component_ctsm</group>
    <file>env_case.xml</file>
    <desc>User mods to apply to specific compset matches. </desc>
  </entry>

  <entry id="NEONSITE">
    <type>char</type>
    <!-- NOTE: Be sure to have a comma at the last site-name - otherwise there will be issues see CTSM github issue #1901 -->
    <valid_values>
      ABBY,BLAN,CPER,DEJU,GRSM,HEAL,KONA,LENO,NIWO,ONAQ,PUUM,SERC,SRER,TALL,TREE,WOOD,
      BARR,BONA,DCFS,DELA,GUAN,JERC,KONZ,MLBS,NOGP,ORNL,RMNP,SJER,STEI,TEAK,UKFS,WREF,
      BART,CLBJ,DSNY,HARV,JORN,LAJA,MOAB,OAES,OSBS,SCBI,SOAP,STER,TOOL,UNDE,YELL,
      NEON_PRECIP.ABBY,NEON_PRECIP.BLAN,NEON_PRECIP.CPER,NEON_PRECIP.DEJU,NEON_PRECIP.GRSM,
      NEON_PRECIP.HEAL,NEON_PRECIP.KONA,NEON_PRECIP.LENO,NEON_PRECIP.NIWO,NEON_PRECIP.ONAQ,
      NEON_PRECIP.PUUM,NEON_PRECIP.SERC,NEON_PRECIP.SRER,NEON_PRECIP.TALL,NEON_PRECIP.TREE,
      NEON_PRECIP.WOOD,NEON_PRECIP.BARR,NEON_PRECIP.BONA,NEON_PRECIP.DCFS,NEON_PRECIP.DELA,
      NEON_PRECIP.GUAN,NEON_PRECIP.JERC,NEON_PRECIP.KONZ,NEON_PRECIP.MLBS,NEON_PRECIP.NOGP,
      NEON_PRECIP.ORNL,NEON_PRECIP.RMNP,NEON_PRECIP.SJER,NEON_PRECIP.STEI,NEON_PRECIP.TEAK,
      NEON_PRECIP.UKFS,NEON_PRECIP.WREF,NEON_PRECIP.BART,NEON_PRECIP.CLBJ,NEON_PRECIP.DSNY,
      NEON_PRECIP.HARV,NEON_PRECIP.JORN,NEON_PRECIP.LAJA,NEON_PRECIP.MOAB,NEON_PRECIP.OAES,
      NEON_PRECIP.OSBS,NEON_PRECIP.SCBI,NEON_PRECIP.SOAP,NEON_PRECIP.STER,NEON_PRECIP.TOOL,
      NEON_PRECIP.UNDE,NEON_PRECIP.YELL,
      PRISM_PRECIP.ABBY,PRISM_PRECIP.BLAN,PRISM_PRECIP.CPER,PRISM_PRECIP.GRSM,
      PRISM_PRECIP.KONA,PRISM_PRECIP.LENO,PRISM_PRECIP.NIWO,PRISM_PRECIP.ONAQ,
      PRISM_PRECIP.SERC,PRISM_PRECIP.SRER,PRISM_PRECIP.TALL,PRISM_PRECIP.TREE,
      PRISM_PRECIP.WOOD,PRISM_PRECIP.DCFS,PRISM_PRECIP.DELA,PRISM_PRECIP.JERC,
      PRISM_PRECIP.KONZ,PRISM_PRECIP.MLBS,PRISM_PRECIP.NOGP,PRISM_PRECIP.ORNL,
      PRISM_PRECIP.RMNP,PRISM_PRECIP.SJER,PRISM_PRECIP.STEI,PRISM_PRECIP.TEAK,
      PRISM_PRECIP.UKFS,PRISM_PRECIP.WREF,PRISM_PRECIP.BART,PRISM_PRECIP.CLBJ,
      PRISM_PRECIP.DSNY,PRISM_PRECIP.HARV,PRISM_PRECIP.JORN,PRISM_PRECIP.MOAB,
      PRISM_PRECIP.OAES,PRISM_PRECIP.OSBS,PRISM_PRECIP.SCBI,PRISM_PRECIP.SOAP,
      PRISM_PRECIP.STER,PRISM_PRECIP.UNDE,PRISM_PRECIP.YELL,
    </valid_values>
    <default_value/>
    <group>run_component_ctsm</group>
    <file>env_run.xml</file>
    <desc>Name of site for NEON tower data</desc>
  </entry>

  <entry id="NEONVERSION">
    <type>char</type>
    <valid_values>v1,v2,v3,latest</valid_values>
    <default_value>latest</default_value>
    <group>run_component_ctsm</group>
    <file>env_run.xml</file>
    <desc>Version id of Neon data</desc>
  </entry>

  <entry id="PLUMBER2SITE">
    <type>char</type>
    <!-- NOTE: Be sure to have a comma at the last site-name - otherwise there will be issues see CTSM github issue #1901 -->
    <valid_values>
      AR-SLu,AT-Neu,AU-ASM,AU-Cow,AU-Cpr,AU-Ctr,AU-Cum,AU-DaP,AU-DaS,AU-Dry,AU-Emr,AU-Gin,AU-GWW,AU-How,AU-Lit,
      AU-Otw,AU-Rig,AU-Rob,AU-Sam,AU-Stp,AU-TTE,AU-Tum,AU-Whr,AU-Wrr,AU-Ync,BE-Bra,BE-Lon,BE-Vie,BR-Sa3,BW-Ma1,CA-NS1,
      CA-NS2,CA-NS4,CA-NS5,CA-NS6,CA-NS7,CA-Qcu,CA-Qfo,CA-SF1,CA-SF2,CA-SF3,CH-Cha,CH-Dav,CH-Fru,CH-Oe1,CN-Cha,CN-Cng,
      CN-Dan,CN-Din,CN-Du2,CN-HaM,CN-Qia,CZ-wet,DE-Bay,DE-Geb,DE-Gri,DE-Hai,DE-Kli,DE-Meh,DE-Obe,DE-Seh,DE-SfN,DE-Tha,
      DE-Wet,DK-Fou,DK-Lva,DK-Ris,DK-Sor,DK-ZaH,ES-ES1,ES-ES2,ES-LgS,ES-LMa,ES-VDA,FI-Hyy,FI-Kaa,FI-Lom,FI-Sod,FR-Fon,
      FR-Gri,FR-Hes,FR-LBr,FR-Lq1,FR-Lq2,FR-Pue,GF-Guy,HU-Bug,ID-Pag,IE-Ca1,IE-Dri,IT-Amp,IT-BCi,IT-CA1,IT-CA2,IT-CA3,
      IT-Col,IT-Cpz,IT-Isp,IT-Lav,IT-LMa,IT-Mal,IT-MBo,IT-Noe,IT-Non,IT-PT1,IT-Ren,IT-Ro1,IT-Ro2,IT-SR2,IT-SRo,JP-SMF,
      NL-Ca1,NL-Hor,NL-Loo,PL-wet,PT-Esp,PT-Mi1,PT-Mi2,RU-Che,RU-Fyo,RU-Zot,SD-Dem,SE-Deg,UK-Gri,UK-Ham,UK-PL3,US-AR1,
      US-AR2,US-ARM,US-Aud,US-Bar,US-Bkg,US-Blo,US-Bo1,US-Cop,US-FPe,US-GLE,US-Goo,US-Ha1,US-Ho1,US-KS2,US-Los,US-Me2,
      US-Me4,US-Me6,US-MMS,US-MOz,US-Myb,US-Ne1,US-Ne2,US-Ne3,US-NR1,US-PFa,US-Prr,US-SP1,US-SP2,US-SP3,US-SRG,US-SRM,
      US-Syv,US-Ton,US-Tw4,US-Twt,US-UMB,US-Var,US-WCr,US-Whs,US-Wkg,ZA-Kru,ZM-Mon,
    </valid_values>
    <default_value/>
    <group>run_component_ctsm</group>
    <file>env_run.xml</file>
    <desc>Name of site for PLUMBER tower data</desc>
  </entry>

<help>
    =========================================
    CLM naming conventions
    =========================================
    note: [^_]* means match zero or more of any character BUT an underbar.
    (in other words make sure there is NOT a underbar before the string afterwards)
  </help>

</entry_id><|MERGE_RESOLUTION|>--- conflicted
+++ resolved
@@ -15,12 +15,7 @@
   <description modifier_mode="1">
     <desc lnd="CLM45[%SP][%SP-VIC][%BGC][%BGC-CROP][%FATES][%BGCDV][%BGCDV-CROP]"                  >clm4.5:</desc>
     <desc lnd="CLM50[%SP][%SP-VIC][%SP-NOANTHRO][%BGC-NOANTHRO][%BGC][%BGC-CROP][%FATES][%BGCDV][%BGCDV-CROP][%BGC-CROP-CMIP6DECK][%BGC-CROP-CMIP6WACCMDECK][%NWP-SP][%NWP-BGC-CROP]">clm5.0:</desc>
-<<<<<<< HEAD
-    <desc lnd="CLM60[%SP][%SP-NOANTHRO][%BGC-NOANTHRO][%BGC][%BGC-CROP][%FATES][%FATES-SP][%NWP-SP][%NWP-BGC-CROP]">clm6.0:</desc>
-=======
-    <desc lnd="CLM51[%SP][%SP-NOANTHRO][%BGC-NOANTHRO][%BGC][%BGC-CROP][%FATES][%FATES-SP][%NWP-SP][%NWP-BGC-CROP]">clm5.1:</desc>
     <desc lnd="CLM60[%SP][%SP-NOANTHRO][%BGC-NOANTHRO][%BGC][%BGC-CROP][%FATES][%FATES-SP][%BGC-CROP-CMIP6DECK][%BGC-CROP-CMIP6WACCMDECK][%NWP-SP][%NWP-BGC-CROP]">clm6.0:</desc>
->>>>>>> 98e42fb3
     <desc option="SP"              >Satellite phenology:</desc>
 
     <desc option="SP-VIC"          >Satellite phenology with VIC hydrology:</desc>
