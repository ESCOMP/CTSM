--- conflicted
+++ resolved
@@ -63,11 +63,7 @@
     <desc>Tuning parameters and initial conditions should be optimized for what CLM model version and what meteorlogical forcing combination?
     </desc>
     <default_value>UNSET</default_value>
-<<<<<<< HEAD
     <valid_values>clm5_0_cam6.0,clm5.0_cam5.0,clm5.0_cam4.0,clm5_0_GSWP3v1,clm5_0_CRUv7,clm4_5_CRUv7,clm4_5_GSWP3v1,clm4_5_cam6.0,clm4_5_cam5.0,clm4_5_cam4.0,clm5_1_GSWP3v1,clm5_1_cam6.0,clm5_1_cam5.0,clm5_1_cam4.0</valid_values>
-=======
-    <valid_values>clm5_0_cam6.0,clm5_0_GSWP3v1,clm5_0_CRUv7,clm4_5_CRUv7,clm4_5_GSWP3v1,clm4_5_cam6.0,clm5_1_GSWP3v1,clm5_1_cam6.0</valid_values>
->>>>>>> a73a1706
     <values>
       <value compset=             "CLM45" >clm4_5_CRUv7</value>
       <value compset="DATM%CRUv7.+_CLM45" >clm4_5_CRUv7</value>
