--- conflicted
+++ resolved
@@ -124,19 +124,9 @@
             # Download files from the server, if needed
             case_gddgen.check_all_input_data()
             
-<<<<<<< HEAD
             # Make custom version of surface file
-            logger.info("SSRLOG  run make_surface_for_gddgen")
+            logger.info("RXCROPMATURITY log:  run make_surface_for_gddgen")
             self._run_make_surface_for_gddgen(case_gddgen)
-=======
-            # Make custom version of input file
-            if gddgen_use_fsurdat:
-                logger.info("RXCROPMATURITY log:  run make_surface_for_gddgen")
-                self._run_make_surface_for_gddgen(case_gddgen)
-            else:
-                logger.info("RXCROPMATURITY log:  run make_lu_for_gddgen")
-                self._run_make_lu_for_gddgen(case_gddgen)
->>>>>>> f5120816
         
         #-------------------------------------------------------------------
         # (2) Perform GDD-generating run and generate prescribed GDDs file
@@ -242,41 +232,7 @@
         self._modify_user_nl_allruns()
         logger.info("RXCROPMATURITY log:  _setup_all done")
 
-<<<<<<< HEAD
-    
-=======
-         
-    def _run_make_lu_for_gddgen(self, case_gddgen):
-        
-        # Where we will save the flanduse_timeseries version for this test
-        self._flanduse_timeseries_out = os.path.join(self._path_gddgen, 'flanduse_timeseries.nc')
-        
-        # Make flanduse_timeseries for this test, if not already done
-        if not os.path.exists(self._flanduse_timeseries_out):
-            
-            first_fake_year = self._run_startyear
-            last_fake_year = first_fake_year + self._run_Nyears
-            
-            tool_path = os.path.join(self._ctsm_root,
-                                    'python', 'ctsm', 'crop_calendars',
-                                    'make_lu_for_gddgen.py')
-            command = " ".join([
-                    f"python3 {tool_path}",
-                    f"--flanduse-timeseries {self._flanduse_timeseries_in}",
-                    f"-y1 {first_fake_year}",
-                    f"-yN {last_fake_year}",
-                    f"--outfile {self._flanduse_timeseries_out}",
-                    ])
-            self._run_python_script(case_gddgen, command, tool_path)
-        
-        # Modify namelist
-        logger.info("RXCROPMATURITY log:  modify user_nl files: new flanduse_timeseries")
-        self._append_to_user_nl_clm([
-            "flanduse_timeseries = '{}'".format(self._flanduse_timeseries_out),
-        ])
-
-
->>>>>>> f5120816
+    
     # Unused because I couldn't get the GDD-Generating run to work with the fsurdat file generated
     # by make_surface_for_gddgen.py. However, I think it'd be cleaner to just do the GDD-Generating
     # run with a surface file (and no flanduse_timeseries file) since that run relies on land use
