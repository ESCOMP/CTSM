"""
CTSM-specific test that first runs the fsurdat_modifier tool and then ensures
that the CTSM does not fail using the just-generated modified fsurdat file
"""

import os
import re
import subprocess
from CIME.SystemTests.system_tests_common import SystemTestsCommon
from CIME.XML.standard_module_setup import *
from CIME.SystemTests.test_utils.user_nl_utils import append_to_user_nl_files

logger = logging.getLogger(__name__)

class FSURDATMODIFYCTSM(SystemTestsCommon):

    def __init__(self, case):
        """
        initialize an object interface to the SMS system test
        """
        SystemTestsCommon.__init__(self, case)

        if not os.path.exists(os.path.join(self._get_caseroot(),
            'done_FSURDATMODIFYCTSM_setup.txt')):
            # Create out-of-the-box lnd_in to obtain fsurdat_in
            case.create_namelists(component='lnd')
            # If fsurdat_in does not exist, download it from the server
            case.check_all_input_data()

            lnd_in_path = os.path.join(self._get_caseroot(), 'CaseDocs/lnd_in')
            with open (lnd_in_path,'r') as lnd_in:
                for line in lnd_in:
                    fsurdat_in = re.match(r" *fsurdat *= *'(.*)'", line)
                    if fsurdat_in:
                        self._fsurdat_in = fsurdat_in.group(1)
                        break

            self._fsurdat_out = os.path.join(self._get_caseroot(), 'fsurdat.nc')
            self._ctsm_root = self._case.get_value( 'COMP_ROOT_DIR_LND')
            self._cfg_file_path = os.path.join(self._get_caseroot(),
                                               'modify_fsurdat.cfg')

            self._create_config_file()
            self._run_modify_fsurdat()
            self._modify_user_nl()
            with open('done_FSURDATMODIFYCTSM_setup.txt', 'w') as fp:
                pass

    def _create_config_file(self):
        cfg_template_path = os.path.join(self._ctsm_root,
            'tools/modify_input_files/modify_fsurdat_template.cfg')

        with open (self._cfg_file_path,'w') as cfg_out:
            with open (cfg_template_path,'r') as cfg_in:
                for line in cfg_in:
                    if re.match(r' *fsurdat_in *=', line):
                        line = 'fsurdat_in = {}'.format(self._fsurdat_in)
                    elif re.match(r' *fsurdat_out *=', line):
                        line = 'fsurdat_out = {}'.format(self._fsurdat_out)
                    elif re.match(r' *idealized *=', line):
                        line = 'idealized = True'
                    cfg_out.write(line)


    def _run_modify_fsurdat(self):
        tool_path = os.path.join(self._ctsm_root,
<<<<<<< HEAD
                                 'tools/modify_fsurdat/fsurdat_modifier')

        self._case.load_env(reset=True)
        conda_env = ". "+self._get_caseroot()+"/.env_mach_specific.sh; "
        # Preprend the commands to get the conda environment for python first
        conda_env += self._get_conda_env()
        # Source the env
        subprocess.run( conda_env+"python3 "+tool_path+" "+self._cfg_file_path, shell=True, check=True)
=======
                                 'tools/modify_input_files/fsurdat_modifier')
        # Need to specify a specific python version that has the required
        # dependencies
        python_path = _get_python_path()
        subprocess.check_call([python_path, tool_path, self._cfg_file_path])
>>>>>>> 17e2acb6

    def _modify_user_nl(self):
        append_to_user_nl_files(caseroot = self._get_caseroot(),
                                component = "clm",
                                contents = "fsurdat = '{}'".format(self._fsurdat_out))

    def _get_conda_env(self):
        #
        # Add specific commands needed on different machines to get conda available
        # Use semicolon here since it's OK to fail
        #
        # Remove python and add conda to environment for cheyennne
        conda_env = "module unload python; module load conda"
        # CGD machines should already have conda loaded
        conda_env += "; module load lang/python"
        # End above machine specific with a semicolon
        conda_env += "; "

        # The following uses "&&" as they all need to work
        # Run the py_env_create  script
        conda_env += self._ctsm_root+"/py_env_create"
        # Activate the python environment
        conda_env += " && conda activate ctsm_pylib"
        # End above to get to actual command
        conda_env += " && "

        return( conda_env )<|MERGE_RESOLUTION|>--- conflicted
+++ resolved
@@ -64,7 +64,6 @@
 
     def _run_modify_fsurdat(self):
         tool_path = os.path.join(self._ctsm_root,
-<<<<<<< HEAD
                                  'tools/modify_fsurdat/fsurdat_modifier')
 
         self._case.load_env(reset=True)
@@ -73,13 +72,6 @@
         conda_env += self._get_conda_env()
         # Source the env
         subprocess.run( conda_env+"python3 "+tool_path+" "+self._cfg_file_path, shell=True, check=True)
-=======
-                                 'tools/modify_input_files/fsurdat_modifier')
-        # Need to specify a specific python version that has the required
-        # dependencies
-        python_path = _get_python_path()
-        subprocess.check_call([python_path, tool_path, self._cfg_file_path])
->>>>>>> 17e2acb6
 
     def _modify_user_nl(self):
         append_to_user_nl_files(caseroot = self._get_caseroot(),
