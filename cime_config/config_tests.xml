<?xml version="1.0"?>

<!--

The following CLM-specific system tests are defined here:

LII    CLM initial condition interpolation test

LVG   Verify that adding virtual glacier columns doesn't change answers

SSP    smoke CLM spinup test (only valid for CLM compsets with CLM45)
       do an initial spin test (setting CLM_ACCELERATED_SPINUP to on)
         write restarts at the end of the run
         short term archiving is on
       do a hybrid non-spinup simulation run from the restart files generated in the first phase

-->

<config_test>

  <test NAME="FUNITCTSM">
    <DESC>Run CTSM's Fortran unit tests. Grid and compset (and most case settings) are ignored.</DESC>
    <INFO_DBUG>1</INFO_DBUG>
    <STOP_OPTION>ndays</STOP_OPTION>
    <STOP_N>11</STOP_N>
    <CHECK_TIMING>FALSE</CHECK_TIMING>
    <DOUT_S>FALSE</DOUT_S>
  </test>

  <test NAME="LII">
    <DESC>CLM initial condition interpolation test (requires configuration with non-blank finidat)</DESC>
    <INFO_DBUG>1</INFO_DBUG>
    <DOUT_S>FALSE</DOUT_S>
    <CONTINUE_RUN>FALSE</CONTINUE_RUN>
    <REST_OPTION>never</REST_OPTION>
    <HIST_OPTION>$STOP_OPTION</HIST_OPTION>
    <HIST_N>$STOP_N</HIST_N>
  </test>

  <test NAME="LII2FINIDATAREAS">
    <DESC>CLM initial condition interpolation test using finidat_areas (requires configuration with non-blank finidat)</DESC>
    <INFO_DBUG>1</INFO_DBUG>
    <DOUT_S>FALSE</DOUT_S>
    <CONTINUE_RUN>FALSE</CONTINUE_RUN>
    <REST_OPTION>never</REST_OPTION>
    <HIST_OPTION>$STOP_OPTION</HIST_OPTION>
    <HIST_N>$STOP_N</HIST_N>
  </test>

  <test NAME="LVG">
    <DESC>CLM test: Verify that adding virtual glacier columns doesn't change answers</DESC>
    <INFO_DBUG>1</INFO_DBUG>
    <DOUT_S>FALSE</DOUT_S>
    <CONTINUE_RUN>FALSE</CONTINUE_RUN>
    <REST_OPTION>never</REST_OPTION>
    <!-- Need HIST_OPTION=never for this test because we expect answer changes
         in the l2x fields that are separated by elevation class. So for this
         test, we just ensure that there are no answer changes in
         gridcell-average CLM fields, via comparison of the CLM history
         files. This means that, for this test to be effective, it needs to be
         done with a testmod that produces at least one CLM history file, which
         should only contain gridcell-average fields. (If we had a way to
         exclude individual fields from the list of compared fields, then we
         could compare cpl hist files, excluding certain l2x fields.) -->
    <HIST_OPTION>never</HIST_OPTION>
  </test>

  <test NAME="LCISO">
    <DESC>CTSM Land model test to ensure Carbon isotopes on or off does NOT change answers</DESC>
    <INFO_DBUG>1</INFO_DBUG>
    <DOUT_S>FALSE</DOUT_S>
    <CONTINUE_RUN>FALSE</CONTINUE_RUN>
    <REST_OPTION>never</REST_OPTION>
    <HIST_OPTION>$STOP_OPTION</HIST_OPTION>
    <HIST_N>$STOP_N</HIST_N>
  </test>

<<<<<<< HEAD
=======
  <test NAME="LWISO">
    <DESC>CTSM Land model test to ensure Water isotopes on or off does NOT change answers</DESC>
    <INFO_DBUG>1</INFO_DBUG>
    <DOUT_S>FALSE</DOUT_S>
    <CONTINUE_RUN>FALSE</CONTINUE_RUN>
    <REST_OPTION>never</REST_OPTION>
    <HIST_OPTION>$STOP_OPTION</HIST_OPTION>
    <HIST_N>$STOP_N</HIST_N>
  </test>

>>>>>>> 8265b774
  <test NAME="SSP">
    <DESC>smoke CLM spinup test</DESC>
    <INFO_DBUG>1</INFO_DBUG>
    <STOP_OPTION>ndays</STOP_OPTION>
    <RUN_TYPE>startup</RUN_TYPE>
    <STOP_N>4</STOP_N>
    <DOUT_S>FALSE</DOUT_S>
    <CONTINUE_RUN>FALSE</CONTINUE_RUN>
    <HIST_OPTION>$STOP_OPTION</HIST_OPTION>
    <HIST_N>$STOP_N</HIST_N>
<<<<<<< HEAD
=======
  </test>

  <test NAME="SOILSTRUCTUD">
    <DESC>CLM user-defined soil structure test</DESC>
    <INFO_DBUG>1</INFO_DBUG>
    <DOUT_S>FALSE</DOUT_S>
    <CONTINUE_RUN>FALSE</CONTINUE_RUN>
    <REST_OPTION>never</REST_OPTION>
    <HIST_OPTION>$STOP_OPTION</HIST_OPTION>
    <HIST_N>$STOP_N</HIST_N>
>>>>>>> 8265b774
  </test>

</config_test><|MERGE_RESOLUTION|>--- conflicted
+++ resolved
@@ -75,8 +75,6 @@
     <HIST_N>$STOP_N</HIST_N>
   </test>
 
-<<<<<<< HEAD
-=======
   <test NAME="LWISO">
     <DESC>CTSM Land model test to ensure Water isotopes on or off does NOT change answers</DESC>
     <INFO_DBUG>1</INFO_DBUG>
@@ -87,7 +85,6 @@
     <HIST_N>$STOP_N</HIST_N>
   </test>
 
->>>>>>> 8265b774
   <test NAME="SSP">
     <DESC>smoke CLM spinup test</DESC>
     <INFO_DBUG>1</INFO_DBUG>
@@ -98,8 +95,6 @@
     <CONTINUE_RUN>FALSE</CONTINUE_RUN>
     <HIST_OPTION>$STOP_OPTION</HIST_OPTION>
     <HIST_N>$STOP_N</HIST_N>
-<<<<<<< HEAD
-=======
   </test>
 
   <test NAME="SOILSTRUCTUD">
@@ -110,7 +105,6 @@
     <REST_OPTION>never</REST_OPTION>
     <HIST_OPTION>$STOP_OPTION</HIST_OPTION>
     <HIST_N>$STOP_N</HIST_N>
->>>>>>> 8265b774
   </test>
 
 </config_test>