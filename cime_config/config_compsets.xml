<?xml version="1.0"?>

<compsets version="2.0">

  <help>
    =========================================
    compset naming convention
    =========================================
    The compset longname below has the specified order
    atm, lnd, ice, ocn, river, glc wave cesm-options

    The notation for the compset longname is
    TIME_ATM[%phys]_LND[%phys]_ICE[%phys]_OCN[%phys]_ROF[%phys]_GLC[%phys]_WAV[%phys][_BGC%phys]
    Where for the CAM specific compsets below the following is supported
    TIME = Time period (e.g. 2000, HIST, SSP585...)
    ATM  = [CAM40, CAM50, CAM55]
    LND  = [CLM45, CLM50, SLND]
    ICE  = [CICE, DICE, SICE]
    OCN  = [DOCN, ,AQUAP, SOCN]
    ROF  = [RTM, SROF]
    GLC  = [CISM1, CISM2]
    WAV  = [SWAV]
    BGC  = optional BGC scenario

    The OPTIONAL %phys attributes specify submodes of the given system
    For example DOCN%DOM is the data ocean model for DOCN
    ALL the possible %phys choices for each component are listed
    with the -list command for create_newcase
    ALL data models must have a %phys option that corresponds to the data  model mode

    Each compset node is associated with the following elements
    - lname
    - alias
    - science_support  (if this compset is supported scientifically with control simulations)
  </help>

<!-- I single point forcing -->

  <compset>
    <alias>I1PtClm50SpRsGs</alias>
    <lname>2000_DATM%1PT_CLM50%SP_SICE_SOCN_SROF_SGLC_SWAV</lname>
  </compset>

  <compset>
    <alias>I1PtClm45SpRsGs</alias>
    <lname>2000_DATM%1PT_CLM45%SP_SICE_SOCN_SROF_SGLC_SWAV</lname>
  </compset>

<!-- I CLM50 Compsets -->

  <compset>
    <alias>I2000Clm50Sp</alias>
    <lname>2000_DATM%GSWP3v1_CLM50%SP_SICE_SOCN_MOSART_CISM2%NOEVOLVE_SWAV</lname>
  </compset>

  <!-- Primarily for testing -->
  <compset>
    <alias>I2000Clm50SpRsGs</alias>
    <lname>2000_DATM%GSWP3v1_CLM50%SP_SICE_SOCN_SROF_SGLC_SWAV</lname>
  </compset>

  <!-- Primarily for testing -->
  <compset>
    <alias>I2000Clm50SpRtmGs</alias>
    <lname>2000_DATM%GSWP3v1_CLM50%SP_SICE_SOCN_RTM_SGLC_SWAV</lname>
  </compset>

  <compset>
    <alias>I2010Clm50Sp</alias>
    <lname>2010_DATM%GSWP3v1_CLM50%SP_SICE_SOCN_MOSART_CISM2%NOEVOLVE_SWAV</lname>
  </compset>

  <compset>
    <alias>I2010Clm50Sp</alias>
    <lname>2010_DATM%GSWP3v1_CLM50%SP_SICE_SOCN_MOSART_CISM2%NOEVOLVE_SWAV</lname>
  </compset>

  <compset>
    <alias>I2000Clm50BgcCru</alias>
    <lname>2000_DATM%CRUv7_CLM50%BGC_SICE_SOCN_MOSART_CISM2%NOEVOLVE_SWAV</lname>
  </compset>

  <!-- Primarily for testing -->
  <compset>
    <alias>I2000Clm50BgcCropRtm</alias>
    <lname>2000_DATM%GSWP3v1_CLM50%BGC-CROP_SICE_SOCN_RTM_CISM2%NOEVOLVE_SWAV</lname>
  </compset>

  <!-- Primarily for testing; used in the RTM test suite -->
  <compset>
    <alias>I2000Clm50BgcCropRtmGs</alias>
    <lname>2000_DATM%GSWP3v1_CLM50%BGC-CROP_SICE_SOCN_RTM_SGLC_SWAV</lname>
  </compset>

  <compset>
    <alias>I2000Clm50BgcCrop</alias>
    <lname>2000_DATM%GSWP3v1_CLM50%BGC-CROP_SICE_SOCN_MOSART_CISM2%NOEVOLVE_SWAV</lname>
  </compset>

  <!-- Primarily for testing -->
  <compset>
    <alias>I2000Clm50Cn</alias>
    <lname>2000_DATM%GSWP3v1_CLM50%CN_SICE_SOCN_MOSART_CISM2%NOEVOLVE_SWAV</lname>
  </compset>

  <compset>
    <alias>I1850Clm50Sp</alias>
    <lname>1850_DATM%GSWP3v1_CLM50%SP_SICE_SOCN_MOSART_CISM2%NOEVOLVE_SWAV</lname>
    <science_support grid="f09_g17"/>
    <science_support grid="f19_g17"/>
  </compset>

  <compset>
    <alias>I1850Clm50SpCru</alias>
    <lname>1850_DATM%CRUv7_CLM50%SP_SICE_SOCN_MOSART_CISM2%NOEVOLVE_SWAV</lname>
    <science_support grid="f09_g17"/>
    <science_support grid="f19_g17"/>
  </compset>

  <compset>
    <alias>I1850Clm50BgcCrop</alias>
    <lname>1850_DATM%GSWP3v1_CLM50%BGC-CROP_SICE_SOCN_MOSART_CISM2%NOEVOLVE_SWAV</lname>
    <science_support grid="f09_g17"/>
    <science_support grid="f19_g17"/>
  </compset>

  <!-- Primarily for testing the CMIP6DECK compset option -->
  <compset>
    <alias>I1850Clm50BgcCropCmip6</alias>
    <lname>1850_DATM%GSWP3v1_CLM50%BGC-CROP-CMIP6DECK_SICE_SOCN_MOSART_CISM2%NOEVOLVE_SWAV</lname>
  </compset>

  <!-- Primarily for testing the CMIP6WACCMDECK compset option -->
  <compset>
    <alias>I1850Clm50BgcCropCmip6waccm</alias>
    <lname>1850_DATM%GSWP3v1_CLM50%BGC-CROP-CMIP6WACCMDECK_SICE_SOCN_MOSART_CISM2%NOEVOLVE_SWAV</lname>
  </compset>

  <compset>
    <alias>I1850Clm50BgcCropCru</alias>
    <lname>1850_DATM%CRUv7_CLM50%BGC-CROP_SICE_SOCN_MOSART_CISM2%NOEVOLVE_SWAV</lname>
    <science_support grid="f09_g17"/>
    <science_support grid="f19_g17"/>
  </compset>

  <compset>
    <alias>I2000Clm50SpGs</alias>
    <lname>2000_DATM%GSWP3v1_CLM50%SP_SICE_SOCN_MOSART_SGLC_SWAV</lname>
  </compset>

  <!-- Primarily for testing -->
  <compset>
    <alias>I2000Clm50BgcCropGs</alias>
    <lname>2000_DATM%GSWP3v1_CLM50%BGC-CROP_SICE_SOCN_MOSART_SGLC_SWAV</lname>
  </compset>

  <!-- Primarily for testing (stub glc needed for single-point tests); uses Qian
       atmospheric forcing simply to give faster datm throughput, which is
       particularly relevant for single-point cases (where datm dominates the
       runtime) -->
  <compset>
    <alias>I2000Clm50BgcCropQianGs</alias>
    <lname>2000_DATM%QIA_CLM50%BGC-CROP_SICE_SOCN_MOSART_SGLC_SWAV</lname>
  </compset>

<<<<<<< HEAD
=======
  <!-- Primarily for testing - when we want builds and runs to be as
       fast as possible, but still with full-featured CTSM: uses Qian
       atm forcing to speed up datm, SROF and SGLC to speed up build and
       run -->
  <compset>
    <alias>I2000Clm50BgcCropQianRsGs</alias>
    <lname>2000_DATM%QIA_CLM50%BGC-CROP_SICE_SOCN_SROF_SGLC_SWAV</lname>
  </compset>
  <compset>
    <alias>I2000Clm45BgcCropQianRsGs</alias>
    <lname>2000_DATM%QIA_CLM45%BGC-CROP_SICE_SOCN_SROF_SGLC_SWAV</lname>
  </compset>

  <!-- Primarily for testing (stub glc needed for single-point tests); uses Qian
       atmospheric forcing simply to give faster datm throughput, which is
       particularly relevant for single-point cases (where datm dominates the
       runtime) -->
  <compset>
    <alias>I2000Clm50BgcCropQianGs</alias>
    <lname>2000_DATM%QIA_CLM50%BGC-CROP_SICE_SOCN_MOSART_SGLC_SWAV</lname>
  </compset>

>>>>>>> 8265b774
  <compset>
    <alias>I2000Clm50BgcCruGs</alias>
    <lname>2000_DATM%CRUv7_CLM50%BGC_SICE_SOCN_MOSART_SGLC_SWAV</lname>
  </compset>

  <!-- Primarily for testing -->
  <compset>
    <alias>I2000Clm50SpRtmFl</alias>
    <lname>2000_DATM%GSWP3v1_CLM50%SP_SICE_SOCN_RTM%FLOOD_CISM2%NOEVOLVE_SWAV</lname>
  </compset>

  <!---I FATES compsets -->
  <compset>
    <alias>I2000Clm50Fates</alias>
    <lname>2000_DATM%GSWP3v1_CLM50%FATES_SICE_SOCN_MOSART_CISM2%NOEVOLVE_SWAV</lname>
  </compset>
  <compset>
    <alias>I2000Clm50FatesCruGs</alias>
    <lname>2000_DATM%CRUv7_CLM50%FATES_SICE_SOCN_MOSART_SGLC_SWAV</lname>
  </compset>

  <!-- Stub glacier needed for regional / single-point -->
  <compset>
    <alias>I2000Clm50FatesGs</alias>
    <lname>2000_DATM%GSWP3v1_CLM50%FATES_SICE_SOCN_MOSART_SGLC_SWAV</lname>
  </compset>

  <compset>
    <alias>I2000Clm50FatesRsGs</alias>
    <lname>2000_DATM%GSWP3v1_CLM50%FATES_SICE_SOCN_SROF_SGLC_SWAV</lname>
  </compset>

  <compset>
     <alias>I1850Clm50Bgc</alias>
     <lname>1850_DATM%GSWP3v1_CLM50%BGC_SICE_SOCN_MOSART_CISM2%NOEVOLVE_SWAV</lname>
   </compset>

  <compset>
     <alias>I1850Clm50BgcNoAnthro</alias>
     <lname>1850_DATM%GSWP3v1_CLM50%BGC-NOANTHRO_SICE_SOCN_MOSART_CISM2%NOEVOLVE_SWAV</lname>
   </compset>

  <compset>
     <alias>I1850Clm50SpNoAnthro</alias>
     <lname>1850_DATM%GSWP3v1_CLM50%SP-NOANTHRO_SICE_SOCN_MOSART_CISM2%NOEVOLVE_SWAV</lname>
   </compset>

  <compset>
    <alias>IHistClm50BgcCrop</alias>
    <lname>HIST_DATM%GSWP3v1_CLM50%BGC-CROP_SICE_SOCN_MOSART_CISM2%NOEVOLVE_SWAV</lname>
    <science_support grid="f09_g17"/>
    <science_support grid="f19_g17"/>
  </compset>

  <compset>
    <alias>IHistClm50Sp</alias>
    <lname>HIST_DATM%GSWP3v1_CLM50%SP_SICE_SOCN_MOSART_CISM2%NOEVOLVE_SWAV</lname>
    <science_support grid="f09_g17"/>
    <science_support grid="f19_g17"/>
  </compset>

  <compset>
    <alias>IHistClm50SpCru</alias>
    <lname>HIST_DATM%CRUv7_CLM50%SP_SICE_SOCN_MOSART_CISM2%NOEVOLVE_SWAV</lname>
    <science_support grid="f09_g17"/>
    <science_support grid="f19_g17"/>
  </compset>

  <compset>
    <alias>IHistClm50Bgc</alias>
    <lname>HIST_DATM%GSWP3v1_CLM50%BGC_SICE_SOCN_MOSART_CISM2%NOEVOLVE_SWAV</lname>
  </compset>

  <!-- Primarily for testing (stub glc needed for single-point tests); uses Qian
       atmospheric forcing simply to give faster datm throughput, which is
       particularly relevant for single-point cases (where datm dominates the
       runtime) -->
  <compset>
    <alias>IHistClm50BgcQianGs</alias>
    <lname>HIST_DATM%QIA_CLM50%BGC_SICE_SOCN_MOSART_SGLC_SWAV</lname>
  </compset>

<<<<<<< HEAD
=======
  <!-- Future scenario compsets -->
  <compset>
    <alias>ISSP585Clm50BgcCrop</alias>
    <lname>SSP585_DATM%GSWP3v1_CLM50%BGC-CROP_SICE_SOCN_MOSART_CISM2%NOEVOLVE_SWAV</lname>
  </compset>

  <compset>
    <alias>ISSP126Clm50BgcCrop</alias>
    <lname>SSP126_DATM%GSWP3v1_CLM50%BGC-CROP_SICE_SOCN_MOSART_CISM2%NOEVOLVE_SWAV</lname>
  </compset>

  <compset>
    <alias>ISSP119Clm50BgcCrop</alias>
    <lname>SSP119_DATM%GSWP3v1_CLM50%BGC-CROP_SICE_SOCN_MOSART_CISM2%NOEVOLVE_SWAV</lname>
  </compset>

  <compset>
    <alias>ISSP245Clm50BgcCrop</alias>
    <lname>SSP245_DATM%GSWP3v1_CLM50%BGC-CROP_SICE_SOCN_MOSART_CISM2%NOEVOLVE_SWAV</lname>
  </compset>

  <compset>
    <alias>ISSP370Clm50BgcCrop</alias>
    <lname>SSP370_DATM%GSWP3v1_CLM50%BGC-CROP_SICE_SOCN_MOSART_CISM2%NOEVOLVE_SWAV</lname>
  </compset>

  <compset>
    <alias>ISSP434Clm50BgcCrop</alias>
    <lname>SSP434_DATM%GSWP3v1_CLM50%BGC-CROP_SICE_SOCN_MOSART_CISM2%NOEVOLVE_SWAV</lname>
  </compset>

  <compset>
    <alias>ISSP460Clm50BgcCrop</alias>
    <lname>SSP460_DATM%GSWP3v1_CLM50%BGC-CROP_SICE_SOCN_MOSART_CISM2%NOEVOLVE_SWAV</lname>
  </compset>

  <compset>
    <alias>ISSP534Clm50BgcCrop</alias>
    <lname>SSP534_DATM%GSWP3v1_CLM50%BGC-CROP_SICE_SOCN_MOSART_CISM2%NOEVOLVE_SWAV</lname>
  </compset>

>>>>>>> 8265b774

  <!-- Primarily for testing (stub glc needed for single-point tests); uses Qian
       atmospheric forcing simply to give faster datm throughput, which is
       particularly relevant for single-point cases (where datm dominates the
       runtime) -->
  <compset>
    <alias>IHistClm50BgcCropQianGs</alias>
    <lname>HIST_DATM%QIA_CLM50%BGC-CROP_SICE_SOCN_MOSART_SGLC_SWAV</lname>
  </compset>

  <!-- Primarily for testing (stub glc needed for single-point tests) -->
  <compset>
    <alias>IHistClm50BgcCropGs</alias>
    <lname>HIST_DATM%GSWP3v1_CLM50%BGC-CROP_SICE_SOCN_MOSART_SGLC_SWAV</lname>
  </compset>

  <!-- Primarily for testing (stub glc needed for single-point tests); uses Qian
       atmospheric forcing simply to give faster datm throughput, which is
       particularly relevant for single-point cases (where datm dominates the
       runtime) -->
  <compset>
    <alias>IHistClm50BgcCropQianGs</alias>
    <lname>HIST_DATM%QIA_CLM50%BGC-CROP_SICE_SOCN_MOSART_SGLC_SWAV</lname>
  </compset>

  <!-- Primarily for testing, not entirely sure this configure works -->
  <compset>
    <alias>I2000Clm50BgcDvCrop</alias>
    <lname>2000_DATM%GSWP3v1_CLM50%BGCDV-CROP_SICE_SOCN_MOSART_CISM2%NOEVOLVE_SWAV</lname>
  </compset>

  <!-- Primarily for testing; uses Qian atmospheric forcing simply to give
       faster datm throughput, which is particularly relevant for single-point
       cases (where datm dominates the runtime) -->
  <compset>
    <alias>I2000Clm50BgcDvCropQianGs</alias>
    <lname>2000_DATM%QIA_CLM50%BGCDV-CROP_SICE_SOCN_MOSART_SGLC_SWAV</lname>
  </compset>

<!-- I cpl history MOAR forcing spinup compsets -->

  <compset>
    <alias>I1850Clm50BgcSpinup</alias>
    <lname>1850_DATM%CPLHIST_CLM50%BGC_SICE_SOCN_MOSART_CISM2%NOEVOLVE_SWAV</lname>
  </compset>

<<<<<<< HEAD
  <!-- Future scenario compsets -->
  <compset>
    <alias>ISSP585Clm50BgcCrop</alias>
    <lname>SSP585_DATM%GSWP3v1_CLM50%BGC-CROP_SICE_SOCN_MOSART_CISM2%NOEVOLVE_SWAV</lname>
  </compset>

  <compset>
    <alias>ISSP126Clm50BgcCrop</alias>
    <lname>SSP126_DATM%GSWP3v1_CLM50%BGC-CROP_SICE_SOCN_MOSART_CISM2%NOEVOLVE_SWAV</lname>
  </compset>

  <compset>
    <alias>ISSP119Clm50BgcCrop</alias>
    <lname>SSP119_DATM%GSWP3v1_CLM50%BGC-CROP_SICE_SOCN_MOSART_CISM2%NOEVOLVE_SWAV</lname>
  </compset>

  <compset>
    <alias>ISSP245Clm50BgcCrop</alias>
    <lname>SSP245_DATM%GSWP3v1_CLM50%BGC-CROP_SICE_SOCN_MOSART_CISM2%NOEVOLVE_SWAV</lname>
  </compset>

  <compset>
    <alias>ISSP370Clm50BgcCrop</alias>
    <lname>SSP370_DATM%GSWP3v1_CLM50%BGC-CROP_SICE_SOCN_MOSART_CISM2%NOEVOLVE_SWAV</lname>
  </compset>

  <compset>
    <alias>ISSP434Clm50BgcCrop</alias>
    <lname>SSP434_DATM%GSWP3v1_CLM50%BGC-CROP_SICE_SOCN_MOSART_CISM2%NOEVOLVE_SWAV</lname>
  </compset>

  <compset>
    <alias>ISSP460Clm50BgcCrop</alias>
    <lname>SSP460_DATM%GSWP3v1_CLM50%BGC-CROP_SICE_SOCN_MOSART_CISM2%NOEVOLVE_SWAV</lname>
  </compset>

  <compset>
    <alias>ISSP534Clm50BgcCrop</alias>
    <lname>SSP534_DATM%GSWP3v1_CLM50%BGC-CROP_SICE_SOCN_MOSART_CISM2%NOEVOLVE_SWAV</lname>
  </compset>

=======
<!-- I CLM50 NWP Compsets -->

  <!-- GSWP datm forcing, for global runs or regional runs outside the CONUS -->
  <compset>
    <alias>I2000Ctsm50NwpSpGswpGs</alias>
    <lname>2000_DATM%GSWP3v1_CLM50%NWP-SP_SICE_SOCN_MOSART_SGLC_SWAV</lname>
  </compset>

  <compset>
    <alias>I2000Ctsm50NwpBgcCropGswpGs</alias>
    <lname>2000_DATM%GSWP3v1_CLM50%NWP-BGC-CROP_SICE_SOCN_MOSART_SGLC_SWAV</lname>
  </compset>

  <!-- NLDAS datm forcing, for regional runs over the CONUS, e.g., using
       the nldas grid -->
  <compset>
    <alias>I2000Ctsm50NwpSpNldasGs</alias>
    <lname>2000_DATM%NLDAS2_CLM50%NWP-SP_SICE_SOCN_MOSART_SGLC_SWAV</lname>
  </compset>

  <!-- NLDAS datm forcing, for regional runs over the CONUS, e.g., using
       the nldas grid; stub ROF to improve performance -->
  <compset>
    <alias>I2000Ctsm50NwpSpNldasRsGs</alias>
    <lname>2000_DATM%NLDAS2_CLM50%NWP-SP_SICE_SOCN_SROF_SGLC_SWAV</lname>
  </compset>
>>>>>>> 8265b774

<!-- I CLM45 Compsets -->

  <compset>
    <alias>I1850Clm45BgcCrop</alias>
    <lname>1850_DATM%GSWP3v1_CLM45%BGC-CROP_SICE_SOCN_RTM_CISM2%NOEVOLVE_SWAV</lname>
  </compset>

  <compset>
    <alias>I1850Clm45BgcCruGs</alias>
    <lname>1850_DATM%CRUv7_CLM45%BGC_SICE_SOCN_RTM_SGLC_SWAV</lname>
    <science_support grid="f09_g17"/>
    <science_support grid="f19_g17"/>
  </compset>

  <!-- Primarily for testing -->
  <compset>
    <alias>IHistClm45BgcCrop</alias>
    <lname>HIST_DATM%GSWP3v1_CLM45%BGC-CROP_SICE_SOCN_RTM_CISM2%NOEVOLVE_SWAV</lname>
  </compset>

  <!-- Primarily for testing; uses Qian atmospheric forcing simply to give
       faster datm throughput, which is particularly relevant for single-point
       cases (where datm dominates the runtime) -->
  <compset>
    <alias>IHistClm45BgcCropQianGs</alias>
    <lname>HIST_DATM%QIA_CLM45%BGC-CROP_SICE_SOCN_RTM_SGLC_SWAV</lname>
  </compset>

  <compset>
    <alias>I2000Clm45Sp</alias>
    <lname>2000_DATM%GSWP3v1_CLM45%SP_SICE_SOCN_RTM_CISM2%NOEVOLVE_SWAV</lname>
  </compset>

  <compset>
    <alias>I2000Clm45BgcCrop</alias>
    <lname>2000_DATM%GSWP3v1_CLM45%BGC-CROP_SICE_SOCN_RTM_CISM2%NOEVOLVE_SWAV</lname>
  </compset>

  <compset>
    <alias>I2000Clm45Fates</alias>
    <lname>2000_DATM%GSWP3v1_CLM45%FATES_SICE_SOCN_RTM_CISM2%NOEVOLVE_SWAV</lname>
  </compset>

  <!-- Stub glacier / stub rof needed for regional / single-point -->
  <compset>
    <alias>I2000Clm45FatesRsGs</alias>
    <lname>2000_DATM%GSWP3v1_CLM45%FATES_SICE_SOCN_SROF_SGLC_SWAV</lname>
  </compset>

  <compset>
    <alias>I2000Clm45FatesGs</alias>
    <lname>2000_DATM%GSWP3v1_CLM45%FATES_SICE_SOCN_RTM_SGLC_SWAV</lname>
  </compset>

  <compset>
    <alias>I1850Clm45Cn</alias>
    <lname>1850_DATM%GSWP3v1_CLM45%CN_SICE_SOCN_RTM_CISM2%NOEVOLVE_SWAV</lname>
  </compset>

  <compset>
    <alias>I1850Clm45Bgc</alias>
    <lname>1850_DATM%GSWP3v1_CLM45%BGC_SICE_SOCN_RTM_CISM2%NOEVOLVE_SWAV</lname>
  </compset>

  <compset>
    <alias>I1850Clm45BgcGs</alias>
    <lname>1850_DATM%GSWP3v1_CLM45%BGC_SICE_SOCN_RTM_SGLC_SWAV</lname>
    <science_support grid="f09_g17"/>
    <science_support grid="f19_g17"/>
  </compset>

  <compset>
    <alias>I1850Clm45BgcCru</alias>
    <lname>1850_DATM%CRUv7_CLM45%BGC_SICE_SOCN_RTM_CISM2%NOEVOLVE_SWAV</lname>
  </compset>

  <compset>
    <alias>IHistClm45Bgc</alias>
    <lname>HIST_DATM%GSWP3v1_CLM45%BGC_SICE_SOCN_RTM_CISM2%NOEVOLVE_SWAV</lname>
  </compset>

  <compset>
    <alias>IHistClm45BgcGs</alias>
    <lname>HIST_DATM%GSWP3v1_CLM45%BGC_SICE_SOCN_RTM_SGLC_SWAV</lname>
    <science_support grid="f09_g17"/>
    <science_support grid="f19_g17"/>
  </compset>

  <compset>
    <alias>IHistClm45BgcCruGs</alias>
    <lname>HIST_DATM%CRUv7_CLM45%BGC_SICE_SOCN_RTM_SGLC_SWAV</lname>
    <science_support grid="f09_g17"/>
    <science_support grid="f19_g17"/>
  </compset>

  <compset>
    <alias>IHistClm45SpGs</alias>
    <lname>HIST_DATM%GSWP3v1_CLM45%SP_SICE_SOCN_RTM_SGLC_SWAV</lname>
    <science_support grid="f09_g17"/>
    <science_support grid="f19_g17"/>
  </compset>

  <!-- Primarily for testing -->
  <compset>
    <alias>I2000Clm50Vic</alias>
    <lname>2000_DATM%GSWP3v1_CLM50%SP-VIC_SICE_SOCN_RTM_CISM2%NOEVOLVE_SWAV</lname>
  </compset>
  <compset>
    <alias>I2000Clm45VicCru</alias>
    <lname>2000_DATM%CRUv7_CLM45%SP-VIC_SICE_SOCN_RTM_CISM2%NOEVOLVE_SWAV</lname>
  </compset>

<!-- IG compsets -->

  <compset>
    <alias>I1850Clm50SpG</alias>
    <lname>1850_DATM%GSWP3v1_CLM50%SP_SICE_SOCN_MOSART_CISM2%EVOLVE_SWAV</lname>
  </compset>

  <compset>
    <alias>IHistClm50SpG</alias>
    <lname>HIST_DATM%GSWP3v1_CLM50%SP_SICE_SOCN_MOSART_CISM2%EVOLVE_SWAV</lname>
  </compset>

  <compset>
    <alias>I1850Clm50BgcCropG</alias>
    <lname>1850_DATM%GSWP3v1_CLM50%BGC-CROP_SICE_SOCN_MOSART_CISM2%EVOLVE_SWAV</lname>
  </compset>

  <compset>
<<<<<<< HEAD
    <alias>IHistClm50BgcCropG</alias>
    <lname>HIST_DATM%GSWP3v1_CLM50%BGC-CROP_SICE_SOCN_MOSART_CISM2%EVOLVE_SWAV</lname>
  </compset>

  <!-- CLM 4.0 -->
  <compset>
    <alias>I2000Clm40SpCruGs</alias>
    <lname>2000_DATM%CRUv7_CLM40%SP_SICE_SOCN_RTM_SGLC_SWAV</lname>
  </compset>

  <compset>
    <alias>I1850Clm40SpCruGs</alias>
    <lname>1850_DATM%CRUv7_CLM40%SP_SICE_SOCN_RTM_SGLC_SWAV</lname>
    <science_support grid="f09_g17"/>
    <science_support grid="f19_g17"/>
  </compset>

  <compset>
    <alias>I1850Clm40SpGswGs</alias>
    <lname>1850_DATM%GSWP3v1_CLM40%SP_SICE_SOCN_RTM_SGLC_SWAV</lname>
    <science_support grid="f09_g17"/>
    <science_support grid="f19_g17"/>
  </compset>

  <compset>
    <alias>I1850Clm40CnGswGs</alias>
    <lname>1850_DATM%GSWP3v1_CLM40%CN_SICE_SOCN_RTM_SGLC_SWAV</lname>
    <science_support grid="f09_g17"/>
    <science_support grid="f19_g17"/>
  </compset>

  <compset>
    <alias>IHistClm40SpGswGs</alias>
    <lname>HIST_DATM%GSWP3v1_CLM40%SP_SICE_SOCN_RTM_SGLC_SWAV</lname>
    <science_support grid="f09_g17"/>
    <science_support grid="f19_g17"/>
  </compset>

  <compset>
    <alias>IHistClm40SpCruGs</alias>
    <lname>HIST_DATM%CRUv7_CLM40%SP_SICE_SOCN_RTM_SGLC_SWAV</lname>
  </compset>

  <compset>
    <alias>IHistClm40CnGswGs</alias>
    <lname>HIST_DATM%GSWP3v1_CLM40%CN_SICE_SOCN_RTM_SGLC_SWAV</lname>
=======
    <alias>IHistClm40SpGswGs</alias>
    <lname>HIST_DATM%GSWP3v1_CLM40%SP_SICE_SOCN_RTM_SGLC_SWAV</lname>
>>>>>>> 8265b774
    <science_support grid="f09_g17"/>
    <science_support grid="f19_g17"/>
  </compset>

  <compset>
    <alias>IHistClm50BgcCropG</alias>
    <lname>HIST_DATM%GSWP3v1_CLM50%BGC-CROP_SICE_SOCN_MOSART_CISM2%EVOLVE_SWAV</lname>
  </compset>

  <!-- changes to driver xml variables - in case of a tie in the values matches the last match is taken -->

  <entries>
    <entry id="RUN_STARTDATE">
      <values>
	<value compset="HIST_"			  >1850-01-01</value>
<<<<<<< HEAD
	<value compset="SSP"			  >2015-01-01</value>
=======
        <value compset="2000_"                    >2000-01-01</value>
        <value compset="2010_"                    >2010-01-01</value>
        <value compset="SSP"			  >2015-01-01</value>
>>>>>>> 8265b774
	<value compset="CLM[45].*_CISM.*_TEST"	  >1980-01-15</value>
	<value compset="CLM[45]%[^_]*CNDV.*_TEST" >1997-12-31</value>
	<value grid="a%1x1_mexicocityMEX"	  >1993-12-01</value>
	<value grid="a%1x1_vancouverCAN"	  >1992-08-12</value>
	<value grid="a%1x1_urbanc_alpha"	  >0001-08-12</value>
      </values>
    </entry>

    <entry id="STOP_OPTION">
      <values>
	<value grid="a%1x1_mexicocityMEX">nsteps</value>
	<value grid="a%1x1_vancouverCAN" >nsteps</value>
	<value grid="a%1x1_urbanc_alpha" >nsteps</value>
      </values>
    </entry>

    <entry id="STOP_N">
      <values>
	<value grid="a%1x1_mexicocityMEX">158</value>
	<value grid="a%1x1_vancouverCAN" >331</value>
	<value grid="a%1x1_urbanc_alpha" >22772</value>
      </values>
    </entry>

  </entries>

</compsets><|MERGE_RESOLUTION|>--- conflicted
+++ resolved
@@ -163,8 +163,6 @@
     <lname>2000_DATM%QIA_CLM50%BGC-CROP_SICE_SOCN_MOSART_SGLC_SWAV</lname>
   </compset>
 
-<<<<<<< HEAD
-=======
   <!-- Primarily for testing - when we want builds and runs to be as
        fast as possible, but still with full-featured CTSM: uses Qian
        atm forcing to speed up datm, SROF and SGLC to speed up build and
@@ -187,7 +185,6 @@
     <lname>2000_DATM%QIA_CLM50%BGC-CROP_SICE_SOCN_MOSART_SGLC_SWAV</lname>
   </compset>
 
->>>>>>> 8265b774
   <compset>
     <alias>I2000Clm50BgcCruGs</alias>
     <lname>2000_DATM%CRUv7_CLM50%BGC_SICE_SOCN_MOSART_SGLC_SWAV</lname>
@@ -270,8 +267,6 @@
     <lname>HIST_DATM%QIA_CLM50%BGC_SICE_SOCN_MOSART_SGLC_SWAV</lname>
   </compset>
 
-<<<<<<< HEAD
-=======
   <!-- Future scenario compsets -->
   <compset>
     <alias>ISSP585Clm50BgcCrop</alias>
@@ -313,7 +308,6 @@
     <lname>SSP534_DATM%GSWP3v1_CLM50%BGC-CROP_SICE_SOCN_MOSART_CISM2%NOEVOLVE_SWAV</lname>
   </compset>
 
->>>>>>> 8265b774
 
   <!-- Primarily for testing (stub glc needed for single-point tests); uses Qian
        atmospheric forcing simply to give faster datm throughput, which is
@@ -360,49 +354,6 @@
     <lname>1850_DATM%CPLHIST_CLM50%BGC_SICE_SOCN_MOSART_CISM2%NOEVOLVE_SWAV</lname>
   </compset>
 
-<<<<<<< HEAD
-  <!-- Future scenario compsets -->
-  <compset>
-    <alias>ISSP585Clm50BgcCrop</alias>
-    <lname>SSP585_DATM%GSWP3v1_CLM50%BGC-CROP_SICE_SOCN_MOSART_CISM2%NOEVOLVE_SWAV</lname>
-  </compset>
-
-  <compset>
-    <alias>ISSP126Clm50BgcCrop</alias>
-    <lname>SSP126_DATM%GSWP3v1_CLM50%BGC-CROP_SICE_SOCN_MOSART_CISM2%NOEVOLVE_SWAV</lname>
-  </compset>
-
-  <compset>
-    <alias>ISSP119Clm50BgcCrop</alias>
-    <lname>SSP119_DATM%GSWP3v1_CLM50%BGC-CROP_SICE_SOCN_MOSART_CISM2%NOEVOLVE_SWAV</lname>
-  </compset>
-
-  <compset>
-    <alias>ISSP245Clm50BgcCrop</alias>
-    <lname>SSP245_DATM%GSWP3v1_CLM50%BGC-CROP_SICE_SOCN_MOSART_CISM2%NOEVOLVE_SWAV</lname>
-  </compset>
-
-  <compset>
-    <alias>ISSP370Clm50BgcCrop</alias>
-    <lname>SSP370_DATM%GSWP3v1_CLM50%BGC-CROP_SICE_SOCN_MOSART_CISM2%NOEVOLVE_SWAV</lname>
-  </compset>
-
-  <compset>
-    <alias>ISSP434Clm50BgcCrop</alias>
-    <lname>SSP434_DATM%GSWP3v1_CLM50%BGC-CROP_SICE_SOCN_MOSART_CISM2%NOEVOLVE_SWAV</lname>
-  </compset>
-
-  <compset>
-    <alias>ISSP460Clm50BgcCrop</alias>
-    <lname>SSP460_DATM%GSWP3v1_CLM50%BGC-CROP_SICE_SOCN_MOSART_CISM2%NOEVOLVE_SWAV</lname>
-  </compset>
-
-  <compset>
-    <alias>ISSP534Clm50BgcCrop</alias>
-    <lname>SSP534_DATM%GSWP3v1_CLM50%BGC-CROP_SICE_SOCN_MOSART_CISM2%NOEVOLVE_SWAV</lname>
-  </compset>
-
-=======
 <!-- I CLM50 NWP Compsets -->
 
   <!-- GSWP datm forcing, for global runs or regional runs outside the CONUS -->
@@ -429,7 +380,6 @@
     <alias>I2000Ctsm50NwpSpNldasRsGs</alias>
     <lname>2000_DATM%NLDAS2_CLM50%NWP-SP_SICE_SOCN_SROF_SGLC_SWAV</lname>
   </compset>
->>>>>>> 8265b774
 
 <!-- I CLM45 Compsets -->
 
@@ -561,57 +511,8 @@
   </compset>
 
   <compset>
-<<<<<<< HEAD
-    <alias>IHistClm50BgcCropG</alias>
-    <lname>HIST_DATM%GSWP3v1_CLM50%BGC-CROP_SICE_SOCN_MOSART_CISM2%EVOLVE_SWAV</lname>
-  </compset>
-
-  <!-- CLM 4.0 -->
-  <compset>
-    <alias>I2000Clm40SpCruGs</alias>
-    <lname>2000_DATM%CRUv7_CLM40%SP_SICE_SOCN_RTM_SGLC_SWAV</lname>
-  </compset>
-
-  <compset>
-    <alias>I1850Clm40SpCruGs</alias>
-    <lname>1850_DATM%CRUv7_CLM40%SP_SICE_SOCN_RTM_SGLC_SWAV</lname>
-    <science_support grid="f09_g17"/>
-    <science_support grid="f19_g17"/>
-  </compset>
-
-  <compset>
-    <alias>I1850Clm40SpGswGs</alias>
-    <lname>1850_DATM%GSWP3v1_CLM40%SP_SICE_SOCN_RTM_SGLC_SWAV</lname>
-    <science_support grid="f09_g17"/>
-    <science_support grid="f19_g17"/>
-  </compset>
-
-  <compset>
-    <alias>I1850Clm40CnGswGs</alias>
-    <lname>1850_DATM%GSWP3v1_CLM40%CN_SICE_SOCN_RTM_SGLC_SWAV</lname>
-    <science_support grid="f09_g17"/>
-    <science_support grid="f19_g17"/>
-  </compset>
-
-  <compset>
     <alias>IHistClm40SpGswGs</alias>
     <lname>HIST_DATM%GSWP3v1_CLM40%SP_SICE_SOCN_RTM_SGLC_SWAV</lname>
-    <science_support grid="f09_g17"/>
-    <science_support grid="f19_g17"/>
-  </compset>
-
-  <compset>
-    <alias>IHistClm40SpCruGs</alias>
-    <lname>HIST_DATM%CRUv7_CLM40%SP_SICE_SOCN_RTM_SGLC_SWAV</lname>
-  </compset>
-
-  <compset>
-    <alias>IHistClm40CnGswGs</alias>
-    <lname>HIST_DATM%GSWP3v1_CLM40%CN_SICE_SOCN_RTM_SGLC_SWAV</lname>
-=======
-    <alias>IHistClm40SpGswGs</alias>
-    <lname>HIST_DATM%GSWP3v1_CLM40%SP_SICE_SOCN_RTM_SGLC_SWAV</lname>
->>>>>>> 8265b774
     <science_support grid="f09_g17"/>
     <science_support grid="f19_g17"/>
   </compset>
@@ -627,13 +528,9 @@
     <entry id="RUN_STARTDATE">
       <values>
 	<value compset="HIST_"			  >1850-01-01</value>
-<<<<<<< HEAD
-	<value compset="SSP"			  >2015-01-01</value>
-=======
         <value compset="2000_"                    >2000-01-01</value>
         <value compset="2010_"                    >2010-01-01</value>
         <value compset="SSP"			  >2015-01-01</value>
->>>>>>> 8265b774
 	<value compset="CLM[45].*_CISM.*_TEST"	  >1980-01-15</value>
 	<value compset="CLM[45]%[^_]*CNDV.*_TEST" >1997-12-31</value>
 	<value grid="a%1x1_mexicocityMEX"	  >1993-12-01</value>
