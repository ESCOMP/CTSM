--- conflicted
+++ resolved
@@ -18,12 +18,8 @@
 ! Set glc_do_dynglacier  with GLC_TWO_WAY_COUPLING               env variable
 !----------------------------------------------------------------------------------
 
-<<<<<<< HEAD
-fsurdat = "$DIN_LOC_ROOT/lnd/clm2/surfdata_map/NEON/surfdata_1x1_NEON_${NEONSITE}_hist_78pfts_CMIP6_simyr2000_c230601.nc"
-=======
 flanduse_timeseries = ' '   ! This isn't needed for a non transient case, but will be once we start using transient compsets
 fsurdat = "$DIN_LOC_ROOT/lnd/clm2/surfdata_esmf/NEON/surfdata_1x1_NEON_${NEONSITE}_hist_2000_78pfts_c240206.nc"
->>>>>>> da0dba0b
 
 ! h1 output stream 
 hist_fincl2 = 'AR','ELAI','FCEV','FCTR','FGEV','FIRA','FSA','FSH','GPP','H2OSOI',
