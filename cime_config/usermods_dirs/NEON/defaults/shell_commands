--- conflicted
+++ resolved
@@ -1,11 +1,7 @@
 #!/bin/bash
 ./xmlchange CLM_USRDAT_NAME=NEON
 ./xmlchange CCSM_CO2_PPMV=408.83
-<<<<<<< HEAD
-
-=======
 # Set data forcing data to future scenario so will have data from 2018 to present-day
->>>>>>> 17e2acb6
 ./xmlchange DATM_PRESAERO=SSP3-7.0
 ./xmlchange DATM_PRESNDEP=SSP3-7.0
 ./xmlchange DATM_PRESO3=SSP3-7.0
@@ -41,12 +37,4 @@
 ./xmlchange CLM_STREAM_URBANTV_YEAR_ALIGN=2018
 
 # Explicitly set PIO Type to NETCDF since this is a single processor case (should already be set this way)
-<<<<<<< HEAD
-./xmlchange PIO_TYPENAME=netcdf
-# BD:05/06/2022 - The PIO_REARRANGER_LND value - for global runs, PIO_REARRANGER_LND = 1 is ideal
-#                 and a value of 2 results in slow I/O.  For point runs like these, a value of 1 results in a crash (PIO bug, probably),
-#                 so we explicitly set a value of 2.
-./xmlchange PIO_REARRANGER_LND=2
-=======
-./xmlchange PIO_TYPENAME=netcdf
->>>>>>> 17e2acb6
+./xmlchange PIO_TYPENAME=netcdf