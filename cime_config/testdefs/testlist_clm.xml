--- conflicted
+++ resolved
@@ -2437,9 +2437,6 @@
       <option name="comment">30 day exact restart test for FATES fixed biogeography reduced complexity mode on an f45 grid.</option>
     </options>
   </test>
-<<<<<<< HEAD
-  <test name="ERS_Ld60" grid="f45_f45_mg37" compset="I2000Clm50FatesCruRsGs" testmods="clm/FatesColdDefLogging">
-=======
   <test name="ERP_P36x2_Ld30" grid="f45_f45_mg37" compset="I2000Clm51FatesSpCruRsGs" testmods="clm/FatesColdSatPhen">
     <machines>
       <machine name="cheyenne" compiler="intel" category="fates"/>
@@ -2451,7 +2448,6 @@
     </options>
   </test>
   <test name="ERS_Ld60" grid="f45_f45_mg37" compset="I2000Clm50FatesCruRsGs" testmods="clm/FatesColdLogging">
->>>>>>> e0991032
     <machines>
       <machine name="cheyenne" compiler="intel" category="fates"/>
     </machines>
