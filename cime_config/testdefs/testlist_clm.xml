<?xml version="1.0"?>
<testlist version="2.0">
  <test name="ERI_D_Ld9" grid="f10_f10_musgs" compset="I1850Clm50Bgc" testmods="clm/default">
    <machines>
      <machine name="cheyenne" compiler="gnu" category="aux_clm"/>
    </machines>
    <options>
      <option name="wallclock">00:20:00</option>
    </options>
  </test>
  <test name="ERI_D_Ld9" grid="1x1_camdenNJ" compset="I2000Clm50BgcCruGs" testmods="clm/default">
    <machines>
      <machine name="cheyenne" compiler="intel" category="prebeta"/>
    </machines>
    <options>
     <option name="wallclock">00:20:00</option>
    </options>
  </test>
  <test name="ERI_D_Ld9" grid="f09_g16" compset="I1850Clm45BgcCruGs" testmods="clm/default">
    <machines>
      <machine name="cheyenne" compiler="intel" category="aux_clm"/>
    </machines>
    <options>
      <option name="wallclock">00:20:00</option>
    </options>
  </test>
  <test name="ERI_D_Ld9" grid="f10_f10_musgs" compset="I2000Clm50BgcCruGs" testmods="clm/default">
    <machines>
      <machine name="cheyenne" compiler="gnu" category="aux_clm"/>
      <machine name="cheyenne" compiler="intel" category="aux_clm"/>
    </machines>
    <options>
      <option name="wallclock">00:20:00</option>
    </options>
  </test>
  <test name="ERI_D_Ld9" grid="ne30_g16" compset="I2000Clm50BgcCruGs" testmods="clm/vrtlay">
    <machines>
      <machine name="cheyenne" compiler="intel" category="aux_clm"/>
    </machines>
    <options>
      <option name="wallclock">00:60:00</option>
    </options>
  </test>
  <test name="ERI_D_Ld9" grid="T31_g37" compset="I2000Clm50Sp" testmods="clm/SNICARFRC">
    <machines>
      <machine name="cheyenne" compiler="intel" category="aux_clm"/>
    </machines>
    <options>
      <option name="wallclock">00:20:00</option>
    </options>
  </test>
  <test name="ERI_D_Ld9" grid="f09_g16" compset="I1850Clm50Sp" testmods="clm/default">
    <machines>
<<<<<<< HEAD
      <machine name="cheyenne" compiler="gnu" category="aux_clm"/>
=======
      <machine name="cheyenne" compiler="intel" category="aux_clm"/>
>>>>>>> 527f3262
    </machines>
    <options>
      <option name="wallclock">00:20:00</option>
    </options>
  </test>
  <test name="ERP_D_Ld9" grid="f09_g16" compset="I1850Clm50SpCru" testmods="clm/default">
    <machines>
<<<<<<< HEAD
      <machine name="cheyenne" compiler="gnu" category="aux_clm"/>
=======
      <machine name="cheyenne" compiler="intel" category="aux_clm"/>
>>>>>>> 527f3262
    </machines>
    <options>
      <option name="wallclock">00:20:00</option>
    </options>
  </test>
  <test name="ERI_D_Ld9_P48x1" grid="f10_f10_musgs" compset="I2000Clm50BgcCruGs" testmods="clm/reduceOutput">
    <machines>
      <machine name="hobart" compiler="nag" category="aux_clm"/>
    </machines>
    <options>
      <option name="wallclock">00:20:00</option>
    </options>
  </test>
  <test name="ERI_D_Ld9_P48x1" grid="T31_g37" compset="I2000Clm50Sp" testmods="clm/reduceOutput">
    <machines>
      <machine name="hobart" compiler="nag" category="aux_clm"/>
    </machines>
    <options>
      <option name="wallclock">00:20:00</option>
    </options>
  </test>
  <test name="ERI_D_Ld9_P48x1" grid="f10_f10_musgs" compset="I2000Clm50Sp" testmods="clm/SNICARFRC">
    <machines>
      <machine name="hobart" compiler="nag" category="aux_clm"/>
    </machines>
    <options>
      <option name="wallclock">00:20:00</option>
    </options>
  </test>
  <test name="ERI_Ld9" grid="f09_g17" compset="I1850Clm50Bgc" testmods="clm/drydepnomegan">
    <machines>
      <machine name="cheyenne" compiler="intel" category="aux_clm"/>
    </machines>
    <options>
      <option name="wallclock">00:20:00</option>
    </options>
  </test>
  <test name="ERI_Ld9" grid="f19_g16" compset="I2000Clm40SpCruGs" testmods="clm/40default">
    <machines>
      <machine name="edison" compiler="intel" category="prebeta"/>
      <machine name="hobart" compiler="intel" category="prebeta"/>
      <machine name="hobart" compiler="pgi" category="prebeta"/>
    </machines>
    <options>
      <option name="wallclock">00:20:00</option>
    </options>
  </test>
  <test name="ERS_D_Ln9_P480x3" grid="f19_g16" compset="I2000Clm50SpGs" testmods="clm/waccmx_offline">
    <machines>
      <machine name="cheyenne" compiler="intel" category="aux_clm"/>
    </machines>
    <options>
      <option name="wallclock">00:20:00</option>
    </options>
  </test>
  <test name="ERI_Ld9" grid="f45_g37" compset="I2000Clm40SpCruGs" testmods="clm/40default">
    <machines>
      <machine name="cheyenne" compiler="intel" category="prebeta"/>
      <machine name="hobart" compiler="intel" category="prebeta"/>
      <machine name="hobart" compiler="pgi" category="prebeta"/>
    </machines>
    <options>
      <option name="wallclock">00:20:00</option>
    </options>
  </test>
  <test name="ERI_Ld9" grid="f09_g17" compset="I2000Clm50BgcCruGs" testmods="clm/cn_conly">
    <machines>
      <machine name="cheyenne" compiler="intel" category="aux_clm"/>
    </machines>
    <options>
      <option name="wallclock">00:20:00</option>
    </options>
  </test>
  <test name="ERI_Ld9" grid="f09_g17" compset="I2000Clm50BgcCruGs" testmods="clm/drydepnomegan">
    <machines>
      <machine name="cheyenne" compiler="intel" category="aux_clm"/>
    </machines>
    <options>
      <option name="wallclock">00:20:00</option>
    </options>
  </test>
  <test name="ERI_Ld9" grid="f10_f10_musgs" compset="I2000Clm50BgcCruGs" testmods="clm/drydepnomegan">
    <machines>
      <machine name="cheyenne" compiler="intel" category="aux_clm"/>
    </machines>
    <options>
      <option name="wallclock">00:20:00</option>
    </options>
  </test>
  <test name="ERI_Ld9" grid="f10_f10_musgs" compset="I2000Clm50BgcCruGs" testmods="clm/default">
    <machines>
      <machine name="cheyenne" compiler="gnu" category="aux_clm"/>
      <machine name="cheyenne" compiler="intel" category="aux_clm"/>
    </machines>
    <options>
      <option name="wallclock">00:20:00</option>
    </options>
  </test>
  <test name="ERI_Ld9" grid="f45_g37" compset="I2000Clm50BgcCruGs" testmods="clm/nofire">
    <machines>
      <machine name="cheyenne" compiler="intel" category="aux_clm"/>
    </machines>
    <options>
      <option name="wallclock">00:20:00</option>
    </options>
  </test>
  <test name="ERI_N2_Ld9" grid="f19_g17" compset="I2000Clm50BgcCrop" testmods="clm/default">
    <machines>
      <machine name="cheyenne" compiler="intel" category="aux_clm"/>
    </machines>
    <options>
      <option name="wallclock">00:20:00</option>
    </options>
  </test>
  <test name="ERP_D" grid="f10_f10_musgs" compset="IHistClm45BgcGs" testmods="clm/default">
    <machines>
      <machine name="hobart" compiler="nag" category="prealpha"/>
    </machines>
    <options>
      <option name="wallclock">00:20:00</option>
    </options>
  </test>
  <test name="ERP_D" grid="f10_f10_musgs" compset="IHistClm50Bgc" testmods="clm/decStart">
    <machines>
      <machine name="cheyenne" compiler="gnu" category="aux_clm"/>
      <machine name="cheyenne" compiler="intel" category="aux_clm"/>
    </machines>
    <options>
      <option name="wallclock">00:20:00</option>
    </options>
  </test>
  <test name="ERP_D_Ld3_P36x2" grid="f10_f10_musgs" compset="I2000Clm50BgcCruGs" testmods="clm/default">
    <machines>
      <machine name="cheyenne" compiler="intel" category="aux_clm"/>
      <machine name="cheyenne" compiler="gnu" category="aux_clm"/>
    </machines>
    <options>
      <option name="wallclock">00:20:00</option>
    </options>
  </test>
  <test name="ERP_D_Ld5" grid="f10_f10_musgs" compset="I1850Clm50BgcCrop" testmods="clm/reduceOutput">
    <machines>
      <machine name="hobart" compiler="nag" category="prebeta"/>
    </machines>
    <options>
      <option name="wallclock">00:20:00</option>
    </options>
  </test>
  <test name="ERP_D_Ld5" grid="f19_g17_gl4" compset="I1850Clm50BgcCrop" testmods="clm/glcMEC_changeFlags">
    <machines>
      <machine name="cheyenne" compiler="intel" category="aux_clm"/>
    </machines>
    <options>
      <option name="wallclock">00:20:00</option>
    </options>
  </test>
  <test name="ERP_D_Ld5" grid="ne30_g16" compset="I1850Clm50BgcCrop" testmods="clm/default">
    <machines>
      <machine name="hobart" compiler="nag" category="prealpha"/>
    </machines>
    <options>
      <option name="wallclock">00:60:00</option>
    </options>
  </test>
  <test name="ERP_D_Ld5" grid="f19_g17_gl4" compset="I1850Clm50BgcCropG" testmods="clm/glcMEC_changeFlags">
    <machines>
      <machine name="cheyenne" compiler="intel" category="aux_clm"/>
    </machines>
    <options>
      <option name="wallclock">00:20:00</option>
    </options>
  </test>
  <test name="ERP_D_Ld5" grid="f10_f10_musgs" compset="IHistClm50BgcCrop" testmods="clm/allActive">
    <machines>
      <machine name="cheyenne" compiler="intel" category="aux_clm"/>
    </machines>
    <options>
      <option name="wallclock">00:20:00</option>
      <option name="comment">Use a transient compset so we allocate and run all PFTs (non-transient cases only allocate memory for non-zero-weight PFTs)</option>
    </options>
  </test>
  <test name="ERP_D_Ld5" grid="f10_f10_musgs" compset="I2000Clm50BgcCruGs" testmods="clm/NoVSNoNI">
    <machines>
      <machine name="cheyenne" compiler="intel" category="aux_clm"/>
    </machines>
    <options>
      <option name="wallclock">00:20:00</option>
    </options>
  </test>
  <test name="ERP_D_Ld5" grid="f10_f10_musgs" compset="I2000Clm50BgcCruGs" testmods="clm/rootlit">
    <machines>
      <machine name="cheyenne" compiler="intel" category="aux_clm"/>
    </machines>
    <options>
      <option name="wallclock">00:20:00</option>
    </options>
  </test>
  <test name="ERP_D_Ld5" grid="f10_f10_musgs" compset="I2000Clm50BgcCruGs" testmods="clm/ciso_flexCN_FUN">
    <machines>
      <machine name="cheyenne" compiler="gnu" category="aux_clm"/>
    </machines>
    <options>
      <option name="wallclock">00:20:00</option>
    </options>
  </test>
  <test name="ERP_D_Ld5" grid="f19_g17" compset="I2000Clm50BgcCruGs" testmods="clm/default">
    <machines>
      <machine name="cheyenne" compiler="intel" category="aux_clm"/>
    </machines>
    <options>
      <option name="wallclock">00:20:00</option>
    </options>
  </test>
  <test name="ERP_D_Ld5" grid="f19_g17" compset="I2000Clm50BgcCruGs" testmods="clm/fire_emis">
    <machines>
      <machine name="cheyenne" compiler="intel" category="aux_clm"/>
    </machines>
    <options>
      <option name="wallclock">00:20:00</option>
    </options>
  </test>
  <test name="ERP_D_P720x1_Ld5" grid="hcru_hcru" compset="I2000Clm50BgcCruGs">
    <machines>
      <machine name="cheyenne" compiler="intel" category="aux_clm"/>
    </machines>
    <options>
      <option name="wallclock">00:20:00</option>
    </options>
  </test>
  <test name="ERP_D_Ld5" grid="f10_f10_musgs" compset="I2000Clm50Sp" testmods="clm/decStart">
    <machines>
      <machine name="cheyenne" compiler="intel" category="aux_clm"/>
    </machines>
    <options>
      <option name="wallclock">00:20:00</option>
    </options>
  </test>
  <test name="ERP_D_Ld5" grid="f10_f10_musgs" compset="I2000Clm50Sp" testmods="clm/reduceOutput">
    <machines>
      <machine name="cheyenne" compiler="gnu" category="aux_clm"/>
      <machine name="cheyenne" compiler="intel" category="aux_clm"/>
    </machines>
    <options>
      <option name="wallclock">00:20:00</option>
    </options>
  </test>
  <test name="ERP_D_Ld5" grid="f09_g17" compset="I2000Clm50Vic" testmods="clm/vrtlay">
    <machines>
      <machine name="cheyenne" compiler="intel" category="aux_clm"/>
    </machines>
    <options>
      <option name="wallclock">00:20:00</option>
    </options>
  </test>
  <test name="ERP_D_Ld5" grid="f10_f10_musgs" compset="I2000Clm50Vic" testmods="clm/vrtlay">
    <machines>
      <machine name="cheyenne" compiler="intel" category="aux_clm"/>
    </machines>
    <options>
      <option name="wallclock">00:20:00</option>
    </options>
  </test>
  <test name="ERP_D_Ld5" grid="f19_g17" compset="IHistClm50Bgc" testmods="clm/drydepnomegan">
    <machines>
      <machine name="cheyenne" compiler="intel" category="aux_clm"/>
    </machines>
    <options>
      <option name="wallclock">00:20:00</option>
    </options>
  </test>
  <test name="ERP_D_Ld5_P48x1" grid="f10_f10_musgs" compset="I1850Clm50Bgc" testmods="clm/ciso">
    <machines>
      <machine name="hobart" compiler="nag" category="aux_clm"/>
    </machines>
    <options>
      <option name="wallclock">00:20:00</option>
    </options>
  </test>
  <test name="ERP_D_Ld10_P36x2" grid="f10_f10_musgs" compset="IHistClm50BgcCrop" testmods="clm/ciso_decStart">
    <machines>
      <machine name="cheyenne" compiler="intel" category="aux_clm"/>
      <machine name="cheyenne" compiler="intel" category="aux_cime_baselines"/>
    </machines>
    <options>
      <option name="wallclock">00:20:00</option>
      <option name="comment"  >Transient case with isotopes with a december start</option>
    </options>
  </test>
  <test name="ERP_D_Ld5_P48x1" grid="f10_f10_musgs" compset="I2000Clm50BgcCruGs" testmods="clm/reduceOutput">
    <machines>
      <machine name="hobart" compiler="nag" category="aux_clm"/>
    </machines>
    <options>
      <option name="wallclock">00:20:00</option>
    </options>
  </test>
  <test name="ERP_D_Ld5_P48x1" grid="f10_f10_musgs" compset="I2000Clm50Sp" testmods="clm/o3">
    <machines>
      <machine name="hobart" compiler="nag" category="aux_clm"/>
    </machines>
    <options>
      <option name="wallclock">00:20:00</option>
    </options>
  </test>
  <test name="ERP_D_Ld9" grid="f19_g17" compset="I2000Clm50Cn" testmods="clm/drydepnomegan">
    <machines>
      <machine name="cheyenne" compiler="intel" category="aux_clm"/>
    </machines>
    <options>
      <option name="wallclock">00:20:00</option>
    </options>
  </test>
  <test name="ERP_D_P36x2_Ld3" grid="f10_f10_musgs" compset="I1850Clm50BgcCrop" testmods="clm/default">
    <machines>
      <machine name="cheyenne" compiler="intel" category="aux_clm"/>
      <machine name="cheyenne" compiler="gnu" category="aux_clm"/>
      <machine name="cheyenne" compiler="intel" category="clm_short"/>
      <machine name="cheyenne" compiler="gnu" category="clm_short"/>
    </machines>
    <options>
      <option name="wallclock">00:20:00</option>
    </options>
  </test>
  <test name="ERP_D_P36x2_Ld3" grid="f10_f10_musgs" compset="I2000Clm50BgcCrop" testmods="clm/cropColdStart">
    <machines>
      <machine name="cheyenne" compiler="intel" category="aux_clm"/>
    </machines>
    <options>
      <option name="wallclock">00:20:00</option>
    </options>
  </test>
  <test name="ERP_D_P36x2_Ld3" grid="f10_f10_musgs" compset="I2000Clm50BgcCruGs" testmods="clm/flexCN_FUN">
    <machines>
      <machine name="cheyenne" compiler="intel" category="aux_clm"/>
    </machines>
    <options>
      <option name="wallclock">00:20:00</option>
    </options>
  </test>
  <test name="ERP_D_P36x2_Ld3" grid="f10_f10_musgs" compset="I2000Clm50BgcCruGs" testmods="clm/noFUN_flexCN">
    <machines>
      <machine name="cheyenne" compiler="intel" category="aux_clm"/>
    </machines>
    <options>
      <option name="wallclock">00:20:00</option>
    </options>
  </test>
  <test name="ERP_D_P36x2_Ld3" grid="f10_f10_musgs" compset="I2000Clm50BgcCruGs" testmods="clm/luna">
    <machines>
      <machine name="cheyenne" compiler="intel" category="aux_clm"/>
    </machines>
    <options>
      <option name="wallclock">00:20:00</option>
    </options>
  </test>
  <test name="ERP_D_P36x2_Ld3" grid="f10_f10_musgs" compset="I2000Clm50BgcCruGs" testmods="clm/default">
    <machines>
      <machine name="cheyenne" compiler="intel" category="aux_clm"/>
      <machine name="cheyenne" compiler="gnu" category="aux_clm"/>
    </machines>
    <options>
      <option name="wallclock">00:20:00</option>
    </options>
  </test>
  <test name="ERP_D_P36x2_Ld30" grid="f10_f10_musgs" compset="I2000Clm50BgcCruGs" testmods="clm/default">
    <machines>
      <machine name="cheyenne" compiler="intel" category="aux_clm"/>
    </machines>
    <options>
      <option name="wallclock">00:40:00</option>
      <option name="comment"  >NOTE(bja, 201509) constrain_stress_deciduous_onset is on by default for clm50, but functionality is not exercised by nine day tests, Sean Swenson verified that it is active during 30 day tests.</option>
    </options>
  </test>
  <test name="ERP_D_P36x2_Ld5" grid="f10_f10_musgs" compset="I2000Clm50BgcCrop" testmods="clm/irrig_spunup">
    <machines>
      <machine name="cheyenne" compiler="intel" category="aux_clm"/>
    </machines>
    <options>
      <option name="wallclock">00:20:00</option>
      <option name="comment"  >Want ERP _D test with irrigation on</option>
    </options>
  </test>
  <test name="ERP_D_P36x2_Ld5" grid="f10_f10_musgs" compset="I2000Clm50BgcCropRtm" testmods="clm/irrig_spunup">
    <machines>
      <machine name="cheyenne" compiler="intel" category="aux_clm"/>
    </machines>
    <options>
      <option name="wallclock">00:20:00</option>
      <option name="comment"  >Include an irrigation test with RTM to test irrigation-river feedbacks with that component</option>
    </options>
  </test>
  <test name="ERS_D_Ld5" grid="f10_f10_musgs" compset="I2000Clm50BgcCropRtm" testmods="rtm/rtmOnFloodOnEffvelOn">
    <machines>
      <machine name="cheyenne" compiler="intel" category="aux_clm"/>
    </machines>
    <options>
      <option name="wallclock">0:20</option>
      <option name="comment"  >Do a test with RTM and flooding on as that also impacts CLM code</option>
    </options>
  </test>
  <test name="ERP_D_P48x1" grid="f10_f10_musgs" compset="IHistClm50Bgc" testmods="clm/decStart">
    <machines>
      <machine name="hobart" compiler="nag" category="aux_clm"/>
    </machines>
    <options>
      <option name="wallclock">00:20:00</option>
    </options>
  </test>
  <test name="ERP_Ld5" grid="f10_f10_musgs" compset="I1850Clm50Bgc" testmods="clm/drydepnomegan">
    <machines>
      <machine name="cheyenne" compiler="intel" category="aux_clm"/>
      <machine name="cheyenne" compiler="gnu" category="aux_clm"/>
    </machines>
    <options>
      <option name="wallclock">00:20:00</option>
    </options>
  </test>
  <test name="ERP_Ld5" grid="f10_f10_musgs" compset="I1850Clm50Bgc" testmods="clm/default">
    <machines>
      <machine name="cheyenne" compiler="gnu" category="aux_clm"/>
      <machine name="cheyenne" compiler="intel" category="aux_clm"/>
    </machines>
    <options>
      <option name="wallclock">00:20:00</option>
    </options>
  </test>
  <test name="ERP_Ld5" grid="f19_g17" compset="I1850Clm50Bgc" testmods="clm/default">
    <machines>
      <machine name="cheyenne" compiler="intel" category="aux_clm"/>
    </machines>
    <options>
      <option name="wallclock">00:20:00</option>
    </options>
  </test>
  <test name="ERP_Ld5" grid="f19_g17" compset="I2000Clm50BgcCruGs" testmods="clm/default">
    <machines>
      <machine name="cheyenne" compiler="intel" category="aux_clm"/>
    </machines>
    <options>
      <option name="wallclock">00:20:00</option>
    </options>
  </test>
  <test name="ERP_Ld5" grid="f19_g17" compset="I2000Clm50SpRtmFl" testmods="clm/default">
    <machines>
      <machine name="hobart" compiler="pgi" category="prebeta"/>
      <machine name="hobart" compiler="gnu" category="aux_clm"/>
    </machines>
    <options>
      <option name="wallclock">00:20:00</option>
    </options>
  </test>
  <test name="ERP_Ld5" grid="f09_g17" compset="I2000Clm50Vic" testmods="clm/vrtlay">
    <machines>
      <machine name="cheyenne" compiler="intel" category="aux_clm"/>
    </machines>
    <options>
      <option name="wallclock">00:20:00</option>
    </options>
  </test>
  <test name="ERP_Ld5" grid="f10_f10_musgs" compset="I2000Clm50Vic" testmods="clm/decStart">
    <machines>
      <machine name="cheyenne" compiler="gnu" category="aux_clm"/>
    </machines>
    <options>
      <option name="wallclock">00:20:00</option>
    </options>
  </test>
  <test name="ERP_Ld5_P48x1" grid="f10_f10_musgs" compset="I1850Clm50Bgc" testmods="clm/ciso">
    <machines>
      <machine name="hobart" compiler="nag" category="aux_clm"/>
    </machines>
    <options>
      <option name="wallclock">00:20:00</option>
    </options>
  </test>
  <test name="ERP_Ld5" grid="f09_g17" compset="I1850Clm50BgcCropCru" testmods="clm/ciso">
    <machines>
      <machine name="cheyenne" compiler="intel" category="aux_clm"/>
    </machines>
    <options>
      <option name="wallclock">00:20:00</option>
    </options>
  </test>
  <test name="ERP_Ld5_P48x1" grid="f10_f10_musgs" compset="I1850Clm50Bgc" testmods="clm/default">
    <machines>
      <machine name="hobart" compiler="nag" category="aux_clm"/>
    </machines>
    <options>
      <option name="wallclock">00:20:00</option>
    </options>
  </test>
  <test name="ERP_Ld5_P48x1" grid="f10_f10_musgs" compset="I2000Clm50BgcCruGs" testmods="clm/reduceOutput">
    <machines>
      <machine name="hobart" compiler="nag" category="aux_clm"/>
    </machines>
    <options>
      <option name="wallclock">00:20:00</option>
    </options>
  </test>
  <test name="ERP_Ld5_P48x1" grid="f10_f10_musgs" compset="I2000Clm50BgcCruGs" testmods="clm/flexCN_FUN">
    <machines>
      <machine name="hobart" compiler="nag" category="aux_clm"/>
    </machines>
    <options>
      <option name="wallclock">00:20:00</option>
    </options>
  </test>
  <test name="ERP_Ld5_P48x1" grid="f10_f10_musgs" compset="I2000Clm50BgcCruGs" testmods="clm/noFUN_flexCN">
    <machines>
      <machine name="hobart" compiler="nag" category="aux_clm"/>
    </machines>
    <options>
      <option name="wallclock">00:20:00</option>
    </options>
  </test>
  <test name="ERP_Ld5_P48x1" grid="f10_f10_musgs" compset="I2000Clm50BgcCruGs" testmods="clm/luna">
    <machines>
      <machine name="hobart" compiler="nag" category="aux_clm"/>
    </machines>
    <options>
      <option name="wallclock">00:20:00</option>
    </options>
  </test>
  <test name="ERP_Ly3_P72x2" grid="f10_f10_musgs" compset="IHistClm50BgcCrop" testmods="clm/cropMonthOutput">
    <machines>
      <machine name="cheyenne" compiler="intel" category="aux_clm"/>
    </machines>
    <options>
      <option name="wallclock">01:40:00</option>
      <option name="comment"  >Multi-year global test of transient crops together with transient glaciers. Use no-evolve glaciers with ERP test</option>
    </options>
  </test>
  <test name="ERP_P36x2_D_Ld5" grid="f10_f10_musgs" compset="I1850Clm45Bgc" testmods="clm/default">
    <machines>
      <machine name="cheyenne" compiler="intel" category="aux_clm"/>
      <machine name="cheyenne" compiler="gnu" category="aux_clm"/>
    </machines>
    <options>
      <option name="wallclock">00:20:00</option>
      <option name="comment"  >include a debug test of I1850Clm45Bgc</option>
    </options>
  </test>
  <test name="ERP_P36x2_D_Ld5" grid="f10_f10_musgs" compset="I1850Clm45BgcCru" testmods="clm/ciso">
    <machines>
      <machine name="cheyenne" compiler="intel" category="prealpha"/>
    </machines>
    <options>
      <option name="wallclock">00:20:00</option>
    </options>
  </test>
  <test name="ERP_P36x2_D_Ld5" grid="f10_f10_musgs" compset="I1850Clm45Cn" testmods="clm/default">
    <machines>
      <machine name="cheyenne" compiler="intel" category="aux_clm"/>
    </machines>
    <options>
      <option name="wallclock">00:20:00</option>
    </options>
  </test>
  <test name="ERP_P36x2_D_Ld5" grid="f10_f10_musgs" compset="I1850Clm50Bgc" testmods="clm/ciso">
    <machines>
      <machine name="cheyenne" compiler="intel" category="aux_clm"/>
    </machines>
    <options>
      <option name="wallclock">00:20:00</option>
    </options>
  </test>
  <test name="ERP_P36x2_D_Ld5" grid="f10_f10_musgs" compset="I2000Clm45Sp" testmods="clm/default">
    <machines>
      <machine name="cheyenne" compiler="intel" category="aux_clm"/>
      <machine name="cheyenne" compiler="intel" category="aux_cime_baselines"/>
    </machines>
    <options>
      <option name="wallclock">00:20:00</option>
      <option name="comment"  >include a debug test of I2000Clm45Sp</option>
    </options>
  </test>
  <test name="ERP_P36x2_D_Ld5" grid="f10_f10_musgs" compset="I2000Clm50Cn" testmods="clm/default">
    <machines>
      <machine name="cheyenne" compiler="intel" category="aux_clm"/>
      <machine name="cheyenne" compiler="gnu" category="aux_clm"/>
    </machines>
    <options>
      <option name="wallclock">00:20:00</option>
      <option name="comment"  >Include a few debug tests of Cn</option>
    </options>
  </test>
  <test name="ERP_P36x2_D_Ld5" grid="f10_f10_musgs" compset="IHistClm45BgcCruGs" testmods="clm/decStart">
    <machines>
      <machine name="cheyenne" compiler="intel" category="aux_clm"/>
    </machines>
    <options>
      <option name="wallclock">00:20:00</option>
      <option name="comment"  >include a debug test of IHistClm45BgcCruGs</option>
    </options>
  </test>
  <test name="ERP_P36x2_Lm13" grid="f10_f10_musgs" compset="IHistClm50Bgc" testmods="clm/monthly">
    <machines>
      <machine name="cheyenne" compiler="intel" category="aux_clm"/>
      <machine name="cheyenne" compiler="gnu" category="aux_clm"/>
    </machines>
    <options>
      <option name="wallclock">02:00:00</option>
      <option name="tput_tolerance">0.5</option>
    </options>
  </test>
  <test name="ERP_P180x2_D" grid="f19_g17" compset="I2000Clm50SpRtmFl" testmods="clm/default">
    <machines>
      <machine name="cheyenne" compiler="intel" category="aux_clm"/>
    </machines>
    <options>
      <option name="wallclock">00:20:00</option>
      <option name="comment"  >include a debug test with flooding on</option>
    </options>
  </test>
  <test name="ERP_P180x2_D_Ld5" grid="f19_g17_gl4" compset="I1850Clm50BgcCropG" testmods="clm/default">
    <machines>
      <machine name="cheyenne" compiler="intel" category="prealpha"/>
    </machines>
    <options>
      <option name="wallclock">00:20:00</option>
    </options>
  </test>
  <test name="ERP_P180x2_D_Ld5" grid="f19_g17_gl4" compset="I1850Clm50BgcCropG" testmods="clm/glcMEC_increase">
    <machines>
      <machine name="cheyenne" compiler="intel" category="aux_clm"/>
    </machines>
    <options>
      <option name="wallclock">00:20:00</option>
      <option name="comment"  >cism is not answer preserving across processor changes, but short test length should be ok.</option>
    </options>
  </test>
  <test name="ERP_P180x2_D_Ld5" grid="f19_g17" compset="I2000Clm50BgcDvCrop" testmods="clm/crop">
    <machines>
      <machine name="cheyenne" compiler="intel" category="aux_clm"/>
    </machines>
    <options>
      <option name="wallclock">00:20:00</option>
    </options>
  </test>
  <test name="ERP_P180x2_D_Ld5" grid="f19_g17" compset="I2000Clm50Sp" testmods="clm/default">
    <machines>
      <machine name="cheyenne" compiler="intel" category="aux_clm"/>
    </machines>
    <options>
      <option name="wallclock">00:20:00</option>
    </options>
  </test>
  <test name="ERP_P72x2_Lm25" grid="f10_f10_musgs" compset="I2000Clm50BgcDvCrop" testmods="clm/monthly">
    <machines>
      <machine name="cheyenne" compiler="intel" category="aux_clm"/>
    </machines>
    <options>
      <option name="wallclock">01:40:00</option>
    </options>
  </test>
  <test name="ERP_P36x2_D_Ld5" grid="f10_f10_musgs" compset="I1850Clm45BgcCrop" testmods="clm/crop">
    <machines>
      <machine name="cheyenne" compiler="intel" category="aux_clm"/>
    </machines>
    <options>
      <option name="wallclock">00:20:00</option>
      <option name="comment"  >include a debug test of I1850Clm45BgcCrop</option>
      <option name="tput_tolerance">0.5</option>
    </options>
  </test>
  <test name="ERP_P36x2_D_Ld5" grid="f10_f10_musgs" compset="I1850Clm45BgcCru" testmods="clm/default">
    <machines>
      <machine name="cheyenne" compiler="intel" category="aux_clm"/>
    </machines>
    <options>
      <option name="wallclock">00:20:00</option>
    </options>
  </test>
  <test name="ERP_P36x2_Lm25" grid="f10_f10_musgs" compset="I2000Clm50BgcDvCrop" testmods="clm/monthly">
    <machines>
      <machine name="cheyenne" compiler="intel" category="aux_clm"/>
    </machines>
    <options>
      <option name="wallclock">01:20:00</option>
    </options>
  </test>
  <test name="ERP_P72x2_Ly3" grid="f10_f10_musgs" compset="I2000Clm50BgcCrop" testmods="clm/irrig_o3_reduceOutput">
    <machines>
      <machine name="cheyenne" compiler="intel" category="aux_clm"/>
    </machines>
    <options>
      <option name="wallclock">01:40:00</option>
      <option name="comment"  >Want a multi-year global crop restart test; this was 5 years when we were doing cold start, but 3 years is probably sufficient given that we have spun-up crop initial conditions</option>
    </options>
  </test>
  <test name="ERP_P72x2_Lm36" grid="f10_f10_musgs" compset="I2000Clm50BgcCrop" testmods="clm/clm50cropIrrigMonth_interp">
    <machines>
      <machine name="cheyenne" compiler="intel" category="aux_clm"/>
      <machine name="cheyenne" compiler="intel" category="prebeta"/>
    </machines>
    <options>
      <option name="wallclock">01:40:00</option>
      <option name="comment"  >Want a multi-year global crop restart test; this was 5 years when we were doing cold start, but 3 years is probably sufficient given that we have spun-up crop initial conditions</option>
    </options>
  </test>
  <test name="ERS_D" grid="f19_g17" compset="I1850Clm50BgcCrop" testmods="clm/reseedresetsnow">
    <machines>
      <machine name="cheyenne" compiler="intel" category="aux_clm"/>
    </machines>
    <options>
      <option name="wallclock">00:20:00</option>
    </options>
  </test>
  <test name="ERS_D_Ld10" grid="f10_f10_musgs" compset="IHistClm50SpG" testmods="clm/glcMEC_decrease">
    <machines>
      <machine name="cheyenne" compiler="intel" category="aux_clm"/>
    </machines>
    <options>
      <option name="wallclock">00:20:00</option>
      <option name="comment"  >test transient PFTs (via HIST) in conjunction with changing glacier area</option>
    </options>
  </test>
  <test name="ERS_D_Ld12" grid="f10_f10_musgs" compset="I1850Clm50BgcCropG" testmods="clm/glcMEC_spunup_inc_dec_bgc">
    <machines>
      <machine name="cheyenne" compiler="intel" category="aux_clm"/>
    </machines>
    <options>
      <option name="wallclock">00:20:00</option>
      <option name="comment"  >Tests updates of BGC variables with increasing and decreasing glacier areas</option>
    </options>
  </test>
  <test name="ERS_D_Ld3" grid="f19_f19_mg16" compset="I1850Clm40SpCruGs" testmods="clm/40default">
    <machines>
      <machine name="cheyenne" compiler="intel" category="aux_clm"/>
    </machines>
    <options>
      <option name="wallclock">00:20:00</option>
    </options>
  </test>
  <test name="ERS_D_Ld3" grid="f09_g17_gl4" compset="I1850Clm50BgcCrop" testmods="clm/clm50KitchenSink">
    <machines>
      <machine name="cheyenne" compiler="intel" category="aux_clm"/>
    </machines>
    <options>
      <option name="wallclock">00:20:00</option>
    </options>
  </test>
  <test name="ERS_D_Ld3" grid="f10_f10_musgs" compset="I1850Clm50BgcCrop" testmods="clm/default">
    <machines>
      <machine name="cheyenne" compiler="intel" category="aux_clm"/>
      <machine name="cheyenne" compiler="gnu" category="aux_clm"/>
      <machine name="cheyenne" compiler="intel" category="clm_short"/>
      <machine name="cheyenne" compiler="gnu" category="clm_short"/>
    </machines>
    <options>
      <option name="wallclock">00:20:00</option>
    </options>
  </test>
  <test name="ERS_D_Ld3" grid="f19_g17_gl4" compset="I1850Clm50BgcCrop" testmods="clm/clm50dynroots">
    <machines>
      <machine name="cheyenne" compiler="intel" category="aux_clm"/>
    </machines>
    <options>
      <option name="wallclock">00:20:00</option>
    </options>
  </test>
  <test name="ERS_D_Ld3" grid="f19_f19_mg16" compset="I2000Clm40SpCruGs" testmods="clm/40default">
    <machines>
      <machine name="cheyenne" compiler="intel" category="aux_clm"/>
    </machines>
    <options>
      <option name="wallclock">00:20:00</option>
    </options>
  </test>
  <test name="ERS_D_Ld3" grid="f10_f10_musgs" compset="I2000Clm50BgcCruGs" testmods="clm/default">
    <machines>
      <machine name="cheyenne" compiler="intel" category="aux_clm"/>
      <machine name="cheyenne" compiler="gnu" category="aux_clm"/>
    </machines>
    <options>
      <option name="wallclock">00:20:00</option>
    </options>
  </test>
  <test name="ERS_D_Ld3" grid="f10_f10_musgs" compset="I2000Clm50BgcCruGs" testmods="clm/deepsoil_bedrock">
    <machines>
      <machine name="cheyenne" compiler="intel" category="aux_clm"/>
    </machines>
    <options>
      <option name="wallclock">00:20:00</option>
    </options>
  </test>
  <test name="ERS_D_Ld3" grid="f19_f19_mg16" compset="IHistClm40SpCruGs" testmods="clm/40default">
    <machines>
      <machine name="cheyenne" compiler="intel" category="aux_clm"/>
    </machines>
    <options>
      <option name="wallclock">00:20:00</option>
    </options>
  </test>
  <test name="ERS_D_Ld5" grid="f10_f10_musgs" compset="I2000Clm50BgcCruGs" testmods="clm/default">
    <machines>
      <machine name="cheyenne" compiler="intel" category="aux_clm"/>
    </machines>
    <options>
      <option name="wallclock">00:20:00</option>
    </options>
  </test>
  <test name="ERS_D_Ld5_Mmpi-serial" grid="1x1_mexicocityMEX" compset="I1PtClm50SpGs" testmods="clm/default">
    <machines>
      <machine name="hobart" compiler="nag" category="aux_clm"/>
    </machines>
    <options>
      <option name="wallclock">00:20:00</option>
    </options>
  </test>
  <test name="ERS_D_Ld6" grid="f10_f10_musgs" compset="I1850Clm45BgcCrop" testmods="clm/clm50CMIP6frc">
    <machines>
      <machine name="cheyenne" compiler="gnu" category="aux_clm"/>
      <machine name="cheyenne" compiler="intel" category="aux_clm"/>
    </machines>
    <options>
      <option name="wallclock">00:20:00</option>
    </options>
  </test>
  <test name="ERS_D_Ld7_Mmpi-serial" grid="1x1_smallvilleIA" compset="IHistClm50BgcCropGs" testmods="clm/decStart1851_noinitial">
    <machines>
      <machine name="cheyenne" compiler="intel" category="aux_clm"/>
    </machines>
    <options>
      <option name="wallclock">00:20:00</option>
      <option name="comment"  >Transient crop run with a mid-year restart, restarting shortly after a big landunit transition, to make sure that the annually-dribbled fluxes generated from landunit transitions restart properly</option>
    </options>
  </test>
  <test name="ERS_Ld3" grid="f19_f19_mg16" compset="I1850Clm40SpGswGs" testmods="clm/40default">
    <machines>
      <machine name="cheyenne" compiler="intel" category="aux_clm"/>
    </machines>
    <options>
      <option name="wallclock">00:20:00</option>
    </options>
  </test>
  <test name="ERS_Ld3" grid="f09_g17" compset="I1850Clm50BgcCrop" testmods="clm/rad_hrly_light_res_half">
    <machines>
      <machine name="cheyenne" compiler="intel" category="aux_clm"/>
    </machines>
    <options>
      <option name="wallclock">00:20:00</option>
    </options>
  </test>
  <test name="ERS_Ld3" grid="f19_f19_mg16" compset="I2000Clm40SpCruGs" testmods="clm/40default">
    <machines>
      <machine name="cheyenne" compiler="intel" category="aux_clm"/>
    </machines>
    <options>
      <option name="wallclock">00:20:00</option>
    </options>
  </test>
  <test name="ERS_Ld3" grid="f19_f19_mg16" compset="IHistClm40SpCruGs" testmods="clm/40default">
    <machines>
      <machine name="cheyenne" compiler="intel" category="aux_clm"/>
    </machines>
    <options>
      <option name="wallclock">00:20:00</option>
    </options>
  </test>
  <test name="ERS_Ld5_Mmpi-serial" grid="1x1_vancouverCAN" compset="I1PtClm45SpGs" testmods="clm/default">
    <machines>
      <machine name="cheyenne" compiler="intel" category="aux_clm"/>
    </machines>
    <options>
      <option name="wallclock">00:20:00</option>
    </options>
  </test>
  <test name="ERS_Ld5_Mmpi-serial" grid="1x1_mexicocityMEX" compset="I1PtClm50SpGs" testmods="clm/default">
    <machines>
      <machine name="hobart" compiler="nag" category="prealpha"/>
    </machines>
    <options>
      <option name="wallclock">00:20:00</option>
    </options>
  </test>
  <test name="ERS_Ld5_Mmpi-serial" grid="1x1_vancouverCAN" compset="I1PtClm50SpGs" testmods="clm/default">
    <machines>
      <machine name="cheyenne" compiler="intel" category="aux_clm"/>
    </machines>
    <options>
      <option name="wallclock">00:20:00</option>
    </options>
  </test>
  <test name="ERS_Lm20_Mmpi-serial" grid="1x1_smallvilleIA" compset="I2000Clm50BgcCropGs" testmods="clm/monthly">
    <machines>
      <machine name="cheyenne" compiler="gnu" category="aux_clm"/>
    </machines>
    <options>
      <option name="wallclock">01:20:00</option>
      <option name="comment"  >tests mid-year restart, with the restart file being written in the middle of the first year; 12-15-2017: now that we generally use init_interp, this test needs to be changed to point to a blank finidat file to truly test mid-year restart in the first year</option>
    </options>
  </test>
  <test name="ERS_Lm40_Mmpi-serial" grid="1x1_numaIA" compset="I2000Clm50BgcCropGs" testmods="clm/monthly">
    <machines>
      <machine name="cheyenne" compiler="gnu" category="aux_clm"/>
    </machines>
    <options>
      <option name="wallclock">02:00:00</option>
      <option name="comment"  >tests mid-year restart, with the restart file being written in the middle of the second year</option>
    </options>
  </test>
  <test name="ERS_Lm54_Mmpi-serial" grid="1x1_numaIA" compset="I2000Clm50BgcCropGs" testmods="clm/cropMonthOutput">
    <machines>
      <machine name="cheyenne" compiler="intel" category="aux_clm"/>
    </machines>
    <options>
      <option name="wallclock">01:20:00</option>
      <option name="comment"  >tests mid-year restart, with the restart file being written after more than 2 years, which Sam Levis says is important for testing crop restarts</option>
    </options>
  </test>
  <test name="ERS_Ly20_Mmpi-serial" grid="1x1_numaIA" compset="I2000Clm50BgcDvCropQianGs" testmods="clm/cropMonthOutput">
    <machines>
      <machine name="cheyenne" compiler="intel" category="aux_clm"/>
    </machines>
    <options>
      <option name="wallclock">01:40:00</option>
      <option name="tput_tolerance">0.5</option>
    </options>
  </test>
  <test name="ERS_Ly3" grid="f10_f10_musgs" compset="I1850Clm50BgcCropCmip6" testmods="clm/basic">
    <machines>
      <machine name="cheyenne" compiler="intel" category="aux_clm"/>
    </machines>
    <options>
      <option name="wallclock">01:40:00</option>
      <option name="comment"  >Include a long ERS test of the cmip6 configuration, though at coarse resolution. This gives a year+ test covering the output_crop usermod, which is something we want: if this is removed, we should add a test of at least a year duration covering the output_crop usermod. This test needs to use init_interp to work, because of adding virtual Antarctica columns (currently the default out-of-the-box setting uses init_interp for this).</option>
    </options>
  </test>
  <test name="ERS_Ly3" grid="f10_f10_musgs" compset="I1850Clm50BgcCrop" testmods="clm/clm50KSinkMOut">
    <machines>
      <machine name="cheyenne" compiler="intel" category="aux_clm"/>
    </machines>
    <options>
      <option name="wallclock">01:40:00</option>
    </options>
  </test>
  <test name="ERS_Ly3_Mmpi-serial" grid="1x1_smallvilleIA" compset="IHistClm50BgcCropGs" testmods="clm/cropMonthOutput">
    <machines>
      <machine name="cheyenne" compiler="gnu" category="aux_clm"/>
    </machines>
    <options>
      <option name="wallclock">01:40:00</option>
      <option name="comment"  >restart is right before the transition from 100% nat veg to 100% crop</option>
    </options>
  </test>
  <test name="ERS_Ly3_P72x2" grid="f10_f10_musgs" compset="IHistClm50BgcCropG" testmods="clm/cropMonthOutput">
    <machines>
      <machine name="cheyenne" compiler="intel" category="aux_clm"/>
    </machines>
    <options>
      <option name="wallclock">01:40:00</option>
      <option name="comment"  >Multi-year global test of transient crops together with transient glaciers. Use glacier evolution with ERS test</option>
    </options>
  </test>
  <test name="ERS_Ly5_Mmpi-serial" grid="1x1_numaIA" compset="I2000Clm50BgcCropGs" testmods="clm/monthly">
    <machines>
      <machine name="hobart" compiler="nag" category="aux_clm"/>
    </machines>
    <options>
      <option name="wallclock">02:30:00</option>
    </options>
  </test>
  <test name="ERS_Ly5_P144x1" grid="f10_f10_musgs" compset="IHistClm50BgcCrop" testmods="clm/cropMonthOutput">
    <machines>
      <machine name="cheyenne" compiler="intel" category="aux_clm"/>
    </machines>
    <options>
      <option name="wallclock">01:40:00</option>
      <option name="comment"  >Want a multi-year global test of transient crops; also want a multi-year transient restart test.  Using P60x1 and ERS rather than ERP to get faster turnaround of this long-running test</option>
    </options>
  </test>
  <test name="ERS_Ly5_P72x1" grid="f10_f10_musgs" compset="IHistClm45BgcCrop" testmods="clm/cropMonthOutput">
    <machines>
      <machine name="cheyenne" compiler="intel" category="aux_clm"/>
    </machines>
    <options>
      <option name="wallclock">01:40:00</option>
      <option name="comment"  >include a long Clm45 test, and include a production intel test of Clm45</option>
    </options>
  </test>
  <test name="ERS_Ly6_Mmpi-serial" grid="1x1_smallvilleIA" compset="IHistClm50BgcCropGs" testmods="clm/cropMonthOutput">
    <machines>
      <machine name="cheyenne" compiler="intel" category="aux_clm"/>
    </machines>
    <options>
      <option name="wallclock">01:40:00</option>
      <option name="comment"  >restart is right before increasing natural veg to &gt; 0 while also shifting PCT_CFT</option>
      <option name="tput_tolerance">0.5</option>
    </options>
  </test>
  <test name="LII_D_Ld3" grid="f19_g17_gl4" compset="I2000Clm50BgcCrop" testmods="clm/glcMEC_spunup_1way">
    <machines>
      <machine name="cheyenne" compiler="intel" category="aux_clm"/>
    </machines>
    <options>
      <option name="wallclock">00:20:00</option>
      <option name="comment"  >Want to cover both glc_mec and crop in an LII test; this test covers both. Uses a year-2000 restart file so that the restart file has non-zero product pools, so that we exercise the gridcell-level code in init_interp. 2018-04-09: Now that SGLC tests use glc_mec, it would be more straightforward to run this test using a SGLC compset rather than a CISM compset that turns off two-way coupling; I was going to make that change now, but didn't want to risk it given the current time crunch, so let's make that change later.</option>
    </options>
  </test>
  <test name="LII2FINIDATAREAS_D_P360x2_Ld1" grid="f09_g16_gl4" compset="I1850Clm50BgcCrop" testmods="clm/compatible_finidat_f09">
    <machines>
      <machine name="cheyenne" compiler="intel" category="aux_clm"/>
    </machines>
    <options>
      <option name="wallclock">00:20:00</option>
      <option name="comment"  >Exercise the init_interp_method='use_finidat_areas' option. See documentation at the top of the python script implementing this test for more details and rationale.</option>
    </options>
  </test>
  <test name="LVG_Ld5_D" grid="f10_f10_musgs" compset="I1850Clm50Bgc" testmods="clm/no_vector_output">
    <machines>
      <machine name="cheyenne" compiler="intel" category="aux_clm"/>
    </machines>
    <options>
      <option name="wallclock">00:20:00</option>
      <option name="comment"  >Include one LVG debug test (exact configuration is not very important). Note that the LVG test will fail if there is any 1-d output, or output separated by glacier elevation classes (e.g., the various *_FORC fields), so this includes a testmod that turns off any 1-d output.</option>
    </options>
  </test>
  <test name="NCK_Ld1" grid="f10_f10_musgs" compset="I2000Clm50BgcCrop" testmods="clm/default">
    <machines>
      <machine name="cheyenne" compiler="intel" category="prealpha"/>
    </machines>
    <options>
      <option name="wallclock">00:20:00</option>
    </options>
  </test>
  <test name="NCK_Ld1" grid="f10_f10_musgs" compset="I2000Clm50Sp" testmods="clm/default">
    <machines>
      <machine name="cheyenne" compiler="intel" category="aux_clm"/>
    </machines>
    <options>
      <option name="wallclock">00:20:00</option>
    </options>
  </test>
  <test name="PEM_D_Ld5" grid="ne30_g16" compset="I2000Clm50BgcCruGs" testmods="clm/default">
    <machines>
      <machine name="cheyenne" compiler="intel" category="aux_clm"/>
    </machines>
    <options>
      <option name="wallclock">00:60:00</option>
    </options>
  </test>
  <test name="PEM_Ld1" grid="f10_f10_musgs" compset="I2000Clm50BgcCrop" testmods="clm/crop">
    <machines>
      <machine name="hobart" compiler="intel" category="prebeta"/>
    </machines>
    <options>
      <option name="wallclock">00:20:00</option>
    </options>
  </test>
  <test name="PET_P36x2_D" grid="f10_f10_musgs" compset="I1850Clm50BgcCrop" testmods="clm/default">
    <machines>
      <machine name="cheyenne" compiler="intel" category="aux_clm"/>
      <machine name="cheyenne" compiler="gnu" category="aux_clm"/>
    </machines>
    <options>
      <option name="wallclock">00:20:00</option>
      <option name="comment"  >The main purpose of this test is to test threading of init_interp, exercising the OpenMP directives in initInterp. (Note that ERP tests don't compare threaded vs. non-threaded runs of init_interp, since init_interp won't run in the restart case.) Note that this test will use init_interp as long as we don't have out-of-the-box initial conditions at f10 resolution. We could probably get a similar level of confidence in the threading directives by deleting this test and instead changing the LII test to use threading; the main loss would be that that wouldn't test threading combined with interpolating from one resolution to another, as this one does.</option>
      <option name="tput_tolerance">0.5</option>
    </options>
  </test>
  <test name="SMS" grid="f10_f10_musgs" compset="I2000Clm50BgcCrop" testmods="clm/crop">
    <machines>
      <machine name="hobart" compiler="intel" category="aux_clm"/>
      <machine name="hobart" compiler="pgi" category="aux_clm"/>
      <machine name="hobart" compiler="gnu" category="aux_clm"/>
    </machines>
    <options>
      <option name="wallclock">00:20:00</option>
    </options>
  </test>
  <test name="SMS_D" grid="f09_g16" compset="I1850Clm50BgcSpinup" testmods="clm/cplhist">
    <machines>
      <machine name="cheyenne" compiler="intel" category="aux_clm"/>
    </machines>
    <options>
      <option name="wallclock">00:20:00</option>
    </options>
  </test>
  <test name="SMS" grid="f19_g17" compset="I2000Clm50Cn" testmods="clm/default">
    <machines>
      <machine name="cheyenne" compiler="intel" category="aux_clm"/>
    </machines>
    <options>
      <option name="wallclock">00:20:00</option>
      <option name="comment"  >Include at least one production test with Cn</option>
    </options>
  </test>
  <test name="SMS_D" grid="f10_f10_musgs" compset="I2000Clm50BgcCrop" testmods="clm/crop">
    <machines>
      <machine name="hobart" compiler="intel" category="aux_clm"/>
      <machine name="hobart" compiler="pgi" category="aux_clm"/>
      <machine name="hobart" compiler="gnu" category="aux_clm"/>
    </machines>
    <options>
      <option name="wallclock">00:20:00</option>
    </options>
  </test>
  <test name="SMS_D_Ld1" grid="f19_g17" compset="I1850Clm45Cn" testmods="clm/default">
    <machines>
      <machine name="hobart" compiler="pgi" category="prebeta"/>
      <machine name="hobart" compiler="gnu" category="aux_clm"/>
    </machines>
    <options>
      <option name="wallclock">00:20:00</option>
    </options>
  </test>
  <test name="SMS_D_Ld1" grid="5x5_amazon" compset="I2000Clm40SpCruGs" testmods="clm/40default">
    <machines>
      <machine name="cheyenne" compiler="intel" category="prebeta"/>
    </machines>
    <options>
      <option name="wallclock">00:20:00</option>
    </options>
  </test>
  <test name="SMS_D_Ld1_Mmpi-serial" grid="1x1_vancouverCAN" compset="I1PtClm45SpGs" testmods="clm/default">
    <machines>
      <machine name="hobart" compiler="nag" category="aux_clm"/>
    </machines>
    <options>
      <option name="wallclock">00:20:00</option>
    </options>
  </test>
  <test name="SMS_D_Ld1_Mmpi-serial" grid="1x1_mexicocityMEX" compset="I1PtClm50SpGs" testmods="clm/default">
    <machines>
      <machine name="cheyenne" compiler="intel" category="aux_clm"/>
    </machines>
    <options>
      <option name="wallclock">00:20:00</option>
    </options>
  </test>
  <test name="SMS_D_Ld1_Mmpi-serial" grid="1x1_vancouverCAN" compset="I1PtClm50SpGs" testmods="clm/default">
    <machines>
      <machine name="hobart" compiler="nag" category="aux_clm"/>
      <machine name="cheyenne" compiler="gnu" category="aux_clm"/>
      <machine name="cheyenne" compiler="intel" category="aux_clm"/>
    </machines>
    <options>
      <option name="wallclock">00:20:00</option>
    </options>
  </test>
  <test name="SMS_D_Ld1_Mmpi-serial" grid="f45_f45_mg37" compset="I2000Clm50SpGs" testmods="clm/ptsRLA">
    <machines>
      <machine name="cheyenne" compiler="intel" category="aux_clm"/>
      <machine name="cheyenne" compiler="gnu" category="aux_clm"/>
      <machine name="hobart" compiler="nag" category="aux_clm"/>
      <machine name="cheyenne" compiler="intel" category="prealpha"/>
      <machine name="hobart" compiler="nag" category="prealpha"/>
      <machine name="cheyenne" compiler="gnu" category="prealpha"/>
    </machines>
    <options>
      <option name="wallclock">00:20:00</option>
    </options>
  </test>
  <test name="SMS_D_Ld1_P48x1" grid="f10_f10_musgs" compset="I2000Clm45BgcCrop" testmods="clm/oldhyd">
    <machines>
      <machine name="hobart" compiler="nag" category="aux_clm"/>
    </machines>
    <options>
      <option name="wallclock">00:20:00</option>
    </options>
  </test>
  <test name="SMS_D_Ld1_P48x1" grid="f10_f10_musgs" compset="I2000Clm50BgcCruGs" testmods="clm/af_bias_v7">
    <machines>
      <machine name="hobart" compiler="nag" category="aux_clm"/>
    </machines>
    <options>
      <option name="wallclock">00:20:00</option>
    </options>
  </test>
  <test name="SMS_D_Ld3" grid="f19_f19_mg16" compset="I1850Clm40SpCruGs" testmods="clm/40default">
    <machines>
      <machine name="cheyenne" compiler="intel" category="aux_clm"/>
    </machines>
    <options>
      <option name="wallclock">00:20:00</option>
    </options>
  </test>
  <test name="SMS_D_Ld3" grid="f10_f10_musgs" compset="I1850Clm50BgcCrop" testmods="clm/default">
    <machines>
      <machine name="cheyenne" compiler="intel" category="aux_clm"/>
      <machine name="cheyenne" compiler="intel" category="clm_short"/>
      <machine name="cheyenne" compiler="intel" category="aux_cime_baselines"/>
    </machines>
    <options>
      <option name="wallclock">00:20:00</option>
    </options>
  </test>
  <test name="SMS_D_Ld3" grid="f19_f19_mg16" compset="I2000Clm40SpCruGs" testmods="clm/40default">
    <machines>
      <machine name="cheyenne" compiler="intel" category="aux_clm"/>
    </machines>
    <options>
      <option name="wallclock">00:20:00</option>
    </options>
  </test>
  <test name="SMS_D_Ld3" grid="f10_f10_musgs" compset="I2000Clm50BgcCruGs" testmods="clm/default">
    <machines>
      <machine name="cheyenne" compiler="intel" category="aux_clm"/>
      <machine name="cheyenne" compiler="gnu" category="aux_clm"/>
    </machines>
    <options>
      <option name="wallclock">00:20:00</option>
    </options>
  </test>
  <test name="SMS_D_Ld3" grid="f09_g16" compset="I1850Clm40CnGswGs" testmods="clm/40default">
    <machines>
      <machine name="cheyenne" compiler="intel" category="aux_clm"/>
    </machines>
    <options>
      <option name="wallclock">00:20:00</option>
    </options>
  </test>
  <test name="SMS_N2_D_Lh12" grid="f09_g16" compset="I2000Clm50SpGs" testmods="clm/pauseResume">
    <machines>
      <machine name="cheyenne" compiler="intel" category="aux_clm"/>
    </machines>
    <options>
      <option name="wallclock">00:20:00</option>
    </options>
  </test>
<<<<<<< HEAD
  <test name="SMS_D_Ld3" grid="f09_g16" compset="I1850Clm40CnGswGs" testmods="clm/40default">
    <machines>
      <machine name="cheyenne" compiler="intel" category="aux_clm"/>
    </machines>
    <options>
      <option name="wallclock">00:20:00</option>
    </options>
  </test>
  <test name="SMS_D_Ld3" grid="f19_f19_mg16" compset="IHistClm40SpCruGs" testmods="clm/40default">
=======
  <test name="DAE_N2_D_Lh12" grid="f10_f10_musgs" compset="I2000Clm50BgcCropGs" testmods="clm/DA_multidrv">
>>>>>>> 527f3262
    <machines>
      <machine name="cheyenne" compiler="intel" category="aux_clm"/>
    </machines>
    <options>
      <option name="wallclock">00:20:00</option>
    </options>
  </test>
  <test name="SMS_D_Ld3" grid="f19_f19_mg16" compset="IHistClm40CnCruGs" testmods="clm/40default">
    <machines>
      <machine name="cheyenne" compiler="intel" category="aux_clm"/>
    </machines>
    <options>
      <option name="wallclock">00:20:00</option>
    </options>
  </test>
  <test name="SMS_D_Ld5" grid="f10_f10_musgs" compset="I1850Clm45BgcCrop" testmods="clm/crop">
    <machines>
      <machine name="hobart" compiler="nag" category="aux_clm"/>
    </machines>
    <options>
      <option name="wallclock">00:20:00</option>
      <option name="comment"  >include a nag debug test of Clm45BgcCrop</option>
    </options>
  </test>
  <test name="SMS_D_Ld5_Mmpi-serial" grid="1x1_mexicocityMEX" compset="I1PtClm50SpGs" testmods="clm/default">
    <machines>
      <machine name="cheyenne" compiler="intel" category="aux_clm"/>
    </machines>
    <options>
      <option name="wallclock">00:20:00</option>
      <option name="tput_tolerance">0.5</option>
    </options>
  </test>
  <test name="SMS_D_Lm1_Mmpi-serial" grid="CLM_USRDAT" compset="I1PtClm50SpGs" testmods="clm/USUMB">
    <machines>
      <machine name="cheyenne" compiler="intel" category="aux_clm"/>
      <machine name="cheyenne" compiler="intel" category="prebeta"/>
    </machines>
    <options>
      <option name="wallclock">00:20:00</option>
      <option name="tput_tolerance">0.5</option>
    </options>
  </test>
  <test name="SMS_D_Ly2" grid="1x1_numaIA" compset="IHistClm50BgcCropGs" testmods="clm/ciso_bombspike1963">
    <machines>
      <machine name="cheyenne" compiler="intel" category="aux_clm"/>
    </machines>
    <options>
      <option name="wallclock">03:40:00</option>
      <option name="tput_tolerance">0.5</option>
    </options>
  </test>
  <test name="SMS_D_Ly2" grid="1x1_brazil" compset="IHistClm50BgcQianGs" testmods="clm/ciso_bombspike1963">
    <machines>
      <machine name="cheyenne" compiler="intel" category="aux_clm"/>
    </machines>
    <options>
      <option name="wallclock">03:40:00</option>
      <option name="tput_tolerance">0.5</option>
    </options>
  </test>
  <test name="SMS_D_Ly6_Mmpi-serial" grid="1x1_smallvilleIA" compset="IHistClm45BgcCropQianGs" testmods="clm/cropMonthOutput">
    <machines>
      <machine name="cheyenne" compiler="intel" category="aux_clm"/>
    </machines>
    <options>
      <option name="wallclock">02:00:00</option>
      <option name="comment"  >Want a debug test that tests a number of aspects of transient crops, including a new crop landunit and shifting PCT_CFT; move to CLM50 once we can get it fast enough (see bug 2391)</option>
    </options>
  </test>
  <test name="SMS_D_P48x1_Ld5" grid="f10_f10_musgs" compset="I2000Clm50BgcCrop" testmods="clm/irrig_spunup">
    <machines>
      <machine name="hobart" compiler="nag" category="aux_clm"/>
    </machines>
    <options>
      <option name="wallclock">00:20:00</option>
      <option name="comment"  >Want nag _D test with irrigation on</option>
    </options>
  </test>
  <test name="SMS_Ld1" grid="f09_g16" compset="I1850Clm40SpCruGs" testmods="clm/40default">
    <machines>
      <machine name="cheyenne" compiler="intel" category="aux_clm"/>
    </machines>
    <options>
      <option name="wallclock">00:20:00</option>
    </options>
  </test>
  <test name="SMS_Ld1" grid="f19_f19_mg16" compset="I2000Clm40SpCruGs" testmods="clm/40default">
    <machines>
      <machine name="cheyenne" compiler="intel" category="aux_clm"/>
    </machines>
    <options>
      <option name="wallclock">00:20:00</option>
    </options>
  </test>
  <test name="SMS_Ld1" grid="f09_g17" compset="I2000Clm50BgcCruGs" testmods="clm/af_bias_v7">
    <machines>
      <machine name="cheyenne" compiler="intel" category="aux_clm"/>
    </machines>
    <options>
      <option name="wallclock">00:20:00</option>
    </options>
  </test>
  <test name="SMS_Ld1" grid="f19_g17" compset="I2000Clm50BgcCruGs" testmods="clm/default">
    <machines>
      <machine name="cheyenne" compiler="intel" category="prebeta"/>
      <machine name="edison" compiler="intel" category="prebeta"/>
    </machines>
    <options>
      <option name="wallclock">00:20:00</option>
    </options>
  </test>
  <test name="SMS_Ld1" grid="f19_g17" compset="I2000Clm50Vic" testmods="clm/default">
    <machines>
      <machine name="cheyenne" compiler="intel" category="aux_clm"/>
    </machines>
    <options>
      <option name="wallclock">00:20:00</option>
    </options>
  </test>
  <test name="SMS_Ld1" grid="f19_f19_mg16" compset="IHistClm40CnCruGs" testmods="clm/40default">
    <machines>
      <machine name="cheyenne" compiler="intel" category="aux_clm"/>
    </machines>
    <options>
      <option name="wallclock">00:20:00</option>
    </options>
  </test>
  <test name="SMS_Ld1_Mmpi-serial" grid="1x1_mexicocityMEX" compset="I1PtClm50SpGs" testmods="clm/default">
    <machines>
      <machine name="cheyenne" compiler="intel" category="aux_clm"/>
    </machines>
    <options>
      <option name="wallclock">00:20:00</option>
    </options>
  </test>
  <test name="SMS_Ld1_Mmpi-serial" grid="f45_f45_mg37" compset="I2000Clm50SpGs" testmods="clm/ptsRLA">
    <machines>
      <machine name="cheyenne" compiler="intel" category="aux_clm"/>
      <machine name="hobart" compiler="nag" category="aux_clm"/>
      <machine name="cheyenne" compiler="gnu" category="aux_clm"/>
    </machines>
    <options>
      <option name="wallclock">00:20:00</option>
    </options>
  </test>
  <test name="SMS_Ld1_Mmpi-serial" grid="f45_f45_mg37" compset="I2000Clm50SpGs" testmods="clm/ptsRLB">
    <machines>
      <machine name="cheyenne" compiler="gnu" category="aux_clm"/>
    </machines>
    <options>
      <option name="wallclock">00:20:00</option>
    </options>
  </test>
  <test name="SMS_Ld1_Mmpi-serial" grid="f45_f45_mg37" compset="I2000Clm50SpGs" testmods="clm/ptsROA">
    <machines>
      <machine name="cheyenne" compiler="gnu" category="aux_clm"/>
    </machines>
    <options>
      <option name="wallclock">00:20:00</option>
    </options>
  </test>
  <test name="SMS_Ld2" grid="T31_g37" compset="IHistClm40CnGswGs">
    <machines>
      <machine name="hobart" compiler="intel" category="prealpha"/>
    </machines>
    <options>
      <option name="wallclock">00:20:00</option>
    </options>
  </test>
  <test name="SMS_Ld5" grid="f10_f10_musgs" compset="I1850Clm45BgcCrop" testmods="clm/crop">
    <machines>
      <machine name="cheyenne" compiler="gnu" category="aux_clm"/>
      <machine name="cheyenne" compiler="intel" category="aux_clm"/>
    </machines>
    <options>
      <option name="wallclock">00:20:00</option>
      <option name="comment"  >include a production gnu test of Clm45</option>
    </options>
  </test>
  <test name="SMS_Ld5" grid="f45_f45_mg37" compset="I2000Clm40SpCruGs" testmods="clm/40ptsRLB">
    <machines>
      <machine name="cheyenne" compiler="intel" category="prebeta"/>
    </machines>
    <options>
      <option name="wallclock">00:20:00</option>
    </options>
  </test>
  <test name="SMS_Ld5" grid="f45_f45_mg37" compset="I2000Clm40SpCruGs" testmods="clm/40ptsROA">
    <machines>
      <machine name="edison" compiler="intel" category="prebeta"/>
    </machines>
    <options>
      <option name="wallclock">00:20:00</option>
    </options>
  </test>
  <test name="SMS_Ld5" grid="f19_g17" compset="IHistClm50Bgc" testmods="clm/decStart">
    <machines>
      <machine name="cheyenne" compiler="intel" category="aux_clm"/>
    </machines>
    <options>
      <option name="wallclock">00:20:00</option>
    </options>
  </test>
  <test name="SMS_Ld5_D" grid="f09_g17" compset="I1850Clm50BgcCropCmip6" testmods="clm/basic">
    <machines>
      <machine name="cheyenne" compiler="intel" category="aux_clm"/>
    </machines>
    <options>
      <option name="wallclock">00:20:00</option>
      <option name="comment"  >This gives a short debug test of the cmip6 configuration as well as a test of the cmip6 configuration at the production resolution, both of which we want. This test needs to use init_interp to work, because of adding virtual Antarctica columns (currently the default out-of-the-box setting uses init_interp for this).</option>
    </options>
  </test>
  <test name="SMS_Ld5_D_P48x1" grid="f10_f10_musgs" compset="IHistClm50Bgc" testmods="clm/monthly">
    <machines>
      <machine name="hobart" compiler="nag" category="aux_clm"/>
    </machines>
    <options>
      <option name="wallclock">00:20:00</option>
    </options>
  </test>
  <test name="SMS_Ld5_D_P48x1" grid="f10_f10_musgs" compset="IHistClm50Bgc" testmods="clm/decStart">
    <machines>
      <machine name="hobart" compiler="nag" category="aux_clm"/>
    </machines>
    <options>
      <option name="wallclock">00:20:00</option>
    </options>
  </test>
  <test name="SMS_Lm1" grid="f09_g17_gl4" compset="I1850Clm50Bgc" testmods="clm/clm50KitchenSink">
    <machines>
      <machine name="cheyenne" compiler="intel" category="aux_clm"/>
    </machines>
    <options>
      <option name="wallclock">00:20:00</option>
    </options>
  </test>
  <test name="SMS_Lm1" grid="f19_g17_gl4" compset="I1850Clm50Bgc" testmods="clm/clm50dynroots">
    <machines>
      <machine name="cheyenne" compiler="intel" category="aux_clm"/>
    </machines>
    <options>
      <option name="wallclock">00:20:00</option>
    </options>
  </test>
  <test name="SMS_Lm1_D" grid="f10_f10_musgs" compset="I2000Clm50BgcCrop" testmods="clm/snowlayers_3_monthly">
    <machines>
      <machine name="cheyenne" compiler="intel" category="aux_clm"/>
    </machines>
    <options>
      <option name="wallclock">00:20:00</option>
      <option name="comment"  >nlevsno less than 5 is not important scientifically, but is useful for making sure no code assumes that there are 5 snow layers (because this should result in an array bounds exception); this test can be removed once CLM5 is released and most new branches are based off of CLM5 (which will have a runtime-set number of snow layers, rather than assuming 5 snow layers)... until then, I want this test to catch any new code that assumes 5 snow layers</option>
    </options>
  </test>
  <test name="SMS_Lm13" grid="f19_g17" compset="I2000Clm50BgcCrop" testmods="clm/cropMonthOutput">
    <machines>
      <machine name="cheyenne" compiler="intel" category="aux_clm"/>
    </machines>
    <options>
      <option name="wallclock">00:40:00</option>
      <option name="comment"  >include a relatively long crop test at relatively high resolution</option>
    </options>
  </test>
  <test name="SMS_Lm37" grid="f10_f10_musgs" compset="I1850Clm50SpG" testmods="clm/glcMEC_long">
    <machines>
      <machine name="cheyenne" compiler="intel" category="aux_clm"/>
    </machines>
    <options>
      <option name="wallclock">00:40:00</option>
      <option name="comment"  >Long enough test for SMB to be generated in bare land areas; add a month beyond the 3rd year to allow time for CLM to respond to CISM forcing from the 3rd year. (Note: if we had spun-up initial conditions for an IG compset, we could test this with much shorter test, if it also used the glc override options - much of the need for this long test is to allow the snow pack to spin up.)</option>
    </options>
  </test>
  <test name="SMS_Ly3_Mmpi-serial" grid="1x1_numaIA" compset="I2000Clm50BgcCropGs" testmods="clm/clm50dynroots">
    <machines>
      <machine name="cheyenne" compiler="intel" category="aux_clm"/>
    </machines>
    <options>
      <option name="wallclock">01:40:00</option>
    </options>
  </test>
  <test name="SMS_Ly3_Mmpi-serial" grid="1x1_numaIA" compset="I2000Clm50BgcDvCropQianGs" testmods="clm/cropMonthOutput">
    <machines>
      <machine name="cheyenne" compiler="gnu" category="aux_clm"/>
    </machines>
    <options>
      <option name="wallclock">01:40:00</option>
    </options>
  </test>
  <test name="SMS_P48x1_D_Ld5" grid="f10_f10_musgs" compset="I2000Clm50Cn" testmods="clm/default">
    <machines>
      <machine name="hobart" compiler="nag" category="aux_clm"/>
    </machines>
    <options>
      <option name="wallclock">00:20:00</option>
      <option name="comment"  >Include a few debug tests of Cn</option>
    </options>
  </test>
  <test name="SSP_D_Ld10" grid="f19_g17" compset="I1850Clm50Bgc" testmods="clm/rtmColdSSP">
    <machines>
      <machine name="cheyenne" compiler="intel" category="aux_clm"/>
    </machines>
    <options>
      <option name="wallclock">00:20:00</option>
    </options>
  </test>
  <test name="SSP_D_Ld4" grid="f09_g17" compset="I1850Clm50BgcCrop" testmods="clm/ciso_rtmColdSSP">
    <machines>
      <machine name="cheyenne" compiler="intel" category="aux_clm"/>
    </machines>
    <options>
      <option name="wallclock">00:20:00</option>
    </options>
  </test>
  <test name="SSP_Ld10" grid="f19_g17" compset="I1850Clm50Bgc" testmods="clm/rtmColdSSP">
    <machines>
      <machine name="hobart" compiler="intel" category="prebeta"/>
      <machine name="cheyenne" compiler="intel" category="aux_clm"/>
    </machines>
    <options>
      <option name="wallclock">00:20:00</option>
    </options>
  </test>
  <test name="SMS_D_Mmpi-serial_Ld5" grid="5x5_amazon" compset="I2000Clm45FatesGs" testmods="clm/FatesColdDef">
    <machines>
      <machine name="cheyenne" compiler="intel" category="aux_clm"/>
      <machine name="hobart" compiler="nag" category="aux_clm"/>
    </machines>
    <options>
      <option name="wallclock">00:20:00</option>
    </options>
  </test>
  <test name="SMS_D_Mmpi-serial_Ld5" grid="5x5_amazon" compset="I2000Clm50FatesGs" testmods="clm/FatesColdDef">
    <machines>
      <machine name="cheyenne" compiler="intel" category="aux_clm"/>
      <machine name="hobart" compiler="nag" category="aux_clm"/>
      <machine name="cheyenne" compiler="gnu" category="aux_clm"/>
    </machines>
    <options>
      <option name="wallclock">00:20:00</option>
    </options>
  </test>
  <test name="ERS_D_Ld5" grid="f09_g17" compset="I2000Clm45Fates" testmods="clm/FatesColdDef">
    <machines>
      <machine name="cheyenne" compiler="intel" category="aux_clm"/>
    </machines>
    <options>
      <option name="wallclock">00:20:00</option>
    </options>
  </test>
  <test name="ERS_D_Ld5" grid="f10_f10_musgs" compset="I2000Clm45Fates" testmods="clm/FatesColdDef">
    <machines>
      <machine name="cheyenne" compiler="intel" category="aux_clm"/>
      <machine name="hobart" compiler="nag" category="aux_clm"/>
    </machines>
    <options>
      <option name="wallclock">00:20:00</option>
    </options>
  </test>
  <test name="ERS_D_Ld5" grid="f09_g17" compset="I2000Clm50Fates" testmods="clm/FatesColdDef">
    <machines>
      <machine name="cheyenne" compiler="intel" category="aux_clm"/>
    </machines>
    <options>
      <option name="wallclock">00:20:00</option>
    </options>
  </test>
  <test name="ERS_D_Ld5" grid="f10_f10_musgs" compset="I2000Clm50Fates" testmods="clm/FatesColdDef">
    <machines>
      <machine name="cheyenne" compiler="intel" category="aux_clm"/>
      <machine name="hobart" compiler="nag" category="aux_clm"/>
    </machines>
    <options>
      <option name="wallclock">00:20:00</option>
    </options>
  </test>
  <test name="ERS_D_Mmpi-serial_Ld5" grid="1x1_brazil" compset="I2000Clm45FatesGs" testmods="clm/FatesColdDef">
    <machines>
      <machine name="cheyenne" compiler="intel" category="aux_clm"/>
      <machine name="hobart" compiler="nag" category="aux_clm"/>
    </machines>
    <options>
      <option name="wallclock">00:20:00</option>
    </options>
  </test>
  <test name="ERS_D_Mmpi-serial_Ld5" grid="5x5_amazon" compset="I2000Clm45FatesGs" testmods="clm/FatesColdDef">
    <machines>
      <machine name="cheyenne" compiler="intel" category="aux_clm"/>
    </machines>
    <options>
      <option name="wallclock">00:20:00</option>
    </options>
  </test>
  <test name="ERS_D_Mmpi-serial_Ld5" grid="1x1_brazil" compset="I2000Clm50FatesGs" testmods="clm/FatesColdDef">
    <machines>
      <machine name="cheyenne" compiler="intel" category="aux_clm"/>
      <machine name="hobart" compiler="nag" category="aux_clm"/>
      <machine name="cheyenne" compiler="gnu" category="aux_clm"/>
    </machines>
    <options>
      <option name="wallclock">00:20:00</option>
    </options>
  </test>
  <test name="ERS_D_Mmpi-serial_Ld5" grid="5x5_amazon" compset="I2000Clm50FatesGs" testmods="clm/FatesColdDef">
    <machines>
      <machine name="cheyenne" compiler="intel" category="aux_clm"/>
    </machines>
    <options>
      <option name="wallclock">00:20:00</option>
    </options>
  </test>
  <test name="SMS_D_Ld5" grid="f10_f10_musgs" compset="I2000Clm45Fates" testmods="clm/FatesColdDef">
    <machines>
      <machine name="cheyenne" compiler="intel" category="aux_clm"/>
      <machine name="hobart" compiler="nag" category="aux_clm"/>
      <machine name="cheyenne" compiler="gnu" category="aux_clm"/>
    </machines>
    <options>
      <option name="wallclock">00:20:00</option>
    </options>
  </test>
  <test name="SMS_D_Ld5" grid="f45_f45_mg37" compset="I2000Clm45Fates" testmods="clm/FatesColdDef">
    <machines>
      <machine name="cheyenne" compiler="intel" category="aux_clm"/>
    </machines>
    <options>
      <option name="wallclock">00:20:00</option>
    </options>
  </test>
  <test name="SMS_D_Ld5" grid="f10_f10_musgs" compset="I2000Clm50Fates" testmods="clm/FatesColdDef">
    <machines>
      <machine name="cheyenne" compiler="intel" category="aux_clm"/>
      <machine name="hobart" compiler="nag" category="aux_clm"/>
      <machine name="cheyenne" compiler="gnu" category="aux_clm"/>
    </machines>
    <options>
      <option name="wallclock">00:20:00</option>
    </options>
  </test>
  <test name="SMS_D_Ld5" grid="f45_f45_mg37" compset="I2000Clm50Fates" testmods="clm/FatesColdDef">
    <machines>
      <machine name="cheyenne" compiler="intel" category="aux_clm"/>
    </machines>
    <options>
      <option name="wallclock">00:20:00</option>
    </options>
  </test>
  <test name="SMS_D_Lm6" grid="f45_f45_mg37" compset="I2000Clm45Fates" testmods="clm/FatesColdDef">
    <machines>
      <machine name="cheyenne" compiler="intel" category="aux_clm"/>
    </machines>
    <options>
      <option name="wallclock">00:40:00</option>
    </options>
  </test>
  <test name="SMS_D_Lm6" grid="f45_f45_mg37" compset="I2000Clm50Fates" testmods="clm/FatesColdDef">
    <machines>
      <machine name="cheyenne" compiler="intel" category="aux_clm"/>
    </machines>
    <options>
      <option name="wallclock">00:40:00</option>
    </options>
  </test>
  <test name="SMS_D_Lm6_P144x1" grid="f45_f45_mg37" compset="I2000Clm50Fates" testmods="clm/FatesColdDef">
    <machines>
      <machine name="cheyenne" compiler="intel" category="aux_clm"/>
    </machines>
    <options>
      <option name="wallclock">00:20:00</option>
    </options>
  </test>
  <test name="SMS_Ld5" grid="f10_f10_musgs" compset="I2000Clm45Fates" testmods="clm/FatesColdDef">
    <machines>
      <machine name="cheyenne" compiler="intel" category="aux_clm"/>
    </machines>
    <options>
      <option name="wallclock">00:20:00</option>
    </options>
  </test>
  <test name="SMS_Ld5" grid="f19_g17" compset="I2000Clm45Fates" testmods="clm/FatesColdDef">
    <machines>
      <machine name="cheyenne" compiler="intel" category="aux_clm"/>
    </machines>
    <options>
      <option name="wallclock">00:20:00</option>
    </options>
  </test>
  <test name="SMS_Ld5" grid="f10_f10_musgs" compset="I2000Clm50Fates" testmods="clm/FatesColdDef">
    <machines>
      <machine name="cheyenne" compiler="intel" category="aux_clm"/>
      <machine name="cheyenne" compiler="gnu" category="aux_clm"/>
    </machines>
    <options>
      <option name="wallclock">00:20:00</option>
    </options>
  </test>
  <test name="SMS_Ld5" grid="f19_g17" compset="I2000Clm50Fates" testmods="clm/FatesColdDef">
    <machines>
      <machine name="cheyenne" compiler="intel" category="aux_clm"/>
    </machines>
    <options>
      <option name="wallclock">00:20:00</option>
    </options>
  </test>
  <test name="SMS_D_Ln1" grid="f10_f10_musgs" compset="I2000Clm50BgcCropGs" testmods="clm/tracer_consistency">
    <machines>

      <machine name="hobart" compiler="nag" category="aux_clm">
        <options>
          <option name="wallclock">0:10</option>
          <option name="comment">Include a short tracer consistency check in debug mode. For now (while we are still working on getting the tracer consistency check to pass across a whole timestep) a single timestep test is sufficient. Eventually we want to expand this test and add some other, similar tests: see https://github.com/ESCOMP/ctsm/issues/495.</option>
        </options>
      </machine>

    </machines>
  </test>
  <test name="ERP_D_Ld3" grid="f19_g16" compset="I2000Clm50FatesCruGs" testmods="clm/Fates">
    <machines>
      <machine name="cheyenne" compiler="intel" category="fates"/>
    </machines>
    <options>
      <option name="wallclock">00:20:00</option>
    </options>
  </test>
  <test name="ERP_D_P15x2_Ld3" grid="f19_g16" compset="I2000Clm50FatesCruGs" testmods="clm/Fates">
    <machines>
      <machine name="cheyenne" compiler="intel" category="fates"/>
    </machines>
    <options>
      <option name="wallclock">00:20:00</option>
    </options>
  </test>
  <test name="ERP_Ld3" grid="f09_g16" compset="I2000Clm45Fates" testmods="clm/FatesColdDef">
    <machines>
      <machine name="cheyenne" compiler="intel" category="fates"/>
    </machines>
    <options>
      <option name="wallclock">00:20:00</option>
    </options>
  </test>
  <test name="ERP_Ld9" grid="f45_f45_mg37" compset="I2000Clm45Fates" testmods="clm/FatesAllVars">
    <machines>
      <machine name="cheyenne" compiler="intel" category="fates"/>
      <machine name="edison" compiler="intel" category="fates"/>
      <machine name="hobart" compiler="nag" category="fates"/>
    </machines>
    <options>
      <option name="wallclock">00:20:00</option>
    </options>
  </test>
  <test name="ERS_D_Ld3" grid="f19_g16" compset="I2000Clm50FatesCruGs" testmods="clm/Fates">
    <machines>
      <machine name="cheyenne" compiler="intel" category="fates"/>
      <machine name="edison" compiler="intel" category="fates"/>
    </machines>
    <options>
      <option name="wallclock">00:20:00</option>
    </options>
  </test>
  <test name="ERS_D_Ld5" grid="f19_g16" compset="I2000Clm45Fates" testmods="clm/default">
    <machines>
      <machine name="cheyenne" compiler="intel" category="fates"/>
    </machines>
    <options>
      <option name="wallclock">00:20:00</option>
    </options>
  </test>
  <test name="ERS_D_Ld5" grid="f19_g16" compset="I2000Clm50FatesCruGs" testmods="clm/default">
    <machines>
      <machine name="cheyenne" compiler="intel" category="fates"/>
    </machines>
    <options>
      <option name="wallclock">00:20:00</option>
    </options>
  </test>
  <test name="ERS_D_Mmpi-serial_Ld5" grid="1x1_brazil" compset="I2000Clm50FatesCruGs" testmods="clm/Fates">
    <machines>
      <machine name="cheyenne" compiler="intel" category="fates"/>
      <machine name="edison" compiler="intel" category="fates"/>
      <machine name="hobart" compiler="nag" category="fates"/>
    </machines>
    <options>
      <option name="wallclock">00:20:00</option>
    </options>
  </test>
  <test name="ERS_Ld5" grid="f19_g16" compset="I2000Clm45Fates" testmods="clm/FatesColdDef">
    <machines>
      <machine name="cheyenne" compiler="intel" category="fates"/>
    </machines>
    <options>
      <option name="wallclock">00:20:00</option>
    </options>
  </test>
  <test name="ERS_Ld60" grid="f45_f45_mg37" compset="I2000Clm45Fates" testmods="clm/Fates">
    <machines>
      <machine name="cheyenne" compiler="intel" category="fates"/>
      <machine name="edison" compiler="intel" category="fates"/>
      <machine name="hobart" compiler="nag" category="fates"/>
    </machines>
    <options>
      <option name="wallclock">00:40:00</option>
    </options>
  </test>
  <test name="ERS_Ld60" grid="f45_f45_mg37" compset="I2000Clm45Fates" testmods="clm/FatesNoFire">
    <machines>
      <machine name="cheyenne" compiler="intel" category="fates"/>
    </machines>
    <options>
      <option name="wallclock">00:20:00</option>
    </options>
  </test>
  <test name="ERS_Ld60" grid="f45_f45_mg37" compset="I2000Clm45Fates" testmods="clm/FatesST3">
    <machines>
      <machine name="cheyenne" compiler="intel" category="fates"/>
    </machines>
    <options>
      <option name="wallclock">00:20:00</option>
    </options>
  </test>
  <test name="ERS_Ld60" grid="f45_f45_mg37" compset="I2000Clm45Fates" testmods="clm/FatesPPhys">
    <machines>
      <machine name="cheyenne" compiler="intel" category="fates"/>
    </machines>
    <options>
      <option name="wallclock">00:20:00</option>
    </options>
  </test>
  <test name="ERS_Ld60" grid="f45_f45_mg37" compset="I2000Clm45Fates" testmods="clm/FatesLogging">
    <machines>
      <machine name="cheyenne" compiler="intel" category="fates"/>
    </machines>
    <options>
      <option name="wallclock">00:20:00</option>
    </options>
  </test>
  <test name="SMS_Lm6" grid="f45_f45_mg37" compset="I2000Clm45Fates" testmods="clm/Fates">
    <machines>
      <machine name="cheyenne" compiler="intel" category="fates"/>
    </machines>
    <options>
      <option name="wallclock">00:20:00</option>
    </options>
  </test>
  <test name="SMS_Ly2" grid="1x1_brazil" compset="I2000Clm45FatesGs" testmods="clm/Fates">
    <machines>
      <machine name="cheyenne" compiler="intel" category="fates"/>
    </machines>
    <options>
      <option name="wallclock">00:40:00</option>
    </options>
  </test>
  <test name="SMS_Lm1" grid="f10_f10_musgs" compset="I1850Clm50BgcCropCmip6waccm" testmods="clm/basic">
    <machines>
      <machine name="cheyenne" compiler="gnu" category="aux_clm"/>
    </machines>
    <options>
      <option name="wallclock">00:20:00</option>
      <option name="comment"  >The main point of this test is simply to make sure that the CMIP6WACCMDECK moifierd works. (This configuration is basically the same as I1850Clm50BgcCropCmip6, but without cmip6_glaciers_virtual_antarctica - so we don't need huge coverage of this.) Month-long so that we actually get some history output (because this test exercises a usermods directory with only monthly and yearly output).</option>
    </options>
  </test>
  <test name="SMS_Lm1_D" grid="f10_f10_musgs" compset="I1850Clm50BgcCrop" testmods="clm/output_crop_highfreq">
    <machines>
      <machine name="cheyenne" compiler="intel" category="aux_clm">
        <options>
          <option name="wallclock">00:20:00</option>
          <option name="comment">Want at least a month-long debug test covering the output_crop usermod, as well as a test covering the output_crop_highfreq usermod. (Note that we already have a year+ test of output_crop via a cmip6 test, so having this test just be a month, rather than a year, seems good enough.)</option>
        </options>
      </machine>
    </machines>
  </test>
  <test name="SMS_Ly1_Mmpi-serial" grid="1x1_brazil" compset="IHistClm50BgcQianGs" testmods="clm/output_bgc_highfreq">
    <machines>
      <machine name="cheyenne" compiler="gnu" category="aux_clm">
        <options>
          <option name="wallclock">00:20:00</option>
          <option name="comment">Want a year-long test covering the output_bgc and output_bgc_highfreq usermods; don't want a highfreq, year-long global test because of the output volume, so this is single-point.</option>
        </options>
      </machine>
    </machines>
  </test>
  <test name="SMS_Ly1_Mmpi-serial" grid="1x1_vancouverCAN" compset="I1PtClm50SpGs" testmods="clm/output_sp_highfreq">
    <machines>
      <machine name="cheyenne" compiler="gnu" category="aux_clm">
        <options>
          <option name="wallclock">00:10:00</option>
          <option name="comment">Want a year-long test covering the output_sp and output_sp_highfreq usermods; don't want a highfreq, year-long global test because of the output volume, so this is single-point.</option>
        </options>
      </machine>
    </machines>
  </test>
  <test name="FUNITCTSM_P1x1" grid="f10_f10_musgs" compset="I2000Clm50SpGs">
    <machines>
      <machine name="cheyenne" compiler="intel" category="aux_clm">
        <options>
          <option name="wallclock">0:30</option>
          <option name="comment">This test runs CTSM's Fortran unit tests. We're abusing the system test infrastructure to run these, so that a run of the test suite results in the unit tests being run as well. Grid and compset are irrelevant here, except that compset must be one that includes CTSM in order for CIME to find the test definition.</option>
        </options>
      </machine>
    </machines>
  </test>
</testlist><|MERGE_RESOLUTION|>--- conflicted
+++ resolved
@@ -51,11 +51,7 @@
   </test>
   <test name="ERI_D_Ld9" grid="f09_g16" compset="I1850Clm50Sp" testmods="clm/default">
     <machines>
-<<<<<<< HEAD
-      <machine name="cheyenne" compiler="gnu" category="aux_clm"/>
-=======
-      <machine name="cheyenne" compiler="intel" category="aux_clm"/>
->>>>>>> 527f3262
+      <machine name="cheyenne" compiler="intel" category="aux_clm"/>
     </machines>
     <options>
       <option name="wallclock">00:20:00</option>
@@ -63,11 +59,7 @@
   </test>
   <test name="ERP_D_Ld9" grid="f09_g16" compset="I1850Clm50SpCru" testmods="clm/default">
     <machines>
-<<<<<<< HEAD
-      <machine name="cheyenne" compiler="gnu" category="aux_clm"/>
-=======
-      <machine name="cheyenne" compiler="intel" category="aux_clm"/>
->>>>>>> 527f3262
+      <machine name="cheyenne" compiler="intel" category="aux_clm"/>
     </machines>
     <options>
       <option name="wallclock">00:20:00</option>
@@ -1289,19 +1281,7 @@
       <option name="wallclock">00:20:00</option>
     </options>
   </test>
-<<<<<<< HEAD
-  <test name="SMS_D_Ld3" grid="f09_g16" compset="I1850Clm40CnGswGs" testmods="clm/40default">
-    <machines>
-      <machine name="cheyenne" compiler="intel" category="aux_clm"/>
-    </machines>
-    <options>
-      <option name="wallclock">00:20:00</option>
-    </options>
-  </test>
-  <test name="SMS_D_Ld3" grid="f19_f19_mg16" compset="IHistClm40SpCruGs" testmods="clm/40default">
-=======
   <test name="DAE_N2_D_Lh12" grid="f10_f10_musgs" compset="I2000Clm50BgcCropGs" testmods="clm/DA_multidrv">
->>>>>>> 527f3262
     <machines>
       <machine name="cheyenne" compiler="intel" category="aux_clm"/>
     </machines>
