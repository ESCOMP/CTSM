<?xml version="1.0"?>
<testlist version="2.0">
  <test name="ERI_D_Ld9" grid="f10_f10_musgs" compset="I1850Clm51Bgc" testmods="clm/default">
    <machines>
      <machine name="cheyenne" compiler="gnu" category="aux_clm"/>
    </machines>
    <options>
      <option name="wallclock">00:20:00</option>
    </options>
  </test>
  <test name="SMS_D_Ld9" grid="f09_g17" compset="I1850Clm50BgcNoAnthro" testmods="clm/decStart1851_noinitial">
    <machines>
      <machine name="cheyenne" compiler="intel" category="aux_clm"/>
      <machine name="cheyenne" compiler="intel" category="prebeta"/>
    </machines>
    <options>
      <option name="wallclock">00:20:00</option>
    </options>
  </test>
  <test name="ERI_D_Ld9" grid="1x1_camdenNJ" compset="I2000Clm50BgcCruRs" testmods="clm/default">
    <machines>
      <machine name="cheyenne" compiler="intel" category="aux_clm"/>
      <machine name="cheyenne" compiler="intel" category="prebeta"/>
    </machines>
    <options>
     <option name="wallclock">00:20:00</option>
    </options>
  </test>
  <test name="SMS_Ld5" grid="f09_g17" compset="I1850Clm45BgcCru" testmods="clm/default">
    <machines>
      <machine name="cheyenne" compiler="intel" category="ctsm_sci"/>
      <machine name="izumi"    compiler="intel" category="ctsm_sci"/>
    </machines>
    <options>
      <option name="wallclock">00:20:00</option>
      <option name="comment"  >Science support for I1850Clm45BgcCru at f09</option>
    </options>
  </test>
  <test name="SMS_Ld5" grid="f19_g17" compset="I1850Clm45BgcCru" testmods="clm/default">
    <machines>
      <machine name="cheyenne" compiler="intel" category="ctsm_sci"/>
      <machine name="izumi"    compiler="intel" category="ctsm_sci"/>
    </machines>
    <options>
      <option name="wallclock">00:20:00</option>
      <option name="comment"  >Science support for I1850Clm45BgcCru at f19</option>
    </options>
  </test>
  <test name="ERI_D_Ld9" grid="f10_f10_musgs" compset="I2000Clm50BgcCru" testmods="clm/default">
    <machines>
      <machine name="cheyenne" compiler="gnu" category="aux_clm"/>
      <machine name="cheyenne" compiler="intel" category="aux_clm"/>
    </machines>
    <options>
      <option name="wallclock">00:20:00</option>
    </options>
  </test>
  <test name="SMS_Ln9" grid="C96_t061" compset="I2000Clm50SpRs" testmods="clm/default">
    <machines>
      <machine name="cheyenne" compiler="intel" category="ctsm_sci"/>
    </machines>
    <options>
      <option name="wallclock">00:60:00</option>
      <option name="comment">We have one C96 test in aux_clm; this is another that uses a different compset. No need to run this additional C96 test with every tag, but include it in the less frequent ctsm_sci testing.</option>
    </options>
  </test>
  <test name="ERI_D_Ld9" grid="ne30_g17" compset="I2000Clm50BgcCru" testmods="clm/vrtlay">
    <machines>
      <machine name="cheyenne" compiler="intel" category="aux_clm"/>
    </machines>
    <options>
      <option name="wallclock">00:60:00</option>
    </options>
  </test>
  <test name="ERI_D_Ld9" grid="T31_g37" compset="I2000Clm50Sp" testmods="clm/SNICARFRC">
    <machines>
      <machine name="cheyenne" compiler="intel" category="aux_clm"/>
    </machines>
    <options>
      <option name="wallclock">00:20:00</option>
    </options>
  </test>
  <test name="SMS_D_Ld1" grid="f09_g17" compset="I1850Clm50Sp" testmods="clm/default">
    <machines>
      <machine name="cheyenne" compiler="intel" category="aux_clm"/>
    </machines>
    <options>
      <option name="wallclock">00:20:00</option>
      <option name="comment"  >Include a test of this scientifically-supported compset at a scientifically-supported resolution</option>
    </options>
  </test>
  <test name="SMS_Ld1" grid="f09_g17" compset="I1850Clm50Sp" testmods="clm/default">
    <machines>
      <machine name="cheyenne" compiler="intel" category="ctsm_sci"/>
      <machine name="izumi"    compiler="intel" category="ctsm_sci"/>
    </machines>
    <options>
      <option name="wallclock">00:20:00</option>
      <option name="comment"  >Science support for I1850Clm50Sp at f09</option>
    </options>
  </test>
  <test name="SMS_Ld1" grid="f19_g17" compset="I1850Clm50Sp" testmods="clm/default">
    <machines>
      <machine name="cheyenne" compiler="intel" category="ctsm_sci"/>
      <machine name="izumi"    compiler="intel" category="ctsm_sci"/>
    </machines>
    <options>
      <option name="wallclock">00:20:00</option>
      <option name="comment"  >Science support for I1850Clm50Sp at f19</option>
    </options>
  </test>
  <test name="SMS_Ld1" grid="f09_g17" compset="I1850Clm50SpCru" testmods="clm/default">
    <machines>
      <machine name="cheyenne" compiler="intel" category="ctsm_sci"/>
      <machine name="izumi"    compiler="intel" category="ctsm_sci"/>
    </machines>
    <options>
      <option name="wallclock">00:20:00</option>
      <option name="comment"  >Science support for I1850Clm50SpCru at f09</option>
    </options>
  </test>
  <test name="SMS_Ld1" grid="f19_g17" compset="I1850Clm50SpCru" testmods="clm/default">
    <machines>
      <machine name="cheyenne" compiler="intel" category="ctsm_sci"/>
      <machine name="izumi"    compiler="intel" category="ctsm_sci"/>
    </machines>
    <options>
      <option name="wallclock">00:20:00</option>
      <option name="comment"  >Science support for I1850Clm50SpCru at f19</option>
    </options>
  </test>
  <test name="ERP_D_Ld3" grid="f09_g17" compset="I2000Clm50Sp" testmods="clm/prescribed">
    <machines>
      <machine name="cheyenne" compiler="intel" category="aux_clm"/>
      <machine name="cheyenne" compiler="intel" category="prealpha"/>
    </machines>
    <options>
      <option name="wallclock">00:20:00</option>
      <option name="comment"  >Include a test of prescribed soil-moisture, has to be at f09, should be 2000 and for SP</option>
    </options>
  </test>
  <test name="ERI_D_Ld9_P48x1" grid="f10_f10_musgs" compset="I2000Clm50BgcCru" testmods="clm/reduceOutput">
    <machines>
      <machine name="izumi" compiler="nag" category="aux_clm"/>
      <machine name="izumi" compiler="nag" category="prebeta"/>
    </machines>
    <options>
      <option name="wallclock">00:40:00</option>
    </options>
  </test>
  <test name="ERI_D_Ld9_P48x1" grid="T31_g37" compset="I2000Clm50Sp" testmods="clm/reduceOutput">
    <machines>
      <machine name="izumi" compiler="nag" category="aux_clm"/>
    </machines>
    <options>
      <option name="wallclock">00:40:00</option>
    </options>
  </test>
  <test name="ERI_D_Ld9_P48x1" grid="f10_f10_musgs" compset="I2000Clm50Sp" testmods="clm/SNICARFRC">
    <machines>
      <machine name="izumi" compiler="nag" category="aux_clm"/>
    </machines>
    <options>
      <option name="wallclock">00:40:00</option>
    </options>
  </test>
  <test name="SMS_Ld1" grid="f09_g17" compset="I1850Clm50Bgc" testmods="clm/drydepnomegan">
    <machines>
      <machine name="cheyenne" compiler="intel" category="aux_clm"/>
    </machines>
    <options>
      <option name="wallclock">00:20:00</option>
    </options>
  </test>
  <test name="SMS_Ln9_P144x3" grid="f19_g17" compset="IHistClm50Sp" testmods="clm/waccmx_offline2005Start">
    <machines>
      <machine name="cheyenne" compiler="intel" category="aux_clm"/>
    </machines>
    <options>
      <option name="wallclock">00:20:00</option>
      <option name="comment">Do a test similar to FXHIST starting at a 2005 start date, will interpoalte from the 2003 IC file</option>
    </options>
  </test>
  <test name="SMS_D_Ln9_P480x3" grid="f19_g17" compset="IHistClm50Sp" testmods="clm/waccmx_offline">
    <machines>
      <machine name="cheyenne" compiler="intel" category="aux_clm"/>
    </machines>
    <options>
      <option name="wallclock">00:20:00</option>
      <option name="comment">Run a transient case with standalone settings similar to the FXHIST waccm test</option>
    </options>
  </test>
  <test name="ERP_D_P36x2_Ld3" grid="f10_f10_musgs" compset="I2000Clm50BgcCru" testmods="clm/cn_conly">
    <machines>
      <machine name="cheyenne" compiler="intel" category="aux_clm"/>
    </machines>
    <options>
      <option name="wallclock">00:20:00</option>
    </options>
  </test>
  <test name="ERP_D_P36x2_Ld3" grid="f10_f10_musgs" compset="I2000Clm50BgcCru" testmods="clm/snowveg_norad">
    <machines>
      <machine name="cheyenne" compiler="gnu" category="aux_clm"/>
    </machines>
    <options>
      <option name="wallclock">00:20:00</option>
    </options>
  </test>
  <test name="ERI_Ld9" grid="f10_f10_musgs" compset="I2000Clm50BgcCru" testmods="clm/drydepnomegan">
    <machines>
      <machine name="cheyenne" compiler="intel" category="aux_clm"/>
    </machines>
    <options>
      <option name="wallclock">00:20:00</option>
    </options>
  </test>
  <test name="ERI_Ld9" grid="f10_f10_musgs" compset="I2000Clm50BgcCru" testmods="clm/default">
    <machines>
      <machine name="cheyenne" compiler="gnu" category="aux_clm"/>
      <machine name="cheyenne" compiler="intel" category="aux_clm"/>
    </machines>
    <options>
      <option name="wallclock">00:20:00</option>
    </options>
  </test>
  <test name="ERI_Ld9" grid="f45_g37" compset="I2000Clm50BgcCru" testmods="clm/nofire">
    <machines>
      <machine name="cheyenne" compiler="intel" category="aux_clm"/>
    </machines>
    <options>
      <option name="wallclock">00:20:00</option>
    </options>
  </test>
  <test name="ERI_N2_Ld9" grid="f19_g17" compset="I2000Clm51BgcCrop" testmods="clm/default">
    <machines>
      <machine name="cheyenne" compiler="intel" category="aux_clm"/>
    </machines>
    <options>
      <option name="wallclock">00:20:00</option>
    </options>
  </test>
  <test name="ERP_Ld9" grid="f45_g37" compset="I2000Clm51Bgc" testmods="clm/default">
    <machines>
      <machine name="cheyenne" compiler="intel" category="aux_clm"/>
    </machines>
    <options>
      <option name="wallclock">00:20:00</option>
    </options>
  </test>
  <test name="ERP_D" grid="f10_f10_musgs" compset="IHistClm51Bgc" testmods="clm/decStart">
    <machines>
      <machine name="cheyenne" compiler="gnu" category="aux_clm"/>
      <machine name="cheyenne" compiler="intel" category="aux_clm"/>
    </machines>
    <options>
      <option name="wallclock">00:20:00</option>
    </options>
  </test>
  <test name="ERP_D_Ld3_P36x2" grid="f10_f10_musgs" compset="I2000Clm50BgcCru" testmods="clm/default">
    <machines>
      <machine name="cheyenne" compiler="intel" category="aux_clm"/>
      <machine name="cheyenne" compiler="gnu" category="aux_clm"/>
    </machines>
    <options>
      <option name="wallclock">00:20:00</option>
    </options>
  </test>
  <test name="ERP_D_Ld5" grid="f10_f10_musgs" compset="I1850Clm50BgcCropG" testmods="clm/glcMEC_changeFlags">
    <machines>
      <machine name="cheyenne" compiler="gnu" category="aux_clm"/>
    </machines>
    <options>
      <option name="wallclock">00:20:00</option>
      <option name="comment"  >cism is not answer preserving across processor changes, but short test length should be ok.</option>
    </options>
  </test>
  <test name="SMS_Ld5" grid="f19_g17" compset="I1850Clm50Bgc" testmods="clm/default">
    <machines>
      <machine name="cheyenne" compiler="intel" category="ctsm_sci"/>
      <machine name="izumi"    compiler="intel" category="ctsm_sci"/>
    </machines>
    <options>
      <option name="wallclock">00:20:00</option>
      <option name="comment"  >Science support for I1850Clm50Bgc at f19</option>
    </options>
  </test>
  <test name="SMS_Ld5" grid="f09_g17" compset="I1850Clm50Bgc" testmods="clm/default">
    <machines>
      <machine name="cheyenne" compiler="intel" category="ctsm_sci"/>
      <machine name="izumi"    compiler="intel" category="ctsm_sci"/>
    </machines>
    <options>
      <option name="wallclock">00:20:00</option>
      <option name="comment"  >Science support for I1850Clm50Bgc at f09</option>
    </options>
  </test>
  <test name="ERP_D_Ld5" grid="ne30_g17" compset="I1850Clm50BgcCrop" testmods="clm/default">
    <machines>
      <machine name="izumi" compiler="nag" category="prealpha"/>
    </machines>
    <options>
      <option name="wallclock">00:60:00</option>
    </options>
  </test>
  <test name="SMS_Ln9" grid="C96_C96_mg17" compset="IHistClm50BgcCrop" testmods="clm/default">
    <machines>
      <machine name="cheyenne" compiler="intel" category="aux_clm"/>
    </machines>
    <options>
      <option name="wallclock">00:20:00</option>
      <option name="comment">Want one C96 test in the aux_clm test suite; just a short smoke test to make sure it can get off the ground</option>
    </options>
  </test>
  <test name="SMS_Ld5" grid="f09_g17" compset="IHistClm50BgcCrop" testmods="clm/default">
    <machines>
      <machine name="cheyenne" compiler="intel" category="ctsm_sci"/>
      <machine name="izumi"    compiler="intel" category="ctsm_sci"/>
    </machines>
    <options>
      <option name="wallclock">00:20:00</option>
      <option name="comment"  >Science support for IHistClm50BgcCrop at f09</option>
    </options>
  </test>
  <test name="SMS_Ld5" grid="f19_g17" compset="IHistClm50BgcCrop" testmods="clm/default">
    <machines>
      <machine name="cheyenne" compiler="intel" category="ctsm_sci"/>
      <machine name="izumi"    compiler="intel" category="ctsm_sci"/>
    </machines>
    <options>
      <option name="wallclock">00:20:00</option>
      <option name="comment"  >Science support for IHistClm50BgcCrop at f19</option>
    </options>
  </test>
  <test name="ERP_D_Ld5" grid="f10_f10_musgs" compset="IHistClm50BgcCrop" testmods="clm/allActive">
    <machines>
      <machine name="cheyenne" compiler="intel" category="aux_clm"/>
    </machines>
    <options>
      <option name="wallclock">00:20:00</option>
      <option name="comment">Use a transient compset so we allocate and run all PFTs (non-transient cases only allocate memory for non-zero-weight PFTs)</option>
    </options>
  </test>
  <test name="ERP_D_Ld5" grid="f10_f10_musgs" compset="I2000Clm50BgcCru" testmods="clm/NoVSNoNI">
    <machines>
      <machine name="cheyenne" compiler="intel" category="aux_clm"/>
    </machines>
    <options>
      <option name="wallclock">00:20:00</option>
    </options>
  </test>
  <test name="ERP_D_Ld5" grid="f10_f10_musgs" compset="I2000Clm50BgcCru" testmods="clm/rootlit">
    <machines>
      <machine name="cheyenne" compiler="intel" category="aux_clm"/>
    </machines>
    <options>
      <option name="wallclock">00:20:00</option>
    </options>
  </test>
  <test name="ERP_D_Ld5" grid="f10_f10_musgs" compset="I2000Clm50BgcCru" testmods="clm/ciso_flexCN_FUN">
    <machines>
      <machine name="cheyenne" compiler="gnu" category="aux_clm"/>
    </machines>
    <options>
      <option name="wallclock">00:20:00</option>
    </options>
  </test>
<<<<<<< HEAD
  <test name="ERS_D_Lm3" grid="f09_g17" compset="I1850Clm50BgcCrop" testmods="clm/ciso_monthly_matrixcn">
    <machines>
      <machine name="cheyenne" compiler="intel" category="aux_clm"/>
    </machines>
    <options>
      <option name="wallclock">01:20:00</option>
      <option name="comment"  >Run in DEBUG with the matrix solution on with all options it interacts with (requires Bgc, but also turn on Crop and Carbon isotopes)</option>
    </options>
  </test>
  <test name="ERS_D_Lm3" grid="f19_g17" compset="I1850Clm50BgcCrop" testmods="clm/ciso_monthly_matrixcn_spinup">
    <machines>
      <machine name="cheyenne" compiler="intel" category="aux_clm"/>
    </machines>
    <options>
      <option name="wallclock">00:20:00</option>
      <option name="comment"  >Run in DEBUG with the matrix solution on for spinup with all options it interacts with (requires Bgc, but also turn on Crop and Carbon isotopes)</option>
    </options>
  </test>
  <test name="ERS_Lm54_Mmpi-serial" grid="1x1_numaIA" compset="I1850Clm50BgcCropQianGs" testmods="clm/ciso_monthly_matrixcn_spinup">
    <machines>
      <machine name="cheyenne" compiler="intel" category="aux_clm"/>
    </machines>
    <options>
      <option name="wallclock">02:00:00</option>
      <option name="comment"  >Run without DEBUG for a long period for a single-point case with the matrix solution on for spinup with all options it interacts with (requires Bgc, but also turn on Crop and Carbon isotopes)</option>
    </options>
  </test>
  <test name="LCISO_Lm13" grid="f10_f10_musgs" compset="I1850Clm50BgcCrop" testmods="clm/ciso_monthly_matrixcn_spinup">
    <machines>
      <machine name="cheyenne" compiler="intel" category="aux_clm"/>
    </machines>
    <options>
      <option name="wallclock">00:40:00</option>
      <option name="comment"  >Run without DEBUG for a long period for a low resolution case with the matrix solution on for spinup with all options it interacts with (requires Bgc, but also turn on Crop and Carbon isotopes)</option>
    </options>
  </test>
  <test name="ERP_D_Ld5" grid="f19_g17" compset="I2000Clm50BgcCruGs" testmods="clm/default">
=======
  <test name="ERP_D_Ld5" grid="f19_g17" compset="I2000Clm50BgcCru" testmods="clm/default">
>>>>>>> 5736c2b2
    <machines>
      <machine name="cheyenne" compiler="intel" category="aux_clm"/>
    </machines>
    <options>
      <option name="wallclock">00:20:00</option>
    </options>
  </test>
  <test name="ERP_D_Ld5" grid="f19_g17" compset="I2000Clm50BgcCru" testmods="clm/fire_emis">
    <machines>
      <machine name="cheyenne" compiler="intel" category="aux_clm"/>
      <machine name="cheyenne" compiler="intel" category="prebeta"/>
    </machines>
    <options>
      <option name="wallclock">00:20:00</option>
    </options>
  </test>
  <test name="ERP_D_Ld5" grid="f10_f10_musgs" compset="I2000Clm50Sp" testmods="clm/decStart">
    <machines>
      <machine name="cheyenne" compiler="intel" category="aux_clm"/>
    </machines>
    <options>
      <option name="wallclock">00:20:00</option>
    </options>
  </test>
  <test name="ERP_D_Ld5" grid="f10_f10_musgs" compset="I2000Clm50Sp" testmods="clm/reduceOutput">
    <machines>
      <machine name="cheyenne" compiler="gnu" category="aux_clm"/>
      <machine name="cheyenne" compiler="intel" category="aux_clm"/>
    </machines>
    <options>
      <option name="wallclock">00:20:00</option>
    </options>
  </test>
  <test name="ERP_D_Ld5" grid="f09_g17" compset="I2000Clm50Vic" testmods="clm/vrtlay">
    <machines>
      <machine name="cheyenne" compiler="intel" category="aux_clm"/>
    </machines>
    <options>
      <option name="wallclock">00:20:00</option>
    </options>
  </test>
  <test name="ERP_D_Ld5" grid="f10_f10_musgs" compset="I2000Clm50Vic" testmods="clm/vrtlay">
    <machines>
      <machine name="cheyenne" compiler="intel" category="aux_clm"/>
    </machines>
    <options>
      <option name="wallclock">00:20:00</option>
    </options>
  </test>
  <test name="ERP_D_Ld5" grid="f19_g17" compset="IHistClm50SpCru" testmods="clm/drydepnomegan">
    <machines>
      <machine name="cheyenne" compiler="intel" category="aux_clm"/>
      <machine name="cheyenne" compiler="intel" category="prebeta"/>
    </machines>
    <options>
      <option name="wallclock">00:20:00</option>
    </options>
  </test>
  <test name="SMS_Ld5" grid="f09_g17" compset="IHistClm50SpCru" testmods="clm/default">
    <machines>
      <machine name="cheyenne" compiler="intel" category="ctsm_sci"/>
      <machine name="izumi"    compiler="intel" category="ctsm_sci"/>
    </machines>
    <options>
      <option name="wallclock">00:20:00</option>
      <option name="comment"  >Science support for IHistClm50SpCru at f09</option>
    </options>
  </test>
  <test name="SMS_Ld5" grid="f19_g17" compset="IHistClm50SpCru" testmods="clm/default">
    <machines>
      <machine name="cheyenne" compiler="intel" category="ctsm_sci"/>
      <machine name="izumi"    compiler="intel" category="ctsm_sci"/>
    </machines>
    <options>
      <option name="wallclock">00:20:00</option>
      <option name="comment"  >Science support for IHistClm50SpCru at f19</option>
    </options>
  </test>
  <test name="ERP_D_Ld5_P48x1" grid="f10_f10_musgs" compset="I1850Clm51Bgc" testmods="clm/ciso">
    <machines>
      <machine name="izumi" compiler="nag" category="aux_clm"/>
    </machines>
    <options>
      <option name="wallclock">00:20:00</option>
    </options>
  </test>
  <test name="ERP_D_Ld10_P36x2" grid="f10_f10_musgs" compset="IHistClm51BgcCrop" testmods="clm/ciso_decStart">
    <machines>
      <machine name="cheyenne" compiler="intel" category="aux_clm"/>
    </machines>
    <options>
      <option name="wallclock">00:20:00</option>
      <option name="comment"  >Transient case with isotopes with a december start</option>
    </options>
  </test>
  <test name="ERP_D_Ld5_P48x1" grid="f10_f10_musgs" compset="I2000Clm50BgcCru" testmods="clm/reduceOutput">
    <machines>
      <machine name="izumi" compiler="nag" category="aux_clm"/>
    </machines>
    <options>
      <option name="wallclock">00:20:00</option>
    </options>
  </test>
  <test name="ERP_D_Ld5_P48x1" grid="f10_f10_musgs" compset="I2000Clm50Sp" testmods="clm/o3">
    <machines>
      <machine name="izumi" compiler="nag" category="aux_clm"/>
    </machines>
    <options>
      <option name="wallclock">00:20:00</option>
    </options>
  </test>
  <test name="ERP_D_Ld9" grid="f19_g17" compset="I2000Clm50Cn" testmods="clm/drydepnomegan">
    <machines>
      <machine name="cheyenne" compiler="intel" category="aux_clm"/>
    </machines>
    <options>
      <option name="wallclock">00:20:00</option>
    </options>
  </test>
  <test name="ERP_D_P36x2_Ld3" grid="f10_f10_musgs" compset="I1850Clm50BgcCrop" testmods="clm/default">
    <machines>
      <machine name="cheyenne" compiler="intel" category="aux_clm"/>
      <machine name="cheyenne" compiler="gnu" category="aux_clm"/>
      <machine name="cheyenne" compiler="intel" category="clm_short"/>
      <machine name="cheyenne" compiler="gnu" category="clm_short"/>
    </machines>
    <options>
      <option name="wallclock">00:20:00</option>
    </options>
  </test>
  <test name="ERP_D_P36x2_Ld3" grid="f10_f10_musgs" compset="I2000Clm51BgcCrop" testmods="clm/coldStart">
    <machines>
      <machine name="cheyenne" compiler="intel" category="aux_clm"/>
    </machines>
    <options>
      <option name="wallclock">00:20:00</option>
    </options>
  </test>
  <test name="ERP_D_P36x2_Ld3" grid="f10_f10_musgs" compset="I2000Clm50BgcCru" testmods="clm/flexCN_FUN">
    <machines>
      <machine name="cheyenne" compiler="intel" category="aux_clm"/>
    </machines>
    <options>
      <option name="wallclock">00:20:00</option>
    </options>
  </test>
  <test name="ERP_D_P36x2_Ld3" grid="f10_f10_musgs" compset="I2000Clm50BgcCru" testmods="clm/noFUN_flexCN">
    <machines>
      <machine name="cheyenne" compiler="intel" category="aux_clm"/>
    </machines>
    <options>
      <option name="wallclock">00:20:00</option>
    </options>
  </test>
  <test name="ERP_D_P36x2_Ld3" grid="f10_f10_musgs" compset="I2000Clm50BgcCru" testmods="clm/luna">
    <machines>
      <machine name="cheyenne" compiler="intel" category="aux_clm"/>
    </machines>
    <options>
      <option name="wallclock">00:20:00</option>
    </options>
  </test>
  <test name="ERP_D_P36x2_Ld3" grid="f10_f10_musgs" compset="I2000Clm50BgcCru" testmods="clm/default">
    <machines>
      <machine name="cheyenne" compiler="intel" category="aux_clm"/>
      <machine name="cheyenne" compiler="gnu" category="aux_clm"/>
    </machines>
    <options>
      <option name="wallclock">00:20:00</option>
    </options>
  </test>
  <test name="ERP_D_P36x2_Ld30" grid="f10_f10_musgs" compset="I2000Clm50BgcCru" testmods="clm/default">
    <machines>
      <machine name="cheyenne" compiler="intel" category="aux_clm"/>
    </machines>
    <options>
      <option name="wallclock">00:40:00</option>
      <option name="comment"  >NOTE(bja, 201509) constrain_stress_deciduous_onset is on by default for clm50, but functionality is not exercised by nine day tests, Sean Swenson verified that it is active during 30 day tests.</option>
    </options>
  </test>
  <test name="ERP_D_P36x2_Ld5" grid="f10_f10_musgs" compset="I2000Clm51BgcCrop" testmods="clm/irrig_spunup">
    <machines>
      <machine name="cheyenne" compiler="intel" category="aux_clm"/>
    </machines>
    <options>
      <option name="wallclock">00:20:00</option>
      <option name="comment"  >Want ERP _D test with irrigation on</option>
    </options>
  </test>
  <test name="ERP_D_P36x2_Ld5" grid="f10_f10_musgs" compset="I2000Clm50BgcCropRtm" testmods="clm/irrig_spunup">
    <machines>
      <machine name="cheyenne" compiler="intel" category="aux_clm"/>
    </machines>
    <options>
      <option name="wallclock">00:20:00</option>
      <option name="comment"  >Include an irrigation test with RTM to test irrigation-river feedbacks with that component</option>
    </options>
  </test>
  <test name="ERS_D_Ld5" grid="f10_f10_musgs" compset="I2000Clm50BgcCropRtm" testmods="rtm/rtmOnFloodOnEffvelOn">
    <machines>
      <machine name="cheyenne" compiler="intel" category="aux_clm"/>
      <machine name="cheyenne" compiler="intel" category="prebeta"/>
    </machines>
    <options>
      <option name="wallclock">00:20:00</option>
      <option name="comment"  >Do a test with RTM and flooding on as that also impacts CLM code</option>
    </options>
  </test>
  <test name="ERP_D_P48x1" grid="f10_f10_musgs" compset="IHistClm51Bgc" testmods="clm/decStart">
    <machines>
      <machine name="izumi" compiler="nag" category="aux_clm"/>
      <machine name="izumi" compiler="nag" category="prealpha"/>
    </machines>
    <options>
      <option name="wallclock">00:20:00</option>
    </options>
  </test>
  <test name="ERP_Ld5" grid="f10_f10_musgs" compset="I1850Clm50Bgc" testmods="clm/drydepnomegan">
    <machines>
      <machine name="cheyenne" compiler="intel" category="aux_clm"/>
    </machines>
    <options>
      <option name="wallclock">00:20:00</option>
    </options>
  </test>
  <test name="ERI_Ld9" grid="f10_f10_musgs" compset="I1850Clm50Bgc" testmods="clm/drydepnomegan">
    <machines>
      <machine name="cheyenne" compiler="gnu" category="aux_clm"/>
    </machines>
    <options>
      <option name="wallclock">00:40:00</option>
    </options>
  </test>
  <test name="ERP_Ld5" grid="f10_f10_musgs" compset="I1850Clm50Bgc" testmods="clm/default">
    <machines>
      <machine name="cheyenne" compiler="gnu" category="aux_clm"/>
      <machine name="cheyenne" compiler="intel" category="aux_clm"/>
    </machines>
    <options>
      <option name="wallclock">00:20:00</option>
    </options>
  </test>
  <test name="ERP_Ld5" grid="f19_g17" compset="I1850Clm50Bgc" testmods="clm/default">
    <machines>
      <machine name="cheyenne" compiler="intel" category="aux_clm"/>
    </machines>
    <options>
      <option name="wallclock">00:20:00</option>
    </options>
  </test>
  <test name="ERP_Ld5" grid="f19_g17" compset="I2000Clm50BgcCru" testmods="clm/default">
    <machines>
      <machine name="cheyenne" compiler="intel" category="aux_clm"/>
    </machines>
    <options>
      <option name="wallclock">00:20:00</option>
    </options>
  </test>
  <test name="ERP_Ld5" grid="f19_g17" compset="I2000Clm50SpRtmFl" testmods="clm/default">
    <machines>
      <machine name="izumi" compiler="gnu" category="aux_clm"/>
      <machine name="izumi" compiler="gnu" category="prebeta"/>
      <machine name="izumi" compiler="gnu" category="prealpha"/>
    </machines>
    <options>
      <option name="wallclock">00:20:00</option>
    </options>
  </test>
  <test name="ERP_Ld5" grid="f09_g17" compset="I2000Clm50Vic" testmods="clm/vrtlay">
    <machines>
      <machine name="cheyenne" compiler="intel" category="aux_clm"/>
    </machines>
    <options>
      <option name="wallclock">00:20:00</option>
    </options>
  </test>
  <test name="ERP_Ld5" grid="f10_f10_musgs" compset="I2000Clm50Vic" testmods="clm/decStart">
    <machines>
      <machine name="cheyenne" compiler="gnu" category="aux_clm"/>
    </machines>
    <options>
      <option name="wallclock">00:20:00</option>
    </options>
  </test>
  <test name="ERP_Ld5_P48x1" grid="f10_f10_musgs" compset="I1850Clm50Bgc" testmods="clm/ciso">
    <machines>
      <machine name="izumi" compiler="nag" category="aux_clm"/>
    </machines>
    <options>
      <option name="wallclock">00:20:00</option>
    </options>
  </test>
  <test name="ERP_Ld3" grid="f09_g17" compset="I1850Clm50BgcCropCru" testmods="clm/ciso">
    <machines>
      <machine name="cheyenne" compiler="intel" category="aux_clm"/>
    </machines>
    <options>
      <option name="wallclock">00:20:00</option>
    </options>
  </test>
  <test name="SMS_Ld3" grid="f09_g17" compset="I1850Clm50BgcCropCru" testmods="clm/default">
    <machines>
      <machine name="cheyenne" compiler="intel" category="ctsm_sci"/>
      <machine name="izumi"    compiler="intel" category="ctsm_sci"/>
    </machines>
    <options>
      <option name="wallclock">00:20:00</option>
      <option name="comment"  >Science support for I1850Clm50BgcCropCru at f09</option>
    </options>
  </test>
  <test name="SMS_Ld3" grid="f19_g17" compset="I1850Clm50BgcCropCru" testmods="clm/default">
    <machines>
      <machine name="cheyenne" compiler="intel" category="ctsm_sci"/>
      <machine name="izumi"    compiler="intel" category="ctsm_sci"/>
    </machines>
    <options>
      <option name="wallclock">00:20:00</option>
      <option name="comment"  >Science support for I1850Clm50BgcCropCru at f19</option>
    </options>
  </test>
  <test name="ERP_Ld5_P48x1" grid="f10_f10_musgs" compset="I1850Clm50Bgc" testmods="clm/default">
    <machines>
      <machine name="izumi" compiler="nag" category="aux_clm"/>
    </machines>
    <options>
      <option name="wallclock">00:20:00</option>
    </options>
  </test>
  <test name="ERP_Ld5_P48x1" grid="f10_f10_musgs" compset="I2000Clm50BgcCru" testmods="clm/reduceOutput">
    <machines>
      <machine name="izumi" compiler="nag" category="aux_clm"/>
    </machines>
    <options>
      <option name="wallclock">00:20:00</option>
    </options>
  </test>
  <test name="ERP_Ld5_P48x1" grid="f10_f10_musgs" compset="I2000Clm50BgcCru" testmods="clm/flexCN_FUN">
    <machines>
      <machine name="izumi" compiler="nag" category="aux_clm"/>
    </machines>
    <options>
      <option name="wallclock">00:20:00</option>
    </options>
  </test>
  <test name="ERP_Ld5_P48x1" grid="f10_f10_musgs" compset="I2000Clm50BgcCru" testmods="clm/noFUN_flexCN">
    <machines>
      <machine name="izumi" compiler="nag" category="aux_clm"/>
    </machines>
    <options>
      <option name="wallclock">00:20:00</option>
    </options>
  </test>
  <test name="ERP_Ld5_P48x1" grid="f10_f10_musgs" compset="I2000Clm50BgcCru" testmods="clm/luna">
    <machines>
      <machine name="izumi" compiler="nag" category="aux_clm"/>
    </machines>
    <options>
      <option name="wallclock">00:20:00</option>
    </options>
  </test>
  <test name="ERP_Ly3_P72x2" grid="f10_f10_musgs" compset="IHistClm50BgcCrop" testmods="clm/cropMonthOutput">
    <machines>
      <machine name="cheyenne" compiler="intel" category="aux_clm"/>
    </machines>
    <options>
      <option name="wallclock">01:40:00</option>
      <option name="comment"  >Multi-year global test of transient crops together with transient glaciers. Use no-evolve glaciers with ERP test</option>
    </options>
  </test>
  <test name="SMS_Ld5" grid="f09_g17" compset="I1850Clm45Bgc" testmods="clm/default">
    <machines>
      <machine name="cheyenne" compiler="intel" category="ctsm_sci"/>
      <machine name="izumi"    compiler="intel" category="ctsm_sci"/>
    </machines>
    <options>
      <option name="wallclock">00:20:00</option>
      <option name="comment"  >Science support for I1850Clm45Bgc at f09</option>
    </options>
  </test>
  <test name="SMS_Ld5" grid="f19_g17" compset="I1850Clm45Bgc" testmods="clm/default">
    <machines>
      <machine name="cheyenne" compiler="intel" category="ctsm_sci"/>
      <machine name="izumi"    compiler="intel" category="ctsm_sci"/>
    </machines>
    <options>
      <option name="wallclock">00:20:00</option>
      <option name="comment"  >Science support for I1850Clm45Bgc at f19</option>
    </options>
  </test>
  <test name="ERI_D_Ld9" grid="f10_f10_musgs" compset="I1850Clm45Bgc" testmods="clm/default">
    <machines>
      <machine name="cheyenne" compiler="gnu" category="aux_clm"/>
    </machines>
    <options>
      <option name="wallclock">00:40:00</option>
      <option name="comment"  >include a Clm45 ERI test; also, want a debug test of I1850Clm45Bgc</option>
    </options>
  </test>
  <test name="ERP_P36x2_D_Ld5" grid="f10_f10_musgs" compset="I1850Clm45BgcCru" testmods="clm/ciso">
    <machines>
      <machine name="cheyenne" compiler="intel" category="prealpha"/>
      <machine name="cheyenne" compiler="intel" category="aux_cime_baselines"/>
    </machines>
    <options>
      <option name="wallclock">00:20:00</option>
    </options>
  </test>
  <test name="ERP_P36x2_D_Ld5" grid="f10_f10_musgs" compset="I1850Clm45Cn" testmods="clm/default">
    <machines>
      <machine name="cheyenne" compiler="intel" category="aux_clm"/>
    </machines>
    <options>
      <option name="wallclock">00:20:00</option>
    </options>
  </test>
  <test name="ERP_P36x2_D_Ld5" grid="f10_f10_musgs" compset="I1850Clm50Bgc" testmods="clm/ciso">
    <machines>
      <machine name="cheyenne" compiler="intel" category="aux_clm"/>
    </machines>
    <options>
      <option name="wallclock">00:20:00</option>
    </options>
  </test>
  <test name="ERP_P36x2_D_Ld5" grid="f10_f10_musgs" compset="I2000Clm45Sp" testmods="clm/default">
    <machines>
      <machine name="cheyenne" compiler="intel" category="aux_clm"/>
    </machines>
    <options>
      <option name="wallclock">00:20:00</option>
      <option name="comment"  >include a debug test of I2000Clm45Sp</option>
    </options>
  </test>
  <test name="ERP_P36x2_D_Ld5" grid="f10_f10_musgs" compset="I2000Clm50Cn" testmods="clm/default">
    <machines>
      <machine name="cheyenne" compiler="intel" category="aux_clm"/>
      <machine name="cheyenne" compiler="gnu" category="aux_clm"/>
    </machines>
    <options>
      <option name="wallclock">00:20:00</option>
      <option name="comment"  >Include a few debug tests of Cn</option>
    </options>
  </test>
  <test name="ERP_P36x2_D_Ld5" grid="f10_f10_musgs" compset="IHistClm45BgcCru" testmods="clm/decStart">
    <machines>
      <machine name="cheyenne" compiler="intel" category="aux_clm"/>
    </machines>
    <options>
      <option name="wallclock">00:20:00</option>
      <option name="comment"  >include a debug test of IHistClm45BgcCru</option>
    </options>
  </test>
  <test name="SMS_Ld5" grid="f09_g17" compset="IHistClm45BgcCru" testmods="clm/default">
    <machines>
      <machine name="cheyenne" compiler="intel" category="ctsm_sci"/>
      <machine name="izumi"    compiler="intel" category="ctsm_sci"/>
    </machines>
    <options>
      <option name="wallclock">00:20:00</option>
      <option name="comment"  >Science support for IHistClm45BgcCru at f09</option>
    </options>
  </test>
  <test name="SMS_Ld5" grid="f19_g17" compset="IHistClm45BgcCru" testmods="clm/default">
    <machines>
      <machine name="cheyenne" compiler="intel" category="ctsm_sci"/>
      <machine name="izumi"    compiler="intel" category="ctsm_sci"/>
    </machines>
    <options>
      <option name="wallclock">00:20:00</option>
      <option name="comment"  >Science support for IHistClm45BgcCru at f19</option>
    </options>
  </test>
  <test name="SMS_Ld5" grid="f09_g17" compset="IHistClm45Bgc" testmods="clm/default">
    <machines>
      <machine name="cheyenne" compiler="intel" category="ctsm_sci"/>
      <machine name="izumi"    compiler="intel" category="ctsm_sci"/>
    </machines>
    <options>
      <option name="wallclock">00:20:00</option>
      <option name="comment"  >Science support for IHistClm45Bgc at f09</option>
    </options>
  </test>
  <test name="SMS_Ld5" grid="f19_g17" compset="IHistClm45Bgc" testmods="clm/default">
    <machines>
      <machine name="cheyenne" compiler="intel" category="ctsm_sci"/>
      <machine name="izumi"    compiler="intel" category="ctsm_sci"/>
    </machines>
    <options>
      <option name="wallclock">00:20:00</option>
      <option name="comment"  >Science support for IHistClm45Bgc at f19</option>
    </options>
  </test>
  <test name="ERP_D_Ld5" grid="f10_f10_musgs" compset="IHistClm45Sp" testmods="clm/decStart">
    <machines>
      <machine name="cheyenne" compiler="intel" category="aux_clm"/>
    </machines>
    <options>
      <option name="wallclock">00:20:00</option>
    </options>
  </test>
  <test name="SMS_Ld5" grid="f09_g17" compset="IHistClm45Sp" testmods="clm/default">
    <machines>
      <machine name="cheyenne" compiler="intel" category="ctsm_sci"/>
      <machine name="izumi"    compiler="intel" category="ctsm_sci"/>
    </machines>
    <options>
      <option name="wallclock">00:20:00</option>
      <option name="comment"  >Science support for IHistClm45Sp at f09</option>
    </options>
  </test>
  <test name="SMS_Ld5" grid="f19_g17" compset="IHistClm45Sp" testmods="clm/default">
    <machines>
      <machine name="cheyenne" compiler="intel" category="ctsm_sci"/>
      <machine name="izumi"    compiler="intel" category="ctsm_sci"/>
    </machines>
    <options>
      <option name="wallclock">00:20:00</option>
      <option name="comment"  >Science support for IHistClm45Sp at f19</option>
    </options>
  </test>
  <test name="ERP_P36x2_Lm13" grid="f10_f10_musgs" compset="IHistClm51Bgc" testmods="clm/monthly">
    <machines>
      <machine name="cheyenne" compiler="intel" category="aux_clm"/>
      <machine name="cheyenne" compiler="gnu" category="aux_clm"/>
    </machines>
    <options>
      <option name="wallclock">02:00:00</option>
      <option name="tput_tolerance">0.5</option>
    </options>
  </test>
  <test name="ERP_P180x2_D" grid="f19_g17" compset="I2000Clm50SpRtmFl" testmods="clm/default">
    <machines>
      <machine name="cheyenne" compiler="intel" category="aux_clm"/>
    </machines>
    <options>
      <option name="wallclock">00:20:00</option>
      <option name="comment"  >include a debug test with flooding on</option>
    </options>
  </test>
  <test name="ERP_P180x2_D_Ld5" grid="f19_g17_gl4" compset="I1850Clm50BgcCropG" testmods="clm/default">
    <machines>
      <machine name="cheyenne" compiler="intel" category="aux_clm"/>
      <machine name="cheyenne" compiler="intel" category="prealpha"/>
    </machines>
    <options>
      <option name="wallclock">00:20:00</option>
    </options>
  </test>
  <test name="ERP_P180x2_D_Ld5" grid="f19_g17_gl4" compset="I1850Clm50BgcCropG" testmods="clm/glcMEC_increase">
    <machines>
      <machine name="cheyenne" compiler="intel" category="aux_clm"/>
    </machines>
    <options>
      <option name="wallclock">00:20:00</option>
      <option name="comment"  >cism is not answer preserving across processor changes, but short test length should be ok.</option>
    </options>
  </test>
  <test name="ERP_P180x2_D_Ld5" grid="f19_g17" compset="I2000Clm50Sp" testmods="clm/default">
    <machines>
      <machine name="cheyenne" compiler="intel" category="aux_clm"/>
      <machine name="cheyenne" compiler="intel" category="prealpha"/>
    </machines>
    <options>
      <option name="wallclock">00:20:00</option>
    </options>
  </test>
  <test name="SMS_P180x2_D_Ld5" grid="f19_g17" compset="I2000Clm50Sp" testmods="clm/default">
    <machines>
      <machine name="cheyenne" compiler="intel" category="aux_cime_baselines"/>
    </machines>
    <options>
      <option name="wallclock">00:20:00</option>
    </options>
  </test>
  <test name="ERP_P72x2_Lm25" grid="f10_f10_musgs" compset="I2000Clm51BgcCrop" testmods="clm/monthly">
    <machines>
      <machine name="cheyenne" compiler="intel" category="aux_clm"/>
    </machines>
    <options>
      <option name="wallclock">01:40:00</option>
      <option name="comment"  >threaded ERP test for crop just over 2-years</option>
    </options>
  </test>
  <test name="ERP_P36x2_D_Ld5" grid="f10_f10_musgs" compset="I1850Clm45BgcCrop" testmods="clm/crop">
    <machines>
      <machine name="cheyenne" compiler="intel" category="aux_clm"/>
    </machines>
    <options>
      <option name="wallclock">00:20:00</option>
      <option name="comment"  >include a debug test of I1850Clm45BgcCrop</option>
      <option name="tput_tolerance">0.5</option>
    </options>
  </test>
  <test name="ERP_P36x2_D_Ld5" grid="f10_f10_musgs" compset="I1850Clm45BgcCru" testmods="clm/default">
    <machines>
      <machine name="cheyenne" compiler="intel" category="aux_clm"/>
    </machines>
    <options>
      <option name="wallclock">00:20:00</option>
    </options>
  </test>
  <test name="ERP_P72x2_Ly3" grid="f10_f10_musgs" compset="I2000Clm50BgcCrop" testmods="clm/irrig_o3_reduceOutput">
    <machines>
      <machine name="cheyenne" compiler="intel" category="aux_clm"/>
    </machines>
    <options>
      <option name="wallclock">01:40:00</option>
      <option name="comment"  >Want a multi-year global crop restart test; this was 5 years when we were doing cold start, but 3 years is probably sufficient given that we have spun-up crop initial conditions</option>
    </options>
  </test>
  <test name="ERP_P72x2_Lm36" grid="f10_f10_musgs" compset="I2000Clm50BgcCrop" testmods="clm/clm50cropIrrigMonth_interp">
    <machines>
      <machine name="cheyenne" compiler="intel" category="aux_clm"/>
      <machine name="cheyenne" compiler="intel" category="prebeta"/>
    </machines>
    <options>
      <option name="wallclock">01:40:00</option>
      <option name="comment"  >Want a multi-year global crop restart test; this was 5 years when we were doing cold start, but 3 years is probably sufficient given that we have spun-up crop initial conditions</option>
    </options>
  </test>
  <test name="ERP_P72x2_Lm7" grid="f10_f10_musgs" compset="I2000Clm50BgcCrop" testmods="clm/irrig_alternate_monthly">
    <machines>
      <machine name="cheyenne" compiler="intel" category="aux_clm">
        <options>
          <option name="wallclock">00:30:00</option>
          <option name="comment">Want an ERP test covering some non-default irrigation options. Long enough so that we're likely to exercise the various groundwater irrigation code.</option>
        </options>
      </machine>
    </machines>
  </test>
  <test name="ERS_D" grid="f10_f10_musgs" compset="I1850Clm50BgcCrop" testmods="clm/reseedresetsnow">
    <machines>
      <machine name="cheyenne" compiler="intel" category="aux_clm"/>
    </machines>
    <options>
      <option name="wallclock">00:20:00</option>
    </options>
  </test>
  <test name="ERP_P36x2_D_Ld10" grid="f10_f10_musgs" compset="IHistClm50SpG" testmods="clm/glcMEC_decrease">
    <machines>
      <machine name="cheyenne" compiler="intel" category="aux_clm"/>
    </machines>
    <options>
      <option name="wallclock">00:20:00</option>
      <option name="comment"  >Test transient PFTs (via HIST) in conjunction with changing glacier area. This test also covers the reset_dynbal_baselines option. CISM is not answer preserving across processor changes, but short test length should be OK.</option>
    </options>
  </test>
  <test name="SMS_Ln9" grid="C96_C96_mg17" compset="IHistClm50Sp" testmods="clm/decStart">
    <machines>
      <machine name="cheyenne" compiler="intel" category="ctsm_sci"/>
    </machines>
    <options>
      <option name="wallclock">00:20:00</option>
      <option name="comment">We have one C96 test in aux_clm; this is another that uses a different compset. No need to run this additional C96 test with every tag, but include it in the less frequent ctsm_sci testing. decStart doesn't accomplish a lot in this very short test, but we're using it anyway to be consistent with other Hist tests.</option>
    </options>
  </test>
  <test name="ERS_D_Ld10" grid="f10_f10_musgs" compset="IHistClm50Sp" testmods="clm/collapse_pfts_78_to_16_decStart_f10">
    <machines>
      <machine name="cheyenne" compiler="intel" category="aux_clm"/>
    </machines>
    <options>
      <option name="wallclock">00:20:00</option>
      <option name="comment"  >test transient PFTs (via HIST) with a December start, reading 78-pft data and running with 16 pfts</option>
    </options>
  </test>
  <test name="SOILSTRUCTUD_Ld5" grid="f10_f10_musgs" compset="I2000Clm50BgcCrop" testmods="clm/default">
    <machines>
      <machine name="cheyenne" compiler="intel" category="aux_clm"/>
    </machines>
    <options>
      <option name="wallclock">00:20:00</option>
      <option name="comment"  >test soil_layerstruct_userdefined set to the same dzsoi values as in the predefined case 4SL_2m and expect bfb same answers</option>
    </options>
  </test>
  <test name="ERS_D_Ld12" grid="f10_f10_musgs" compset="I1850Clm50BgcCropG" testmods="clm/glcMEC_spunup_inc_dec_bgc">
    <machines>
      <machine name="cheyenne" compiler="intel" category="aux_clm"/>
    </machines>
    <options>
      <option name="wallclock">00:20:00</option>
      <option name="comment"  >Tests updates of BGC variables with increasing and decreasing glacier areas</option>
    </options>
  </test>
  <test name="ERP_P36x2_D_Ld3" grid="f10_f10_musgs" compset="I1850Clm50BgcCrop" testmods="clm/extra_outputs">
    <machines>
      <machine name="cheyenne" compiler="gnu" category="aux_clm"/>
    </machines>
    <options>
      <option name="wallclock">00:20:00</option>
    </options>
  </test>
  <test name="ERS_D_Ld3" grid="f10_f10_musgs" compset="I1850Clm50BgcCrop" testmods="clm/default">
    <machines>
      <machine name="cheyenne" compiler="intel" category="aux_clm"/>
      <machine name="cheyenne" compiler="gnu" category="aux_clm"/>
      <machine name="cheyenne" compiler="intel" category="clm_short"/>
      <machine name="cheyenne" compiler="gnu" category="clm_short"/>
    </machines>
    <options>
      <option name="wallclock">00:20:00</option>
    </options>
  </test>
  <test name="ERS_D_Ld3" grid="f19_g17" compset="I1850Clm50BgcCrop" testmods="clm/clm50dynroots">
    <machines>
      <machine name="cheyenne" compiler="intel" category="aux_clm"/>
      <machine name="hobart" compiler="intel" category="prebeta"/>
      <machine name="hobart" compiler="pgi" category="prebeta"/>
    </machines>
    <options>
      <option name="wallclock">00:20:00</option>
    </options>
  </test>
  <test name="ERS_D_Ld3" grid="f10_f10_musgs" compset="I2000Clm50BgcCru" testmods="clm/default">
    <machines>
      <machine name="cheyenne" compiler="intel" category="aux_clm"/>
      <machine name="cheyenne" compiler="gnu" category="aux_clm"/>
    </machines>
    <options>
      <option name="wallclock">00:20:00</option>
    </options>
  </test>
  <test name="ERS_D_Ld3" grid="f10_f10_musgs" compset="I2000Clm50BgcCru" testmods="clm/deepsoil_bedrock">
    <machines>
      <machine name="cheyenne" compiler="intel" category="aux_clm"/>
    </machines>
    <options>
      <option name="wallclock">00:20:00</option>
    </options>
  </test>
  <test name="ERS_D_Ld5" grid="f10_f10_musgs" compset="I2000Clm50BgcCru" testmods="clm/default">
    <machines>
      <machine name="cheyenne" compiler="intel" category="aux_clm"/>
    </machines>
    <options>
      <option name="wallclock">00:20:00</option>
    </options>
  </test>
  <test name="ERS_D_Ld5_Mmpi-serial" grid="1x1_mexicocityMEX" compset="I1PtClm50SpRs" testmods="clm/default">
    <machines>
      <machine name="izumi" compiler="nag" category="aux_clm"/>
    </machines>
    <options>
      <option name="wallclock">00:20:00</option>
    </options>
  </test>
  <test name="ERS_D_Ld6" grid="f10_f10_musgs" compset="I1850Clm45BgcCrop" testmods="clm/clm50CMIP6frc">
    <machines>
      <machine name="cheyenne" compiler="gnu" category="aux_clm"/>
      <machine name="cheyenne" compiler="intel" category="aux_clm"/>
    </machines>
    <options>
      <option name="wallclock">00:20:00</option>
    </options>
  </test>
  <test name="ERS_D_Ld7_Mmpi-serial" grid="1x1_smallvilleIA" compset="IHistClm50BgcCropRs" testmods="clm/decStart1851_noinitial">
    <machines>
      <machine name="cheyenne" compiler="intel" category="aux_clm"/>
    </machines>
    <options>
      <option name="wallclock">00:20:00</option>
      <option name="comment"  >Transient crop run with a mid-year restart, restarting shortly after a big landunit transition, to make sure that the annually-dribbled fluxes generated from landunit transitions restart properly</option>
    </options>
  </test>
  <test name="ERS_Ld3" grid="f09_g17" compset="I1850Clm50BgcCrop" testmods="clm/rad_hrly_light_res_half">
    <machines>
      <machine name="cheyenne" compiler="intel" category="aux_clm"/>
    </machines>
    <options>
      <option name="wallclock">00:20:00</option>
    </options>
  </test>
  <test name="ERS_Ld5_Mmpi-serial" grid="1x1_vancouverCAN" compset="I1PtClm45SpRs" testmods="clm/default">
    <machines>
      <machine name="cheyenne" compiler="intel" category="aux_clm"/>
      <machine name="izumi" compiler="nag" category="prealpha"/>
    </machines>
    <options>
      <option name="wallclock">00:20:00</option>
    </options>
  </test>
  <test name="ERS_Ld5_Mmpi-serial" grid="1x1_vancouverCAN" compset="I1PtClm50SpRs" testmods="clm/default">
    <machines>
      <machine name="cheyenne" compiler="intel" category="aux_clm"/>
    </machines>
    <options>
      <option name="wallclock">00:20:00</option>
    </options>
  </test>
  <test name="ERS_Lm20_Mmpi-serial" grid="1x1_smallvilleIA" compset="I2000Clm50BgcCropQianRs" testmods="clm/monthly_noinitial">
    <machines>
      <machine name="cheyenne" compiler="gnu" category="aux_clm"/>
    </machines>
    <options>
      <option name="wallclock">01:20:00</option>
      <option name="comment"  >tests mid-year restart, with the restart file being written in the middle of the first year after cold start initialization</option>
    </options>
  </test>
  <test name="ERS_Ly5_Mmpi-serial" grid="1x1_smallvilleIA" compset="I2000Clm50BgcCropQianRs" testmods="clm/ciso_monthly">
    <machines>
      <machine name="cheyenne" compiler="gnu" category="aux_clm"/>
    </machines>
    <options>
      <option name="wallclock">02:00:00</option>
      <option name="comment"  >multi-year test with crops and isotopes that includes all crop types; added (2020-05-21) in order to test the new switchgrass and miscanthus crops (which otherwise aren't currently tested)</option>
    </options>
  </test>
  <test name="ERS_Lm40_Mmpi-serial" grid="1x1_numaIA" compset="I2000Clm50BgcCropQianRs" testmods="clm/monthly">
    <machines>
      <machine name="cheyenne" compiler="gnu" category="aux_clm"/>
    </machines>
    <options>
      <option name="wallclock">02:00:00</option>
      <option name="comment"  >tests mid-year restart, with the restart file being written in the middle of the second year</option>
    </options>
  </test>
  <test name="ERS_Lm54_Mmpi-serial" grid="1x1_numaIA" compset="I2000Clm50BgcCropQianRs" testmods="clm/cropMonthOutput">
    <machines>
      <machine name="cheyenne" compiler="intel" category="aux_clm"/>
    </machines>
    <options>
      <option name="wallclock">02:00:00</option>
      <option name="comment"  >tests mid-year restart, with the restart file being written after more than 2 years, which Sam Levis says is important for testing crop restarts</option>
    </options>
  </test>
  <test name="ERS_Ly20_Mmpi-serial" grid="1x1_numaIA" compset="I2000Clm50BgcCropQianRs" testmods="clm/cropMonthOutput">
    <machines>
      <machine name="cheyenne" compiler="intel" category="aux_clm"/>
    </machines>
    <options>
      <option name="wallclock"     >01:40:00</option>
      <option name="tput_tolerance">0.5</option>
      <option name="comment"       >20 year single point tests with BGC-Crop (Crop keeps a 20 year running mean)</option>
    </options>
  </test>
  <test name="ERS_Ly3" grid="f10_f10_musgs" compset="I1850Clm50BgcCropCmip6" testmods="clm/basic">
    <machines>
      <machine name="cheyenne" compiler="intel" category="aux_clm"/>
    </machines>
    <options>
      <option name="wallclock">01:40:00</option>
      <option name="comment"  >Include a long ERS test of the cmip6 configuration, though at coarse resolution. This gives a year+ test covering the output_crop usermod, which is something we want: if this is removed, we should add a test of at least a year duration covering the output_crop usermod. This test needs to use init_interp to work, because of adding virtual Antarctica columns (currently the default out-of-the-box setting uses init_interp for this).</option>
    </options>
  </test>
  <test name="ERS_Ly3_Mmpi-serial" grid="1x1_smallvilleIA" compset="IHistClm50BgcCropQianRs" testmods="clm/cropMonthOutput">
    <machines>
      <machine name="cheyenne" compiler="gnu" category="aux_clm"/>
    </machines>
    <options>
      <option name="wallclock">01:40:00</option>
      <option name="comment"  >restart is right before the transition from 100% nat veg to 100% crop</option>
    </options>
  </test>
  <test name="ERS_Ly3_P72x2" grid="f10_f10_musgs" compset="IHistClm50BgcCropG" testmods="clm/cropMonthOutput">
    <machines>
      <machine name="cheyenne" compiler="intel" category="aux_clm"/>
    </machines>
    <options>
      <option name="wallclock">01:40:00</option>
      <option name="comment"  >Multi-year global test of transient crops together with transient glaciers. Use glacier evolution with ERS test</option>
    </options>
  </test>
  <test name="ERS_Ly5_Mmpi-serial" grid="1x1_numaIA" compset="I2000Clm50BgcCropQianRs" testmods="clm/monthly">
    <machines>
      <machine name="izumi" compiler="nag" category="aux_clm"/>
    </machines>
    <options>
      <option name="wallclock">02:30:00</option>
    </options>
  </test>
  <test name="ERS_Ly5_P144x1" grid="f10_f10_musgs" compset="IHistClm51BgcCrop" testmods="clm/cropMonthOutput">
    <machines>
      <machine name="cheyenne" compiler="intel" category="aux_clm"/>
    </machines>
    <options>
      <option name="wallclock">01:40:00</option>
      <option name="comment"  >Want a multi-year global test of transient crops; also want a multi-year transient restart test.  Using P60x1 and ERS rather than ERP to get faster turnaround of this long-running test</option>
    </options>
  </test>
  <test name="ERS_Ly5_P72x1" grid="f10_f10_musgs" compset="IHistClm45BgcCrop" testmods="clm/cropMonthOutput">
    <machines>
      <machine name="cheyenne" compiler="intel" category="aux_clm"/>
    </machines>
    <options>
      <option name="wallclock">03:00:00</option>
      <option name="comment"  >include a long Clm45 test, and include a production intel test of Clm45</option>
    </options>
  </test>
  <test name="ERS_Ly6_Mmpi-serial" grid="1x1_smallvilleIA" compset="IHistClm50BgcCropQianRs" testmods="clm/cropMonthOutput">
    <machines>
      <machine name="cheyenne" compiler="intel" category="aux_clm"/>
    </machines>
    <options>
      <option name="wallclock">02:00:00</option>
      <option name="comment"  >restart is right before increasing natural veg to &gt; 0 while also shifting PCT_CFT</option>
      <option name="tput_tolerance">0.5</option>
    </options>
  </test>
  <test name="LII_D_Ld3" grid="f19_g17" compset="I2000Clm50BgcCrop" testmods="clm/default">
    <machines>
      <machine name="cheyenne" compiler="intel" category="aux_clm"/>
    </machines>
    <options>
      <option name="wallclock">00:20:00</option>
      <option name="comment"  >Basic LII test, covering the standard range of subgrid heterogeneity - particularly, including crop. Uses a year-2000 restart file so that the restart file has non-zero product pools, so that we exercise the gridcell-level code in init_interp.</option>
    </options>
  </test>
  <test name="LII2FINIDATAREAS_D_P360x2_Ld1" grid="f09_g17" compset="I1850Clm50BgcCrop" testmods="clm/default">
    <machines>
      <machine name="cheyenne" compiler="intel" category="aux_clm"/>
    </machines>
    <options>
      <option name="wallclock">00:20:00</option>
      <option name="comment"  >Exercise the init_interp_method='use_finidat_areas' option. See documentation at the top of the python script implementing this test for more details and rationale. This test requires a compatible finidat file (i.e., a file that can be used without interpolation). If no such file is available out-of-the-box, then the test will need to use a testmod that points to a compatible file.</option>
    </options>
  </test>
  <test name="LVG_Ld5_D" grid="f10_f10_musgs" compset="I1850Clm51Bgc" testmods="clm/no_vector_output">
    <machines>
      <machine name="cheyenne" compiler="intel" category="aux_clm"/>
    </machines>
    <options>
      <option name="wallclock">00:20:00</option>
      <option name="comment"  >Include one LVG debug test (exact configuration is not very important). Note that the LVG test will fail if there is any 1-d output, or output separated by glacier elevation classes (e.g., the various *_FORC fields), so this includes a testmod that turns off any 1-d output.</option>
    </options>
  </test>
  <test name="LCISO_Lm13" grid="f10_f10_musgs" compset="IHistClm51BgcCrop" testmods="clm/ciso_monthly">
    <machines>
      <machine name="cheyenne" compiler="intel" category="aux_clm"/>
      <machine name="cheyenne" compiler="intel" category="prebeta"/>
    </machines>
    <options>
      <option name="wallclock">01:30:00</option>
      <option name="comment"  >Make sure Carbon isotopes on and off with land-use change, does NOT change answers. To verify for landuse change must go beyond a year boundary, because of #404 we can't use a December start, so need to run for beyond the year boundary.</option>
    </options>
  </test>
  <test name="NCK_Ld1" grid="f10_f10_musgs" compset="I2000Clm50Sp" testmods="clm/default">
    <machines>
      <machine name="cheyenne" compiler="intel" category="aux_clm"/>
      <machine name="cheyenne" compiler="intel" category="prealpha"/>
    </machines>
    <options>
      <option name="wallclock">00:20:00</option>
    </options>
  </test>
  <test name="PEM_D_Ld5" grid="ne30_g17" compset="I2000Clm50BgcCru" testmods="clm/default">
    <machines>
      <machine name="cheyenne" compiler="intel" category="aux_clm"/>
      <machine name="cheyenne" compiler="intel" category="prealpha"/>
    </machines>
    <options>
      <option name="wallclock">00:60:00</option>
    </options>
  </test>
  <test name="PEM_Ld1" grid="f10_f10_musgs" compset="I2000Clm51BgcCrop" testmods="clm/crop">
    <machines>
      <machine name="izumi" compiler="intel" category="aux_clm"/>
      <machine name="izumi" compiler="intel" category="prebeta"/>
    </machines>
    <options>
      <option name="wallclock">00:20:00</option>
    </options>
  </test>
  <test name="PET_P36x2_D" grid="f10_f10_musgs" compset="I1850Clm50BgcCrop" testmods="clm/default">
    <machines>
      <machine name="cheyenne" compiler="intel" category="aux_clm"/>
    </machines>
    <options>
      <option name="wallclock">00:20:00</option>
      <option name="comment"  >The main purpose of this test is to test threading of init_interp, exercising the OpenMP directives in initInterp. (Note that ERP tests don't compare threaded vs. non-threaded runs of init_interp, since init_interp won't run in the restart case.) Note that this test will use init_interp as long as we don't have out-of-the-box initial conditions at f10 resolution. We could probably get a similar level of confidence in the threading directives by deleting this test and instead changing the LII test to use threading; the main loss would be that that wouldn't test threading combined with interpolating from one resolution to another, as this one does.</option>
      <option name="tput_tolerance">0.5</option>
    </options>
  </test>
  <test name="SMS" grid="f10_f10_musgs" compset="I2000Clm50BgcCrop" testmods="clm/crop">
    <machines>
      <machine name="izumi" compiler="intel" category="aux_clm"/>
      <machine name="izumi" compiler="pgi" category="aux_clm"/>
      <machine name="izumi" compiler="gnu" category="aux_clm"/>
    </machines>
    <options>
      <option name="wallclock">00:20:00</option>
    </options>
  </test>
  <test name="SMS_D_Ld1" grid="f09_g17" compset="I1850Clm50BgcSpinup" testmods="clm/cplhist">
    <machines>
      <machine name="cheyenne" compiler="intel" category="aux_clm"/>
    </machines>
    <options>
      <option name="wallclock">00:20:00</option>
    </options>
  </test>
  <test name="SMS_D" grid="f19_f19_mg17" compset="I2010Clm50Sp" testmods="clm/clm50cam6LndTuningMode">
    <machines>
      <machine name="cheyenne" compiler="intel" category="aux_clm"/>
    </machines>
    <options>
      <option name="wallclock">00:20:00</option>
    </options>
  </test>
  <test name="ERS_Ln9" grid="ne0ARCTICne30x4_ne0ARCTICne30x4_mt12" compset="IHistClm50Sp" testmods="clm/clm50cam6LndTuningMode_1979Start">
    <machines>
      <machine name="cheyenne" compiler="intel" category="ctsm_sci"/>
    </machines>
    <options>
      <option name="wallclock">00:20:00</option>
      <option name="comment"  >Run ARCTIC for transient case starting in 1979 as for AMIP CAM cases, be sure to run with stub GLC
for ERS test as otherwise it won't work for a sub-day test (no need to run this high core count test with every tag, but include it in the less frequent ctsm_sci testing)"</option>
    </options>
  </test>
  <test name="SMS_Ln9" grid="ne0ARCTICGRISne30x8_ne0ARCTICGRISne30x8_mt12" compset="IHistClm50Sp" testmods="clm/clm50cam6LndTuningMode_1979Start">
    <machines>
      <machine name="cheyenne" compiler="intel" category="ctsm_sci"/>
    </machines>
    <options>
      <option name="wallclock">00:20:00</option>
      <option name="comment"  >Run ARCTICGRIS for transient case starting in 1979 as for AMIP CAM cases (no need to run this high core count test with every tag, but include it in the less frequent ctsm_sci testing)"</option>
    </options>
  </test>
  <test name="SMS_Ln9" grid="ne0ARCTICGRISne30x8_ne0ARCTICGRISne30x8_mt12" compset="ISSP585Clm50BgcCrop" testmods="clm/clm50cam6LndTuningMode">
    <machines>
      <machine name="cheyenne" compiler="intel" category="ctsm_sci"/>
    </machines>
    <options>
      <option name="wallclock">00:40:00</option>
      <option name="comment"  >Run ARCTICGRIS for future transient case (do not run this expensive test with every tag, but include it in the less frequent ctsm_sci testing)"</option>
    </options>
  </test>
  <test name="SMS_Ln9" grid="ne0CONUSne30x8_ne0CONUSne30x8_mt12" compset="IHistClm50Sp" testmods="clm/clm50cam6LndTuningMode_2013Start">
    <machines>
      <machine name="cheyenne" compiler="intel" category="ctsm_sci"/>
    </machines>
    <options>
      <option name="wallclock">00:20:00</option>
      <option name="comment"  >Run CONUS for transient case starting in 2013 as for CAM case (no need to run this high core count test with every tag, but include it in the less frequent ctsm_sci testing)"</option>
    </options>
  </test>
  <test name="SMS_Ld5" grid="f09_g17" compset="IHistClm50Sp" testmods="clm/default">
    <machines>
      <machine name="cheyenne" compiler="intel" category="ctsm_sci"/>
      <machine name="izumi"    compiler="intel" category="ctsm_sci"/>
    </machines>
    <options>
      <option name="wallclock">00:20:00</option>
      <option name="comment"  >Science support for IHistClm50Sp at f09</option>
    </options>
  </test>
  <test name="SMS_Ld5" grid="f19_g17" compset="IHistClm50Sp" testmods="clm/default">
    <machines>
      <machine name="cheyenne" compiler="intel" category="ctsm_sci"/>
      <machine name="izumi"    compiler="intel" category="ctsm_sci"/>
    </machines>
    <options>
      <option name="wallclock">00:20:00</option>
      <option name="comment"  >Science support for IHistClm50Sp at f19</option>
    </options>
  </test>
  <test name="SMS_Ln9" grid="ne30pg2_ne30pg2_mg17" compset="I1850Clm50Sp" testmods="clm/clm50cam6LndTuningMode">
    <machines>
      <machine name="cheyenne" compiler="intel" category="aux_clm"/>
    </machines>
    <options>
      <option name="wallclock">00:40:00</option>
      <option name="comment"  >Run ne30np4.pg2 to make sure will work for CAM"</option>
    </options>
  </test>
  <test name="SMS_Ln9" grid="ne30pg2_ne30pg2_mg17" compset="I2000Clm50BgcCrop" testmods="clm/clm50cam6LndTuningMode">
    <machines>
      <machine name="cheyenne" compiler="intel" category="aux_clm"/>
    </machines>
    <options>
      <option name="wallclock">00:40:00</option>
      <option name="comment"  >Run ne30np4.pg3 to make sure will work for CAM"</option>
    </options>
  </test>
  <test name="SMS" grid="f19_g17" compset="I2000Clm50Cn" testmods="clm/default">
    <machines>
      <machine name="cheyenne" compiler="intel" category="aux_clm"/>
    </machines>
    <options>
      <option name="wallclock">00:20:00</option>
      <option name="comment"  >Include at least one production test with Cn</option>
    </options>
  </test>
  <test name="SMS_D" grid="f10_f10_musgs" compset="I2000Clm51BgcCrop" testmods="clm/crop">
    <machines>
      <machine name="izumi" compiler="intel" category="aux_clm"/>
      <machine name="izumi" compiler="pgi" category="aux_clm"/>
      <machine name="izumi" compiler="gnu" category="aux_clm"/>
    </machines>
    <options>
      <option name="wallclock">00:20:00</option>
    </options>
  </test>
  <test name="SMS_D_Ld1" grid="f19_g17" compset="I1850Clm45Cn" testmods="clm/default">
    <machines>
      <machine name="izumi" compiler="pgi" category="prebeta"/>
      <machine name="izumi" compiler="gnu" category="aux_clm"/>
    </machines>
    <options>
      <option name="wallclock">00:20:00</option>
    </options>
  </test>
  <test name="SMS_D_Ld1_Mmpi-serial" grid="1x1_vancouverCAN" compset="I1PtClm45SpRs" testmods="clm/default">
    <machines>
      <machine name="izumi" compiler="nag" category="aux_clm"/>
    </machines>
    <options>
      <option name="wallclock">00:20:00</option>
    </options>
  </test>
  <test name="SMS_D_Ld1_Mmpi-serial" grid="1x1_mexicocityMEX" compset="I1PtClm50SpRs" testmods="clm/default">
    <machines>
      <machine name="cheyenne" compiler="intel" category="aux_clm"/>
    </machines>
    <options>
      <option name="wallclock">00:20:00</option>
    </options>
  </test>
  <test name="SMS_D_Ld1_Mmpi-serial" grid="1x1_vancouverCAN" compset="I1PtClm50SpRs" testmods="clm/default">
    <machines>
      <machine name="izumi" compiler="nag" category="aux_clm"/>
      <machine name="cheyenne" compiler="gnu" category="aux_clm"/>
      <machine name="cheyenne" compiler="intel" category="aux_clm"/>
    </machines>
    <options>
      <option name="wallclock">00:20:00</option>
    </options>
  </test>
  <test name="SMS_D_Ld1_Mmpi-serial" grid="f45_f45_mg37" compset="I2000Clm50Sp" testmods="clm/ptsRLA">
    <machines>
      <machine name="cheyenne" compiler="intel" category="aux_clm"/>
      <machine name="cheyenne" compiler="gnu" category="aux_clm"/>
      <machine name="izumi" compiler="nag" category="aux_clm"/>
      <machine name="cheyenne" compiler="intel" category="prealpha"/>
      <machine name="izumi" compiler="nag" category="prealpha"/>
      <machine name="cheyenne" compiler="gnu" category="prealpha"/>
    </machines>
    <options>
      <option name="wallclock">00:20:00</option>
    </options>
  </test>
  <test name="SMS_D_Ld1_P48x1" grid="f10_f10_musgs" compset="I2000Clm45BgcCrop" testmods="clm/oldhyd">
    <machines>
      <machine name="izumi" compiler="nag" category="aux_clm"/>
    </machines>
    <options>
      <option name="wallclock">00:20:00</option>
    </options>
  </test>
  <test name="ERP_D_P36x2_Ld3" grid="f10_f10_musgs" compset="I2000Clm45BgcCrop" testmods="clm/no_subgrid_fluxes">
    <machines>
      <machine name="cheyenne" compiler="gnu" category="aux_clm">
        <options>
          <option name="wallclock">00:20:00</option>
          <option name="comment">This covers some code that isn't covered by any existing tests (such as the oldhyd test), though the amount of additional code coverage is small, so we don't necessarily need to keep this test long-term.</option>
        </options>
      </machine>
    </machines>
  </test>
  <test name="SMS_D_Ld1_P48x1" grid="f10_f10_musgs" compset="I2000Clm50BgcCru" testmods="clm/af_bias_v7">
    <machines>
      <machine name="izumi" compiler="nag" category="aux_clm"/>
    </machines>
    <options>
      <option name="wallclock">00:20:00</option>
    </options>
  </test>
  <test name="SMS_D_Ld3" grid="f10_f10_musgs" compset="I1850Clm50BgcCrop" testmods="clm/default">
    <machines>
      <machine name="cheyenne" compiler="intel" category="aux_clm"/>
      <machine name="cheyenne" compiler="intel" category="clm_short"/>
      <machine name="cheyenne" compiler="intel" category="prealpha"/>
      <machine name="cheyenne" compiler="intel" category="aux_cime_baselines"/>
    </machines>
    <options>
      <option name="wallclock">00:20:00</option>
    </options>
  </test>
  <test name="SMS_D_Ld3" grid="f10_f10_musgs" compset="I2000Clm50BgcCru" testmods="clm/default">
    <machines>
      <machine name="cheyenne" compiler="intel" category="aux_clm"/>
      <machine name="cheyenne" compiler="gnu" category="aux_clm"/>
      <machine name="cheyenne" compiler="gnu" category="prebeta"/>
    </machines>
    <options>
      <option name="wallclock">00:20:00</option>
    </options>
  </test>
  <test name="SMS_N2_D_Lh12" grid="f09_g17" compset="I2000Clm50Sp" testmods="clm/pauseResume">
    <machines>
      <machine name="cheyenne" compiler="intel" category="aux_clm"/>
    </machines>
    <options>
      <option name="wallclock">00:20:00</option>
    </options>
  </test>
  <test name="DAE_N2_D_Lh12" grid="f10_f10_musgs" compset="I2000Clm50BgcCrop" testmods="clm/DA_multidrv">
    <machines>
      <machine name="cheyenne" compiler="intel" category="aux_clm"/>
      <machine name="cheyenne" compiler="intel" category="prealpha"/>
    </machines>
    <options>
      <option name="wallclock">00:20:00</option>
    </options>
  </test>
  <test name="SMS_D_Ld5" grid="f10_f10_musgs" compset="I1850Clm45BgcCrop" testmods="clm/crop">
    <machines>
      <machine name="izumi" compiler="nag" category="aux_clm"/>
    </machines>
    <options>
      <option name="wallclock">00:20:00</option>
      <option name="comment"  >include a nag debug test of Clm45BgcCrop</option>
    </options>
  </test>
  <test name="SMS_D_Ld5_Mmpi-serial" grid="1x1_mexicocityMEX" compset="I1PtClm50SpRs" testmods="clm/default">
    <machines>
      <machine name="cheyenne" compiler="intel" category="aux_clm"/>
      <machine name="cheyenne" compiler="intel" category="prebeta"/>
    </machines>
    <options>
      <option name="wallclock">00:20:00</option>
      <option name="tput_tolerance">0.5</option>
    </options>
  </test>
  <test name="SMS_D_Lm1_Mmpi-serial" grid="CLM_USRDAT" compset="I1PtClm50SpRs" testmods="clm/USUMB">
    <machines>
      <machine name="cheyenne" compiler="intel" category="aux_clm"/>
      <machine name="cheyenne" compiler="intel" category="prebeta"/>
    </machines>
    <options>
      <option name="wallclock">00:20:00</option>
      <option name="tput_tolerance">0.5</option>
    </options>
  </test>
  <test name="ERS_D_Ld5" grid="f10_f10_musgs" compset="IHistClm50BgcQian" testmods="clm/ciso_bombspike1963DecStart">
    <machines>
      <machine name="cheyenne" compiler="intel" category="aux_clm"/>
    </machines>
    <options>
      <option name="wallclock">00:40:00</option>
      <option name="comment"  >Want a test of the c13 and c14 timeseries that crosses the year boundary. Ideally this test would include crops (in order to cover as much code as possible combined with the c13/c14 timeseries, even though there are no direct interactions between these timeseries and crops), but crop DecStart tests currently fail because of https://github.com/ESCOMP/ctsm/issues/404 and I didn't want to add another long test just to test these options, so for now using a compset without crops. Using a compset with SGLC to avoid problems with CISM in DecStart tests; the only IHistClm50Bgc compset we have with SGLC is this Qian compset, so I'm using this one.</option>
    </options>
  </test>
  <test name="SMS_D_Ly6_Mmpi-serial" grid="1x1_smallvilleIA" compset="IHistClm45BgcCropQianRs" testmods="clm/cropMonthOutput">
    <machines>
      <machine name="cheyenne" compiler="intel" category="aux_clm"/>
    </machines>
    <options>
      <option name="wallclock">02:00:00</option>
      <option name="comment"  >Want a debug test that tests a number of aspects of transient crops, including a new crop landunit and shifting PCT_CFT; move to CLM50 once we can get it fast enough (see bug 2391)</option>
    </options>
  </test>
  <test name="ERS_Lm25" grid="1x1_smallvilleIA" compset="IHistClm50BgcCropQianRs" testmods="clm/smallville_dynlakes_monthly">
    <machines>
      <machine name="cheyenne" compiler="gnu" category="aux_clm">
        <options>
          <option name="wallclock">0:50:00</option>
          <option name="comment">Include a test of transient lakes</option>
        </options>
      </machine>
    </machines>
  </test>
  <test name="SMS_D_P48x1_Ld5" grid="f10_f10_musgs" compset="I2000Clm50BgcCrop" testmods="clm/irrig_spunup">
    <machines>
      <machine name="izumi" compiler="nag" category="aux_clm"/>
      <machine name="izumi" compiler="nag" category="prebeta"/>
    </machines>
    <options>
      <option name="wallclock">00:20:00</option>
      <option name="comment"  >Want nag _D test with irrigation on</option>
    </options>
  </test>
  <test name="SMS_Ld1" grid="f09_g17" compset="I2000Clm50BgcCru" testmods="clm/af_bias_v7">
    <machines>
      <machine name="cheyenne" compiler="intel" category="aux_clm"/>
    </machines>
    <options>
      <option name="wallclock">00:20:00</option>
    </options>
  </test>
  <test name="SMS_Ld1" grid="f19_g17" compset="I2000Clm50BgcCru" testmods="clm/default">
    <machines>
      <machine name="cheyenne" compiler="intel" category="prebeta"/>
    </machines>
    <options>
      <option name="wallclock">00:20:00</option>
    </options>
  </test>
  <test name="SMS_Ld1" grid="f19_g17" compset="I2000Clm50Vic" testmods="clm/default">
    <machines>
      <machine name="cheyenne" compiler="intel" category="aux_clm"/>
    </machines>
    <options>
      <option name="wallclock">00:20:00</option>
    </options>
  </test>
  <test name="SMS_Ld1_Mmpi-serial" grid="1x1_mexicocityMEX" compset="I1PtClm50SpRs" testmods="clm/default">
    <machines>
      <machine name="cheyenne" compiler="intel" category="aux_clm"/>
    </machines>
    <options>
      <option name="wallclock">00:20:00</option>
    </options>
  </test>
  <test name="SMS_Ld1_Mmpi-serial" grid="f45_f45_mg37" compset="I2000Clm50Sp" testmods="clm/ptsRLA">
    <machines>
      <machine name="cheyenne" compiler="intel" category="aux_clm"/>
      <machine name="izumi" compiler="nag" category="aux_clm"/>
      <machine name="cheyenne" compiler="gnu" category="aux_clm"/>
    </machines>
    <options>
      <option name="wallclock">00:20:00</option>
    </options>
  </test>
  <test name="SMS_Ld1_Mmpi-serial" grid="f45_f45_mg37" compset="I2000Clm50Sp" testmods="clm/ptsRLB">
    <machines>
      <machine name="cheyenne" compiler="gnu" category="aux_clm"/>
    </machines>
    <options>
      <option name="wallclock">00:20:00</option>
    </options>
  </test>
  <test name="SMS_Ld1_Mmpi-serial" grid="f45_f45_mg37" compset="I2000Clm50Sp" testmods="clm/ptsROA">
    <machines>
      <machine name="cheyenne" compiler="gnu" category="aux_clm"/>
    </machines>
    <options>
      <option name="wallclock">00:20:00</option>
    </options>
  </test>
  <test name="SMS_Ld5" grid="f10_f10_musgs" compset="I1850Clm45BgcCrop" testmods="clm/crop">
    <machines>
      <machine name="cheyenne" compiler="gnu" category="aux_clm"/>
      <machine name="cheyenne" compiler="intel" category="aux_clm"/>
    </machines>
    <options>
      <option name="wallclock">00:20:00</option>
      <option name="comment"  >include a production gnu test of Clm45</option>
    </options>
  </test>
  <test name="SMS_Ld5" grid="f19_g17" compset="IHistClm50Bgc" testmods="clm/decStart">
    <machines>
      <machine name="cheyenne" compiler="intel" category="aux_clm"/>
    </machines>
    <options>
      <option name="wallclock">00:20:00</option>
    </options>
  </test>
  <test name="SMS_Ld2_D" grid="f09_g17" compset="I1850Clm50BgcCropCmip6" testmods="clm/basic_interp">
    <machines>
      <machine name="cheyenne" compiler="intel" category="aux_clm"/>
    </machines>
    <options>
      <option name="wallclock">00:20:00</option>
      <option name="comment"  >This gives a short debug test of the cmip6 configuration as well as a test of the cmip6 configuration at the production resolution, both of which we want. This test needs to use init_interp to work, because of adding virtual Antarctica columns.</option>
    </options>
  </test>
  <test name="SMS_Ld5_D_P48x1" grid="f10_f10_musgs" compset="IHistClm50Bgc" testmods="clm/monthly">
    <machines>
      <machine name="izumi" compiler="nag" category="aux_clm"/>
    </machines>
    <options>
      <option name="wallclock">00:20:00</option>
    </options>
  </test>
  <test name="SMS_Ld5_D_P48x1" grid="f10_f10_musgs" compset="IHistClm51Bgc" testmods="clm/decStart">
    <machines>
      <machine name="izumi" compiler="nag" category="aux_clm"/>
    </machines>
    <options>
      <option name="wallclock">00:20:00</option>
    </options>
  </test>
  <test name="SMS_Ld5" grid="f10_f10_musgs" compset="ISSP585Clm50BgcCrop" testmods="clm/ciso_dec2050Start">
    <machines>
      <machine name="cheyenne" compiler="intel" category="aux_clm"/>
      <machine name="cheyenne" compiler="intel" category="prebeta"/>
    </machines>
    <options>
      <option name="wallclock">00:20:00</option>
      <option name="comment"  >Transient production low res future scenario SSP5-8.5 case with isotopes with a december 2050 start</option>
    </options>
  </test>
  <test name="SMS_Ld5" grid="f10_f10_musgs" compset="ISSP245Clm50BgcCrop" testmods="clm/ciso_dec2050Start">
    <machines>
      <machine name="cheyenne" compiler="gnu" category="aux_clm"/>
    </machines>
    <options>
      <option name="wallclock">00:20:00</option>
      <option name="comment"  >Transient production low res future scenario SSP2-4.5 case with isotopes with a december 2050 start, use gnu to move off of intel</option>
    </options>
  </test>
  <test name="SMS_Ld5" grid="f10_f10_musgs" compset="ISSP370Clm50BgcCrop" testmods="clm/ciso_dec2050Start">
    <machines>
      <machine name="cheyenne" compiler="gnu" category="aux_clm"/>
    </machines>
    <options>
      <option name="wallclock">00:20:00</option>
      <option name="comment"  >Transient production low res future scenario SSP3-7.0 case with isotopes with a december 2050 start, use gnu to move off of intel</option>
    </options>
  </test>
  <test name="SMS_Lm1" grid="f19_g17" compset="I1850Clm50Bgc" testmods="clm/clm50dynroots">
    <machines>
      <machine name="cheyenne" compiler="intel" category="aux_clm"/>
    </machines>
    <options>
      <option name="wallclock">00:20:00</option>
    </options>
  </test>
  <test name="ERP_D_Ld5" grid="f10_f10_musgs" compset="I1850Clm50Bgc" testmods="clm/nlevgrnd_small">
    <machines>
      <machine name="izumi" compiler="intel" category="aux_clm">
        <options>
          <option name="wallclock">0:20:00</option>
          <option name="comment">The main point of this test is to exercise the case where nlevgrnd is less than nlevurb. See the README file in its testmod directory for details.</option>
        </options>
      </machine>
    </machines>
  </test>
  <test name="SMS_Lm13" grid="f19_g17" compset="I2000Clm51BgcCrop" testmods="clm/cropMonthOutput">
    <machines>
      <machine name="cheyenne" compiler="intel" category="aux_clm"/>
    </machines>
    <options>
      <option name="wallclock">00:40:00</option>
      <option name="comment"  >include a relatively long crop test at relatively high resolution</option>
    </options>
  </test>
  <test name="SMS_Lm37" grid="f10_f10_musgs" compset="I1850Clm50SpG" testmods="clm/glcMEC_long">
    <machines>
      <machine name="cheyenne" compiler="intel" category="aux_clm"/>
      <machine name="cheyenne" compiler="intel" category="prebeta"/>
    </machines>
    <options>
      <option name="wallclock">01:30:00</option>
      <option name="comment"  >Long enough test for SMB to be generated in bare land areas; add a month beyond the 3rd year to allow time for CLM to respond to CISM forcing from the 3rd year. (Note: if we had spun-up initial conditions for an IG compset, we could test this with much shorter test, if it also used the glc override options - much of the need for this long test is to allow the snow pack to spin up.)</option>
    </options>
  </test>
  <test name="SMS_Ly3_Mmpi-serial" grid="1x1_numaIA" compset="I2000Clm50BgcCropQianRs" testmods="clm/clm50dynroots">
    <machines>
      <machine name="cheyenne" compiler="intel" category="aux_clm"/>
      <machine name="cheyenne" compiler="intel" category="aux_cime_baselines"/>
    </machines>
    <options>
      <option name="wallclock">01:40:00</option>
    </options>
  </test>
  <test name="SMS_Ly3_Mmpi-serial" grid="1x1_numaIA" compset="I2000Clm50BgcDvCropQianRs" testmods="clm/ignor_warn_cropMonthOutputColdStart">
    <machines>
      <machine name="cheyenne" compiler="gnu" category="aux_clm"/>
    </machines>
    <options>
      <option name="wallclock">01:40:00</option>
      <option name="comment"  >Single point 3-year test with DV"</option>
    </options>
  </test>
  <test name="SMS_P48x1_D_Ld5" grid="f10_f10_musgs" compset="I2000Clm50Cn" testmods="clm/default">
    <machines>
      <machine name="izumi" compiler="nag" category="aux_clm"/>
    </machines>
    <options>
      <option name="wallclock">00:20:00</option>
      <option name="comment"  >Include a few debug tests of Cn</option>
    </options>
  </test>
<<<<<<< HEAD
  <test name="SSPMATRIXCN_Mmpi-serial" grid="1x1_numaIA" compset="I2000Clm50BgcCropQianRsGs" testmods="clm/ciso_monthly_matrixcn">
    <machines>
      <machine name="cheyenne" compiler="intel" category="aux_clm"/>
    </machines>
    <options>
      <option name="wallclock">01:00:00</option>
    </options>
  </test>
  <test name="SSP_D_Ld10" grid="f19_g17" compset="I1850Clm51BgcGs" testmods="clm/rtmColdSSP">
=======
  <test name="SSP_D_Ld10" grid="f19_g17" compset="I1850Clm51Bgc" testmods="clm/rtmColdSSP">
>>>>>>> 5736c2b2
    <machines>
      <machine name="cheyenne" compiler="intel" category="aux_clm"/>
    </machines>
    <options>
      <option name="wallclock">00:20:00</option>
    </options>
  </test>
  <test name="SSP_D_Ld4" grid="f09_g17" compset="I1850Clm50BgcCrop" testmods="clm/ciso_rtmColdSSP">
    <machines>
      <machine name="cheyenne" compiler="intel" category="aux_clm"/>
    </machines>
    <options>
      <option name="wallclock">00:20:00</option>
    </options>
  </test>
  <test name="SSP_Ld10" grid="f19_g17" compset="I1850Clm50Bgc" testmods="clm/rtmColdSSP">
    <machines>
      <machine name="izumi" compiler="intel" category="prebeta"/>
      <machine name="cheyenne" compiler="intel" category="aux_clm"/>
    </machines>
    <options>
      <option name="wallclock">00:20:00</option>
    </options>
  </test>
  <test name="SMS_D_Mmpi-serial_Ld5" grid="5x5_amazon" compset="I2000Clm45FatesRs" testmods="clm/FatesColdDef">
    <machines>
      <machine name="cheyenne" compiler="intel" category="aux_clm"/>
      <machine name="izumi" compiler="nag" category="aux_clm"/>
    </machines>
    <options>
      <option name="wallclock">00:20:00</option>
    </options>
  </test>
  <test name="SMS_D_Mmpi-serial_Ld5" grid="5x5_amazon" compset="I2000Clm50FatesRs" testmods="clm/FatesColdDef">
    <machines>
      <machine name="cheyenne" compiler="intel" category="aux_clm"/>
      <machine name="izumi" compiler="nag" category="aux_clm"/>
      <machine name="cheyenne" compiler="gnu" category="aux_clm"/>
    </machines>
    <options>
      <option name="wallclock">00:20:00</option>
    </options>
  </test>
  <test name="ERS_D_Ld5" grid="f10_f10_musgs" compset="I2000Clm45Fates" testmods="clm/FatesColdDef">
    <machines>
      <machine name="cheyenne" compiler="intel" category="aux_clm"/>
      <machine name="izumi" compiler="nag" category="aux_clm"/>
    </machines>
    <options>
      <option name="wallclock">00:20:00</option>
    </options>
  </test>
  <test name="ERS_Ld3" grid="f09_g17" compset="I2000Clm50Fates" testmods="clm/FatesColdDef">
    <machines>
      <machine name="cheyenne" compiler="intel" category="aux_clm"/>
    </machines>
    <options>
      <option name="wallclock">00:20:00</option>
      <option name="comment"  >Want one fates test on a large grid: Since FATES has cohorts, it has potential to be a massive memory consumer and netcdf array size maker, so the large grid test will help smoke out these types of issues (and it's a restart test to cover possible memory/netcdf size issues with the restart file).</option>
    </options>
  </test>
  <test name="ERS_D_Ld5" grid="f10_f10_musgs" compset="I2000Clm50Fates" testmods="clm/FatesColdDef">
    <machines>
      <machine name="cheyenne" compiler="intel" category="aux_clm"/>
      <machine name="izumi" compiler="nag" category="aux_clm"/>
    </machines>
    <options>
      <option name="wallclock">00:40:00</option>
    </options>
  </test>
  <test name="ERS_D_Mmpi-serial_Ld5" grid="1x1_brazil" compset="I2000Clm45FatesRs" testmods="clm/FatesColdDef">
    <machines>
      <machine name="cheyenne" compiler="intel" category="aux_clm"/>
      <machine name="izumi" compiler="nag" category="aux_clm"/>
    </machines>
    <options>
      <option name="wallclock">00:20:00</option>
    </options>
  </test>
  <test name="ERS_D_Mmpi-serial_Ld5" grid="5x5_amazon" compset="I2000Clm45FatesRs" testmods="clm/FatesColdDef">
    <machines>
      <machine name="cheyenne" compiler="intel" category="aux_clm"/>
    </machines>
    <options>
      <option name="wallclock">00:20:00</option>
    </options>
  </test>
  <test name="ERS_D_Mmpi-serial_Ld5" grid="1x1_brazil" compset="I2000Clm50FatesRs" testmods="clm/FatesColdDef">
    <machines>
      <machine name="cheyenne" compiler="intel" category="aux_clm"/>
      <machine name="izumi" compiler="nag" category="aux_clm"/>
      <machine name="cheyenne" compiler="gnu" category="aux_clm"/>
    </machines>
    <options>
      <option name="wallclock">00:20:00</option>
    </options>
  </test>
  <test name="ERS_D_Mmpi-serial_Ld5" grid="5x5_amazon" compset="I2000Clm50FatesRs" testmods="clm/FatesColdDef">
    <machines>
      <machine name="cheyenne" compiler="intel" category="aux_clm"/>
    </machines>
    <options>
      <option name="wallclock">00:20:00</option>
    </options>
  </test>
  <test name="SMS_D_Ld5" grid="f10_f10_musgs" compset="I2000Clm45Fates" testmods="clm/FatesColdDef">
    <machines>
      <machine name="cheyenne" compiler="intel" category="aux_clm"/>
      <machine name="izumi" compiler="nag" category="aux_clm"/>
      <machine name="cheyenne" compiler="gnu" category="aux_clm"/>
    </machines>
    <options>
      <option name="wallclock">00:20:00</option>
    </options>
  </test>
  <test name="SMS_D_Ld5" grid="f45_f45_mg37" compset="I2000Clm45Fates" testmods="clm/FatesColdDef">
    <machines>
      <machine name="cheyenne" compiler="intel" category="aux_clm"/>
    </machines>
    <options>
      <option name="wallclock">00:20:00</option>
    </options>
  </test>
  <test name="SMS_D_Ld5" grid="f10_f10_musgs" compset="I2000Clm50Fates" testmods="clm/FatesColdDef">
    <machines>
      <machine name="cheyenne" compiler="intel" category="aux_clm"/>
      <machine name="izumi" compiler="nag" category="aux_clm"/>
      <machine name="cheyenne" compiler="gnu" category="aux_clm"/>
      <machine name="cheyenne" compiler="gnu" category="prebeta"/>
    </machines>
    <options>
      <option name="wallclock">00:20:00</option>
    </options>
  </test>
  <test name="SMS_D_Ld5" grid="f45_f45_mg37" compset="I2000Clm50Fates" testmods="clm/FatesColdDef">
    <machines>
      <machine name="cheyenne" compiler="intel" category="aux_clm"/>
    </machines>
    <options>
      <option name="wallclock">00:20:00</option>
    </options>
  </test>
  <test name="SMS_D_Lm6" grid="f45_f45_mg37" compset="I2000Clm45Fates" testmods="clm/FatesColdDef">
    <machines>
      <machine name="cheyenne" compiler="intel" category="aux_clm"/>
    </machines>
    <options>
      <option name="wallclock">00:40:00</option>
    </options>
  </test>
  <test name="SMS_D_Lm6" grid="f45_f45_mg37" compset="I2000Clm50Fates" testmods="clm/FatesColdDef">
    <machines>
      <machine name="cheyenne" compiler="intel" category="aux_clm"/>
      <machine name="cheyenne" compiler="intel" category="aux_cime_baselines"/>
    </machines>
    <options>
      <option name="wallclock">00:40:00</option>
    </options>
  </test>
  <test name="SMS_D_Lm6_P144x1" grid="f45_f45_mg37" compset="I2000Clm50Fates" testmods="clm/FatesColdDef">
    <machines>
      <machine name="cheyenne" compiler="intel" category="aux_clm"/>
    </machines>
    <options>
      <option name="wallclock">00:20:00</option>
    </options>
  </test>
  <test name="SMS_Ld5" grid="f10_f10_musgs" compset="I2000Clm45Fates" testmods="clm/FatesColdDef">
    <machines>
      <machine name="cheyenne" compiler="intel" category="aux_clm"/>
    </machines>
    <options>
      <option name="wallclock">00:20:00</option>
    </options>
  </test>
  <test name="SMS_Ld5" grid="f19_g17" compset="I2000Clm45Fates" testmods="clm/FatesColdDef">
    <machines>
      <machine name="cheyenne" compiler="intel" category="aux_clm"/>
    </machines>
    <options>
      <option name="wallclock">00:20:00</option>
    </options>
  </test>
  <test name="SMS_Ld5" grid="f10_f10_musgs" compset="I2000Clm50Fates" testmods="clm/FatesColdDef">
    <machines>
      <machine name="cheyenne" compiler="intel" category="aux_clm"/>
      <machine name="cheyenne" compiler="gnu" category="aux_clm"/>
    </machines>
    <options>
      <option name="wallclock">00:20:00</option>
    </options>
  </test>
  <test name="SMS_Ld5" grid="f19_g17" compset="I2000Clm50Fates" testmods="clm/FatesColdDef">
    <machines>
      <machine name="cheyenne" compiler="intel" category="aux_clm"/>
    </machines>
    <options>
      <option name="wallclock">00:20:00</option>
    </options>
  </test>
  <test name="SMS_D_Ld5" grid="f10_f10_musgs" compset="I2000Clm50BgcCrop" testmods="clm/irrig_alternate">
    <machines>
      <machine name="izumi" compiler="nag" category="aux_clm">
        <options>
          <option name="wallclock">00:20:00</option>
          <option name="comment">Debug test covering some non-default irrigation options.</option>
        </options>
      </machine>
    </machines>
  </test>
  <test name="SMS_D_Ld10" grid="f10_f10_musgs" compset="I2000Clm50BgcCrop" testmods="clm/tracer_consistency">
    <machines>

      <machine name="izumi" compiler="intel" category="aux_clm">
        <options>
          <option name="wallclock">00:30:00</option>
          <option name="comment">Include a tracer consistency check in debug mode.</option>
        </options>
      </machine>

    </machines>
  </test>
  <test name="ERP_P36x2_D_Ld5" grid="f10_f10_musgs" compset="I2000Ctsm50NwpBgcCropGswp" testmods="clm/default">
    <machines>

      <machine name="cheyenne" compiler="intel" category="aux_clm">
        <options>
          <option name="wallclock">00:30:00</option>
          <option name="comment">A debug ERP test of the NWP configuration with active BGC and CROP.</option>
        </options>
      </machine>

    </machines>
  </test>
  <test name="LWISO_Ld10" grid="f10_f10_musgs" compset="I2000Clm50BgcCrop" testmods="clm/coldStart">
    <machines>
      <machine name="cheyenne" compiler="gnu" category="aux_clm">
        <options>
          <option name="wallclock">00:30:00</option>
          <option name="comment">Ensure that turning on water tracers doesn't change answers. Cold start for now, until we can use initial conditions from a non-isotope case in an isotope case; once we can do that, this should be changed to not be cold start (e.g., 5-day decStart transient test: see also https://github.com/ESCOMP/ctsm/issues/495#issuecomment-516619853).</option>
        </options>
      </machine>
    </machines>
  </test>
  <test name="ERP_P36x2_D_Ld5" grid="f10_f10_musgs" compset="I2000Ctsm50NwpSpGswp" testmods="clm/default">
    <machines>

      <machine name="cheyenne" compiler="intel" category="aux_clm">
        <options>
          <option name="wallclock">00:30:00</option>
          <option name="comment">Include a debug ERP test of the NWP configuration.</option>
        </options>
      </machine>

    </machines>
  </test>
  <test name="SMS_Ld1" grid="nldas2_rnldas2_mnldas2" compset="I2000Ctsm50NwpSpNldas" testmods="clm/default">
    <machines>

      <machine name="cheyenne" compiler="gnu" category="aux_clm">
        <options>
          <option name="wallclock">00:30:00</option>
          <option name="comment">Include a short smoke test covering the nldas2 grid and the I2000Ctsm50NwpSpNldas compset, which uses NLDAS datm forcing.</option>
        </options>
      </machine>

    </machines>
  </test>
  <test name="SMS_Ld1" grid="nldas2_rnldas2_mnldas2" compset="I2000Ctsm50NwpSpNldasRs" testmods="clm/default">
    <machines>

      <machine name="cheyenne" compiler="gnu" category="aux_clm">
        <options>
          <option name="wallclock">00:30:00</option>
          <option name="comment">Include a short smoke test covering the nldas2 grid and the I2000Ctsm50NwpSpNldasRs compset, which uses NLDAS datm forcing.</option>
        </options>
      </machine>

    </machines>
  </test>
  <test name="ERP_D_Ld3" grid="f19_g17" compset="I2000Clm50FatesCru" testmods="clm/Fates">
    <machines>
      <machine name="cheyenne" compiler="intel" category="fates"/>
    </machines>
    <options>
      <option name="wallclock">00:20:00</option>
    </options>
  </test>
  <test name="ERP_D_P15x2_Ld3" grid="f19_g17" compset="I2000Clm50FatesCru" testmods="clm/Fates">
    <machines>
      <machine name="cheyenne" compiler="intel" category="fates"/>
    </machines>
    <options>
      <option name="wallclock">00:20:00</option>
    </options>
  </test>
  <test name="ERP_Ld3" grid="f09_g17" compset="I2000Clm45Fates" testmods="clm/FatesColdDef">
    <machines>
      <machine name="cheyenne" compiler="intel" category="fates"/>
    </machines>
    <options>
      <option name="wallclock">00:20:00</option>
    </options>
  </test>
  <test name="ERP_Ld9" grid="f45_f45_mg37" compset="I2000Clm45Fates" testmods="clm/FatesAllVars">
    <machines>
      <machine name="cheyenne" compiler="intel" category="fates"/>
      <machine name="izumi" compiler="nag" category="fates"/>
    </machines>
    <options>
      <option name="wallclock">00:20:00</option>
    </options>
  </test>
  <test name="ERS_D_Ld3" grid="f19_g17" compset="I2000Clm50FatesCru" testmods="clm/Fates">
    <machines>
      <machine name="cheyenne" compiler="intel" category="fates"/>
    </machines>
    <options>
      <option name="wallclock">00:20:00</option>
    </options>
  </test>
  <test name="ERS_D_Ld5" grid="f19_g17" compset="I2000Clm45Fates" testmods="clm/default">
    <machines>
      <machine name="cheyenne" compiler="intel" category="fates"/>
    </machines>
    <options>
      <option name="wallclock">00:20:00</option>
    </options>
  </test>
  <test name="ERS_D_Ld5" grid="f19_g17" compset="I2000Clm50FatesCru" testmods="clm/default">
    <machines>
      <machine name="cheyenne" compiler="intel" category="fates"/>
    </machines>
    <options>
      <option name="wallclock">00:20:00</option>
    </options>
  </test>
  <test name="ERS_D_Mmpi-serial_Ld5" grid="1x1_brazil" compset="I2000Clm50FatesCruRs" testmods="clm/Fates">
    <machines>
      <machine name="cheyenne" compiler="intel" category="fates"/>
      <machine name="izumi" compiler="nag" category="fates"/>
    </machines>
    <options>
      <option name="wallclock">00:20:00</option>
    </options>
  </test>
  <test name="ERS_Ld5" grid="f19_g17" compset="I2000Clm45Fates" testmods="clm/FatesColdDef">
    <machines>
      <machine name="cheyenne" compiler="intel" category="fates"/>
    </machines>
    <options>
      <option name="wallclock">00:20:00</option>
    </options>
  </test>
  <test name="ERS_Ld60" grid="f45_f45_mg37" compset="I2000Clm45Fates" testmods="clm/Fates">
    <machines>
      <machine name="cheyenne" compiler="intel" category="fates"/>
      <machine name="izumi" compiler="nag" category="fates"/>
    </machines>
    <options>
      <option name="wallclock">00:40:00</option>
    </options>
  </test>
  <test name="ERS_Ld60" grid="f45_f45_mg37" compset="I2000Clm45Fates" testmods="clm/FatesNoFire">
    <machines>
      <machine name="cheyenne" compiler="intel" category="fates"/>
    </machines>
    <options>
      <option name="wallclock">00:20:00</option>
    </options>
  </test>
  <test name="ERS_Ld60" grid="f45_f45_mg37" compset="I2000Clm45Fates" testmods="clm/FatesST3">
    <machines>
      <machine name="cheyenne" compiler="intel" category="fates"/>
    </machines>
    <options>
      <option name="wallclock">00:20:00</option>
    </options>
  </test>
  <test name="ERS_Ld60" grid="f45_f45_mg37" compset="I2000Clm45Fates" testmods="clm/FatesPPhys">
    <machines>
      <machine name="cheyenne" compiler="intel" category="fates"/>
    </machines>
    <options>
      <option name="wallclock">00:20:00</option>
    </options>
  </test>
  <test name="ERS_Ld60" grid="f45_f45_mg37" compset="I2000Clm45Fates" testmods="clm/FatesLogging">
    <machines>
      <machine name="cheyenne" compiler="intel" category="fates"/>
    </machines>
    <options>
      <option name="wallclock">00:20:00</option>
    </options>
  </test>
  <test name="SMS_Lm6" grid="f45_f45_mg37" compset="I2000Clm45Fates" testmods="clm/Fates">
    <machines>
      <machine name="cheyenne" compiler="intel" category="fates"/>
    </machines>
    <options>
      <option name="wallclock">00:20:00</option>
      <option name="comment"  >Run a short non-Fates test (without land-ice model) in the fates test list, to make sure fates changes do not mess up the standard model</option>
    </options>
  </test>
  <test name="SMS_Ly2" grid="1x1_brazil" compset="I2000Clm45FatesRs" testmods="clm/Fates">
    <machines>
      <machine name="cheyenne" compiler="intel" category="fates"/>
    </machines>
    <options>
      <option name="wallclock">00:40:00</option>
    </options>
  </test>
  <test name="SMS_Lm1" grid="f10_f10_musgs" compset="I1850Clm50BgcCropCmip6waccm" testmods="clm/basic">
    <machines>
      <machine name="cheyenne" compiler="gnu" category="aux_clm"/>
      <machine name="cheyenne" compiler="gnu" category="prealpha"/>
      <machine name="cheyenne" compiler="gnu" category="prebeta"/>
    </machines>
    <options>
      <option name="wallclock">00:20:00</option>
      <option name="comment"  >The main point of this test is simply to make sure that the CMIP6WACCMDECK moifierd works. (This configuration is basically the same as I1850Clm50BgcCropCmip6, but without cmip6_glaciers_virtual_antarctica - so we don't need huge coverage of this.) Month-long so that we actually get some history output (because this test exercises a usermods directory with only monthly and yearly output).</option>
    </options>
  </test>
  <test name="SMS_Lm1" grid="f19_g17" compset="I1850Clm50BgcCropCmip6waccm" testmods="clm/basic">
    <machines>
      <machine name="cheyenne" compiler="intel" category="aux_clm"/>
      <machine name="cheyenne" compiler="intel" category="prebeta"/>
    </machines>
    <options>
      <option name="wallclock">00:60:00</option>
      <option name="comment"  >The main point of this test is simply to make sure that the CMIP6WACCMDECK modifier works for
2-degree since that resolution turns off Carbon isotopes </option>
    </options>
  </test>
  <test name="SMS_Lm1_D" grid="f10_f10_musgs" compset="I1850Clm50BgcCrop" testmods="clm/output_crop_highfreq">
    <machines>
      <machine name="cheyenne" compiler="intel" category="aux_clm">
        <options>
          <option name="wallclock">00:20:00</option>
          <option name="comment">Want at least a month-long debug test covering the output_crop usermod, as well as a test covering the output_crop_highfreq usermod. (Note that we already have a year+ test of output_crop via a cmip6 test, so having this test just be a month, rather than a year, seems good enough.)</option>
        </options>
      </machine>
    </machines>
  </test>
  <test name="SMS_Ly1_Mmpi-serial" grid="1x1_brazil" compset="IHistClm50BgcQianRs" testmods="clm/output_bgc_highfreq">
    <machines>
      <machine name="cheyenne" compiler="gnu" category="aux_clm">
        <options>
          <option name="wallclock">00:20:00</option>
          <option name="comment">Want a year-long test covering the output_bgc and output_bgc_highfreq usermods; don't want a highfreq, year-long global test because of the output volume, so this is single-point.</option>
        </options>
      </machine>
    </machines>
  </test>
  <test name="SMS_Ly1_Mmpi-serial" grid="1x1_vancouverCAN" compset="I1PtClm50SpRs" testmods="clm/output_sp_highfreq">
    <machines>
      <machine name="cheyenne" compiler="gnu" category="aux_clm">
        <options>
          <option name="wallclock">00:10:00</option>
          <option name="comment">Want a year-long test covering the output_sp and output_sp_highfreq usermods; don't want a highfreq, year-long global test because of the output volume, so this is single-point.</option>
        </options>
      </machine>
    </machines>
  </test>
  <test name="SMS_D_Ld5_Vnuopc" grid="f10_f10_musgs" compset="I2000Clm50BgcCrop" testmods="clm/default">
    <machines>
      <machine name="cheyenne" compiler="intel" category="aux_clm">
        <options>
          <option name="wallclock">00:30:00</option>
          <option name="comment">Include a test of the NUOPC cap</option>
        </options>
      </machine>
    </machines>
  </test>
  <test name="PFS_Ld20" grid="f09_g17" compset="I2000Clm50BgcCrop">
    <machines>
      <machine name="cheyenne" compiler="intel" category="aux_clm">
        <options>
          <option name="wallclock">00:30:00</option>
          <option name="comment">Can use this test to determine if there are significant throughput changes, at least for this common and important configuration. Note that this deliberately doesn't have any testmods in order to (1) avoid doing history output (because the timing of output can be very variable, and mixing output timing with other aspects of model time can be confusing), and (2) generally keep the test replicating a production configuration as closely as possible (so, for example, we do NOT set BFBFLAG=TRUE for this test).</option>
        </options>
      </machine>
    </machines>
  </test>

  <test name="LILACSMOKE_Vnuopc_D_Ld2" grid="f10_f10_musgs" compset="I2000Ctsm50NwpSpAsRs" testmods="clm-lilac">
    <machines>
      <machine name="cheyenne" compiler="intel" category="aux_clm">
        <options>
          <option name="wallclock">00:20:00</option>
          <option name="comment">Basic LILAC smoke test. Needs to use the nuopc driver. Uses stub atmosphere to avoid needing to download a bunch of unnecessary data if run on a different machine.</option>
        </options>
      </machine>
    </machines>
  </test>

  <test name="SMS_D_Ln1" grid="f10_f10_musgs" compset="I2000Clm50BgcCropQianRs" testmods="clm-run_self_tests">
    <machines>

      <machine name="izumi" compiler="intel" category="aux_clm">
        <options>
          <option name="wallclock">0:20:00</option>
          <option name="comment">Include a test that triggers runtime self-tests. The grid and compset aren't very important here, but we do want more than a single-point test so that we can run on more than one processor; we use Qian atm forcing to facilitate running this test on small systems (to avoid large input data needs). The self-tests are run in initialization, so we only need to run for a single time step.</option>
        </options>
      </machine>

    </machines>
  </test>

  <test name="FUNITCTSM_P1x1" grid="f10_f10_musgs" compset="I2000Clm50Sp">
    <machines>
      <machine name="cheyenne" compiler="intel" category="aux_clm">
        <options>
          <option name="wallclock">00:30:00</option>
          <option name="comment">This test runs CTSM's Fortran unit tests. We're abusing the system test infrastructure to run these, so that a run of the test suite results in the unit tests being run as well. Grid and compset are irrelevant here, except that compset must be one that includes CTSM in order for CIME to find the test definition.</option>
        </options>
      </machine>
    </machines>
  </test>
</testlist><|MERGE_RESOLUTION|>--- conflicted
+++ resolved
@@ -364,7 +364,6 @@
       <option name="wallclock">00:20:00</option>
     </options>
   </test>
-<<<<<<< HEAD
   <test name="ERS_D_Lm3" grid="f09_g17" compset="I1850Clm50BgcCrop" testmods="clm/ciso_monthly_matrixcn">
     <machines>
       <machine name="cheyenne" compiler="intel" category="aux_clm"/>
@@ -383,7 +382,7 @@
       <option name="comment"  >Run in DEBUG with the matrix solution on for spinup with all options it interacts with (requires Bgc, but also turn on Crop and Carbon isotopes)</option>
     </options>
   </test>
-  <test name="ERS_Lm54_Mmpi-serial" grid="1x1_numaIA" compset="I1850Clm50BgcCropQianGs" testmods="clm/ciso_monthly_matrixcn_spinup">
+  <test name="ERS_Lm54_Mmpi-serial" grid="1x1_numaIA" compset="I1850Clm50BgcCropQian" testmods="clm/ciso_monthly_matrixcn_spinup">
     <machines>
       <machine name="cheyenne" compiler="intel" category="aux_clm"/>
     </machines>
@@ -401,10 +400,7 @@
       <option name="comment"  >Run without DEBUG for a long period for a low resolution case with the matrix solution on for spinup with all options it interacts with (requires Bgc, but also turn on Crop and Carbon isotopes)</option>
     </options>
   </test>
-  <test name="ERP_D_Ld5" grid="f19_g17" compset="I2000Clm50BgcCruGs" testmods="clm/default">
-=======
   <test name="ERP_D_Ld5" grid="f19_g17" compset="I2000Clm50BgcCru" testmods="clm/default">
->>>>>>> 5736c2b2
     <machines>
       <machine name="cheyenne" compiler="intel" category="aux_clm"/>
     </machines>
@@ -1867,8 +1863,7 @@
       <option name="comment"  >Include a few debug tests of Cn</option>
     </options>
   </test>
-<<<<<<< HEAD
-  <test name="SSPMATRIXCN_Mmpi-serial" grid="1x1_numaIA" compset="I2000Clm50BgcCropQianRsGs" testmods="clm/ciso_monthly_matrixcn">
+  <test name="SSPMATRIXCN_Mmpi-serial" grid="1x1_numaIA" compset="I2000Clm50BgcCropQianRs" testmods="clm/ciso_monthly_matrixcn">
     <machines>
       <machine name="cheyenne" compiler="intel" category="aux_clm"/>
     </machines>
@@ -1876,10 +1871,7 @@
       <option name="wallclock">01:00:00</option>
     </options>
   </test>
-  <test name="SSP_D_Ld10" grid="f19_g17" compset="I1850Clm51BgcGs" testmods="clm/rtmColdSSP">
-=======
   <test name="SSP_D_Ld10" grid="f19_g17" compset="I1850Clm51Bgc" testmods="clm/rtmColdSSP">
->>>>>>> 5736c2b2
     <machines>
       <machine name="cheyenne" compiler="intel" category="aux_clm"/>
     </machines>
