<?xml version="1.0"?>
<testlist version="2.0">
  <test name="ERI_D_Ld9" grid="f10_f10_mg37" compset="I1850Clm51Bgc" testmods="clm/default">
    <machines>
      <machine name="cheyenne" compiler="gnu" category="aux_clm"/>
    </machines>
    <options>
      <option name="wallclock">00:20:00</option>
    </options>
  </test>
  <test name="SMS_D_Ld9" grid="f09_g17" compset="I1850Clm50BgcNoAnthro" testmods="clm/decStart1851_noinitial">
    <machines>
      <machine name="cheyenne" compiler="intel" category="aux_clm"/>
      <machine name="cheyenne" compiler="intel" category="prebeta"/>
    </machines>
    <options>
      <option name="wallclock">00:20:00</option>
    </options>
  </test>
  <test name="SMS_Ld5" grid="f09_g17" compset="I1850Clm45BgcCru" testmods="clm/default">
    <machines>
      <machine name="cheyenne" compiler="intel" category="ctsm_sci"/>
      <machine name="izumi"    compiler="intel" category="ctsm_sci"/>
    </machines>
    <options>
      <option name="wallclock">00:20:00</option>
      <option name="comment"  >Science support for I1850Clm45BgcCru at f09</option>
    </options>
  </test>
  <test name="SMS_Ld5" grid="f19_g17" compset="I1850Clm45BgcCru" testmods="clm/default">
    <machines>
      <machine name="cheyenne" compiler="intel" category="ctsm_sci"/>
      <machine name="izumi"    compiler="intel" category="ctsm_sci"/>
    </machines>
    <options>
      <option name="wallclock">00:20:00</option>
      <option name="comment"  >Science support for I1850Clm45BgcCru at f19</option>
    </options>
  </test>
  <test name="ERI_D_Ld9" grid="f10_f10_mg37" compset="I2000Clm50BgcCru" testmods="clm/default">
    <machines>
      <machine name="cheyenne" compiler="gnu" category="aux_clm"/>
      <machine name="cheyenne" compiler="intel" category="aux_clm"/>
    </machines>
    <options>
      <option name="wallclock">00:20:00</option>
    </options>
  </test>
  <test name="SMS_Ln9" grid="C96_t061" compset="I2000Clm50SpRs" testmods="clm/clm50cam6LndTuningMode">
    <machines>
      <machine name="cheyenne" compiler="intel" category="ctsm_sci"/>
    </machines>
    <options>
      <option name="wallclock">00:60:00</option>
      <option name="comment">We have one C96 test in aux_clm; this is another that uses a different compset. No need to run this additional C96 test with every tag, but include it in the less frequent ctsm_sci testing.</option>
    </options>
  </test>
  <test name="ERI_D_Ld9" grid="ne30_g17" compset="I2000Clm50BgcCru" testmods="clm/vrtlay">
    <machines>
      <machine name="cheyenne" compiler="intel" category="aux_clm"/>
    </machines>
    <options>
      <option name="wallclock">00:60:00</option>
    </options>
  </test>
  <test name="ERI_D_Ld9" grid="T31_g37" compset="I2000Clm50Sp" testmods="clm/SNICARFRC">
    <machines>
      <machine name="cheyenne" compiler="intel" category="aux_clm"/>
    </machines>
    <options>
      <option name="wallclock">00:20:00</option>
    </options>
  </test>
  <test name="SMS_D_Ld1" grid="f09_g17" compset="I1850Clm50Sp" testmods="clm/default">
    <machines>
      <machine name="cheyenne" compiler="intel" category="aux_clm"/>
    </machines>
    <options>
      <option name="wallclock">00:20:00</option>
      <option name="comment"  >Include a test of this scientifically-supported compset at a scientifically-supported resolution</option>
    </options>
  </test>
  <test name="SMS_Ld1" grid="f09_g17" compset="I1850Clm50Sp" testmods="clm/default">
    <machines>
      <machine name="cheyenne" compiler="intel" category="ctsm_sci"/>
      <machine name="izumi"    compiler="intel" category="ctsm_sci"/>
    </machines>
    <options>
      <option name="wallclock">00:20:00</option>
      <option name="comment"  >Science support for I1850Clm50Sp at f09</option>
    </options>
  </test>
  <test name="SMS_Ld1" grid="f19_g17" compset="I1850Clm50Sp" testmods="clm/default">
    <machines>
      <machine name="cheyenne" compiler="intel" category="ctsm_sci"/>
      <machine name="izumi"    compiler="intel" category="ctsm_sci"/>
    </machines>
    <options>
      <option name="wallclock">00:20:00</option>
      <option name="comment"  >Science support for I1850Clm50Sp at f19</option>
    </options>
  </test>
  <test name="SMS_Ld1" grid="f09_g17" compset="I1850Clm50SpCru" testmods="clm/default">
    <machines>
      <machine name="cheyenne" compiler="intel" category="ctsm_sci"/>
      <machine name="izumi"    compiler="intel" category="ctsm_sci"/>
    </machines>
    <options>
      <option name="wallclock">00:20:00</option>
      <option name="comment"  >Science support for I1850Clm50SpCru at f09</option>
    </options>
  </test>
  <test name="SMS_Ld1" grid="f19_g17" compset="I1850Clm50SpCru" testmods="clm/default">
    <machines>
      <machine name="cheyenne" compiler="intel" category="ctsm_sci"/>
      <machine name="izumi"    compiler="intel" category="ctsm_sci"/>
    </machines>
    <options>
      <option name="wallclock">00:20:00</option>
      <option name="comment"  >Science support for I1850Clm50SpCru at f19</option>
    </options>
  </test>
  <test name="ERP_D_Ld3" grid="f09_g17" compset="I2000Clm50Sp" testmods="clm/prescribed">
    <machines>
      <machine name="cheyenne" compiler="intel" category="aux_clm"/>
      <machine name="cheyenne" compiler="intel" category="prealpha"/>
    </machines>
    <options>
      <option name="wallclock">00:20:00</option>
      <option name="comment"  >Include a test of prescribed soil-moisture, has to be at f09, should be 2000 and for SP</option>
    </options>
  </test>
  <test name="ERP_D_Ld3_Vnuopc" grid="f09_g17" compset="I2000Clm50Sp" testmods="clm/prescribed">
    <machines>
      <machine name="cheyenne" compiler="intel" category="aux_clm"/>
      <machine name="cheyenne" compiler="intel" category="prealpha"/>
    </machines>
    <options>
      <option name="wallclock">00:20:00</option>
      <option name="comment"  >NUOPC test covering prescribed soil moisture stream (this stream uses different code in a nuopc test than in an mct test). (Comments from mct version of this test say: Include a test of prescribed soil-moisture, has to be at f09, should be 2000 and for SP)</option>
    </options>
  </test>
  <test name="ERI_D_Ld9_P48x1" grid="f10_f10_mg37" compset="I2000Clm50BgcCru" testmods="clm/reduceOutput">
    <machines>
      <machine name="izumi" compiler="nag" category="aux_clm"/>
      <machine name="izumi" compiler="nag" category="prebeta"/>
    </machines>
    <options>
      <option name="wallclock">00:40:00</option>
    </options>
  </test>
  <test name="ERI_D_Ld9_P48x1" grid="T31_g37" compset="I2000Clm50Sp" testmods="clm/reduceOutput">
    <machines>
      <machine name="izumi" compiler="nag" category="aux_clm"/>
    </machines>
    <options>
      <option name="wallclock">00:40:00</option>
    </options>
  </test>
  <test name="ERI_D_Ld9_P48x1" grid="f10_f10_mg37" compset="I2000Clm50Sp" testmods="clm/SNICARFRC">
    <machines>
      <machine name="izumi" compiler="nag" category="aux_clm"/>
    </machines>
    <options>
      <option name="wallclock">00:40:00</option>
    </options>
  </test>
  <test name="ERI_D_Ld9_P48x1_Vnuopc" grid="f10_f10_mg37" compset="I2000Clm50Sp" testmods="clm/SNICARFRC">
    <machines>
      <machine name="izumi" compiler="nag" category="aux_clm"/>
    </machines>
    <options>
      <option name="wallclock">00:40:00</option>
      <option name="comment"  >Include an ERI test with NUOPC</option>
    </options>
  </test>
  <test name="SMS_Ld1" grid="f09_g17" compset="I1850Clm50Bgc" testmods="clm/drydepnomegan">
    <machines>
      <machine name="cheyenne" compiler="intel" category="aux_clm"/>
    </machines>
    <options>
      <option name="wallclock">00:20:00</option>
    </options>
  </test>
  <test name="SMS_Ln9_P144x3" grid="f19_g17" compset="IHistClm50Sp" testmods="clm/waccmx_offline2005Start">
    <machines>
      <machine name="cheyenne" compiler="intel" category="aux_clm"/>
    </machines>
    <options>
      <option name="wallclock">00:20:00</option>
      <option name="comment">Do a test similar to FXHIST starting at a 2005 start date, will interpoalte from the 2003 IC file</option>
    </options>
  </test>
  <test name="SMS_D_Ln9_P480x3" grid="f19_g17" compset="IHistClm50Sp" testmods="clm/waccmx_offline">
    <machines>
      <machine name="cheyenne" compiler="intel" category="aux_clm"/>
    </machines>
    <options>
      <option name="wallclock">00:20:00</option>
      <option name="comment">Run a transient case with standalone settings similar to the FXHIST waccm test</option>
    </options>
  </test>
  <test name="SMS_D_Ln9_P480x1_Vnuopc" grid="f19_g17" compset="IHistClm50Sp" testmods="clm/waccmx_offline">
    <!-- BUG(wjs, 2021-04-10, ESCOMP/CTSM#1331) I'm changing the processor layout for this
         test from 480x3 to 480x1 because it is sometimes hanging with a 480x3 layout.
         Once we have resolved these threading-related hangs with nuopc, we can change
         this back to use threading. -->
    <machines>
      <machine name="cheyenne" compiler="intel" category="aux_clm"/>
    </machines>
    <options>
      <option name="wallclock">00:20:00</option>
      <option name="comment">NUOPC test covering drydep, megan and Gregorian calendar. (Comments from mct version of this test say: Run a transient case with standalone settings similar to the FXHIST waccm test)</option>
    </options>
  </test>
  <test name="ERP_D_P36x2_Ld3" grid="f10_f10_mg37" compset="I2000Clm50BgcCru" testmods="clm/cn_conly">
    <machines>
      <machine name="cheyenne" compiler="intel" category="aux_clm"/>
    </machines>
    <options>
      <option name="wallclock">00:20:00</option>
    </options>
  </test>
  <test name="ERP_D_P36x2_Ld3" grid="f10_f10_mg37" compset="I2000Clm50BgcCru" testmods="clm/snowveg_norad">
    <machines>
      <machine name="cheyenne" compiler="gnu" category="aux_clm"/>
    </machines>
    <options>
      <option name="wallclock">00:20:00</option>
    </options>
  </test>
  <test name="ERI_Ld9" grid="f10_f10_mg37" compset="I2000Clm50BgcCru" testmods="clm/drydepnomegan">
    <machines>
      <machine name="cheyenne" compiler="intel" category="aux_clm"/>
    </machines>
    <options>
      <option name="wallclock">00:20:00</option>
    </options>
  </test>
  <test name="ERI_Ld9" grid="f10_f10_mg37" compset="I2000Clm50BgcCru" testmods="clm/default">
    <machines>
      <machine name="cheyenne" compiler="gnu" category="aux_clm"/>
      <machine name="cheyenne" compiler="intel" category="aux_clm"/>
    </machines>
    <options>
      <option name="wallclock">00:20:00</option>
    </options>
  </test>
  <test name="ERI_Ld9" grid="f45_g37" compset="I2000Clm50BgcCru" testmods="clm/nofire">
    <machines>
      <machine name="cheyenne" compiler="intel" category="aux_clm"/>
    </machines>
    <options>
      <option name="wallclock">00:20:00</option>
    </options>
  </test>
  <test name="ERI_N2_Ld9" grid="f19_g17" compset="I2000Clm51BgcCrop" testmods="clm/default">
    <machines>
      <machine name="cheyenne" compiler="intel" category="aux_clm"/>
    </machines>
    <options>
      <option name="wallclock">00:20:00</option>
    </options>
  </test>
  <test name="ERS_Ld3" grid="f10_f10_mg37" compset="I2000Clm51Bgc" testmods="clm/ciso_cwd_hr">
    <machines>
      <machine name="cheyenne" compiler="intel" category="aux_clm"/>
    </machines>
    <options>
      <option name="wallclock">00:20:00</option>
    </options>
  </test>
  <test name="ERP_Ld9" grid="f45_g37" compset="I2000Clm51Bgc" testmods="clm/default">
    <machines>
      <machine name="cheyenne" compiler="intel" category="aux_clm"/>
    </machines>
    <options>
      <option name="wallclock">00:20:00</option>
    </options>
  </test>
  <test name="ERP_D" grid="f10_f10_mg37" compset="IHistClm51Bgc" testmods="clm/decStart">
    <machines>
      <machine name="cheyenne" compiler="gnu" category="aux_clm"/>
      <machine name="cheyenne" compiler="intel" category="aux_clm"/>
    </machines>
    <options>
      <option name="wallclock">00:20:00</option>
    </options>
  </test>
  <test name="ERP_D_Ld3_P36x2" grid="f10_f10_mg37" compset="I2000Clm50BgcCru" testmods="clm/default">
    <machines>
      <machine name="cheyenne" compiler="intel" category="aux_clm"/>
      <machine name="cheyenne" compiler="gnu" category="aux_clm"/>
    </machines>
    <options>
      <option name="wallclock">00:20:00</option>
    </options>
  </test>
  <test name="ERP_D_Ld5" grid="f10_f10_mg37" compset="I1850Clm50BgcCropG" testmods="clm/glcMEC_changeFlags">
    <machines>
      <machine name="cheyenne" compiler="gnu" category="aux_clm"/>
    </machines>
    <options>
      <option name="wallclock">00:20:00</option>
      <option name="comment"  >cism is not answer preserving across processor changes, but short test length should be ok.</option>
    </options>
  </test>
  <test name="SMS_Ld5" grid="f19_g17" compset="I1850Clm50Bgc" testmods="clm/default">
    <machines>
      <machine name="cheyenne" compiler="intel" category="ctsm_sci"/>
      <machine name="izumi"    compiler="intel" category="ctsm_sci"/>
    </machines>
    <options>
      <option name="wallclock">00:20:00</option>
      <option name="comment"  >Science support for I1850Clm50Bgc at f19</option>
    </options>
  </test>
  <test name="SMS_Ld5" grid="f09_g17" compset="I1850Clm50Bgc" testmods="clm/default">
    <machines>
      <machine name="cheyenne" compiler="intel" category="ctsm_sci"/>
      <machine name="izumi"    compiler="intel" category="ctsm_sci"/>
    </machines>
    <options>
      <option name="wallclock">00:20:00</option>
      <option name="comment"  >Science support for I1850Clm50Bgc at f09</option>
    </options>
  </test>
  <test name="ERP_D_Ld5" grid="ne30_g17" compset="I1850Clm50BgcCrop" testmods="clm/default">
    <machines>
      <machine name="izumi" compiler="nag" category="prealpha"/>
    </machines>
    <options>
      <option name="wallclock">00:60:00</option>
    </options>
  </test>
  <test name="SMS_Ln9_P360x2" grid="C96_C96_mg17" compset="IHistClm50BgcCrop" testmods="clm/clm50cam6LndTuningMode">
    <machines>
      <machine name="cheyenne" compiler="intel" category="aux_clm"/>
    </machines>
    <options>
      <option name="wallclock">00:10:00</option>
      <option name="comment">Want one C96 test in the aux_clm test suite; just a short smoke test to make sure it can get off the ground. Use a PE layout that (1) has threading, because CAM uses threading at this resolution; and (2) has a smaller-than-standard task count in order to get through the queue faster.</option>
    </options>
  </test>
  <test name="SMS_Ld5" grid="f09_g17" compset="IHistClm50BgcCrop" testmods="clm/default">
    <machines>
      <machine name="cheyenne" compiler="intel" category="ctsm_sci"/>
      <machine name="izumi"    compiler="intel" category="ctsm_sci"/>
    </machines>
    <options>
      <option name="wallclock">00:20:00</option>
      <option name="comment"  >Science support for IHistClm50BgcCrop at f09</option>
    </options>
  </test>
  <test name="SMS_Ld5" grid="f19_g17" compset="IHistClm50BgcCrop" testmods="clm/default">
    <machines>
      <machine name="cheyenne" compiler="intel" category="ctsm_sci"/>
      <machine name="izumi"    compiler="intel" category="ctsm_sci"/>
    </machines>
    <options>
      <option name="wallclock">00:20:00</option>
      <option name="comment"  >Science support for IHistClm50BgcCrop at f19</option>
    </options>
  </test>
  <test name="ERP_D_Ld5" grid="f10_f10_mg37" compset="IHistClm50BgcCrop" testmods="clm/allActive">
    <machines>
      <machine name="cheyenne" compiler="intel" category="aux_clm"/>
    </machines>
    <options>
      <option name="wallclock">00:20:00</option>
      <option name="comment">Use a transient compset so we allocate and run all PFTs (non-transient cases only allocate memory for non-zero-weight PFTs)</option>
    </options>
  </test>
  <test name="ERP_D_Ld5" grid="f10_f10_mg37" compset="I2000Clm50BgcCru" testmods="clm/anoxia">
    <machines>
      <machine name="cheyenne" compiler="intel" category="aux_clm"/>
    </machines>
    <options>
      <option name="wallclock">00:20:00</option>
      <option name="comment">Run a test with anoxia turned on</option>
    </options>
  </test>
  <test name="ERP_D_Ld5" grid="f10_f10_mg37" compset="I2000Clm50BgcCru" testmods="clm/ciso_flexCN_FUN">
    <machines>
      <machine name="cheyenne" compiler="gnu" category="aux_clm"/>
    </machines>
    <options>
      <option name="wallclock">00:20:00</option>
    </options>
  </test>
  <test name="ERP_D_Ld5" grid="f19_g17" compset="I2000Clm50BgcCru" testmods="clm/default">
    <machines>
      <machine name="cheyenne" compiler="intel" category="aux_clm"/>
    </machines>
    <options>
      <option name="wallclock">00:20:00</option>
    </options>
  </test>
  <test name="ERP_D_Ld5" grid="f19_g17" compset="I2000Clm50BgcCru" testmods="clm/fire_emis">
    <machines>
      <machine name="cheyenne" compiler="intel" category="aux_clm"/>
      <machine name="cheyenne" compiler="intel" category="prebeta"/>
    </machines>
    <options>
      <option name="wallclock">00:20:00</option>
    </options>
  </test>
  <test name="ERP_D_Ld5" grid="f10_f10_mg37" compset="I2000Clm51Sp" testmods="clm/decStart">
    <machines>
      <machine name="cheyenne" compiler="intel" category="aux_clm"/>
    </machines>
    <options>
      <option name="wallclock">00:20:00</option>
      <option name="comment">2000 Sp test for CLM51</option>
    </options>
  </test>
  <test name="ERP_D_Ld5" grid="f10_f10_mg37" compset="I2000Clm50Sp" testmods="clm/reduceOutput">
    <machines>
      <machine name="cheyenne" compiler="gnu" category="aux_clm"/>
      <machine name="cheyenne" compiler="intel" category="aux_clm"/>
    </machines>
    <options>
      <option name="wallclock">00:20:00</option>
    </options>
  </test>
  <test name="ERP_D_Ld5" grid="f09_g17" compset="I2000Clm50Vic" testmods="clm/vrtlay">
    <machines>
      <machine name="cheyenne" compiler="intel" category="aux_clm"/>
    </machines>
    <options>
      <option name="wallclock">00:20:00</option>
    </options>
  </test>
  <test name="ERP_D_Ld5" grid="f10_f10_mg37" compset="I2000Clm50Vic" testmods="clm/vrtlay">
    <machines>
      <machine name="cheyenne" compiler="intel" category="aux_clm"/>
    </machines>
    <options>
      <option name="wallclock">00:20:00</option>
    </options>
  </test>
  <test name="ERP_D_Ld5" grid="f19_g17" compset="IHistClm50SpCru" testmods="clm/drydepnomegan">
    <machines>
      <machine name="cheyenne" compiler="intel" category="aux_clm"/>
      <machine name="cheyenne" compiler="intel" category="prebeta"/>
    </machines>
    <options>
      <option name="wallclock">00:20:00</option>
    </options>
  </test>
  <test name="ERP_D_Ld5" grid="f10_f10_mg37" compset="IHistClm51Sp" testmods="clm/default">
    <machines>
      <machine name="cheyenne" compiler="intel" category="aux_clm"/>
    </machines>
    <options>
      <option name="wallclock">00:20:00</option>
      <option name="comment"  >Test Hist compset with Sp for CLM5.1</option>
    </options>
  </test>
  <test name="SMS_Ld5" grid="f09_g17" compset="IHistClm50SpCru" testmods="clm/default">
    <machines>
      <machine name="cheyenne" compiler="intel" category="ctsm_sci"/>
      <machine name="izumi"    compiler="intel" category="ctsm_sci"/>
    </machines>
    <options>
      <option name="wallclock">00:20:00</option>
      <option name="comment"  >Science support for IHistClm50SpCru at f09</option>
    </options>
  </test>
  <test name="SMS_Ld5" grid="f19_g17" compset="IHistClm50SpCru" testmods="clm/default">
    <machines>
      <machine name="cheyenne" compiler="intel" category="ctsm_sci"/>
      <machine name="izumi"    compiler="intel" category="ctsm_sci"/>
    </machines>
    <options>
      <option name="wallclock">00:20:00</option>
      <option name="comment"  >Science support for IHistClm50SpCru at f19</option>
    </options>
  </test>
  <test name="ERP_D_Ld5_P48x1" grid="f10_f10_mg37" compset="I1850Clm51Bgc" testmods="clm/ciso">
    <machines>
      <machine name="izumi" compiler="nag" category="aux_clm"/>
    </machines>
    <options>
      <option name="wallclock">00:20:00</option>
    </options>
  </test>
  <test name="ERP_D_Ld10_P36x2" grid="f10_f10_mg37" compset="IHistClm51BgcCrop" testmods="clm/ciso_decStart">
    <machines>
      <machine name="cheyenne" compiler="intel" category="aux_clm"/>
    </machines>
    <options>
      <option name="wallclock">00:20:00</option>
      <option name="comment"  >Transient case with isotopes with a december start</option>
    </options>
  </test>
  <test name="ERP_D_Ld10_P36x2_Vnuopc" grid="f10_f10_mg37" compset="IHistClm51BgcCrop" testmods="clm/ciso_decStart">
    <machines>
      <machine name="cheyenne" compiler="intel" category="aux_clm"/>
    </machines>
    <options>
      <option name="wallclock">00:20:00</option>
      <option name="comment"  >NUOPC test covering both carbon isotopes and decStart (the latter is not very important, but we might as well have a test of that option). (Comments from mct version of this test say: Transient case with isotopes with a december start)</option>
    </options>
  </test>
  <test name="ERP_D_Ld5_P48x1" grid="f10_f10_mg37" compset="I2000Clm50BgcCru" testmods="clm/reduceOutput">
    <machines>
      <machine name="izumi" compiler="nag" category="aux_clm"/>
    </machines>
    <options>
      <option name="wallclock">00:20:00</option>
    </options>
  </test>
  <test name="ERP_D_Ld5_P48x1" grid="f10_f10_mg37" compset="I2000Clm50Sp" testmods="clm/o3lombardozzi2015">
    <machines>
      <machine name="izumi" compiler="nag" category="aux_clm"/>
    </machines>
    <options>
      <option name="wallclock">00:20:00</option>
    </options>
  </test>
  <test name="ERP_D_P36x2_Ld3" grid="f10_f10_mg37" compset="I1850Clm50BgcCrop" testmods="clm/default">
    <machines>
      <machine name="cheyenne" compiler="intel" category="aux_clm"/>
      <machine name="cheyenne" compiler="gnu" category="aux_clm"/>
      <machine name="cheyenne" compiler="intel" category="clm_short"/>
      <machine name="cheyenne" compiler="gnu" category="clm_short"/>
    </machines>
    <options>
      <option name="wallclock">00:20:00</option>
    </options>
  </test>
  <test name="ERP_D_P36x2_Ld3" grid="f10_f10_mg37" compset="I2000Clm51BgcCrop" testmods="clm/coldStart">
    <machines>
      <machine name="cheyenne" compiler="intel" category="aux_clm"/>
    </machines>
    <options>
      <option name="wallclock">00:20:00</option>
    </options>
  </test>
  <test name="ERP_D_P36x2_Ld3" grid="f10_f10_mg37" compset="I2000Clm50BgcCru" testmods="clm/flexCN_FUN">
    <machines>
      <machine name="cheyenne" compiler="intel" category="aux_clm"/>
    </machines>
    <options>
      <option name="wallclock">00:20:00</option>
    </options>
  </test>
  <test name="ERP_D_P36x2_Ld3" grid="f10_f10_mg37" compset="I2000Clm50BgcCru" testmods="clm/noFUN_flexCN">
    <machines>
      <machine name="cheyenne" compiler="intel" category="aux_clm"/>
    </machines>
    <options>
      <option name="wallclock">00:20:00</option>
    </options>
  </test>
  <test name="ERP_D_P36x2_Ld3" grid="f10_f10_mg37" compset="I2000Clm50BgcCru" testmods="clm/luna">
    <machines>
      <machine name="cheyenne" compiler="intel" category="aux_clm"/>
    </machines>
    <options>
      <option name="wallclock">00:20:00</option>
    </options>
  </test>
  <test name="ERP_D_P36x2_Ld3" grid="f10_f10_mg37" compset="I2000Clm50BgcCru" testmods="clm/default">
    <machines>
      <machine name="cheyenne" compiler="intel" category="aux_clm"/>
      <machine name="cheyenne" compiler="gnu" category="aux_clm"/>
    </machines>
    <options>
      <option name="wallclock">00:20:00</option>
    </options>
  </test>
  <test name="ERP_D_P36x2_Ld30" grid="f10_f10_mg37" compset="I2000Clm50BgcCru" testmods="clm/default">
    <machines>
      <machine name="cheyenne" compiler="intel" category="aux_clm"/>
    </machines>
    <options>
      <option name="wallclock">00:40:00</option>
      <option name="comment"  >NOTE(bja, 201509) constrain_stress_deciduous_onset is on by default for clm50, but functionality is not exercised by nine day tests, Sean Swenson verified that it is active during 30 day tests.</option>
    </options>
  </test>
  <test name="ERP_D_P36x2_Ld5" grid="f10_f10_mg37" compset="I2000Clm51BgcCrop" testmods="clm/irrig_spunup">
    <machines>
      <machine name="cheyenne" compiler="intel" category="aux_clm"/>
    </machines>
    <options>
      <option name="wallclock">00:20:00</option>
      <option name="comment"  >Want ERP _D test with irrigation on</option>
    </options>
  </test>
  <test name="ERP_D_P36x2_Ld5" grid="f10_f10_mg37" compset="I2000Clm50BgcCropRtm" testmods="clm/irrig_spunup">
    <machines>
      <machine name="cheyenne" compiler="intel" category="aux_clm"/>
    </machines>
    <options>
      <option name="wallclock">00:20:00</option>
      <option name="comment"  >Include an irrigation test with RTM to test irrigation-river feedbacks with that component</option>
    </options>
  </test>
  <test name="ERS_D_Ld5" grid="f10_f10_mg37" compset="I2000Clm50BgcCropRtm" testmods="rtm/rtmOnFloodOnEffvelOn">
    <machines>
      <machine name="cheyenne" compiler="intel" category="aux_clm"/>
      <machine name="cheyenne" compiler="intel" category="prebeta"/>
    </machines>
    <options>
      <option name="wallclock">00:20:00</option>
      <option name="comment"  >Do a test with RTM and flooding on as that also impacts CLM code</option>
    </options>
  </test>
  <test name="ERS_D_Ld5_Vnuopc" grid="f10_f10_mg37" compset="I2000Clm50BgcCropRtm" testmods="rtm/rtmOnFloodOnEffvelOn">
    <machines>
      <machine name="cheyenne" compiler="intel" category="aux_clm"/>
      <machine name="cheyenne" compiler="intel" category="prebeta"/>
    </machines>
    <options>
      <option name="wallclock">00:20:00</option>
      <option name="comment"  >NUOPC test covering flooding. (Comments from mct version of this test say: Do a test with RTM and flooding on as that also impacts CLM code)</option>
    </options>
  </test>
  <test name="ERP_D_P48x1" grid="f10_f10_mg37" compset="IHistClm51Bgc" testmods="clm/decStart">
    <machines>
      <machine name="izumi" compiler="nag" category="aux_clm"/>
      <machine name="izumi" compiler="nag" category="prealpha"/>
    </machines>
    <options>
      <option name="wallclock">00:20:00</option>
    </options>
  </test>
  <test name="ERP_Ld5" grid="f10_f10_mg37" compset="I1850Clm50Bgc" testmods="clm/drydepnomegan">
    <machines>
      <machine name="cheyenne" compiler="intel" category="aux_clm"/>
    </machines>
    <options>
      <option name="wallclock">00:20:00</option>
    </options>
  </test>
  <test name="ERI_Ld9" grid="f10_f10_mg37" compset="I1850Clm50Bgc" testmods="clm/drydepnomegan">
    <machines>
      <machine name="cheyenne" compiler="gnu" category="aux_clm"/>
    </machines>
    <options>
      <option name="wallclock">00:40:00</option>
    </options>
  </test>
  <test name="ERP_Ld5" grid="f10_f10_mg37" compset="I1850Clm50Bgc" testmods="clm/default">
    <machines>
      <machine name="cheyenne" compiler="gnu" category="aux_clm"/>
      <machine name="cheyenne" compiler="intel" category="aux_clm"/>
    </machines>
    <options>
      <option name="wallclock">00:20:00</option>
    </options>
  </test>
  <test name="ERP_Ld5" grid="f19_g17" compset="I1850Clm50Bgc" testmods="clm/default">
    <machines>
      <machine name="cheyenne" compiler="intel" category="aux_clm"/>
    </machines>
    <options>
      <option name="wallclock">00:20:00</option>
    </options>
  </test>
  <test name="ERP_Ld5" grid="f19_g17" compset="I2000Clm50BgcCru" testmods="clm/default">
    <machines>
      <machine name="cheyenne" compiler="intel" category="aux_clm"/>
    </machines>
    <options>
      <option name="wallclock">00:20:00</option>
    </options>
  </test>
  <test name="ERP_Ld5" grid="f19_g17" compset="I2000Clm50SpRtmFl" testmods="clm/default">
    <machines>
      <machine name="izumi" compiler="gnu" category="aux_clm"/>
      <machine name="izumi" compiler="gnu" category="prebeta"/>
      <machine name="izumi" compiler="gnu" category="prealpha"/>
    </machines>
    <options>
      <option name="wallclock">00:20:00</option>
    </options>
  </test>
  <test name="ERP_Ld5" grid="f09_g17" compset="I2000Clm50Vic" testmods="clm/vrtlay">
    <machines>
      <machine name="cheyenne" compiler="intel" category="aux_clm"/>
    </machines>
    <options>
      <option name="wallclock">00:20:00</option>
    </options>
  </test>
  <test name="ERP_Ld5" grid="f10_f10_mg37" compset="I2000Clm50Vic" testmods="clm/decStart">
    <machines>
      <machine name="cheyenne" compiler="gnu" category="aux_clm"/>
    </machines>
    <options>
      <option name="wallclock">00:20:00</option>
    </options>
  </test>
  <test name="ERP_D_Ld5_P48x1" grid="f10_f10_mg37" compset="I1850Clm50Bgc" testmods="clm/ciso">
    <machines>
      <machine name="izumi" compiler="nag" category="aux_clm"/>
    </machines>
    <options>
      <option name="wallclock">00:20:00</option>
    </options>
  </test>
  <test name="ERP_Ld3" grid="f09_g17" compset="I1850Clm50BgcCropCru" testmods="clm/ciso">
    <machines>
      <machine name="cheyenne" compiler="intel" category="aux_clm"/>
    </machines>
    <options>
      <option name="wallclock">00:20:00</option>
    </options>
  </test>
  <test name="SMS_Ld3" grid="f09_g17" compset="I1850Clm50BgcCropCru" testmods="clm/default">
    <machines>
      <machine name="cheyenne" compiler="intel" category="ctsm_sci"/>
      <machine name="izumi"    compiler="intel" category="ctsm_sci"/>
    </machines>
    <options>
      <option name="wallclock">00:20:00</option>
      <option name="comment"  >Science support for I1850Clm50BgcCropCru at f09</option>
    </options>
  </test>
  <test name="SMS_Ld3" grid="f19_g17" compset="I1850Clm50BgcCropCru" testmods="clm/default">
    <machines>
      <machine name="cheyenne" compiler="intel" category="ctsm_sci"/>
      <machine name="izumi"    compiler="intel" category="ctsm_sci"/>
    </machines>
    <options>
      <option name="wallclock">00:20:00</option>
      <option name="comment"  >Science support for I1850Clm50BgcCropCru at f19</option>
    </options>
  </test>
  <test name="ERP_D_Ld5_P48x1" grid="f10_f10_mg37" compset="I2000Clm50BgcCru" testmods="clm/flexCN_FUN">
    <machines>
      <machine name="izumi" compiler="nag" category="aux_clm"/>
    </machines>
    <options>
      <option name="wallclock">00:20:00</option>
    </options>
  </test>
  <test name="ERP_D_Ld5_P48x1" grid="f10_f10_mg37" compset="I2000Clm50BgcCru" testmods="clm/noFUN_flexCN">
    <machines>
      <machine name="izumi" compiler="nag" category="aux_clm"/>
    </machines>
    <options>
      <option name="wallclock">00:20:00</option>
    </options>
  </test>
  <test name="ERP_D_Ld5_P48x1" grid="f10_f10_mg37" compset="I2000Clm50BgcCru" testmods="clm/luna">
    <machines>
      <machine name="izumi" compiler="nag" category="aux_clm"/>
    </machines>
    <options>
      <option name="wallclock">00:20:00</option>
    </options>
  </test>
  <test name="ERP_Ly3_P72x2" grid="f10_f10_mg37" compset="IHistClm50BgcCrop" testmods="clm/cropMonthOutput">
    <machines>
      <machine name="cheyenne" compiler="intel" category="aux_clm"/>
    </machines>
    <options>
      <option name="wallclock">01:40:00</option>
      <option name="comment"  >Multi-year global test of transient crops together with transient glaciers. Use no-evolve glaciers with ERP test</option>
    </options>
  </test>
  <test name="SMS_Ld5" grid="f09_g17" compset="I1850Clm45Bgc" testmods="clm/default">
    <machines>
      <machine name="cheyenne" compiler="intel" category="ctsm_sci"/>
      <machine name="izumi"    compiler="intel" category="ctsm_sci"/>
    </machines>
    <options>
      <option name="wallclock">00:20:00</option>
      <option name="comment"  >Science support for I1850Clm45Bgc at f09</option>
    </options>
  </test>
  <test name="SMS_Ld5" grid="f19_g17" compset="I1850Clm45Bgc" testmods="clm/default">
    <machines>
      <machine name="cheyenne" compiler="intel" category="ctsm_sci"/>
      <machine name="izumi"    compiler="intel" category="ctsm_sci"/>
    </machines>
    <options>
      <option name="wallclock">00:20:00</option>
      <option name="comment"  >Science support for I1850Clm45Bgc at f19</option>
    </options>
  </test>
  <test name="ERI_D_Ld9" grid="f10_f10_mg37" compset="I1850Clm45Bgc" testmods="clm/default">
    <machines>
      <machine name="cheyenne" compiler="gnu" category="aux_clm"/>
    </machines>
    <options>
      <option name="wallclock">00:40:00</option>
      <option name="comment"  >include a Clm45 ERI test; also, want a debug test of I1850Clm45Bgc</option>
    </options>
  </test>
  <test name="ERP_P36x2_D_Ld5" grid="f10_f10_mg37" compset="I1850Clm45BgcCru" testmods="clm/ciso">
    <machines>
      <machine name="cheyenne" compiler="intel" category="prealpha"/>
      <machine name="cheyenne" compiler="intel" category="aux_cime_baselines"/>
    </machines>
    <options>
      <option name="wallclock">00:20:00</option>
    </options>
  </test>
  <test name="ERP_P36x2_D_Ld5" grid="f10_f10_mg37" compset="I1850Clm50Bgc" testmods="clm/ciso">
    <machines>
      <machine name="cheyenne" compiler="intel" category="aux_clm"/>
    </machines>
    <options>
      <option name="wallclock">00:20:00</option>
    </options>
  </test>
  <test name="ERP_P36x2_D_Ld5" grid="f10_f10_mg37" compset="I2000Clm45Sp" testmods="clm/default">
    <machines>
      <machine name="cheyenne" compiler="intel" category="aux_clm"/>
    </machines>
    <options>
      <option name="wallclock">00:20:00</option>
      <option name="comment"  >include a debug test of I2000Clm45Sp</option>
    </options>
  </test>
  <test name="ERP_P36x2_D_Ld5" grid="f10_f10_mg37" compset="IHistClm45BgcCru" testmods="clm/decStart">
    <machines>
      <machine name="cheyenne" compiler="intel" category="aux_clm"/>
    </machines>
    <options>
      <option name="wallclock">00:20:00</option>
      <option name="comment"  >include a debug test of IHistClm45BgcCru</option>
    </options>
  </test>
  <test name="SMS_Ld5" grid="f09_g17" compset="IHistClm45BgcCru" testmods="clm/default">
    <machines>
      <machine name="cheyenne" compiler="intel" category="ctsm_sci"/>
      <machine name="izumi"    compiler="intel" category="ctsm_sci"/>
    </machines>
    <options>
      <option name="wallclock">00:20:00</option>
      <option name="comment"  >Science support for IHistClm45BgcCru at f09</option>
    </options>
  </test>
  <test name="SMS_Ld5" grid="f19_g17" compset="IHistClm45BgcCru" testmods="clm/default">
    <machines>
      <machine name="cheyenne" compiler="intel" category="ctsm_sci"/>
      <machine name="izumi"    compiler="intel" category="ctsm_sci"/>
    </machines>
    <options>
      <option name="wallclock">00:20:00</option>
      <option name="comment"  >Science support for IHistClm45BgcCru at f19</option>
    </options>
  </test>
  <test name="SMS_Ld5" grid="f09_g17" compset="IHistClm45Bgc" testmods="clm/default">
    <machines>
      <machine name="cheyenne" compiler="intel" category="ctsm_sci"/>
      <machine name="izumi"    compiler="intel" category="ctsm_sci"/>
    </machines>
    <options>
      <option name="wallclock">00:20:00</option>
      <option name="comment"  >Science support for IHistClm45Bgc at f09</option>
    </options>
  </test>
  <test name="SMS_Ld5" grid="f19_g17" compset="IHistClm45Bgc" testmods="clm/default">
    <machines>
      <machine name="cheyenne" compiler="intel" category="ctsm_sci"/>
      <machine name="izumi"    compiler="intel" category="ctsm_sci"/>
    </machines>
    <options>
      <option name="wallclock">00:20:00</option>
      <option name="comment"  >Science support for IHistClm45Bgc at f19</option>
    </options>
  </test>
  <test name="ERP_D_Ld5" grid="f10_f10_mg37" compset="IHistClm45Sp" testmods="clm/decStart">
    <machines>
      <machine name="cheyenne" compiler="intel" category="aux_clm"/>
    </machines>
    <options>
      <option name="wallclock">00:20:00</option>
    </options>
  </test>
  <test name="SMS_Ld5" grid="f09_g17" compset="IHistClm45Sp" testmods="clm/default">
    <machines>
      <machine name="cheyenne" compiler="intel" category="ctsm_sci"/>
      <machine name="izumi"    compiler="intel" category="ctsm_sci"/>
    </machines>
    <options>
      <option name="wallclock">00:20:00</option>
      <option name="comment"  >Science support for IHistClm45Sp at f09</option>
    </options>
  </test>
  <test name="SMS_Ld5" grid="f19_g17" compset="IHistClm45Sp" testmods="clm/default">
    <machines>
      <machine name="cheyenne" compiler="intel" category="ctsm_sci"/>
      <machine name="izumi"    compiler="intel" category="ctsm_sci"/>
    </machines>
    <options>
      <option name="wallclock">00:20:00</option>
      <option name="comment"  >Science support for IHistClm45Sp at f19</option>
    </options>
  </test>
  <test name="ERP_P36x2_Lm13" grid="f10_f10_mg37" compset="IHistClm51Bgc" testmods="clm/monthly">
    <machines>
      <machine name="cheyenne" compiler="intel" category="aux_clm"/>
      <machine name="cheyenne" compiler="gnu" category="aux_clm"/>
    </machines>
    <options>
      <option name="wallclock">02:00:00</option>
      <option name="tput_tolerance">0.5</option>
    </options>
  </test>
  <test name="ERP_P180x2_D" grid="f19_g17" compset="I2000Clm50SpRtmFl" testmods="clm/default">
    <machines>
      <machine name="cheyenne" compiler="intel" category="aux_clm"/>
    </machines>
    <options>
      <option name="wallclock">00:20:00</option>
      <option name="comment"  >include a debug test with flooding on</option>
    </options>
  </test>
  <test name="ERP_P180x2_D_Ld5" grid="f19_g17_gris4" compset="I1850Clm50BgcCropG" testmods="clm/default">
    <machines>
      <machine name="cheyenne" compiler="intel" category="aux_clm"/>
      <machine name="cheyenne" compiler="intel" category="prealpha"/>
    </machines>
    <options>
      <option name="wallclock">00:20:00</option>
    </options>
  </test>
  <test name="ERP_P180x2_D_Ld5" grid="f19_g17_gris4" compset="I1850Clm50BgcCropG" testmods="clm/glcMEC_increase">
    <machines>
      <machine name="cheyenne" compiler="intel" category="aux_clm"/>
    </machines>
    <options>
      <option name="wallclock">00:20:00</option>
      <option name="comment"  >cism is not answer preserving across processor changes, but short test length should be ok.</option>
    </options>
  </test>
  <test name="ERP_P180x2_D_Ld5" grid="f19_g17" compset="I2000Clm50Sp" testmods="clm/default">
    <machines>
      <machine name="cheyenne" compiler="intel" category="aux_clm"/>
      <machine name="cheyenne" compiler="intel" category="prealpha"/>
    </machines>
    <options>
      <option name="wallclock">00:20:00</option>
    </options>
  </test>
  <test name="SMS_P180x2_D_Ld5" grid="f19_g17" compset="I2000Clm50Sp" testmods="clm/default">
    <machines>
      <machine name="cheyenne" compiler="intel" category="aux_cime_baselines"/>
    </machines>
    <options>
      <option name="wallclock">00:20:00</option>
    </options>
  </test>
  <test name="ERP_P72x2_Lm25" grid="f10_f10_mg37" compset="I2000Clm51BgcCrop" testmods="clm/monthly">
    <machines>
      <machine name="cheyenne" compiler="intel" category="aux_clm"/>
    </machines>
    <options>
      <option name="wallclock">01:40:00</option>
      <option name="comment"  >threaded ERP test for crop just over 2-years</option>
    </options>
  </test>
  <test name="ERP_P36x2_D_Ld5" grid="f10_f10_mg37" compset="I1850Clm45BgcCrop" testmods="clm/crop">
    <machines>
      <machine name="cheyenne" compiler="intel" category="aux_clm"/>
    </machines>
    <options>
      <option name="wallclock">00:20:00</option>
      <option name="comment"  >include a debug test of I1850Clm45BgcCrop</option>
      <option name="tput_tolerance">0.5</option>
    </options>
  </test>
  <test name="ERP_P36x2_D_Ld5" grid="f10_f10_mg37" compset="I1850Clm45BgcCru" testmods="clm/default">
    <machines>
      <machine name="cheyenne" compiler="intel" category="aux_clm"/>
    </machines>
    <options>
      <option name="wallclock">00:20:00</option>
    </options>
  </test>
  <test name="ERP_P72x2_Ly3" grid="f10_f10_mg37" compset="I2000Clm50BgcCrop" testmods="clm/irrig_o3falk_reduceOutput">
    <machines>
      <machine name="cheyenne" compiler="intel" category="aux_clm"/>
    </machines>
    <options>
      <option name="wallclock">01:40:00</option>
      <option name="comment"  >Want a multi-year global crop restart test; this was 5 years when we were doing cold start, but 3 years is probably sufficient given that we have spun-up crop initial conditions</option>
    </options>
  </test>
  <test name="ERP_P72x2_Lm36" grid="f10_f10_mg37" compset="I2000Clm50BgcCrop" testmods="clm/clm50cropIrrigMonth_interp">
    <machines>
      <machine name="cheyenne" compiler="intel" category="aux_clm"/>
      <machine name="cheyenne" compiler="intel" category="prebeta"/>
    </machines>
    <options>
      <option name="wallclock">01:40:00</option>
      <option name="comment"  >Want a multi-year global crop restart test; this was 5 years when we were doing cold start, but 3 years is probably sufficient given that we have spun-up crop initial conditions</option>
    </options>
  </test>
  <test name="ERP_P72x2_Lm7" grid="f10_f10_mg37" compset="I2000Clm50BgcCrop" testmods="clm/irrig_alternate_monthly">
    <machines>
      <machine name="cheyenne" compiler="intel" category="aux_clm">
        <options>
          <option name="wallclock">00:30:00</option>
          <option name="comment">Want an ERP test covering some non-default irrigation options. Long enough so that we're likely to exercise the various groundwater irrigation code.</option>
        </options>
      </machine>
    </machines>
  </test>
  <test name="ERP_P72x2_Lm7_Vnuopc" grid="f10_f10_mg37" compset="I2000Clm50BgcCrop" testmods="clm/irrig_alternate_monthly">
    <machines>
      <machine name="cheyenne" compiler="intel" category="aux_clm">
        <options>
          <option name="wallclock">00:30:00</option>
          <option name="comment">NUOPC test covering irrig_alternate, because this tests some rof coupling. (Comments from mct version of this test say: Want an ERP test covering some non-default irrigation options. Long enough so that we're likely to exercise the various groundwater irrigation code.)</option>
        </options>
      </machine>
    </machines>
  </test>
  <test name="ERS_D" grid="f10_f10_mg37" compset="I1850Clm50BgcCrop" testmods="clm/reseedresetsnow">
    <machines>
      <machine name="cheyenne" compiler="intel" category="aux_clm"/>
    </machines>
    <options>
      <option name="wallclock">00:20:00</option>
    </options>
  </test>
  <test name="ERP_P36x2_D_Ld10" grid="f10_f10_mg37" compset="IHistClm50SpG" testmods="clm/glcMEC_decrease">
    <machines>
      <machine name="cheyenne" compiler="intel" category="aux_clm"/>
    </machines>
    <options>
      <option name="wallclock">00:20:00</option>
      <option name="comment"  >Test transient PFTs (via HIST) in conjunction with changing glacier area. This test also covers the reset_dynbal_baselines option. CISM is not answer preserving across processor changes, but short test length should be OK.</option>
    </options>
  </test>
  <test name="SMS_Ln9" grid="C96_C96_mg17" compset="IHistClm50Sp" testmods="clm/clm50cam6LndTuningMode">
    <machines>
      <machine name="cheyenne" compiler="intel" category="ctsm_sci"/>
    </machines>
    <options>
      <option name="wallclock">00:10:00</option>
      <option name="comment">We have one C96 test in aux_clm; this is another that uses a different compset. No need to run this additional C96 test with every tag, but include it in the less frequent ctsm_sci testing.</option>
    </options>
  </test>
  <test name="ERS_D_Ld10" grid="f10_f10_mg37" compset="IHistClm50Sp" testmods="clm/collapse_pfts_78_to_16_decStart_f10">
    <machines>
      <machine name="cheyenne" compiler="intel" category="aux_clm"/>
    </machines>
    <options>
      <option name="wallclock">00:20:00</option>
      <option name="comment"  >test transient PFTs (via HIST) with a December start, reading 78-pft data and running with 16 pfts</option>
    </options>
  </test>
  <test name="SOILSTRUCTUD_Ld5" grid="f10_f10_mg37" compset="I2000Clm50BgcCrop" testmods="clm/default">
    <machines>
      <machine name="cheyenne" compiler="intel" category="aux_clm"/>
    </machines>
    <options>
      <option name="wallclock">00:20:00</option>
      <option name="comment"  >test soil_layerstruct_userdefined set to the same dzsoi values as in the predefined case 4SL_2m and expect bfb same answers</option>
    </options>
  </test>
  <test name="ERS_D_Ld12" grid="f10_f10_mg37" compset="I1850Clm50BgcCropG" testmods="clm/glcMEC_spunup_inc_dec_bgc">
    <machines>
      <machine name="cheyenne" compiler="intel" category="aux_clm"/>
    </machines>
    <options>
      <option name="wallclock">00:20:00</option>
      <option name="comment"  >Tests updates of BGC variables with increasing and decreasing glacier areas</option>
    </options>
  </test>
  <test name="ERP_P36x2_D_Ld3" grid="f10_f10_mg37" compset="I1850Clm50BgcCrop" testmods="clm/extra_outputs">
    <machines>
      <machine name="cheyenne" compiler="gnu" category="aux_clm"/>
    </machines>
    <options>
      <option name="wallclock">00:20:00</option>
      <option name="comment"  >Among other extra outputs, ensure that writing the history field master list to a separate file does not cause failure"</option>
    </options>
  </test>
  <test name="ERS_D_Ld3" grid="f10_f10_mg37" compset="I1850Clm50BgcCrop" testmods="clm/default">
    <machines>
      <machine name="cheyenne" compiler="intel" category="aux_clm"/>
      <machine name="cheyenne" compiler="gnu" category="aux_clm"/>
      <machine name="cheyenne" compiler="intel" category="clm_short"/>
      <machine name="cheyenne" compiler="gnu" category="clm_short"/>
    </machines>
    <options>
      <option name="wallclock">00:20:00</option>
    </options>
  </test>
  <test name="ERS_D_Ld3" grid="f19_g17" compset="I1850Clm50BgcCrop" testmods="clm/clm50dynroots">
    <machines>
      <machine name="cheyenne" compiler="intel" category="aux_clm"/>
      <machine name="hobart" compiler="intel" category="prebeta"/>
      <machine name="hobart" compiler="pgi" category="prebeta"/>
    </machines>
    <options>
      <option name="wallclock">00:20:00</option>
    </options>
  </test>
  <test name="ERS_D_Ld3" grid="f10_f10_mg37" compset="I2000Clm50BgcCru" testmods="clm/default">
    <machines>
      <machine name="cheyenne" compiler="intel" category="aux_clm"/>
      <machine name="cheyenne" compiler="gnu" category="aux_clm"/>
    </machines>
    <options>
      <option name="wallclock">00:20:00</option>
    </options>
  </test>
  <test name="ERS_D_Ld3" grid="f10_f10_mg37" compset="I2000Clm50BgcCru" testmods="clm/deepsoil_bedrock">
    <machines>
      <machine name="cheyenne" compiler="intel" category="aux_clm"/>
    </machines>
    <options>
      <option name="wallclock">00:20:00</option>
    </options>
  </test>
  <test name="ERS_D_Ld5" grid="f10_f10_mg37" compset="I2000Clm50BgcCru" testmods="clm/default">
    <machines>
      <machine name="cheyenne" compiler="intel" category="aux_clm"/>
    </machines>
    <options>
      <option name="wallclock">00:20:00</option>
    </options>
  </test>
  <test name="ERS_D_Ld5_Mmpi-serial" grid="1x1_mexicocityMEX" compset="I1PtClm50SpRs" testmods="clm/CLM1PTStartDate">
    <machines>
      <machine name="izumi" compiler="nag" category="aux_clm"/>
    </machines>
    <options>
      <option name="wallclock">00:20:00</option>
    </options>
  </test>
  <test name="ERS_D_Ld6" grid="f10_f10_mg37" compset="I1850Clm45BgcCrop" testmods="clm/clm50CMIP6frc">
    <machines>
      <machine name="cheyenne" compiler="gnu" category="aux_clm"/>
      <machine name="cheyenne" compiler="intel" category="aux_clm"/>
    </machines>
    <options>
      <option name="wallclock">00:20:00</option>
    </options>
  </test>
  <test name="ERS_D_Ld7_Mmpi-serial" grid="1x1_smallvilleIA" compset="IHistClm50BgcCropRs" testmods="clm/decStart1851_noinitial">
    <machines>
      <machine name="cheyenne" compiler="intel" category="aux_clm"/>
    </machines>
    <options>
      <option name="wallclock">00:20:00</option>
      <option name="comment"  >Transient crop run with a mid-year restart, restarting shortly after a big landunit transition, to make sure that the annually-dribbled fluxes generated from landunit transitions restart properly</option>
    </options>
  </test>
  <test name="ERS_Ld3" grid="f09_g17" compset="I1850Clm50BgcCrop" testmods="clm/rad_hrly_light_res_half">
    <machines>
      <machine name="cheyenne" compiler="intel" category="aux_clm"/>
    </machines>
    <options>
      <option name="wallclock">00:20:00</option>
    </options>
  </test>
  <test name="ERS_Ld5_Mmpi-serial" grid="1x1_vancouverCAN" compset="I1PtClm45SpRs" testmods="clm/CLM1PTStartDate">
    <machines>
      <machine name="cheyenne" compiler="intel" category="aux_clm"/>
      <machine name="izumi" compiler="nag" category="prealpha"/>
    </machines>
    <options>
      <option name="wallclock">00:20:00</option>
    </options>
  </test>
  <test name="ERS_Ld5_Mmpi-serial" grid="1x1_vancouverCAN" compset="I1PtClm50SpRs" testmods="clm/CLM1PTStartDate">
    <machines>
      <machine name="cheyenne" compiler="intel" category="aux_clm"/>
    </machines>
    <options>
      <option name="wallclock">00:20:00</option>
    </options>
  </test>
  <test name="ERS_Lm20_Mmpi-serial" grid="1x1_smallvilleIA" compset="I2000Clm50BgcCropQianRs" testmods="clm/monthly_noinitial">
    <machines>
      <machine name="cheyenne" compiler="gnu" category="aux_clm"/>
    </machines>
    <options>
      <option name="wallclock">01:20:00</option>
      <option name="comment"  >tests mid-year restart, with the restart file being written in the middle of the first year after cold start initialization</option>
    </options>
  </test>
  <test name="ERS_Ly5_Mmpi-serial" grid="1x1_smallvilleIA" compset="I2000Clm50BgcCropQianRs" testmods="clm/ciso_monthly">
    <machines>
      <machine name="cheyenne" compiler="gnu" category="aux_clm"/>
    </machines>
    <options>
      <option name="wallclock">02:00:00</option>
      <option name="comment"  >multi-year test with crops and isotopes that includes all crop types; added (2020-05-21) in order to test the new switchgrass and miscanthus crops (which otherwise aren't currently tested)</option>
    </options>
  </test>
  <test name="ERS_Lm40_Mmpi-serial" grid="1x1_numaIA" compset="I2000Clm50BgcCropQianRs" testmods="clm/monthly">
    <machines>
      <machine name="cheyenne" compiler="gnu" category="aux_clm"/>
    </machines>
    <options>
      <option name="wallclock">02:00:00</option>
      <option name="comment"  >tests mid-year restart, with the restart file being written in the middle of the second year</option>
    </options>
  </test>
  <test name="ERS_Lm54_Mmpi-serial" grid="1x1_numaIA" compset="I2000Clm50BgcCropQianRs" testmods="clm/cropMonthOutput">
    <machines>
      <machine name="cheyenne" compiler="intel" category="aux_clm"/>
    </machines>
    <options>
      <option name="wallclock">02:00:00</option>
      <option name="comment"  >tests mid-year restart, with the restart file being written after more than 2 years, which Sam Levis says is important for testing crop restarts</option>
    </options>
  </test>
  <test name="ERS_Ly20_Mmpi-serial" grid="1x1_numaIA" compset="I2000Clm50BgcCropQianRs" testmods="clm/cropMonthOutput">
    <machines>
      <machine name="cheyenne" compiler="intel" category="aux_clm"/>
    </machines>
    <options>
      <option name="wallclock"     >01:40:00</option>
      <option name="tput_tolerance">0.5</option>
      <option name="comment"       >20 year single point tests with BGC-Crop (Crop keeps a 20 year running mean)</option>
    </options>
  </test>
  <test name="ERS_Ly3" grid="f10_f10_mg37" compset="I1850Clm50BgcCropCmip6" testmods="clm/basic">
    <machines>
      <machine name="cheyenne" compiler="intel" category="aux_clm"/>
    </machines>
    <options>
      <option name="wallclock">01:40:00</option>
      <option name="comment"  >Include a long ERS test of the cmip6 configuration, though at coarse resolution. This gives a year+ test covering the output_crop usermod, which is something we want: if this is removed, we should add a test of at least a year duration covering the output_crop usermod. This test needs to use init_interp to work, because of adding virtual Antarctica columns (currently the default out-of-the-box setting uses init_interp for this).</option>
    </options>
  </test>
  <test name="ERS_Ly3_Mmpi-serial" grid="1x1_smallvilleIA" compset="IHistClm50BgcCropQianRs" testmods="clm/cropMonthOutput">
    <machines>
      <machine name="cheyenne" compiler="gnu" category="aux_clm"/>
    </machines>
    <options>
      <option name="wallclock">01:40:00</option>
      <option name="comment"  >restart is right before the transition from 100% nat veg to 100% crop</option>
    </options>
  </test>
  <test name="ERS_Ly3_P72x2" grid="f10_f10_mg37" compset="IHistClm50BgcCropG" testmods="clm/cropMonthOutput">
    <machines>
      <machine name="cheyenne" compiler="intel" category="aux_clm"/>
    </machines>
    <options>
      <option name="wallclock">01:40:00</option>
      <option name="comment"  >Multi-year global test of transient crops together with transient glaciers. Use glacier evolution with ERS test</option>
    </options>
  </test>
  <test name="ERS_Ly3_P72x2_Vnuopc" grid="f10_f10_mg37" compset="IHistClm50BgcCropG" testmods="clm/cropMonthOutput">
    <machines>
      <machine name="cheyenne" compiler="intel" category="aux_clm"/>
    </machines>
    <options>
      <option name="wallclock">01:40:00</option>
      <option name="comment"  >NUOPC test covering evolving glacier. (Comments from mct version of this test say: Multi-year global test of transient crops together with transient glaciers. Use glacier evolution with ERS test)</option>
    </options>
  </test>
  <test name="ERS_Ly5_P144x1" grid="f10_f10_mg37" compset="IHistClm51BgcCrop" testmods="clm/cropMonthOutput">
    <machines>
      <machine name="cheyenne" compiler="intel" category="aux_clm"/>
    </machines>
    <options>
      <option name="wallclock">01:40:00</option>
      <option name="comment"  >Want a multi-year global test of transient crops; also want a multi-year transient restart test.  Using P60x1 and ERS rather than ERP to get faster turnaround of this long-running test</option>
    </options>
  </test>
  <test name="ERS_Ly5_P72x1" grid="f10_f10_mg37" compset="IHistClm45BgcCrop" testmods="clm/cropMonthOutput">
    <machines>
      <machine name="cheyenne" compiler="intel" category="aux_clm"/>
    </machines>
    <options>
      <option name="wallclock">03:00:00</option>
      <option name="comment"  >include a long Clm45 test, and include a production intel test of Clm45</option>
    </options>
  </test>
  <test name="ERS_Ly6_Mmpi-serial" grid="1x1_smallvilleIA" compset="IHistClm50BgcCropQianRs" testmods="clm/cropMonthOutput">
    <machines>
      <machine name="cheyenne" compiler="intel" category="aux_clm"/>
    </machines>
    <options>
      <option name="wallclock">02:00:00</option>
      <option name="comment"  >restart is right before increasing natural veg to &gt; 0 while also shifting PCT_CFT</option>
      <option name="tput_tolerance">0.5</option>
    </options>
  </test>
  <test name="LII_D_Ld3" grid="f19_g17" compset="I2000Clm50BgcCrop" testmods="clm/default">
    <machines>
      <machine name="cheyenne" compiler="intel" category="aux_clm"/>
    </machines>
    <options>
      <option name="wallclock">00:20:00</option>
      <option name="comment"  >Basic LII test, covering the standard range of subgrid heterogeneity - particularly, including crop. Uses a year-2000 restart file so that the restart file has non-zero product pools, so that we exercise the gridcell-level code in init_interp.</option>
    </options>
  </test>
  <test name="LII2FINIDATAREAS_D_P360x2_Ld1" grid="f09_g17" compset="I1850Clm50BgcCrop" testmods="clm/default">
    <machines>
      <machine name="cheyenne" compiler="intel" category="aux_clm"/>
    </machines>
    <options>
      <option name="wallclock">00:20:00</option>
      <option name="comment"  >Exercise the init_interp_method='use_finidat_areas' option. See documentation at the top of the python script implementing this test for more details and rationale. This test requires a compatible finidat file (i.e., a file that can be used without interpolation). If no such file is available out-of-the-box, then the test will need to use a testmod that points to a compatible file.</option>
    </options>
  </test>
  <test name="LVG_Ld5_D" grid="f10_f10_mg37" compset="I1850Clm51Bgc" testmods="clm/no_vector_output">
    <machines>
      <machine name="cheyenne" compiler="intel" category="aux_clm"/>
    </machines>
    <options>
      <option name="wallclock">00:20:00</option>
      <option name="comment"  >Include one LVG debug test (exact configuration is not very important). Note that the LVG test will fail if there is any 1-d output, or output separated by glacier elevation classes (e.g., the various *_FORC fields), so this includes a testmod that turns off any 1-d output.</option>
    </options>
  </test>
  <test name="LCISO_Lm13" grid="f10_f10_mg37" compset="IHistClm51BgcCrop" testmods="clm/ciso_monthly">
    <machines>
      <machine name="cheyenne" compiler="intel" category="aux_clm"/>
      <machine name="cheyenne" compiler="intel" category="prebeta"/>
    </machines>
    <options>
      <option name="wallclock">01:30:00</option>
      <option name="comment"  >Make sure Carbon isotopes on and off with land-use change, does NOT change answers. To verify for landuse change must go beyond a year boundary, because of #404 we can't use a December start, so need to run for beyond the year boundary.</option>
    </options>
  </test>
  <test name="NCK_Ld1" grid="f10_f10_mg37" compset="I2000Clm50Sp" testmods="clm/default">
    <machines>
      <machine name="cheyenne" compiler="intel" category="aux_clm"/>
      <machine name="cheyenne" compiler="intel" category="prealpha"/>
    </machines>
    <options>
      <option name="wallclock">00:20:00</option>
    </options>
  </test>
  <test name="PEM_D_Ld5" grid="ne30_g17" compset="I2000Clm50BgcCru" testmods="clm/default">
    <machines>
      <machine name="cheyenne" compiler="intel" category="aux_clm"/>
      <machine name="cheyenne" compiler="intel" category="prealpha"/>
    </machines>
    <options>
      <option name="wallclock">00:60:00</option>
    </options>
  </test>
  <test name="PEM_Ld1" grid="f10_f10_mg37" compset="I2000Clm51BgcCrop" testmods="clm/crop">
    <machines>
      <machine name="izumi" compiler="intel" category="aux_clm"/>
      <machine name="izumi" compiler="intel" category="prebeta"/>
    </machines>
    <options>
      <option name="wallclock">00:20:00</option>
    </options>
  </test>
  <test name="PET_P36x2_D" grid="f10_f10_mg37" compset="I1850Clm50BgcCrop" testmods="clm/default">
    <machines>
      <machine name="cheyenne" compiler="intel" category="aux_clm"/>
    </machines>
    <options>
      <option name="wallclock">00:20:00</option>
      <option name="comment"  >The main purpose of this test is to test threading of init_interp, exercising the OpenMP directives in initInterp. (Note that ERP tests don't compare threaded vs. non-threaded runs of init_interp, since init_interp won't run in the restart case.) Note that this test will use init_interp as long as we don't have out-of-the-box initial conditions at f10 resolution. We could probably get a similar level of confidence in the threading directives by deleting this test and instead changing the LII test to use threading; the main loss would be that that wouldn't test threading combined with interpolating from one resolution to another, as this one does.</option>
      <option name="tput_tolerance">0.5</option>
    </options>
  </test>
  <test name="SMS" grid="f10_f10_mg37" compset="I2000Clm50BgcCrop" testmods="clm/crop">
    <machines>
      <machine name="izumi" compiler="intel" category="aux_clm"/>
      <machine name="izumi" compiler="pgi" category="aux_clm"/>
      <machine name="izumi" compiler="gnu" category="aux_clm"/>
    </machines>
    <options>
      <option name="wallclock">00:20:00</option>
    </options>
  </test>
  <test name="SMS_D_Ld1" grid="f09_g17" compset="I1850Clm50BgcSpinup" testmods="clm/cplhist">
    <machines>
      <machine name="cheyenne" compiler="intel" category="aux_clm"/>
    </machines>
    <options>
      <option name="wallclock">00:20:00</option>
    </options>
  </test>
  <test name="SMS_D" grid="f19_f19_mg17" compset="I2010Clm50Sp" testmods="clm/clm50cam6LndTuningMode">
    <machines>
      <machine name="cheyenne" compiler="intel" category="aux_clm"/>
    </machines>
    <options>
      <option name="wallclock">00:20:00</option>
    </options>
  </test>
  <test name="ERS_Ln9" grid="ne0ARCTICne30x4_ne0ARCTICne30x4_mt12" compset="IHistClm50Sp" testmods="clm/clm50cam6LndTuningMode_1979Start">
    <machines>
      <machine name="cheyenne" compiler="intel" category="ctsm_sci"/>
    </machines>
    <options>
      <option name="wallclock">00:20:00</option>
      <option name="comment"  >Run ARCTIC for transient case starting in 1979 as for AMIP CAM cases,
                (no need to run this high core count test with every tag, but include it in the less frequent ctsm_sci testing)"</option>
    </options>
  </test>
  <test name="SMS_Ln9" grid="ne0ARCTICGRISne30x8_ne0ARCTICGRISne30x8_mt12" compset="IHistClm50Sp" testmods="clm/clm50cam6LndTuningMode_1979Start">
    <machines>
      <machine name="cheyenne" compiler="intel" category="ctsm_sci"/>
    </machines>
    <options>
      <option name="wallclock">00:20:00</option>
      <option name="comment"  >Run ARCTICGRIS for transient case starting in 1979 as for AMIP CAM cases (no need to run this high core count test with every tag, but include it in the less frequent ctsm_sci testing)"</option>
    </options>
  </test>
  <test name="SMS_Ln9" grid="ne0ARCTICGRISne30x8_ne0ARCTICGRISne30x8_mt12" compset="ISSP585Clm50BgcCrop" testmods="clm/clm50cam6LndTuningMode">
    <machines>
      <machine name="cheyenne" compiler="intel" category="ctsm_sci"/>
    </machines>
    <options>
      <option name="wallclock">00:40:00</option>
      <option name="comment"  >Run ARCTICGRIS for future transient case (do not run this expensive test with every tag, but include it in the less frequent ctsm_sci testing)"</option>
    </options>
  </test>
  <test name="SMS_Ln9" grid="ne0CONUSne30x8_ne0CONUSne30x8_mt12" compset="IHistClm50Sp" testmods="clm/clm50cam6LndTuningMode_2013Start">
    <machines>
      <machine name="cheyenne" compiler="intel" category="ctsm_sci"/>
    </machines>
    <options>
      <option name="wallclock">00:20:00</option>
      <option name="comment"  >Run CONUS for transient case starting in 2013 as for CAM case (no need to run this high core count test with every tag, but include it in the less frequent ctsm_sci testing)"</option>
    </options>
  </test>
  <test name="SMS_Ld5" grid="f09_g17" compset="IHistClm50Sp" testmods="clm/default">
    <machines>
      <machine name="cheyenne" compiler="intel" category="ctsm_sci"/>
      <machine name="izumi"    compiler="intel" category="ctsm_sci"/>
    </machines>
    <options>
      <option name="wallclock">00:20:00</option>
      <option name="comment"  >Science support for IHistClm50Sp at f09</option>
    </options>
  </test>
  <test name="SMS_Ld5" grid="f19_g17" compset="IHistClm50Sp" testmods="clm/default">
    <machines>
      <machine name="cheyenne" compiler="intel" category="ctsm_sci"/>
      <machine name="izumi"    compiler="intel" category="ctsm_sci"/>
    </machines>
    <options>
      <option name="wallclock">00:20:00</option>
      <option name="comment"  >Science support for IHistClm50Sp at f19</option>
    </options>
  </test>
  <test name="SMS_Ln9" grid="ne30pg2_ne30pg2_mg17" compset="I1850Clm50Sp" testmods="clm/clm50cam6LndTuningMode">
    <machines>
      <machine name="cheyenne" compiler="intel" category="aux_clm"/>
    </machines>
    <options>
      <option name="wallclock">00:40:00</option>
      <option name="comment"  >Run ne30np4.pg2 to make sure will work for CAM"</option>
    </options>
  </test>
  <test name="SMS_Ln9" grid="ne30pg2_ne30pg2_mg17" compset="I2000Clm50BgcCrop" testmods="clm/clm50cam6LndTuningMode">
    <machines>
      <machine name="cheyenne" compiler="intel" category="aux_clm"/>
    </machines>
    <options>
      <option name="wallclock">00:40:00</option>
      <option name="comment"  >Run ne30np4.pg3 to make sure will work for CAM"</option>
    </options>
  </test>
  <test name="SMS_D" grid="f10_f10_mg37" compset="I2000Clm51BgcCrop" testmods="clm/crop">
    <machines>
      <machine name="izumi" compiler="intel" category="aux_clm"/>
      <machine name="izumi" compiler="pgi" category="aux_clm"/>
      <machine name="izumi" compiler="gnu" category="aux_clm"/>
    </machines>
    <options>
      <option name="wallclock">00:20:00</option>
    </options>
  </test>
  <test name="SMS_D_Ld1_Mmpi-serial" grid="1x1_vancouverCAN" compset="I1PtClm45SpRs" testmods="clm/CLM1PTStartDate">
    <machines>
      <machine name="izumi" compiler="nag" category="aux_clm"/>
    </machines>
    <options>
      <option name="wallclock">00:20:00</option>
    </options>
  </test>
  <test name="SMS_D_Ld1_Mmpi-serial" grid="1x1_mexicocityMEX" compset="I1PtClm50SpRs" testmods="clm/CLM1PTStartDate">
    <machines>
      <machine name="cheyenne" compiler="intel" category="aux_clm"/>
    </machines>
    <options>
      <option name="wallclock">00:20:00</option>
    </options>
  </test>
  <test name="SMS_D_Ld1_Mmpi-serial" grid="1x1_vancouverCAN" compset="I1PtClm50SpRs" testmods="clm/CLM1PTStartDate">
    <machines>
      <machine name="izumi" compiler="nag" category="aux_clm"/>
      <machine name="cheyenne" compiler="gnu" category="aux_clm"/>
      <machine name="cheyenne" compiler="intel" category="aux_clm"/>
    </machines>
    <options>
      <option name="wallclock">00:20:00</option>
    </options>
  </test>
  <test name="SMS_D_Ld1_Mmpi-serial" grid="f45_f45_mg37" compset="I2000Clm50SpRs" testmods="clm/ptsRLA">
    <machines>
      <machine name="cheyenne" compiler="intel" category="aux_clm"/>
      <machine name="cheyenne" compiler="gnu" category="aux_clm"/>
      <machine name="izumi" compiler="nag" category="aux_clm"/>
      <machine name="cheyenne" compiler="intel" category="prealpha"/>
      <machine name="izumi" compiler="nag" category="prealpha"/>
      <machine name="cheyenne" compiler="gnu" category="prealpha"/>
    </machines>
    <options>
      <option name="wallclock">00:20:00</option>
    </options>
  </test>
  <test name="SMS_D_Ld1_Mmpi-serial_Vnuopc" grid="f45_f45_mg37" compset="I2000Clm50SpRs" testmods="clm/ptsRLA">
    <machines>
      <machine name="cheyenne" compiler="gnu" category="aux_clm"/>
      <machine name="cheyenne" compiler="gnu" category="prealpha"/>
    </machines>
    <options>
      <option name="wallclock">00:20:00</option>
      <option name="comment"  >Include a NUOPC test of pts mode</option>
    </options>
  </test>
  <test name="SMS_D_Ld1_P48x1" grid="f10_f10_mg37" compset="I2000Clm45BgcCrop" testmods="clm/oldhyd">
    <machines>
      <machine name="izumi" compiler="nag" category="aux_clm"/>
    </machines>
    <options>
      <option name="wallclock">00:20:00</option>
    </options>
  </test>
  <test name="ERP_D_P36x2_Ld3" grid="f10_f10_mg37" compset="I2000Clm45BgcCrop" testmods="clm/no_subgrid_fluxes">
    <machines>
      <machine name="cheyenne" compiler="gnu" category="aux_clm">
        <options>
          <option name="wallclock">00:20:00</option>
          <option name="comment">This covers some code that isn't covered by any existing tests (such as the oldhyd test), though the amount of additional code coverage is small, so we don't necessarily need to keep this test long-term.</option>
        </options>
      </machine>
    </machines>
  </test>
  <test name="SMS_D_Ld1_P48x1" grid="f10_f10_mg37" compset="I2000Clm50BgcCru" testmods="clm/af_bias_v7">
    <machines>
      <machine name="izumi" compiler="nag" category="aux_clm"/>
    </machines>
    <options>
      <option name="wallclock">00:20:00</option>
    </options>
  </test>
  <test name="SMS_D_Ld1_P48x1_Vnuopc" grid="f10_f10_mg37" compset="I2000Clm50BgcCru" testmods="clm/af_bias_v7">
    <machines>
      <machine name="izumi" compiler="nag" category="aux_clm"/>
    </machines>
    <options>
      <option name="wallclock">00:20:00</option>
      <option name="comment"  >NUOPC test covering anomaly forcing</option>
    </options>
  </test>
  <test name="SMS_D_Ld3" grid="f10_f10_mg37" compset="I1850Clm50BgcCrop" testmods="clm/default">
    <machines>
      <machine name="cheyenne" compiler="intel" category="aux_clm"/>
      <machine name="cheyenne" compiler="intel" category="clm_short"/>
      <machine name="cheyenne" compiler="intel" category="prealpha"/>
      <machine name="cheyenne" compiler="intel" category="aux_cime_baselines"/>
    </machines>
    <options>
      <option name="wallclock">00:20:00</option>
    </options>
  </test>
  <test name="SMS_D_Ld3" grid="f10_f10_mg37" compset="I2000Clm50BgcCru" testmods="clm/default">
    <machines>
      <machine name="cheyenne" compiler="intel" category="aux_clm"/>
      <machine name="cheyenne" compiler="gnu" category="aux_clm"/>
      <machine name="cheyenne" compiler="gnu" category="prebeta"/>
    </machines>
    <options>
      <option name="wallclock">00:20:00</option>
    </options>
  </test>
  <test name="SMS_N2_D_Lh12" grid="f09_g17" compset="I2000Clm50Sp" testmods="clm/pauseResume">
    <machines>
      <machine name="cheyenne" compiler="intel" category="aux_clm"/>
    </machines>
    <options>
      <option name="wallclock">00:20:00</option>
    </options>
  </test>
  <test name="DAE_N2_D_Lh12" grid="f10_f10_mg37" compset="I2000Clm50BgcCrop" testmods="clm/DA_multidrv">
    <machines>
      <machine name="cheyenne" compiler="intel" category="aux_clm"/>
      <machine name="cheyenne" compiler="intel" category="prealpha"/>
    </machines>
    <options>
      <option name="wallclock">00:20:00</option>
    </options>
  </test>
  <test name="DAE_N2_D_Lh12_Vnuopc" grid="f10_f10_mg37" compset="I2000Clm50BgcCrop" testmods="clm/DA_multidrv">
    <machines>
      <machine name="cheyenne" compiler="intel" category="aux_clm"/>
      <machine name="cheyenne" compiler="intel" category="prealpha"/>
    </machines>
    <options>
      <option name="wallclock">00:20:00</option>
      <option name="comment"  >NUOPC test covering multi-driver, the DAE test, and Gregorian calendar</option>
    </options>
  </test>
  <test name="SMS_D_Ld5" grid="f10_f10_mg37" compset="I1850Clm45BgcCrop" testmods="clm/crop">
    <machines>
      <machine name="izumi" compiler="nag" category="aux_clm"/>
    </machines>
    <options>
      <option name="wallclock">00:20:00</option>
      <option name="comment"  >include a nag debug test of Clm45BgcCrop</option>
    </options>
  </test>
  <test name="SMS_D_Ld5_Mmpi-serial" grid="1x1_mexicocityMEX" compset="I1PtClm50SpRs" testmods="clm/CLM1PTStartDate">
    <machines>
      <machine name="cheyenne" compiler="intel" category="aux_clm"/>
      <machine name="cheyenne" compiler="intel" category="prebeta"/>
    </machines>
    <options>
      <option name="wallclock">00:20:00</option>
      <option name="tput_tolerance">0.5</option>
    </options>
  </test>
  <test name="SMS_D_Vnuopc_Mmpi-serial" grid="CLM_USRDAT" compset="I1PtClm51Bgc" testmods="clm/default--clm/NEON/NIWO">
    <machines>
      <machine name="izumi"    compiler="nag"   category="aux_clm"/>
    </machines>
    <options>
      <option name="wallclock">00:20:00</option>
      <option name="tput_tolerance">0.5</option>
      <option name="comment"  >Add at least one test of a NEON site</option>
    </options>
  </test>
  <test name="SMS_D_Lm1_Mmpi-serial" grid="CLM_USRDAT" compset="I1PtClm50SpRs" testmods="clm/USUMB_mct">
    <machines>
      <machine name="cheyenne" compiler="intel" category="aux_clm"/>
      <machine name="cheyenne" compiler="intel" category="prebeta"/>
    </machines>
    <options>
      <option name="wallclock">00:20:00</option>
      <option name="tput_tolerance">0.5</option>
      <option name="comment"  >This is a test of a generic tower site under MCT</option>
    </options>
  </test>
  <test name="SMS_D_Lm1_Mmpi-serial_Vnuopc" grid="CLM_USRDAT" compset="I1PtClm50SpRs" testmods="clm/USUMB_nuopc">
    <machines>
      <machine name="cheyenne" compiler="intel" category="aux_clm"/>
    </machines>
    <options>
      <option name="wallclock">00:20:00</option>
      <option name="tput_tolerance">0.5</option>
      <option name="comment"  >Make sure the CLM_USRDAT universal resolution works for the NUOPC driver</option>
    </options>
  </test>
  <test name="ERS_D_Ld5" grid="f10_f10_mg37" compset="IHistClm50BgcQian" testmods="clm/ciso_bombspike1963DecStart">
    <machines>
      <machine name="cheyenne" compiler="intel" category="aux_clm"/>
    </machines>
    <options>
      <option name="wallclock">00:40:00</option>
      <option name="comment"  >Want a test of the c13 and c14 timeseries that crosses the year boundary. Ideally this test would include crops (in order to cover as much code as possible combined with the c13/c14 timeseries, even though there are no direct interactions between these timeseries and crops), but crop DecStart tests currently fail because of https://github.com/ESCOMP/ctsm/issues/404 and I didn't want to add another long test just to test these options, so for now using a compset without crops. Using a compset with SGLC to avoid problems with CISM in DecStart tests; the only IHistClm50Bgc compset we have with SGLC is this Qian compset, so I'm using this one.</option>
    </options>
  </test>
  <test name="SMS_D_Ly6_Mmpi-serial" grid="1x1_smallvilleIA" compset="IHistClm45BgcCropQianRs" testmods="clm/cropMonthOutput">
    <machines>
      <machine name="cheyenne" compiler="intel" category="aux_clm"/>
    </machines>
    <options>
      <option name="wallclock">02:00:00</option>
      <option name="comment"  >Want a debug test that tests a number of aspects of transient crops, including a new crop landunit and shifting PCT_CFT; move to CLM50 once we can get it fast enough (see bug 2391)</option>
    </options>
  </test>
  <test name="ERS_Lm25" grid="1x1_smallvilleIA" compset="IHistClm50BgcCropQianRs" testmods="clm/smallville_dynlakes_monthly">
    <machines>
      <machine name="cheyenne" compiler="gnu" category="aux_clm">
        <options>
          <option name="wallclock">0:50:00</option>
          <option name="comment">Include a test of transient lakes</option>
        </options>
      </machine>
    </machines>
  </test>
  <test name="SMS_D_P48x1_Ld5" grid="f10_f10_mg37" compset="I2000Clm50BgcCrop" testmods="clm/irrig_spunup">
    <machines>
      <machine name="izumi" compiler="nag" category="aux_clm"/>
      <machine name="izumi" compiler="nag" category="prebeta"/>
    </machines>
    <options>
      <option name="wallclock">00:20:00</option>
      <option name="comment"  >Want nag _D test with irrigation on</option>
    </options>
  </test>
  <test name="SMS_Ld1" grid="f09_g17" compset="I2000Clm50BgcCru" testmods="clm/af_bias_v7">
    <machines>
      <machine name="cheyenne" compiler="intel" category="aux_clm"/>
    </machines>
    <options>
      <option name="wallclock">00:20:00</option>
    </options>
  </test>
  <test name="SMS_Ld1" grid="f19_g17" compset="I2000Clm50BgcCru" testmods="clm/default">
    <machines>
      <machine name="cheyenne" compiler="intel" category="prebeta"/>
    </machines>
    <options>
      <option name="wallclock">00:20:00</option>
    </options>
  </test>
  <test name="SMS_Ld1" grid="f19_g17" compset="I2000Clm50Vic" testmods="clm/default">
    <machines>
      <machine name="cheyenne" compiler="intel" category="aux_clm"/>
    </machines>
    <options>
      <option name="wallclock">00:20:00</option>
    </options>
  </test>
  <test name="SMS_Ld1_Mmpi-serial" grid="1x1_mexicocityMEX" compset="I1PtClm50SpRs" testmods="clm/CLM1PTStartDate">
    <machines>
      <machine name="cheyenne" compiler="intel" category="aux_clm"/>
    </machines>
    <options>
      <option name="wallclock">00:20:00</option>
    </options>
  </test>
  <test name="SMS_Ld1_Mmpi-serial" grid="f45_f45_mg37" compset="I2000Clm50SpRs" testmods="clm/ptsRLA">
    <machines>
      <machine name="cheyenne" compiler="intel" category="aux_clm"/>
      <machine name="cheyenne" compiler="gnu" category="aux_clm"/>
    </machines>
    <options>
      <option name="wallclock">00:20:00</option>
    </options>
  </test>
  <test name="SMS_Ld1_Mmpi-serial" grid="f45_f45_mg37" compset="I2000Clm50SpRs" testmods="clm/ptsRLB">
    <machines>
      <machine name="cheyenne" compiler="gnu" category="aux_clm"/>
    </machines>
    <options>
      <option name="wallclock">00:20:00</option>
    </options>
  </test>
  <test name="SMS_Ld1_Mmpi-serial" grid="f45_f45_mg37" compset="I2000Clm50SpRs" testmods="clm/ptsROA">
    <machines>
      <machine name="cheyenne" compiler="gnu" category="aux_clm"/>
    </machines>
    <options>
      <option name="wallclock">00:20:00</option>
    </options>
  </test>
  <test name="SMS_Ld5" grid="f10_f10_mg37" compset="I1850Clm45BgcCrop" testmods="clm/crop">
    <machines>
      <machine name="cheyenne" compiler="gnu" category="aux_clm"/>
      <machine name="cheyenne" compiler="intel" category="aux_clm"/>
    </machines>
    <options>
      <option name="wallclock">00:20:00</option>
      <option name="comment"  >include a production gnu test of Clm45</option>
    </options>
  </test>
  <test name="SMS_Ld5" grid="f19_g17" compset="IHistClm50Bgc" testmods="clm/decStart">
    <machines>
      <machine name="cheyenne" compiler="intel" category="aux_clm"/>
    </machines>
    <options>
      <option name="wallclock">00:20:00</option>
    </options>
  </test>
  <test name="SMS_Ld2_D" grid="f09_g17" compset="I1850Clm50BgcCropCmip6" testmods="clm/basic_interp">
    <machines>
      <machine name="cheyenne" compiler="intel" category="aux_clm"/>
    </machines>
    <options>
      <option name="wallclock">00:20:00</option>
      <option name="comment"  >This gives a short debug test of the cmip6 configuration as well as a test of the cmip6 configuration at the production resolution, both of which we want. This test needs to use init_interp to work, because of adding virtual Antarctica columns.</option>
    </options>
  </test>
  <test name="SMS_Ld5_D_P48x1" grid="f10_f10_mg37" compset="IHistClm50Bgc" testmods="clm/monthly">
    <machines>
      <machine name="izumi" compiler="nag" category="aux_clm"/>
    </machines>
    <options>
      <option name="wallclock">00:20:00</option>
    </options>
  </test>
  <test name="SMS_Ld5_D_P48x1" grid="f10_f10_mg37" compset="IHistClm51Bgc" testmods="clm/decStart">
    <machines>
      <machine name="izumi" compiler="nag" category="aux_clm"/>
    </machines>
    <options>
      <option name="wallclock">00:20:00</option>
    </options>
  </test>
  <test name="SMS_Ld5" grid="f10_f10_mg37" compset="ISSP585Clm50BgcCrop" testmods="clm/ciso_dec2050Start">
    <machines>
      <machine name="cheyenne" compiler="intel" category="aux_clm"/>
      <machine name="cheyenne" compiler="intel" category="prebeta"/>
    </machines>
    <options>
      <option name="wallclock">00:20:00</option>
      <option name="comment"  >Transient production low res future scenario SSP5-8.5 case with isotopes with a december 2050 start</option>
    </options>
  </test>
  <test name="SMS_Ld5" grid="f10_f10_mg37" compset="ISSP245Clm50BgcCrop" testmods="clm/ciso_dec2050Start">
    <machines>
      <machine name="cheyenne" compiler="gnu" category="aux_clm"/>
    </machines>
    <options>
      <option name="wallclock">00:20:00</option>
      <option name="comment"  >Transient production low res future scenario SSP2-4.5 case with isotopes with a december 2050 start, use gnu to move off of intel</option>
    </options>
  </test>
  <test name="SMS_Ld5" grid="f10_f10_mg37" compset="ISSP370Clm50BgcCrop" testmods="clm/ciso_dec2050Start">
    <machines>
      <machine name="cheyenne" compiler="gnu" category="aux_clm"/>
    </machines>
    <options>
      <option name="wallclock">00:20:00</option>
      <option name="comment"  >Transient production low res future scenario SSP3-7.0 case with isotopes with a december 2050 start, use gnu to move off of intel</option>
    </options>
  </test>
  <test name="SMS_Lm1" grid="f19_g17" compset="I1850Clm50Bgc" testmods="clm/clm50dynroots">
    <machines>
      <machine name="cheyenne" compiler="intel" category="aux_clm"/>
    </machines>
    <options>
      <option name="wallclock">00:20:00</option>
    </options>
  </test>
  <test name="ERP_D_Ld5" grid="f10_f10_mg37" compset="I1850Clm50Bgc" testmods="clm/nlevgrnd_small">
    <machines>
      <machine name="izumi" compiler="intel" category="aux_clm">
        <options>
          <option name="wallclock">0:20:00</option>
          <option name="comment">The main point of this test is to exercise the case where nlevgrnd is less than nlevurb. See the README file in its testmod directory for details.</option>
        </options>
      </machine>
    </machines>
  </test>
  <test name="SMS_Lm13" grid="f19_g17" compset="I2000Clm51BgcCrop" testmods="clm/cropMonthOutput">
    <machines>
      <machine name="cheyenne" compiler="intel" category="aux_clm"/>
    </machines>
    <options>
      <option name="wallclock">00:40:00</option>
      <option name="comment"  >include a relatively long crop test at relatively high resolution</option>
    </options>
  </test>
  <test name="SMS_Lm37" grid="f10_f10_mg37" compset="I1850Clm50SpG" testmods="clm/glcMEC_long">
    <machines>
      <machine name="cheyenne" compiler="intel" category="aux_clm"/>
      <machine name="cheyenne" compiler="intel" category="prebeta"/>
    </machines>
    <options>
      <option name="wallclock">01:30:00</option>
      <option name="comment"  >Long enough test for SMB to be generated in bare land areas; add a month beyond the 3rd year to allow time for CLM to respond to CISM forcing from the 3rd year. (Note: if we had spun-up initial conditions for an IG compset, we could test this with much shorter test, if it also used the glc override options - much of the need for this long test is to allow the snow pack to spin up.)</option>
    </options>
  </test>
  <test name="SMS_Ly3_Mmpi-serial" grid="1x1_numaIA" compset="I2000Clm50BgcCropQianRs" testmods="clm/clm50dynroots">
    <machines>
      <machine name="cheyenne" compiler="intel" category="aux_clm"/>
      <machine name="cheyenne" compiler="intel" category="aux_cime_baselines"/>
    </machines>
    <options>
      <option name="wallclock">01:40:00</option>
    </options>
  </test>
  <test name="SMS_Ly3_Mmpi-serial" grid="1x1_numaIA" compset="I2000Clm50BgcDvCropQianRs" testmods="clm/ignor_warn_cropMonthOutputColdStart">
    <machines>
      <machine name="cheyenne" compiler="gnu" category="aux_clm"/>
    </machines>
    <options>
      <option name="wallclock">01:40:00</option>
      <option name="comment"  >Single point 3-year test with DV"</option>
    </options>
  </test>
  <test name="ERP_D_Ld10" grid="f19_g17" compset="I1850Clm51BgcCrop" testmods="clm/ADspinup">
    <machines>
      <machine name="cheyenne" compiler="intel" category="aux_clm"/>
    </machines>
    <options>
      <option name="wallclock">00:20:00</option>
      <option name="comment"  >Include a restart test for AD spinup mode because of specific logic for spinup_state. Lack of this test did cause a problem.</option>
    </options>
  </test>
  <test name="SSP_D_Ld10" grid="f19_g17" compset="I1850Clm51Bgc" testmods="clm/rtmColdSSP">
    <machines>
      <machine name="cheyenne" compiler="intel" category="aux_clm"/>
    </machines>
    <options>
      <option name="wallclock">00:20:00</option>
    </options>
  </test>
  <test name="SSP_D_Ld4" grid="f09_g17" compset="I1850Clm50BgcCrop" testmods="clm/ciso_rtmColdSSP">
    <machines>
      <machine name="cheyenne" compiler="intel" category="aux_clm"/>
    </machines>
    <options>
      <option name="wallclock">00:20:00</option>
    </options>
  </test>
  <test name="SSP_Ld10" grid="f19_g17" compset="I1850Clm50Bgc" testmods="clm/rtmColdSSP">
    <machines>
      <machine name="izumi" compiler="intel" category="prebeta"/>
      <machine name="cheyenne" compiler="intel" category="aux_clm"/>
    </machines>
    <options>
      <option name="wallclock">00:20:00</option>
    </options>
  </test>
  <test name="SMS_D_Mmpi-serial_Ld5" grid="5x5_amazon" compset="I2000Clm50FatesRs" testmods="clm/FatesColdDef">
    <machines>
      <machine name="cheyenne" compiler="intel" category="aux_clm"/>
      <machine name="izumi" compiler="nag" category="aux_clm"/>
      <machine name="cheyenne" compiler="gnu" category="aux_clm"/>
      <machine name="cheyenne" compiler="gnu" category="prebeta"/>
    </machines>
    <options>
      <option name="wallclock">00:20:00</option>
    </options>
  </test>
<<<<<<< HEAD
=======
  <test name="ERS_D_Ld5" grid="f09_g17" compset="I2000Clm45Fates" testmods="clm/FatesColdDef">
    <machines>
      <machine name="cheyenne" compiler="intel" category="aux_clm"/>
    </machines>
    <options>
      <option name="wallclock">00:20:00</option>
    </options>
  </test>
  <test name="ERS_D_Ld5" grid="f10_f10_mg37" compset="I2000Clm45Fates" testmods="clm/FatesColdDef">
    <machines>
      <machine name="cheyenne" compiler="intel" category="aux_clm"/>
      <machine name="izumi" compiler="nag" category="aux_clm"/>
    </machines>
    <options>
      <option name="wallclock">00:20:00</option>
    </options>
  </test>
>>>>>>> 7761d5bb
  <test name="ERS_D_Ld5" grid="f09_g17" compset="I2000Clm50Fates" testmods="clm/FatesColdDef">
    <machines>
      <machine name="cheyenne" compiler="intel" category="aux_clm"/>
    </machines>
    <options>
      <option name="wallclock">00:20:00</option>
      <option name="comment"  >Want one fates test on a large grid: Since FATES has cohorts, it has potential to be a massive memory consumer and netcdf array size maker, so the large grid test will help smoke out these types of issues (and it's a restart test to cover possible memory/netcdf size issues with the restart file).</option>
    </options>
  </test>
  <test name="ERS_D_Ld5" grid="f10_f10_mg37" compset="I2000Clm50Fates" testmods="clm/FatesColdDef">
    <machines>
      <machine name="cheyenne" compiler="intel" category="aux_clm"/>
      <machine name="izumi" compiler="nag" category="aux_clm"/>
    </machines>
    <options>
      <option name="wallclock">00:40:00</option>
    </options>
  </test>
  <test name="ERS_D_Mmpi-serial_Ld5" grid="1x1_brazil" compset="I2000Clm50FatesRs" testmods="clm/FatesColdDef">
    <machines>
      <machine name="cheyenne" compiler="intel" category="aux_clm"/>
      <machine name="izumi" compiler="nag" category="aux_clm"/>
      <machine name="cheyenne" compiler="gnu" category="aux_clm"/>
    </machines>
    <options>
      <option name="wallclock">00:20:00</option>
    </options>
  </test>
  <test name="ERS_D_Mmpi-serial_Ld5" grid="5x5_amazon" compset="I2000Clm50FatesRs" testmods="clm/FatesColdDef">
    <machines>
      <machine name="cheyenne" compiler="intel" category="aux_clm"/>
    </machines>
    <options>
      <option name="wallclock">00:20:00</option>
    </options>
  </test>
  <test name="SMS_D_Ld5" grid="f10_f10_musgs" compset="I2000Clm50Fates" testmods="clm/FatesColdDef">
    <machines>
      <machine name="cheyenne" compiler="intel" category="aux_clm"/>
      <machine name="izumi" compiler="nag" category="aux_clm"/>
      <machine name="cheyenne" compiler="gnu" category="aux_clm"/>
      <machine name="cheyenne" compiler="gnu" category="prebeta"/>
    </machines>
    <options>
      <option name="wallclock">00:20:00</option>
    </options>
  </test>
<<<<<<< HEAD
  <test name="SMS_D_Ld5" grid="f45_f45_mg37" compset="I2000Clm51Fates" testmods="clm/FatesColdDef">
=======
  <test name="ERS_D_Mmpi-serial_Ld5_Vnuopc" grid="1x1_brazil" compset="I2000Clm50FatesRs" testmods="clm/FatesColdDef">
    <machines>
      <machine name="izumi" compiler="nag" category="aux_clm"/>
    </machines>
    <options>
      <option name="wallclock">00:20:00</option>
      <option name="comment"  >Include a NUOPC FATES test, and a single-point test with NUOPC: There isn't any interaction between FATES and the cap, as far as I can tell, but it seems like a good idea to have one FATES test with NUOPC, since there is so much extra code covered in a FATES test.</option>
    </options>
  </test>
  <test name="ERS_D_Mmpi-serial_Ld5" grid="5x5_amazon" compset="I2000Clm50FatesRs" testmods="clm/FatesColdDef">
>>>>>>> 7761d5bb
    <machines>
      <machine name="cheyenne" compiler="intel" category="aux_clm"/>
    </machines>
    <options>
      <option name="wallclock">00:20:00</option>
      <option name="comment"  >Run a Fates test with latest Clm5_1</option>
    </options>
  </test>
<<<<<<< HEAD
  <test name="SMS_D_Lm6" grid="f45_f45_mg37" compset="I2000Clm50Fates" testmods="clm/FatesColdDef">
=======
  <test name="SMS_D_Ld5" grid="f10_f10_mg37" compset="I2000Clm45Fates" testmods="clm/FatesColdDef">
>>>>>>> 7761d5bb
    <machines>
      <machine name="cheyenne" compiler="intel" category="aux_clm"/>
      <machine name="cheyenne" compiler="intel" category="aux_cime_baselines"/>
    </machines>
    <options>
      <option name="wallclock">00:40:00</option>
    </options>
  </test>
  <test name="SMS_D_Lm6_P144x1" grid="f45_f45_mg37" compset="I2000Clm50Fates" testmods="clm/FatesColdDef">
    <machines>
      <machine name="cheyenne" compiler="intel" category="aux_clm"/>
    </machines>
    <options>
      <option name="wallclock">00:20:00</option>
    </options>
  </test>
<<<<<<< HEAD
  <test name="SMS_Ld5" grid="f10_f10_musgs" compset="I2000Clm50Fates" testmods="clm/FatesColdDef">
=======
  <test name="SMS_D_Ld5" grid="f10_f10_mg37" compset="I2000Clm50Fates" testmods="clm/FatesColdDef">
>>>>>>> 7761d5bb
    <machines>
      <machine name="cheyenne" compiler="intel" category="aux_clm"/>
      <machine name="cheyenne" compiler="gnu" category="aux_clm"/>
    </machines>
    <options>
      <option name="wallclock">00:20:00</option>
    </options>
  </test>
  <test name="SMS_Ld5" grid="f19_g17" compset="I2000Clm50Fates" testmods="clm/FatesColdDef">
    <machines>
      <machine name="cheyenne" compiler="intel" category="aux_clm"/>
    </machines>
    <options>
      <option name="wallclock">00:20:00</option>
    </options>
  </test>
  <test name="ERP_Ld9" grid="f45_f45_mg37" compset="I2000Clm50Fates" testmods="clm/FatesColdDefAllVars">
    <machines>
      <machine name="cheyenne" compiler="intel" category="aux_clm"/>
      <machine name="izumi" compiler="nag" category="aux_clm"/>
    </machines>
    <options>
      <option name="wallclock">00:20:00</option>
      <option name="comment">ERP FATES test covering all standard FATES history variables.</option>
    </options>
  </test>
  <test name="SMS_Lm3_D_Mmpi-serial" grid="1x1_brazil" compset="I2000Clm50Fates" testmods="clm/FatesColdDefHydro">
    <machines>
      <machine name="cheyenne" compiler="intel" category="aux_clm"/>
      <machine name="izumi" compiler="nag" category="aux_clm"/>
    </machines>
    <options>
      <option name="wallclock">00:20:00</option>
      <option name="comment">Longer smoke debug test for single site grid with serial mpi with coverage for FATES Hydro.</option>
    </options>
  </test>
<<<<<<< HEAD
  <test name="ERS_Ld60" grid="f45_f45_mg37" compset="I2000Clm50Fates" testmods="clm/Fates">
=======
  <test name="SMS_Ld5" grid="f10_f10_mg37" compset="I2000Clm45Fates" testmods="clm/FatesColdDef">
>>>>>>> 7761d5bb
    <machines>
      <machine name="cheyenne" compiler="intel" category="aux_clm"/>
      <machine name="izumi" compiler="nag" category="aux_clm"/>
    </machines>
    <options>
      <option name="wallclock">00:40:00</option>
      <option name="comment">60 day exact restart FATES test on f45 grid.</option>
    </options>
  </test>
  <test name="ERS_Ld30" grid="f45_f45_mg37" compset="I2000Clm50Fates" testmods="clm/FatesColdDefReducedComplexFixedBiogeo">
    <machines>
      <machine name="cheyenne" compiler="intel" category="aux_clm"/>
      <machine name="izumi" compiler="nag" category="aux_clm"/>
    </machines>
    <options>
      <option name="wallclock">00:40:00</option>
      <option name="comment">30 day exact restart test for FATES fixed biogeography reduced complexity mode on an f45 grid.</option>
    </options>
  </test>
<<<<<<< HEAD
  <test name="ERS_Ld60" grid="f45_f45_mg37" compset="I2000Clm50Fates" testmods="clm/FatesColdDefLogging">
=======
  <test name="SMS_Ld5" grid="f10_f10_mg37" compset="I2000Clm50Fates" testmods="clm/FatesColdDef">
>>>>>>> 7761d5bb
    <machines>
      <machine name="cheyenne" compiler="intel" category="aux_clm"/>
      <machine name="izumi" compiler="nag" category="aux_clm"/>
    </machines>
    <options>
      <option name="wallclock">00:40:00</option>
      <option name="comment">60 day exact restart test providing coverage for the FATES logging mode on an f45 grid.</option>
    </options>
  </test>
  <test name="ERS_Ld30" grid="f45_f45_mg37" compset="I2000Clm50Fates" testmods="clm/FatesColdDefSizeAgeMort">
    <machines>
      <machine name="cheyenne" compiler="intel" category="aux_clm"/>
      <machine name="hobart" compiler="nag" category="aux_clm"/>
    </machines>
    <options>
      <option name="wallclock">00:40:00</option>
      <option name="comment">30 day exact restart test activating FATES size and age mortality mode on an f45 grid.</option>
    </options>
  </test>
  <test name="SMS_D_Ld5" grid="f10_f10_mg37" compset="I2000Clm50BgcCrop" testmods="clm/irrig_alternate">
    <machines>
      <machine name="izumi" compiler="nag" category="aux_clm">
        <options>
          <option name="wallclock">00:20:00</option>
          <option name="comment">Debug test covering some non-default irrigation options.</option>
        </options>
      </machine>
    </machines>
  </test>
  <test name="SMS_D_Ld10" grid="f10_f10_mg37" compset="I2000Clm50BgcCrop" testmods="clm/tracer_consistency">
    <machines>

      <machine name="izumi" compiler="intel" category="aux_clm">
        <options>
          <option name="wallclock">00:30:00</option>
          <option name="comment">Include a tracer consistency check in debug mode.</option>
        </options>
      </machine>

    </machines>
  </test>
  <test name="ERP_P36x2_D_Ld5" grid="f10_f10_mg37" compset="I2000Ctsm50NwpBgcCropGswp" testmods="clm/default">
    <machines>

      <machine name="cheyenne" compiler="intel" category="aux_clm">
        <options>
          <option name="wallclock">00:30:00</option>
          <option name="comment">A debug ERP test of the NWP configuration with active BGC and CROP.</option>
        </options>
      </machine>

    </machines>
  </test>
  <test name="LWISO_Ld10" grid="f10_f10_mg37" compset="I2000Clm50BgcCrop" testmods="clm/coldStart">
    <machines>
      <machine name="cheyenne" compiler="gnu" category="aux_clm">
        <options>
          <option name="wallclock">00:30:00</option>
          <option name="comment">Ensure that turning on water tracers doesn't change answers. Cold start for now, until we can use initial conditions from a non-isotope case in an isotope case; once we can do that, this should be changed to not be cold start (e.g., 5-day decStart transient test: see also https://github.com/ESCOMP/ctsm/issues/495#issuecomment-516619853).</option>
        </options>
      </machine>
    </machines>
  </test>
  <test name="ERP_P36x2_D_Ld5" grid="f10_f10_mg37" compset="I2000Ctsm50NwpSpGswp" testmods="clm/default">
    <machines>

      <machine name="cheyenne" compiler="intel" category="aux_clm">
        <options>
          <option name="wallclock">00:30:00</option>
          <option name="comment">Include a debug ERP test of the NWP configuration.</option>
        </options>
      </machine>

    </machines>
  </test>
  <test name="SMS_Ld1" grid="nldas2_rnldas2_mnldas2" compset="I2000Ctsm50NwpSpNldas" testmods="clm/default">
    <machines>

      <machine name="cheyenne" compiler="gnu" category="aux_clm">
        <options>
          <option name="wallclock">00:30:00</option>
          <option name="comment">Include a short smoke test covering the nldas2 grid and the I2000Ctsm50NwpSpNldas compset, which uses NLDAS datm forcing.</option>
        </options>
      </machine>

    </machines>
  </test>
  <test name="SMS_Ld1" grid="nldas2_rnldas2_mnldas2" compset="I2000Ctsm50NwpSpNldasRs" testmods="clm/default">
    <machines>

      <machine name="cheyenne" compiler="gnu" category="aux_clm">
        <options>
          <option name="wallclock">00:30:00</option>
          <option name="comment">Include a short smoke test covering the nldas2 grid and the I2000Ctsm50NwpSpNldasRs compset, which uses NLDAS datm forcing.</option>
        </options>
      </machine>

    </machines>
  </test>
  <test name="ERP_D_Ld3" grid="f19_g17" compset="I2000Clm50FatesCru" testmods="clm/FatesColdDef">
    <machines>
      <machine name="cheyenne" compiler="intel" category="fates"/>
    </machines>
    <options>
      <option name="wallclock">00:20:00</option>
      <option name="comment">Short ERP debug FATES test for f19_g17 grid.</option>
    </options>
  </test>
  <test name="ERP_D_P32x2_Ld3" grid="f19_g17" compset="I2000Clm50FatesCru" testmods="clm/FatesColdDef">
    <machines>
      <machine name="cheyenne" compiler="intel" category="fates"/>
    </machines>
    <options>
      <option name="wallclock">00:20:00</option>
      <option name="comment">Short ERP debug FATES test for f19_g17 grid with modified task layout.</option>
    </options>
  </test>
  <test name="ERP_Ld3" grid="f09_g17" compset="I2000Clm50Fates" testmods="clm/FatesColdDef">
    <machines>
      <machine name="cheyenne" compiler="intel" category="fates"/>
      <machine name="izumi" compiler="nag" category="fates"/>
      <machine name="lawrencium-lr3" compiler="intel" category="fates"/>
    </machines>
    <options>
      <option name="wallclock">00:20:00</option>
      <option name="comment">Short ERP FATES test for f09_g17 grid.</option>
    </options>
  </test>
  <test name="ERP_Ld9" grid="f45_f45_mg37" compset="I2000Clm50FatesCru" testmods="clm/FatesColdDefAllVars">
    <machines>
      <machine name="cheyenne" compiler="intel" category="fates"/>
      <machine name="izumi" compiler="nag" category="fates"/>
      <machine name="lawrencium-lr3" compiler="intel" category="fates"/>
    </machines>
    <options>
      <option name="wallclock">00:20:00</option>
      <option name="comment">ERP FATES test covering all standard FATES history variables.</option>
    </options>
  </test>
  <test name="ERS_D_Ld30" grid="f45_f45_mg37" compset="I2000Clm50FatesCru" testmods="clm/FatesPRT2">
    <machines>
      <machine name="cheyenne" compiler="intel" category="fates"/>
      <machine name="izumi" compiler="nag" category="fates"/>
      <machine name="lawrencium-lr3" compiler="intel" category="fates"/>
    </machines>
    <options>
      <option name="wallclock">00:40:00</option>
      <option name="comment">Exact restart debug test covering Fates CNP nutrients mode.</option>
    </options>
  </test>
  <test name="ERS_D_Ld30" grid="f45_f45_mg37" compset="I2000Clm50FatesCruGs" testmods="clm/FatesColdDefLandUse">
    <machines>
      <machine name="cheyenne" compiler="intel" category="fates"/>
      <machine name="izumi" compiler="nag" category="fates"/>
      <machine name="lawrencium-lr3" compiler="intel" category="fates"/>
    </machines>
    <options>
      <option name="wallclock">00:40:00</option>
    </options>
  </test>
  <test name="ERS_D_Ld3" grid="f19_g17" compset="I2000Clm50FatesCru" testmods="clm/FatesColdDef">
    <machines>
      <machine name="cheyenne" compiler="intel" category="fates"/>
      <machine name="cheyenne" compiler="gnu" category="fates"/>
      <machine name="lawrencium-lr3" compiler="intel" category="fates"/>
    </machines>
    <options>
      <option name="wallclock">00:40:00</option>
      <option name="comment">Exact restart debug FATES test covering for the f19_g17 grid resolution.</option>
    </options>
  </test>
  <test name="ERS_D_Ld5" grid="f19_g17" compset="I2000Clm50BgcCru" testmods="clm/default">
    <machines>
      <machine name="cheyenne" compiler="intel" category="fates"/>
      <machine name="lawrencium-lr3" compiler="intel" category="fates"/>
    </machines>
    <options>
      <option name="wallclock">00:20:00</option>
      <option name="comment">Exact restart debug test to provide for some CLM coverage during fates suite tests.</option>
    </options>
  </test>
  <test name="ERS_D_Mmpi-serial_Ld5" grid="1x1_brazil" compset="I2000Clm50FatesCruRsGs" testmods="clm/FatesColdDef">
    <machines>
      <machine name="cheyenne" compiler="intel" category="fates"/>
      <machine name="izumi" compiler="nag" category="fates"/>
      <machine name="lawrencium-lr3" compiler="intel" category="fates"/>
    </machines>
    <options>
      <option name="wallclock">00:20:00</option>
      <option name="comment">Short ERP debug FATES test for single site grid with serial mpi.</option>
    </options>
  </test>
<<<<<<< HEAD
  <test name="SMS_Lm3_D_Mmpi-serial" grid="1x1_brazil" compset="I2000Clm50FatesCruRsGs" testmods="clm/FatesColdDefHydro">
=======
  <test name="ERS_Ld9" grid="f10_f10_mg37" compset="I2000Clm50FatesCru" testmods="clm/FatesColdDefCH4">
    <machines>
      <machine name="cheyenne" compiler="intel" category="fates"/>
      <machine name="hobart" compiler="nag" category="fates"/>
      <machine name="lawrencium-lr3" compiler="intel" category="fates"/>
      <machine name="cheyenne" compiler="intel" category="aux_clm"/>
    </machines>
    <options>
      <option name="wallclock">00:10:00</option>
      <option name="comment">30 day exact restart test activating FATES and CH4 f10 grid.</option>
    </options>
  </test>
  <test name="SMS_Lm3_D_Mmpi-serial" grid="1x1_brazil" compset="I2000Clm50FatesCru" testmods="clm/FatesHydro">
>>>>>>> 7761d5bb
    <machines>
      <machine name="cheyenne" compiler="intel" category="fates"/>
      <machine name="izumi" compiler="nag" category="fates"/>
    </machines>
    <options>
      <option name="wallclock">00:20:00</option>
      <option name="comment">Longer smoke debug test for single site grid with serial mpi with coverage for FATES Hydro. Bypasses grid level mass checks.</option>
    </options>
  </test>
  <test name="ERS_D_Ld5" grid="1x1_brazil" compset="I2000Clm50FatesCruRsGs" testmods="clm/FatesColdDefHydro">
    <machines>
      <machine name="cheyenne" compiler="intel" category="fates"/>
      <machine name="izumi" compiler="nag" category="fates"/>
      <machine name="lawrencium-lr3" compiler="intel" category="fates"/>
    </machines>
    <options>
      <option name="wallclock">00:40:00</option>
      <option name="comment">Short exact restart debug test for single site grid with coverage for FATES Hydro. Bypasses grid level mass checks.</option>
    </options>
  </test>
  <test name="ERS_Ld5" grid="f19_g17" compset="I2000Clm45Fates" testmods="clm/FatesColdDef">
    <machines>
      <machine name="cheyenne" compiler="intel" category="fates"/>
      <machine name="lawrencium-lr3" compiler="intel" category="fates"/>
    </machines>
    <options>
      <option name="wallclock">00:20:00</option>
      <option name="comment">Exact restart debug FATES test providing coverage for Clm45 physics.</option>
    </options>
  </test>
  <test name="ERS_Ld60" grid="f45_f45_mg37" compset="I2000Clm50FatesCru" testmods="clm/Fates">
    <machines>
      <machine name="cheyenne" compiler="intel" category="fates"/>
      <machine name="izumi" compiler="nag" category="fates"/>
      <machine name="lawrencium-lr3" compiler="intel" category="fates"/>
    </machines>
    <options>
      <option name="wallclock">00:40:00</option>
      <option name="comment">60 day exact restart FATES test on f45 grid.</option>
    </options>
  </test>
  <test name="ERS_Ld60" grid="f45_f45_mg37" compset="I2000Clm50FatesCru" testmods="clm/FatesColdDefNoFire">
    <machines>
      <machine name="cheyenne" compiler="intel" category="fates"/>
      <machine name="lawrencium-lr3" compiler="intel" category="fates"/>
    </machines>
    <options>
      <option name="wallclock">00:40:00</option>
      <option name="comment">60 day exact restart test that turns off all fire (both FATES and CLM) on an f45 grid.</option>
    </options>
  </test>
  <test name="ERS_Ld60" grid="f45_f45_mg37" compset="I2000Clm50FatesCru" testmods="clm/FatesColdDefST3">
    <machines>
      <machine name="cheyenne" compiler="intel" category="fates"/>
      <machine name="izumi" compiler="nag" category="fates"/>
      <machine name="lawrencium-lr3" compiler="intel" category="fates"/>
    </machines>
    <options>
      <option name="wallclock">00:20:00</option>
      <option name="comment">60 day exact restart test activating FATES static stand structure on an f45 grid.</option>
    </options>
  </test>
  <test name="ERS_Ld60" grid="f45_f45_mg37" compset="I2000Clm50FatesCru" testmods="clm/FatesColdDefPPhys">
    <machines>
      <machine name="cheyenne" compiler="intel" category="fates"/>
    </machines>
    <options>
      <option name="wallclock">00:20:00</option>
      <option name="comment">60 day exact restart test activating FATES prescribed physiology mode on an f45 grid.</option>
    </options>
  </test>
<<<<<<< HEAD
  <test name="ERS_Ld30" grid="f45_f45_mg37" compset="I2000Clm50FatesCru" testmods="clm/FatesColdDefReducedComplexFixedBiogeo">
=======
  <test name="ERS_Ld30" grid="f45_f45_mg37" compset="I2000Clm50FatesCru" testmods="clm/FatesReducedComplexFixedBiogeo">
    <machines>
      <machine name="cheyenne" compiler="intel" category="fates"/>
      <machine name="izumi" compiler="nag" category="fates"/>
      <machine name="lawrencium-lr3" compiler="intel" category="fates"/>
    </machines>
    <options>
      <option name="wallclock">00:40:00</option>
    </options>
  </test>
    <test name="ERS_Ld30" grid="f45_f45_mg37" compset="I2000Clm50FatesCru" testmods="clm/FatesReducedComplexNoComp">
    <machines>
      <machine name="cheyenne" compiler="intel" category="fates"/>
      <machine name="izumi" compiler="nag" category="fates"/>
      <machine name="lawrencium-lr3" compiler="intel" category="fates"/>
    </machines>
    <options>
      <option name="wallclock">00:40:00</option>
    </options>
  </test>
  <test name="SMS_Ld30" grid="f45_f45_mg37" compset="I2000Clm50FatesCru" testmods="clm/FatesReducedComplexSatellitePhenology">
    <machines>
      <machine name="cheyenne" compiler="intel" category="fates"/>
      <machine name="izumi" compiler="nag" category="fates"/>
      <machine name="lawrencium-lr3" compiler="intel" category="fates"/>
    </machines>
    <options>
      <option name="wallclock">00:40:00</option>
      <option name="comment">Temporary smoke test.  This test should be removed once the ERS version of this test passes COMPARE_base_rest</option>
    </options>
  </test>
  <test name="ERS_Ld30" grid="f45_f45_mg37" compset="I2000Clm50FatesCru" testmods="clm/FatesReducedComplexSatellitePhenology">
>>>>>>> 7761d5bb
    <machines>
      <machine name="cheyenne" compiler="intel" category="fates"/>
      <machine name="izumi" compiler="nag" category="fates"/>
      <machine name="lawrencium-lr3" compiler="intel" category="fates"/>
    </machines>
    <options>
      <option name="wallclock">00:40:00</option>
      <option name="comment">30 day exact restart test for FATES fixed biogeography reduced complexity mode on an f45 grid.</option>
    </options>
  </test>
  <test name="ERS_Ld60" grid="f45_f45_mg37" compset="I2000Clm50FatesCru" testmods="clm/FatesColdDefLogging">
    <machines>
      <machine name="cheyenne" compiler="intel" category="fates"/>
    </machines>
    <options>
      <option name="wallclock">00:40:00</option>
      <option name="comment">60 day exact restart test providing coverage for the FATES logging mode on an f45 grid.</option>
    </options>
  </test>
  <test name="ERS_Ld30" grid="f45_f45_mg37" compset="I2000Clm50FatesCru" testmods="clm/FatesColdDefSizeAgeMort">
    <machines>
      <machine name="cheyenne" compiler="intel" category="fates"/>
      <machine name="hobart" compiler="nag" category="fates"/>
      <machine name="lawrencium-lr3" compiler="intel" category="fates"/>
    </machines>
    <options>
      <option name="wallclock">00:40:00</option>
      <option name="comment">30 day exact restart test activating FATES size and age mortality mode on an f45 grid.</option>
    </options>
  </test>
  <test name="SMS_Lm6" grid="f45_f45_mg37" compset="I2000Clm50FatesCru" testmods="clm/Fates">
    <machines>
      <machine name="cheyenne" compiler="intel" category="fates"/>
      <machine name="lawrencium-lr3" compiler="intel" category="fates"/>
    </machines>
    <options>
      <option name="wallclock">00:20:00</option>
      <option name="comment"  >Run a short non-Fates test (without land-ice model) in the fates test list, to make sure fates changes do not mess up the standard model</option>
    </options>
  </test>
  <test name="SMS_Lm13" grid="1x1_brazil" compset="I2000Clm50FatesCruRsGs" testmods="clm/FatesColdDef">
    <machines>
      <machine name="cheyenne" compiler="intel" category="fates"/>
      <machine name="cheyenne" compiler="gnu" category="fates"/>
    </machines>
    <options>
      <option name="wallclock">00:40:00</option>
      <option name="comment">13 month single site FATES smoke test.</option>
    </options>
  </test>
  <test name="ERS_Lm12" grid="1x1_brazil" compset="I2000Clm50FatesCruRsGs" testmods="clm/FatesFireLightningPopDens">
    <machines>
      <machine name="cheyenne" compiler="intel" category="fates"/>
    </machines>
    <options>
      <option name="wallclock">01:00:00</option>
      <option name="comment">12 month exact restart FATES single site debug test covering anthropogenic fire ignition mode.</option>
    </options>
  </test>
  <test name="SMS_Lm1" grid="f10_f10_mg37" compset="I1850Clm50BgcCropCmip6waccm" testmods="clm/basic">
    <machines>
      <machine name="cheyenne" compiler="gnu" category="aux_clm"/>
      <machine name="cheyenne" compiler="gnu" category="prealpha"/>
      <machine name="cheyenne" compiler="gnu" category="prebeta"/>
    </machines>
    <options>
      <option name="wallclock">00:20:00</option>
      <option name="comment"  >The main point of this test is simply to make sure that the CMIP6WACCMDECK moifierd works. (This configuration is basically the same as I1850Clm50BgcCropCmip6, but without cmip6_glaciers_virtual_antarctica - so we don't need huge coverage of this.) Month-long so that we actually get some history output (because this test exercises a usermods directory with only monthly and yearly output).</option>
    </options>
  </test>
  <test name="SMS_Lm1" grid="f19_g17" compset="I1850Clm50BgcCropCmip6waccm" testmods="clm/basic">
    <machines>
      <machine name="cheyenne" compiler="intel" category="aux_clm"/>
      <machine name="cheyenne" compiler="intel" category="prebeta"/>
    </machines>
    <options>
      <option name="wallclock">00:60:00</option>
      <option name="comment"  >The main point of this test is simply to make sure that the CMIP6WACCMDECK modifier works for
2-degree since that resolution turns off Carbon isotopes </option>
    </options>
  </test>
  <test name="SMS_Lm1_D" grid="f10_f10_mg37" compset="I1850Clm50BgcCrop" testmods="clm/output_crop_highfreq">
    <machines>
      <machine name="cheyenne" compiler="intel" category="aux_clm">
        <options>
          <option name="wallclock">00:20:00</option>
          <option name="comment">Want at least a month-long debug test covering the output_crop usermod, as well as a test covering the output_crop_highfreq usermod. (Note that we already have a year+ test of output_crop via a cmip6 test, so having this test just be a month, rather than a year, seems good enough.)</option>
        </options>
      </machine>
    </machines>
  </test>
  <test name="SMS_Ly1_Mmpi-serial" grid="1x1_brazil" compset="IHistClm50BgcQianRs" testmods="clm/output_bgc_highfreq">
    <machines>
      <machine name="cheyenne" compiler="gnu" category="aux_clm">
        <options>
          <option name="wallclock">00:20:00</option>
          <option name="comment">Want a year-long test covering the output_bgc and output_bgc_highfreq usermods; don't want a highfreq, year-long global test because of the output volume, so this is single-point.</option>
        </options>
      </machine>
    </machines>
  </test>
  <test name="SMS_Ld12_Mmpi-serial" grid="1x1_vancouverCAN" compset="I1PtClm50SpRs" testmods="clm/output_sp_highfreq">
    <machines>
      <machine name="cheyenne" compiler="gnu" category="aux_clm">
        <options>
          <option name="wallclock">00:10:00</option>
          <option name="comment">Want a year-long test covering the output_sp and output_sp_highfreq usermods; don't want a highfreq, year-long global test because of the output volume, so this is single-point.</option>
        </options>
      </machine>
    </machines>
  </test>
  <test name="PFS_Ld20" grid="f09_g17" compset="I2000Clm50BgcCrop">
    <machines>
      <machine name="cheyenne" compiler="intel" category="aux_clm">
        <options>
          <option name="wallclock">00:30:00</option>
          <option name="comment">Can use this test to determine if there are significant throughput changes, at least for this common and important configuration. Note that this deliberately doesn't have any testmods in order to (1) avoid doing history output (because the timing of output can be very variable, and mixing output timing with other aspects of model time can be confusing), and (2) generally keep the test replicating a production configuration as closely as possible (so, for example, we do NOT set BFBFLAG=TRUE for this test).</option>
          <!-- standard throughput tolerance is 25%, but for this PFS test we want a stricter tolerance -->
          <option name="tput_tolerance">0.1</option>
        </options>
      </machine>
    </machines>
  </test>

  <test name="LILACSMOKE_Vnuopc_D_Ld2" grid="f10_f10_mg37" compset="I2000Ctsm50NwpSpAsRs" testmods="clm-lilac">
    <machines>
      <machine name="cheyenne" compiler="intel" category="aux_clm">
        <options>
          <option name="wallclock">00:20:00</option>
          <option name="comment">Basic LILAC smoke test. Needs to use the nuopc driver. Uses stub atmosphere to avoid needing to download a bunch of unnecessary data if run on a different machine.</option>
        </options>
      </machine>
    </machines>
  </test>

  <test name="SMS_D_Ln1" grid="f10_f10_mg37" compset="I2000Clm50BgcCropQianRs" testmods="clm-run_self_tests">
    <machines>

      <machine name="izumi" compiler="intel" category="aux_clm">
        <options>
          <option name="wallclock">0:20:00</option>
          <option name="comment">Include a test that triggers runtime self-tests. The grid and compset aren't very important here, but we do want more than a single-point test so that we can run on more than one processor; we use Qian atm forcing to facilitate running this test on small systems (to avoid large input data needs). The self-tests are run in initialization, so we only need to run for a single time step.</option>
        </options>
      </machine>

    </machines>
  </test>

  <test name="FUNITCTSM_P1x1" grid="f10_f10_mg37" compset="I2000Clm50Sp">
    <machines>
      <machine name="cheyenne" compiler="intel" category="aux_clm">
        <options>
          <option name="wallclock">00:30:00</option>
          <option name="comment">This test runs CTSM's Fortran unit tests. We're abusing the system test infrastructure to run these, so that a run of the test suite results in the unit tests being run as well. Grid and compset are irrelevant here, except that compset must be one that includes CTSM in order for CIME to find the test definition.</option>
        </options>
      </machine>
    </machines>
  </test>
</testlist><|MERGE_RESOLUTION|>--- conflicted
+++ resolved
@@ -1917,26 +1917,6 @@
       <option name="wallclock">00:20:00</option>
     </options>
   </test>
-<<<<<<< HEAD
-=======
-  <test name="ERS_D_Ld5" grid="f09_g17" compset="I2000Clm45Fates" testmods="clm/FatesColdDef">
-    <machines>
-      <machine name="cheyenne" compiler="intel" category="aux_clm"/>
-    </machines>
-    <options>
-      <option name="wallclock">00:20:00</option>
-    </options>
-  </test>
-  <test name="ERS_D_Ld5" grid="f10_f10_mg37" compset="I2000Clm45Fates" testmods="clm/FatesColdDef">
-    <machines>
-      <machine name="cheyenne" compiler="intel" category="aux_clm"/>
-      <machine name="izumi" compiler="nag" category="aux_clm"/>
-    </machines>
-    <options>
-      <option name="wallclock">00:20:00</option>
-    </options>
-  </test>
->>>>>>> 7761d5bb
   <test name="ERS_D_Ld5" grid="f09_g17" compset="I2000Clm50Fates" testmods="clm/FatesColdDef">
     <machines>
       <machine name="cheyenne" compiler="intel" category="aux_clm"/>
@@ -1984,9 +1964,15 @@
       <option name="wallclock">00:20:00</option>
     </options>
   </test>
-<<<<<<< HEAD
   <test name="SMS_D_Ld5" grid="f45_f45_mg37" compset="I2000Clm51Fates" testmods="clm/FatesColdDef">
-=======
+    <machines>
+      <machine name="izumi" compiler="nag" category="aux_clm"/>
+    </machines>
+    <options>
+      <option name="wallclock">00:20:00</option>
+      <option name="comment"  >Include a NUOPC FATES test, and a single-point test with NUOPC: There isn't any interaction between FATES and the cap, as far as I can tell, but it seems like a good idea to have one FATES test with NUOPC, since there is so much extra code covered in a FATES test.</option>
+    </options>
+  </test>
   <test name="ERS_D_Mmpi-serial_Ld5_Vnuopc" grid="1x1_brazil" compset="I2000Clm50FatesRs" testmods="clm/FatesColdDef">
     <machines>
       <machine name="izumi" compiler="nag" category="aux_clm"/>
@@ -1997,7 +1983,6 @@
     </options>
   </test>
   <test name="ERS_D_Mmpi-serial_Ld5" grid="5x5_amazon" compset="I2000Clm50FatesRs" testmods="clm/FatesColdDef">
->>>>>>> 7761d5bb
     <machines>
       <machine name="cheyenne" compiler="intel" category="aux_clm"/>
     </machines>
@@ -2006,11 +1991,7 @@
       <option name="comment"  >Run a Fates test with latest Clm5_1</option>
     </options>
   </test>
-<<<<<<< HEAD
-  <test name="SMS_D_Lm6" grid="f45_f45_mg37" compset="I2000Clm50Fates" testmods="clm/FatesColdDef">
-=======
   <test name="SMS_D_Ld5" grid="f10_f10_mg37" compset="I2000Clm45Fates" testmods="clm/FatesColdDef">
->>>>>>> 7761d5bb
     <machines>
       <machine name="cheyenne" compiler="intel" category="aux_clm"/>
       <machine name="cheyenne" compiler="intel" category="aux_cime_baselines"/>
@@ -2027,11 +2008,7 @@
       <option name="wallclock">00:20:00</option>
     </options>
   </test>
-<<<<<<< HEAD
-  <test name="SMS_Ld5" grid="f10_f10_musgs" compset="I2000Clm50Fates" testmods="clm/FatesColdDef">
-=======
   <test name="SMS_D_Ld5" grid="f10_f10_mg37" compset="I2000Clm50Fates" testmods="clm/FatesColdDef">
->>>>>>> 7761d5bb
     <machines>
       <machine name="cheyenne" compiler="intel" category="aux_clm"/>
       <machine name="cheyenne" compiler="gnu" category="aux_clm"/>
@@ -2068,11 +2045,7 @@
       <option name="comment">Longer smoke debug test for single site grid with serial mpi with coverage for FATES Hydro.</option>
     </options>
   </test>
-<<<<<<< HEAD
-  <test name="ERS_Ld60" grid="f45_f45_mg37" compset="I2000Clm50Fates" testmods="clm/Fates">
-=======
   <test name="SMS_Ld5" grid="f10_f10_mg37" compset="I2000Clm45Fates" testmods="clm/FatesColdDef">
->>>>>>> 7761d5bb
     <machines>
       <machine name="cheyenne" compiler="intel" category="aux_clm"/>
       <machine name="izumi" compiler="nag" category="aux_clm"/>
@@ -2092,11 +2065,7 @@
       <option name="comment">30 day exact restart test for FATES fixed biogeography reduced complexity mode on an f45 grid.</option>
     </options>
   </test>
-<<<<<<< HEAD
-  <test name="ERS_Ld60" grid="f45_f45_mg37" compset="I2000Clm50Fates" testmods="clm/FatesColdDefLogging">
-=======
   <test name="SMS_Ld5" grid="f10_f10_mg37" compset="I2000Clm50Fates" testmods="clm/FatesColdDef">
->>>>>>> 7761d5bb
     <machines>
       <machine name="cheyenne" compiler="intel" category="aux_clm"/>
       <machine name="izumi" compiler="nag" category="aux_clm"/>
@@ -2289,9 +2258,6 @@
       <option name="comment">Short ERP debug FATES test for single site grid with serial mpi.</option>
     </options>
   </test>
-<<<<<<< HEAD
-  <test name="SMS_Lm3_D_Mmpi-serial" grid="1x1_brazil" compset="I2000Clm50FatesCruRsGs" testmods="clm/FatesColdDefHydro">
-=======
   <test name="ERS_Ld9" grid="f10_f10_mg37" compset="I2000Clm50FatesCru" testmods="clm/FatesColdDefCH4">
     <machines>
       <machine name="cheyenne" compiler="intel" category="fates"/>
@@ -2304,8 +2270,7 @@
       <option name="comment">30 day exact restart test activating FATES and CH4 f10 grid.</option>
     </options>
   </test>
-  <test name="SMS_Lm3_D_Mmpi-serial" grid="1x1_brazil" compset="I2000Clm50FatesCru" testmods="clm/FatesHydro">
->>>>>>> 7761d5bb
+  <test name="SMS_Lm3_D_Mmpi-serial" grid="1x1_brazil" compset="I2000Clm50FatesCruRsGs" testmods="clm/FatesColdDefHydro">
     <machines>
       <machine name="cheyenne" compiler="intel" category="fates"/>
       <machine name="izumi" compiler="nag" category="fates"/>
@@ -2377,9 +2342,6 @@
       <option name="comment">60 day exact restart test activating FATES prescribed physiology mode on an f45 grid.</option>
     </options>
   </test>
-<<<<<<< HEAD
-  <test name="ERS_Ld30" grid="f45_f45_mg37" compset="I2000Clm50FatesCru" testmods="clm/FatesColdDefReducedComplexFixedBiogeo">
-=======
   <test name="ERS_Ld30" grid="f45_f45_mg37" compset="I2000Clm50FatesCru" testmods="clm/FatesReducedComplexFixedBiogeo">
     <machines>
       <machine name="cheyenne" compiler="intel" category="fates"/>
@@ -2412,7 +2374,6 @@
     </options>
   </test>
   <test name="ERS_Ld30" grid="f45_f45_mg37" compset="I2000Clm50FatesCru" testmods="clm/FatesReducedComplexSatellitePhenology">
->>>>>>> 7761d5bb
     <machines>
       <machine name="cheyenne" compiler="intel" category="fates"/>
       <machine name="izumi" compiler="nag" category="fates"/>
