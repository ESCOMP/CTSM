<?xml version="1.0"?>
<testlist version="2.0">
  <test name="ERI_D_Ld9" grid="f10_f10_musgs" compset="I1850Clm51Bgc" testmods="clm/default">
    <machines>
      <machine name="cheyenne" compiler="gnu" category="aux_clm"/>
    </machines>
    <options>
      <option name="wallclock">00:20:00</option>
    </options>
  </test>
  <test name="SMS_D_Ld9" grid="f09_g17" compset="I1850Clm50BgcNoAnthro" testmods="clm/decStart1851_noinitial">
    <machines>
      <machine name="cheyenne" compiler="intel" category="aux_clm"/>
      <machine name="cheyenne" compiler="intel" category="prebeta"/>
    </machines>
    <options>
      <option name="wallclock">00:20:00</option>
    </options>
  </test>
  <test name="ERI_D_Ld9" grid="1x1_camdenNJ" compset="I2000Clm50BgcCruRs" testmods="clm/default">
    <machines>
      <machine name="cheyenne" compiler="intel" category="aux_clm"/>
      <machine name="cheyenne" compiler="intel" category="prebeta"/>
    </machines>
    <options>
     <option name="wallclock">00:20:00</option>
    </options>
  </test>
  <test name="SMS_Ld5" grid="f09_g17" compset="I1850Clm45BgcCru" testmods="clm/default">
    <machines>
      <machine name="cheyenne" compiler="intel" category="ctsm_sci"/>
      <machine name="izumi"    compiler="intel" category="ctsm_sci"/>
    </machines>
    <options>
      <option name="wallclock">00:20:00</option>
      <option name="comment"  >Science support for I1850Clm45BgcCru at f09</option>
    </options>
  </test>
  <test name="SMS_Ld5" grid="f19_g17" compset="I1850Clm45BgcCru" testmods="clm/default">
    <machines>
      <machine name="cheyenne" compiler="intel" category="ctsm_sci"/>
      <machine name="izumi"    compiler="intel" category="ctsm_sci"/>
    </machines>
    <options>
      <option name="wallclock">00:20:00</option>
      <option name="comment"  >Science support for I1850Clm45BgcCru at f19</option>
    </options>
  </test>
  <test name="ERI_D_Ld9" grid="f10_f10_musgs" compset="I2000Clm50BgcCru" testmods="clm/default">
    <machines>
      <machine name="cheyenne" compiler="gnu" category="aux_clm"/>
      <machine name="cheyenne" compiler="intel" category="aux_clm"/>
    </machines>
    <options>
      <option name="wallclock">00:20:00</option>
    </options>
  </test>
  <test name="SMS_Ln9" grid="C96_t061" compset="I2000Clm50SpRs" testmods="clm/default">
    <machines>
      <machine name="cheyenne" compiler="intel" category="ctsm_sci"/>
    </machines>
    <options>
      <option name="wallclock">00:60:00</option>
      <option name="comment">We have one C96 test in aux_clm; this is another that uses a different compset. No need to run this additional C96 test with every tag, but include it in the less frequent ctsm_sci testing.</option>
    </options>
  </test>
  <test name="ERI_D_Ld9" grid="ne30_g17" compset="I2000Clm50BgcCru" testmods="clm/vrtlay">
    <machines>
      <machine name="cheyenne" compiler="intel" category="aux_clm"/>
    </machines>
    <options>
      <option name="wallclock">00:60:00</option>
    </options>
  </test>
  <test name="ERI_D_Ld9" grid="T31_g37" compset="I2000Clm50Sp" testmods="clm/SNICARFRC">
    <machines>
      <machine name="cheyenne" compiler="intel" category="aux_clm"/>
    </machines>
    <options>
      <option name="wallclock">00:20:00</option>
    </options>
  </test>
  <test name="SMS_D_Ld1" grid="f09_g17" compset="I1850Clm50Sp" testmods="clm/default">
    <machines>
      <machine name="cheyenne" compiler="intel" category="aux_clm"/>
    </machines>
    <options>
      <option name="wallclock">00:20:00</option>
      <option name="comment"  >Include a test of this scientifically-supported compset at a scientifically-supported resolution</option>
    </options>
  </test>
  <test name="SMS_Ld1" grid="f09_g17" compset="I1850Clm50Sp" testmods="clm/default">
    <machines>
      <machine name="cheyenne" compiler="intel" category="ctsm_sci"/>
      <machine name="izumi"    compiler="intel" category="ctsm_sci"/>
    </machines>
    <options>
      <option name="wallclock">00:20:00</option>
      <option name="comment"  >Science support for I1850Clm50Sp at f09</option>
    </options>
  </test>
  <test name="SMS_Ld1" grid="f19_g17" compset="I1850Clm50Sp" testmods="clm/default">
    <machines>
      <machine name="cheyenne" compiler="intel" category="ctsm_sci"/>
      <machine name="izumi"    compiler="intel" category="ctsm_sci"/>
    </machines>
    <options>
      <option name="wallclock">00:20:00</option>
      <option name="comment"  >Science support for I1850Clm50Sp at f19</option>
    </options>
  </test>
  <test name="SMS_Ld1" grid="f09_g17" compset="I1850Clm50SpCru" testmods="clm/default">
    <machines>
      <machine name="cheyenne" compiler="intel" category="ctsm_sci"/>
      <machine name="izumi"    compiler="intel" category="ctsm_sci"/>
    </machines>
    <options>
      <option name="wallclock">00:20:00</option>
      <option name="comment"  >Science support for I1850Clm50SpCru at f09</option>
    </options>
  </test>
  <test name="SMS_Ld1" grid="f19_g17" compset="I1850Clm50SpCru" testmods="clm/default">
    <machines>
      <machine name="cheyenne" compiler="intel" category="ctsm_sci"/>
      <machine name="izumi"    compiler="intel" category="ctsm_sci"/>
    </machines>
    <options>
      <option name="wallclock">00:20:00</option>
      <option name="comment"  >Science support for I1850Clm50SpCru at f19</option>
    </options>
  </test>
  <test name="ERP_D_Ld3" grid="f09_g17" compset="I2000Clm50Sp" testmods="clm/prescribed">
    <machines>
      <machine name="cheyenne" compiler="intel" category="aux_clm"/>
      <machine name="cheyenne" compiler="intel" category="prealpha"/>
    </machines>
    <options>
      <option name="wallclock">00:20:00</option>
      <option name="comment"  >Include a test of prescribed soil-moisture, has to be at f09, should be 2000 and for SP</option>
    </options>
  </test>
  <test name="ERI_D_Ld9_P48x1" grid="f10_f10_musgs" compset="I2000Clm50BgcCru" testmods="clm/reduceOutput">
    <machines>
      <machine name="izumi" compiler="nag" category="aux_clm"/>
      <machine name="izumi" compiler="nag" category="prebeta"/>
    </machines>
    <options>
      <option name="wallclock">00:40:00</option>
    </options>
  </test>
  <test name="ERI_D_Ld9_P48x1" grid="T31_g37" compset="I2000Clm50Sp" testmods="clm/reduceOutput">
    <machines>
      <machine name="izumi" compiler="nag" category="aux_clm"/>
    </machines>
    <options>
      <option name="wallclock">00:40:00</option>
    </options>
  </test>
  <test name="ERI_D_Ld9_P48x1" grid="f10_f10_musgs" compset="I2000Clm50Sp" testmods="clm/SNICARFRC">
    <machines>
      <machine name="izumi" compiler="nag" category="aux_clm"/>
    </machines>
    <options>
      <option name="wallclock">00:40:00</option>
    </options>
  </test>
  <test name="SMS_Ld1" grid="f09_g17" compset="I1850Clm50Bgc" testmods="clm/drydepnomegan">
    <machines>
      <machine name="cheyenne" compiler="intel" category="aux_clm"/>
    </machines>
    <options>
      <option name="wallclock">00:20:00</option>
    </options>
  </test>
  <test name="SMS_Ln9_P144x3" grid="f19_g17" compset="IHistClm50Sp" testmods="clm/waccmx_offline2005Start">
    <machines>
      <machine name="cheyenne" compiler="intel" category="aux_clm"/>
    </machines>
    <options>
      <option name="wallclock">00:20:00</option>
      <option name="comment">Do a test similar to FXHIST starting at a 2005 start date, will interpoalte from the 2003 IC file</option>
    </options>
  </test>
  <test name="SMS_D_Ln9_P480x3" grid="f19_g17" compset="IHistClm50Sp" testmods="clm/waccmx_offline">
    <machines>
      <machine name="cheyenne" compiler="intel" category="aux_clm"/>
    </machines>
    <options>
      <option name="wallclock">00:20:00</option>
      <option name="comment">Run a transient case with standalone settings similar to the FXHIST waccm test</option>
    </options>
  </test>
  <test name="ERP_D_P36x2_Ld3" grid="f10_f10_musgs" compset="I2000Clm50BgcCru" testmods="clm/cn_conly">
    <machines>
      <machine name="cheyenne" compiler="intel" category="aux_clm"/>
    </machines>
    <options>
      <option name="wallclock">00:20:00</option>
    </options>
  </test>
  <test name="ERP_D_P36x2_Ld3" grid="f10_f10_musgs" compset="I2000Clm50BgcCru" testmods="clm/snowveg_norad">
    <machines>
      <machine name="cheyenne" compiler="gnu" category="aux_clm"/>
    </machines>
    <options>
      <option name="wallclock">00:20:00</option>
    </options>
  </test>
  <test name="ERI_Ld9" grid="f10_f10_musgs" compset="I2000Clm50BgcCru" testmods="clm/drydepnomegan">
    <machines>
      <machine name="cheyenne" compiler="intel" category="aux_clm"/>
    </machines>
    <options>
      <option name="wallclock">00:20:00</option>
    </options>
  </test>
  <test name="ERI_Ld9" grid="f10_f10_musgs" compset="I2000Clm50BgcCru" testmods="clm/default">
    <machines>
      <machine name="cheyenne" compiler="gnu" category="aux_clm"/>
      <machine name="cheyenne" compiler="intel" category="aux_clm"/>
    </machines>
    <options>
      <option name="wallclock">00:20:00</option>
    </options>
  </test>
  <test name="ERI_Ld9" grid="f45_g37" compset="I2000Clm50BgcCru" testmods="clm/nofire">
    <machines>
      <machine name="cheyenne" compiler="intel" category="aux_clm"/>
    </machines>
    <options>
      <option name="wallclock">00:20:00</option>
    </options>
  </test>
  <test name="ERI_N2_Ld9" grid="f19_g17" compset="I2000Clm51BgcCrop" testmods="clm/default">
    <machines>
      <machine name="cheyenne" compiler="intel" category="aux_clm"/>
    </machines>
    <options>
      <option name="wallclock">00:20:00</option>
    </options>
  </test>
  <test name="ERP_Ld9" grid="f45_g37" compset="I2000Clm51Bgc" testmods="clm/default">
    <machines>
      <machine name="cheyenne" compiler="intel" category="aux_clm"/>
    </machines>
    <options>
      <option name="wallclock">00:20:00</option>
    </options>
  </test>
  <test name="ERP_D" grid="f10_f10_musgs" compset="IHistClm51Bgc" testmods="clm/decStart">
    <machines>
      <machine name="cheyenne" compiler="gnu" category="aux_clm"/>
      <machine name="cheyenne" compiler="intel" category="aux_clm"/>
    </machines>
    <options>
      <option name="wallclock">00:20:00</option>
    </options>
  </test>
  <test name="ERP_D_Ld3_P36x2" grid="f10_f10_musgs" compset="I2000Clm50BgcCru" testmods="clm/default">
    <machines>
      <machine name="cheyenne" compiler="intel" category="aux_clm"/>
      <machine name="cheyenne" compiler="gnu" category="aux_clm"/>
    </machines>
    <options>
      <option name="wallclock">00:20:00</option>
    </options>
  </test>
  <test name="ERP_D_Ld5" grid="f10_f10_musgs" compset="I1850Clm50BgcCropG" testmods="clm/glcMEC_changeFlags">
    <machines>
      <machine name="cheyenne" compiler="gnu" category="aux_clm"/>
    </machines>
    <options>
      <option name="wallclock">00:20:00</option>
      <option name="comment"  >cism is not answer preserving across processor changes, but short test length should be ok.</option>
    </options>
  </test>
  <test name="SMS_Ld5" grid="f19_g17" compset="I1850Clm50Bgc" testmods="clm/default">
    <machines>
      <machine name="cheyenne" compiler="intel" category="ctsm_sci"/>
      <machine name="izumi"    compiler="intel" category="ctsm_sci"/>
    </machines>
    <options>
      <option name="wallclock">00:20:00</option>
      <option name="comment"  >Science support for I1850Clm50Bgc at f19</option>
    </options>
  </test>
  <test name="SMS_Ld5" grid="f09_g17" compset="I1850Clm50Bgc" testmods="clm/default">
    <machines>
      <machine name="cheyenne" compiler="intel" category="ctsm_sci"/>
      <machine name="izumi"    compiler="intel" category="ctsm_sci"/>
    </machines>
    <options>
      <option name="wallclock">00:20:00</option>
      <option name="comment"  >Science support for I1850Clm50Bgc at f09</option>
    </options>
  </test>
  <test name="ERP_D_Ld5" grid="ne30_g17" compset="I1850Clm50BgcCrop" testmods="clm/default">
    <machines>
      <machine name="izumi" compiler="nag" category="prealpha"/>
    </machines>
    <options>
      <option name="wallclock">00:60:00</option>
    </options>
  </test>
  <test name="SMS_Ln9_P360x2" grid="C96_C96_mg17" compset="IHistClm50BgcCrop" testmods="clm/default">
    <machines>
      <machine name="cheyenne" compiler="intel" category="aux_clm"/>
    </machines>
    <options>
      <option name="wallclock">00:10:00</option>
      <option name="comment">Want one C96 test in the aux_clm test suite; just a short smoke test to make sure it can get off the ground. Use a PE layout that (1) has threading, because CAM uses threading at this resolution; and (2) has a smaller-than-standard task count in order to get through the queue faster.</option>
    </options>
  </test>
  <test name="SMS_Ld5" grid="f09_g17" compset="IHistClm50BgcCrop" testmods="clm/default">
    <machines>
      <machine name="cheyenne" compiler="intel" category="ctsm_sci"/>
      <machine name="izumi"    compiler="intel" category="ctsm_sci"/>
    </machines>
    <options>
      <option name="wallclock">00:20:00</option>
      <option name="comment"  >Science support for IHistClm50BgcCrop at f09</option>
    </options>
  </test>
  <test name="SMS_Ld5" grid="f19_g17" compset="IHistClm50BgcCrop" testmods="clm/default">
    <machines>
      <machine name="cheyenne" compiler="intel" category="ctsm_sci"/>
      <machine name="izumi"    compiler="intel" category="ctsm_sci"/>
    </machines>
    <options>
      <option name="wallclock">00:20:00</option>
      <option name="comment"  >Science support for IHistClm50BgcCrop at f19</option>
    </options>
  </test>
  <test name="ERP_D_Ld5" grid="f10_f10_musgs" compset="IHistClm50BgcCrop" testmods="clm/allActive">
    <machines>
      <machine name="cheyenne" compiler="intel" category="aux_clm"/>
    </machines>
    <options>
      <option name="wallclock">00:20:00</option>
      <option name="comment">Use a transient compset so we allocate and run all PFTs (non-transient cases only allocate memory for non-zero-weight PFTs)</option>
    </options>
  </test>
  <test name="ERP_D_Ld5" grid="f10_f10_musgs" compset="I2000Clm50BgcCru" testmods="clm/NoVSNoNI">
    <machines>
      <machine name="cheyenne" compiler="intel" category="aux_clm"/>
    </machines>
    <options>
      <option name="wallclock">00:20:00</option>
    </options>
  </test>
  <test name="ERP_D_Ld5" grid="f10_f10_musgs" compset="I2000Clm50BgcCru" testmods="clm/rootlit">
    <machines>
      <machine name="cheyenne" compiler="intel" category="aux_clm"/>
    </machines>
    <options>
      <option name="wallclock">00:20:00</option>
    </options>
  </test>
  <test name="ERP_D_Ld5" grid="f10_f10_musgs" compset="I2000Clm50BgcCru" testmods="clm/ciso_flexCN_FUN">
    <machines>
      <machine name="cheyenne" compiler="gnu" category="aux_clm"/>
    </machines>
    <options>
      <option name="wallclock">00:20:00</option>
    </options>
  </test>
  <test name="ERP_D_Ld5" grid="f19_g17" compset="I2000Clm50BgcCru" testmods="clm/fire_emis">
    <machines>
      <machine name="cheyenne" compiler="intel" category="aux_clm"/>
      <machine name="cheyenne" compiler="intel" category="prebeta"/>
    </machines>
    <options>
      <option name="wallclock">00:20:00</option>
    </options>
  </test>
  <test name="ERP_D_Ld5" grid="f10_f10_musgs" compset="I2000Clm51Sp" testmods="clm/decStart">
    <machines>
      <machine name="cheyenne" compiler="intel" category="aux_clm"/>
    </machines>
    <options>
      <option name="wallclock">00:20:00</option>
      <option name="comment">2000 Sp test for CLM51</option>
    </options>
  </test>
  <test name="ERP_D_Ld5" grid="f10_f10_musgs" compset="I2000Clm50Sp" testmods="clm/reduceOutput">
    <machines>
      <machine name="cheyenne" compiler="gnu" category="aux_clm"/>
      <machine name="cheyenne" compiler="intel" category="aux_clm"/>
    </machines>
    <options>
      <option name="wallclock">00:20:00</option>
    </options>
  </test>
  <test name="ERP_D_Ld5" grid="f09_g17" compset="I2000Clm50Vic" testmods="clm/vrtlay">
    <machines>
      <machine name="cheyenne" compiler="intel" category="aux_clm"/>
    </machines>
    <options>
      <option name="wallclock">00:20:00</option>
    </options>
  </test>
  <test name="ERP_D_Ld5" grid="f10_f10_musgs" compset="I2000Clm50Vic" testmods="clm/vrtlay">
    <machines>
      <machine name="cheyenne" compiler="intel" category="aux_clm"/>
    </machines>
    <options>
      <option name="wallclock">00:20:00</option>
    </options>
  </test>
  <test name="ERP_D_Ld5" grid="f19_g17" compset="IHistClm50SpCru" testmods="clm/drydepnomegan">
    <machines>
      <machine name="cheyenne" compiler="intel" category="aux_clm"/>
      <machine name="cheyenne" compiler="intel" category="prebeta"/>
    </machines>
    <options>
      <option name="wallclock">00:20:00</option>
    </options>
  </test>
  <test name="ERP_D_Ld5" grid="f10_f10_musgs" compset="IHistClm51Sp" testmods="clm/default">
    <machines>
      <machine name="cheyenne" compiler="intel" category="aux_clm"/>
    </machines>
    <options>
      <option name="wallclock">00:20:00</option>
      <option name="comment"  >Test Hist compset with Sp for CLM5.1</option>
    </options>
  </test>
  <test name="SMS_Ld5" grid="f09_g17" compset="IHistClm50SpCru" testmods="clm/default">
    <machines>
      <machine name="cheyenne" compiler="intel" category="ctsm_sci"/>
      <machine name="izumi"    compiler="intel" category="ctsm_sci"/>
    </machines>
    <options>
      <option name="wallclock">00:20:00</option>
      <option name="comment"  >Science support for IHistClm50SpCru at f09</option>
    </options>
  </test>
  <test name="SMS_Ld5" grid="f19_g17" compset="IHistClm50SpCru" testmods="clm/default">
    <machines>
      <machine name="cheyenne" compiler="intel" category="ctsm_sci"/>
      <machine name="izumi"    compiler="intel" category="ctsm_sci"/>
    </machines>
    <options>
      <option name="wallclock">00:20:00</option>
      <option name="comment"  >Science support for IHistClm50SpCru at f19</option>
    </options>
  </test>
  <test name="ERP_D_Ld5_P48x1" grid="f10_f10_musgs" compset="I1850Clm51Bgc" testmods="clm/ciso">
    <machines>
      <machine name="izumi" compiler="nag" category="aux_clm"/>
    </machines>
    <options>
      <option name="wallclock">00:20:00</option>
    </options>
  </test>
  <test name="ERP_D_Ld10_P36x2" grid="f10_f10_musgs" compset="IHistClm51BgcCrop" testmods="clm/ciso_decStart">
    <machines>
      <machine name="cheyenne" compiler="intel" category="aux_clm"/>
    </machines>
    <options>
      <option name="wallclock">00:20:00</option>
      <option name="comment"  >Transient case with isotopes with a december start</option>
    </options>
  </test>
  <test name="ERP_D_Ld5_P48x1" grid="f10_f10_musgs" compset="I2000Clm50BgcCru" testmods="clm/reduceOutput">
    <machines>
      <machine name="izumi" compiler="nag" category="aux_clm"/>
    </machines>
    <options>
      <option name="wallclock">00:20:00</option>
    </options>
  </test>
  <test name="ERP_D_Ld5_P48x1" grid="f10_f10_musgs" compset="I2000Clm50Sp" testmods="clm/o3">
    <machines>
      <machine name="izumi" compiler="nag" category="aux_clm"/>
    </machines>
    <options>
      <option name="wallclock">00:20:00</option>
    </options>
  </test>
  <test name="ERP_D_Ld9" grid="f19_g17" compset="I2000Clm50Cn" testmods="clm/drydepnomegan">
    <machines>
      <machine name="cheyenne" compiler="intel" category="aux_clm"/>
    </machines>
    <options>
      <option name="wallclock">00:20:00</option>
    </options>
  </test>
  <test name="ERP_D_P36x2_Ld3" grid="f10_f10_musgs" compset="I1850Clm50BgcCrop" testmods="clm/default">
    <machines>
      <machine name="cheyenne" compiler="intel" category="aux_clm"/>
      <machine name="cheyenne" compiler="gnu" category="aux_clm"/>
      <machine name="cheyenne" compiler="intel" category="clm_short"/>
      <machine name="cheyenne" compiler="gnu" category="clm_short"/>
    </machines>
    <options>
      <option name="wallclock">00:20:00</option>
    </options>
  </test>
  <test name="ERP_D_P36x2_Ld3" grid="f10_f10_musgs" compset="I2000Clm51BgcCrop" testmods="clm/coldStart">
    <machines>
      <machine name="cheyenne" compiler="intel" category="aux_clm"/>
    </machines>
    <options>
      <option name="wallclock">00:20:00</option>
    </options>
  </test>
  <test name="ERP_D_P36x2_Ld3" grid="f10_f10_musgs" compset="I2000Clm50BgcCru" testmods="clm/flexCN_FUN">
    <machines>
      <machine name="cheyenne" compiler="intel" category="aux_clm"/>
    </machines>
    <options>
      <option name="wallclock">00:20:00</option>
    </options>
  </test>
  <test name="ERP_D_P36x2_Ld3" grid="f10_f10_musgs" compset="I2000Clm50BgcCru" testmods="clm/noFUN_flexCN">
    <machines>
      <machine name="cheyenne" compiler="intel" category="aux_clm"/>
    </machines>
    <options>
      <option name="wallclock">00:20:00</option>
    </options>
  </test>
  <test name="ERP_D_P36x2_Ld3" grid="f10_f10_musgs" compset="I2000Clm50BgcCru" testmods="clm/luna">
    <machines>
      <machine name="cheyenne" compiler="intel" category="aux_clm"/>
    </machines>
    <options>
      <option name="wallclock">00:20:00</option>
    </options>
  </test>
  <test name="ERP_D_P36x2_Ld3" grid="f10_f10_musgs" compset="I2000Clm50BgcCru" testmods="clm/default">
    <machines>
      <machine name="cheyenne" compiler="intel" category="aux_clm"/>
      <machine name="cheyenne" compiler="gnu" category="aux_clm"/>
    </machines>
    <options>
      <option name="wallclock">00:20:00</option>
    </options>
  </test>
  <test name="ERP_D_P36x2_Ld30" grid="f10_f10_musgs" compset="I2000Clm50BgcCru" testmods="clm/default">
    <machines>
      <machine name="cheyenne" compiler="intel" category="aux_clm"/>
    </machines>
    <options>
      <option name="wallclock">00:40:00</option>
      <option name="comment"  >NOTE(bja, 201509) constrain_stress_deciduous_onset is on by default for clm50, but functionality is not exercised by nine day tests, Sean Swenson verified that it is active during 30 day tests.</option>
    </options>
  </test>
  <test name="ERP_D_P36x2_Ld5" grid="f10_f10_musgs" compset="I2000Clm51BgcCrop" testmods="clm/irrig_spunup">
    <machines>
      <machine name="cheyenne" compiler="intel" category="aux_clm"/>
    </machines>
    <options>
      <option name="wallclock">00:20:00</option>
      <option name="comment"  >Want ERP _D test with irrigation on</option>
    </options>
  </test>
  <test name="ERP_D_P36x2_Ld5" grid="f10_f10_musgs" compset="I2000Clm50BgcCropRtm" testmods="clm/irrig_spunup">
    <machines>
      <machine name="cheyenne" compiler="intel" category="aux_clm"/>
    </machines>
    <options>
      <option name="wallclock">00:20:00</option>
      <option name="comment"  >Include an irrigation test with RTM to test irrigation-river feedbacks with that component</option>
    </options>
  </test>
  <test name="ERS_D_Ld5" grid="f10_f10_musgs" compset="I2000Clm50BgcCropRtm" testmods="rtm/rtmOnFloodOnEffvelOn">
    <machines>
      <machine name="cheyenne" compiler="intel" category="aux_clm"/>
      <machine name="cheyenne" compiler="intel" category="prebeta"/>
    </machines>
    <options>
      <option name="wallclock">00:20:00</option>
      <option name="comment"  >Do a test with RTM and flooding on as that also impacts CLM code</option>
    </options>
  </test>
  <test name="ERP_D_P48x1" grid="f10_f10_musgs" compset="IHistClm51Bgc" testmods="clm/decStart">
    <machines>
      <machine name="izumi" compiler="nag" category="aux_clm"/>
      <machine name="izumi" compiler="nag" category="prealpha"/>
    </machines>
    <options>
      <option name="wallclock">00:20:00</option>
    </options>
  </test>
  <test name="ERP_Ld5" grid="f10_f10_musgs" compset="I1850Clm50Bgc" testmods="clm/drydepnomegan">
    <machines>
      <machine name="cheyenne" compiler="intel" category="aux_clm"/>
    </machines>
    <options>
      <option name="wallclock">00:20:00</option>
    </options>
  </test>
  <test name="ERI_Ld9" grid="f10_f10_musgs" compset="I1850Clm50Bgc" testmods="clm/drydepnomegan">
    <machines>
      <machine name="cheyenne" compiler="gnu" category="aux_clm"/>
    </machines>
    <options>
      <option name="wallclock">00:40:00</option>
    </options>
  </test>
  <test name="ERP_Ld5" grid="f10_f10_musgs" compset="I1850Clm50Bgc" testmods="clm/default">
    <machines>
      <machine name="cheyenne" compiler="gnu" category="aux_clm"/>
      <machine name="cheyenne" compiler="intel" category="aux_clm"/>
    </machines>
    <options>
      <option name="wallclock">00:20:00</option>
    </options>
  </test>
  <test name="ERP_Ld5" grid="f19_g17" compset="I1850Clm50Bgc" testmods="clm/default">
    <machines>
      <machine name="cheyenne" compiler="intel" category="aux_clm"/>
    </machines>
    <options>
      <option name="wallclock">00:20:00</option>
    </options>
  </test>
  <test name="ERP_Ld5" grid="f19_g17" compset="I2000Clm50BgcCru" testmods="clm/default">
    <machines>
      <machine name="cheyenne" compiler="intel" category="aux_clm"/>
    </machines>
    <options>
      <option name="wallclock">00:20:00</option>
    </options>
  </test>
  <test name="ERP_Ld5" grid="f19_g17" compset="I2000Clm50SpRtmFl" testmods="clm/default">
    <machines>
      <machine name="izumi" compiler="gnu" category="aux_clm"/>
      <machine name="izumi" compiler="gnu" category="prebeta"/>
      <machine name="izumi" compiler="gnu" category="prealpha"/>
    </machines>
    <options>
      <option name="wallclock">00:20:00</option>
    </options>
  </test>
  <test name="ERP_Ld5" grid="f09_g17" compset="I2000Clm50Vic" testmods="clm/vrtlay">
    <machines>
      <machine name="cheyenne" compiler="intel" category="aux_clm"/>
    </machines>
    <options>
      <option name="wallclock">00:20:00</option>
    </options>
  </test>
  <test name="ERP_Ld5" grid="f10_f10_musgs" compset="I2000Clm50Vic" testmods="clm/decStart">
    <machines>
      <machine name="cheyenne" compiler="gnu" category="aux_clm"/>
    </machines>
    <options>
      <option name="wallclock">00:20:00</option>
    </options>
  </test>
  <test name="ERP_D_Ld5_P48x1" grid="f10_f10_musgs" compset="I1850Clm50Bgc" testmods="clm/ciso">
    <machines>
      <machine name="izumi" compiler="nag" category="aux_clm"/>
    </machines>
    <options>
      <option name="wallclock">00:20:00</option>
    </options>
  </test>
  <test name="ERP_Ld3" grid="f09_g17" compset="I1850Clm50BgcCropCru" testmods="clm/ciso">
    <machines>
      <machine name="cheyenne" compiler="intel" category="aux_clm"/>
    </machines>
    <options>
      <option name="wallclock">00:20:00</option>
    </options>
  </test>
  <test name="SMS_Ld3" grid="f09_g17" compset="I1850Clm50BgcCropCru" testmods="clm/default">
    <machines>
      <machine name="cheyenne" compiler="intel" category="ctsm_sci"/>
      <machine name="izumi"    compiler="intel" category="ctsm_sci"/>
    </machines>
    <options>
      <option name="wallclock">00:20:00</option>
      <option name="comment"  >Science support for I1850Clm50BgcCropCru at f09</option>
    </options>
  </test>
  <test name="SMS_Ld3" grid="f19_g17" compset="I1850Clm50BgcCropCru" testmods="clm/default">
    <machines>
      <machine name="cheyenne" compiler="intel" category="ctsm_sci"/>
      <machine name="izumi"    compiler="intel" category="ctsm_sci"/>
    </machines>
    <options>
      <option name="wallclock">00:20:00</option>
      <option name="comment"  >Science support for I1850Clm50BgcCropCru at f19</option>
    </options>
  </test>
  <test name="ERP_D_Ld5_P48x1" grid="f10_f10_musgs" compset="I2000Clm50BgcCru" testmods="clm/flexCN_FUN">
    <machines>
      <machine name="izumi" compiler="nag" category="aux_clm"/>
    </machines>
    <options>
      <option name="wallclock">00:20:00</option>
    </options>
  </test>
  <test name="ERP_D_Ld5_P48x1" grid="f10_f10_musgs" compset="I2000Clm50BgcCru" testmods="clm/noFUN_flexCN">
    <machines>
      <machine name="izumi" compiler="nag" category="aux_clm"/>
    </machines>
    <options>
      <option name="wallclock">00:20:00</option>
    </options>
  </test>
  <test name="ERP_D_Ld5_P48x1" grid="f10_f10_musgs" compset="I2000Clm50BgcCru" testmods="clm/luna">
    <machines>
      <machine name="izumi" compiler="nag" category="aux_clm"/>
    </machines>
    <options>
      <option name="wallclock">00:20:00</option>
    </options>
  </test>
  <test name="ERP_Ly3_P72x2" grid="f10_f10_musgs" compset="IHistClm50BgcCrop" testmods="clm/cropMonthOutput">
    <machines>
      <machine name="cheyenne" compiler="intel" category="aux_clm"/>
    </machines>
    <options>
      <option name="wallclock">01:40:00</option>
      <option name="comment"  >Multi-year global test of transient crops together with transient glaciers. Use no-evolve glaciers with ERP test</option>
    </options>
  </test>
  <test name="SMS_Ld5" grid="f09_g17" compset="I1850Clm45Bgc" testmods="clm/default">
    <machines>
      <machine name="cheyenne" compiler="intel" category="ctsm_sci"/>
      <machine name="izumi"    compiler="intel" category="ctsm_sci"/>
    </machines>
    <options>
      <option name="wallclock">00:20:00</option>
      <option name="comment"  >Science support for I1850Clm45Bgc at f09</option>
    </options>
  </test>
  <test name="SMS_Ld5" grid="f19_g17" compset="I1850Clm45Bgc" testmods="clm/default">
    <machines>
      <machine name="cheyenne" compiler="intel" category="ctsm_sci"/>
      <machine name="izumi"    compiler="intel" category="ctsm_sci"/>
    </machines>
    <options>
      <option name="wallclock">00:20:00</option>
      <option name="comment"  >Science support for I1850Clm45Bgc at f19</option>
    </options>
  </test>
  <test name="ERI_D_Ld9" grid="f10_f10_musgs" compset="I1850Clm45Bgc" testmods="clm/default">
    <machines>
      <machine name="cheyenne" compiler="gnu" category="aux_clm"/>
    </machines>
    <options>
      <option name="wallclock">00:40:00</option>
      <option name="comment"  >include a Clm45 ERI test; also, want a debug test of I1850Clm45Bgc</option>
    </options>
  </test>
  <test name="ERP_P36x2_D_Ld5" grid="f10_f10_musgs" compset="I1850Clm45BgcCru" testmods="clm/ciso">
    <machines>
      <machine name="cheyenne" compiler="intel" category="prealpha"/>
      <machine name="cheyenne" compiler="intel" category="aux_cime_baselines"/>
    </machines>
    <options>
      <option name="wallclock">00:20:00</option>
    </options>
  </test>
  <test name="ERP_P36x2_D_Ld5" grid="f10_f10_musgs" compset="I1850Clm45Cn" testmods="clm/default">
    <machines>
      <machine name="cheyenne" compiler="intel" category="aux_clm"/>
    </machines>
    <options>
      <option name="wallclock">00:20:00</option>
    </options>
  </test>
  <test name="ERP_P36x2_D_Ld5" grid="f10_f10_musgs" compset="I1850Clm50Bgc" testmods="clm/ciso">
    <machines>
      <machine name="cheyenne" compiler="intel" category="aux_clm"/>
    </machines>
    <options>
      <option name="wallclock">00:20:00</option>
    </options>
  </test>
  <test name="ERP_P36x2_D_Ld5" grid="f10_f10_musgs" compset="I2000Clm45Sp" testmods="clm/default">
    <machines>
      <machine name="cheyenne" compiler="intel" category="aux_clm"/>
    </machines>
    <options>
      <option name="wallclock">00:20:00</option>
      <option name="comment"  >include a debug test of I2000Clm45Sp</option>
    </options>
  </test>
  <test name="ERP_P36x2_D_Ld5" grid="f10_f10_musgs" compset="I2000Clm50Cn" testmods="clm/default">
    <machines>
      <machine name="cheyenne" compiler="intel" category="aux_clm"/>
      <machine name="cheyenne" compiler="gnu" category="aux_clm"/>
    </machines>
    <options>
      <option name="wallclock">00:20:00</option>
      <option name="comment"  >Include a few debug tests of Cn</option>
    </options>
  </test>
  <test name="ERP_P36x2_D_Ld5" grid="f10_f10_musgs" compset="IHistClm45BgcCru" testmods="clm/decStart">
    <machines>
      <machine name="cheyenne" compiler="intel" category="aux_clm"/>
    </machines>
    <options>
      <option name="wallclock">00:20:00</option>
      <option name="comment"  >include a debug test of IHistClm45BgcCru</option>
    </options>
  </test>
  <test name="SMS_Ld5" grid="f09_g17" compset="IHistClm45BgcCru" testmods="clm/default">
    <machines>
      <machine name="cheyenne" compiler="intel" category="ctsm_sci"/>
      <machine name="izumi"    compiler="intel" category="ctsm_sci"/>
    </machines>
    <options>
      <option name="wallclock">00:20:00</option>
      <option name="comment"  >Science support for IHistClm45BgcCru at f09</option>
    </options>
  </test>
  <test name="SMS_Ld5" grid="f19_g17" compset="IHistClm45BgcCru" testmods="clm/default">
    <machines>
      <machine name="cheyenne" compiler="intel" category="ctsm_sci"/>
      <machine name="izumi"    compiler="intel" category="ctsm_sci"/>
    </machines>
    <options>
      <option name="wallclock">00:20:00</option>
      <option name="comment"  >Science support for IHistClm45BgcCru at f19</option>
    </options>
  </test>
  <test name="SMS_Ld5" grid="f09_g17" compset="IHistClm45Bgc" testmods="clm/default">
    <machines>
      <machine name="cheyenne" compiler="intel" category="ctsm_sci"/>
      <machine name="izumi"    compiler="intel" category="ctsm_sci"/>
    </machines>
    <options>
      <option name="wallclock">00:20:00</option>
      <option name="comment"  >Science support for IHistClm45Bgc at f09</option>
    </options>
  </test>
  <test name="SMS_Ld5" grid="f19_g17" compset="IHistClm45Bgc" testmods="clm/default">
    <machines>
      <machine name="cheyenne" compiler="intel" category="ctsm_sci"/>
      <machine name="izumi"    compiler="intel" category="ctsm_sci"/>
    </machines>
    <options>
      <option name="wallclock">00:20:00</option>
      <option name="comment"  >Science support for IHistClm45Bgc at f19</option>
    </options>
  </test>
  <test name="ERP_D_Ld5" grid="f10_f10_musgs" compset="IHistClm45Sp" testmods="clm/decStart">
    <machines>
      <machine name="cheyenne" compiler="intel" category="aux_clm"/>
    </machines>
    <options>
      <option name="wallclock">00:20:00</option>
    </options>
  </test>
  <test name="SMS_Ld5" grid="f09_g17" compset="IHistClm45Sp" testmods="clm/default">
    <machines>
      <machine name="cheyenne" compiler="intel" category="ctsm_sci"/>
      <machine name="izumi"    compiler="intel" category="ctsm_sci"/>
    </machines>
    <options>
      <option name="wallclock">00:20:00</option>
      <option name="comment"  >Science support for IHistClm45Sp at f09</option>
    </options>
  </test>
  <test name="SMS_Ld5" grid="f19_g17" compset="IHistClm45Sp" testmods="clm/default">
    <machines>
      <machine name="cheyenne" compiler="intel" category="ctsm_sci"/>
      <machine name="izumi"    compiler="intel" category="ctsm_sci"/>
    </machines>
    <options>
      <option name="wallclock">00:20:00</option>
      <option name="comment"  >Science support for IHistClm45Sp at f19</option>
    </options>
  </test>
  <test name="ERP_P36x2_Lm13" grid="f10_f10_musgs" compset="IHistClm51Bgc" testmods="clm/monthly">
    <machines>
      <machine name="cheyenne" compiler="intel" category="aux_clm"/>
      <machine name="cheyenne" compiler="gnu" category="aux_clm"/>
    </machines>
    <options>
      <option name="wallclock">02:00:00</option>
      <option name="tput_tolerance">0.5</option>
    </options>
  </test>
  <test name="ERP_P180x2_D" grid="f19_g17" compset="I2000Clm50SpRtmFl" testmods="clm/default">
    <machines>
      <machine name="cheyenne" compiler="intel" category="aux_clm"/>
    </machines>
    <options>
      <option name="wallclock">00:20:00</option>
      <option name="comment"  >include a debug test with flooding on</option>
    </options>
  </test>
  <test name="ERP_P180x2_D_Ld5" grid="f19_g17_gl4" compset="I1850Clm50BgcCropG" testmods="clm/default">
    <machines>
      <machine name="cheyenne" compiler="intel" category="aux_clm"/>
      <machine name="cheyenne" compiler="intel" category="prealpha"/>
    </machines>
    <options>
      <option name="wallclock">00:20:00</option>
    </options>
  </test>
  <test name="ERP_P180x2_D_Ld5" grid="f19_g17_gl4" compset="I1850Clm50BgcCropG" testmods="clm/glcMEC_increase">
    <machines>
      <machine name="cheyenne" compiler="intel" category="aux_clm"/>
    </machines>
    <options>
      <option name="wallclock">00:20:00</option>
      <option name="comment"  >cism is not answer preserving across processor changes, but short test length should be ok.</option>
    </options>
  </test>
  <test name="ERP_P180x2_D_Ld5" grid="f19_g17" compset="I2000Clm50Sp" testmods="clm/default">
    <machines>
      <machine name="cheyenne" compiler="intel" category="aux_clm"/>
      <machine name="cheyenne" compiler="intel" category="prealpha"/>
    </machines>
    <options>
      <option name="wallclock">00:20:00</option>
    </options>
  </test>
  <test name="SMS_P180x2_D_Ld5" grid="f19_g17" compset="I2000Clm50Sp" testmods="clm/default">
    <machines>
      <machine name="cheyenne" compiler="intel" category="aux_cime_baselines"/>
    </machines>
    <options>
      <option name="wallclock">00:20:00</option>
    </options>
  </test>
  <test name="ERP_P72x2_Lm25" grid="f10_f10_musgs" compset="I2000Clm51BgcCrop" testmods="clm/monthly">
    <machines>
      <machine name="cheyenne" compiler="intel" category="aux_clm"/>
    </machines>
    <options>
      <option name="wallclock">01:40:00</option>
      <option name="comment"  >threaded ERP test for crop just over 2-years</option>
    </options>
  </test>
  <test name="ERP_P36x2_D_Ld5" grid="f10_f10_musgs" compset="I1850Clm45BgcCrop" testmods="clm/crop">
    <machines>
      <machine name="cheyenne" compiler="intel" category="aux_clm"/>
    </machines>
    <options>
      <option name="wallclock">00:20:00</option>
      <option name="comment"  >include a debug test of I1850Clm45BgcCrop</option>
      <option name="tput_tolerance">0.5</option>
    </options>
  </test>
  <test name="ERP_P36x2_D_Ld5" grid="f10_f10_musgs" compset="I1850Clm45BgcCru" testmods="clm/default">
    <machines>
      <machine name="cheyenne" compiler="intel" category="aux_clm"/>
    </machines>
    <options>
      <option name="wallclock">00:20:00</option>
    </options>
  </test>
  <test name="ERP_P72x2_Ly3" grid="f10_f10_musgs" compset="I2000Clm50BgcCrop" testmods="clm/irrig_o3_reduceOutput">
    <machines>
      <machine name="cheyenne" compiler="intel" category="aux_clm"/>
    </machines>
    <options>
      <option name="wallclock">01:40:00</option>
      <option name="comment"  >Want a multi-year global crop restart test; this was 5 years when we were doing cold start, but 3 years is probably sufficient given that we have spun-up crop initial conditions</option>
    </options>
  </test>
  <test name="ERP_P72x2_Lm36" grid="f10_f10_musgs" compset="I2000Clm50BgcCrop" testmods="clm/clm50cropIrrigMonth_interp">
    <machines>
      <machine name="cheyenne" compiler="intel" category="aux_clm"/>
      <machine name="cheyenne" compiler="intel" category="prebeta"/>
    </machines>
    <options>
      <option name="wallclock">01:40:00</option>
      <option name="comment"  >Want a multi-year global crop restart test; this was 5 years when we were doing cold start, but 3 years is probably sufficient given that we have spun-up crop initial conditions</option>
    </options>
  </test>
  <test name="ERP_P72x2_Lm7" grid="f10_f10_musgs" compset="I2000Clm50BgcCrop" testmods="clm/irrig_alternate_monthly">
    <machines>
      <machine name="cheyenne" compiler="intel" category="aux_clm">
        <options>
          <option name="wallclock">00:30:00</option>
          <option name="comment">Want an ERP test covering some non-default irrigation options. Long enough so that we're likely to exercise the various groundwater irrigation code.</option>
        </options>
      </machine>
    </machines>
  </test>
  <test name="ERS_D" grid="f10_f10_musgs" compset="I1850Clm50BgcCrop" testmods="clm/reseedresetsnow">
    <machines>
      <machine name="cheyenne" compiler="intel" category="aux_clm"/>
    </machines>
    <options>
      <option name="wallclock">00:20:00</option>
    </options>
  </test>
  <test name="ERP_P36x2_D_Ld10" grid="f10_f10_musgs" compset="IHistClm50SpG" testmods="clm/glcMEC_decrease">
    <machines>
      <machine name="cheyenne" compiler="intel" category="aux_clm"/>
    </machines>
    <options>
      <option name="wallclock">00:20:00</option>
      <option name="comment"  >Test transient PFTs (via HIST) in conjunction with changing glacier area. This test also covers the reset_dynbal_baselines option. CISM is not answer preserving across processor changes, but short test length should be OK.</option>
    </options>
  </test>
  <test name="SMS_Ln9" grid="C96_C96_mg17" compset="IHistClm50Sp" testmods="clm/decStart">
    <machines>
      <machine name="cheyenne" compiler="intel" category="ctsm_sci"/>
    </machines>
    <options>
      <option name="wallclock">00:10:00</option>
      <option name="comment">We have one C96 test in aux_clm; this is another that uses a different compset. No need to run this additional C96 test with every tag, but include it in the less frequent ctsm_sci testing. decStart doesn't accomplish a lot in this very short test, but we're using it anyway to be consistent with other Hist tests.</option>
    </options>
  </test>
  <test name="ERS_D_Ld10" grid="f10_f10_musgs" compset="IHistClm50Sp" testmods="clm/collapse_pfts_78_to_16_decStart_f10">
    <machines>
      <machine name="cheyenne" compiler="intel" category="aux_clm"/>
    </machines>
    <options>
      <option name="wallclock">00:20:00</option>
      <option name="comment"  >test transient PFTs (via HIST) with a December start, reading 78-pft data and running with 16 pfts</option>
    </options>
  </test>
  <test name="SOILSTRUCTUD_Ld5" grid="f10_f10_musgs" compset="I2000Clm50BgcCrop" testmods="clm/default">
    <machines>
      <machine name="cheyenne" compiler="intel" category="aux_clm"/>
    </machines>
    <options>
      <option name="wallclock">00:20:00</option>
      <option name="comment"  >test soil_layerstruct_userdefined set to the same dzsoi values as in the predefined case 4SL_2m and expect bfb same answers</option>
    </options>
  </test>
  <test name="ERS_D_Ld12" grid="f10_f10_musgs" compset="I1850Clm50BgcCropG" testmods="clm/glcMEC_spunup_inc_dec_bgc">
    <machines>
      <machine name="cheyenne" compiler="intel" category="aux_clm"/>
    </machines>
    <options>
      <option name="wallclock">00:20:00</option>
      <option name="comment"  >Tests updates of BGC variables with increasing and decreasing glacier areas</option>
    </options>
  </test>
  <test name="ERP_P36x2_D_Ld3" grid="f10_f10_musgs" compset="I1850Clm50BgcCrop" testmods="clm/extra_outputs">
    <machines>
      <machine name="cheyenne" compiler="gnu" category="aux_clm"/>
    </machines>
    <options>
      <option name="wallclock">00:20:00</option>
      <option name="comment"  >Among other extra outputs, ensure that writing the history field master list to a separate file does not cause failure"</option>
    </options>
  </test>
  <test name="ERS_D_Ld3" grid="f10_f10_musgs" compset="I1850Clm50BgcCrop" testmods="clm/default">
    <machines>
      <machine name="cheyenne" compiler="intel" category="aux_clm"/>
      <machine name="cheyenne" compiler="gnu" category="aux_clm"/>
      <machine name="cheyenne" compiler="intel" category="clm_short"/>
      <machine name="cheyenne" compiler="gnu" category="clm_short"/>
    </machines>
    <options>
      <option name="wallclock">00:20:00</option>
    </options>
  </test>
  <test name="ERS_D_Ld3" grid="f19_g17" compset="I1850Clm50BgcCrop" testmods="clm/clm50dynroots">
    <machines>
      <machine name="cheyenne" compiler="intel" category="aux_clm"/>
      <machine name="hobart" compiler="intel" category="prebeta"/>
      <machine name="hobart" compiler="pgi" category="prebeta"/>
    </machines>
    <options>
      <option name="wallclock">00:20:00</option>
    </options>
  </test>
  <test name="ERS_D_Ld3" grid="f10_f10_musgs" compset="I2000Clm50BgcCru" testmods="clm/default">
    <machines>
      <machine name="cheyenne" compiler="intel" category="aux_clm"/>
      <machine name="cheyenne" compiler="gnu" category="aux_clm"/>
    </machines>
    <options>
      <option name="wallclock">00:20:00</option>
    </options>
  </test>
  <test name="ERS_D_Ld3" grid="f10_f10_musgs" compset="I2000Clm50BgcCru" testmods="clm/deepsoil_bedrock">
    <machines>
      <machine name="cheyenne" compiler="intel" category="aux_clm"/>
    </machines>
    <options>
      <option name="wallclock">00:20:00</option>
    </options>
  </test>
  <test name="ERS_D_Ld5" grid="f10_f10_musgs" compset="I2000Clm50BgcCru" testmods="clm/default">
    <machines>
      <machine name="cheyenne" compiler="intel" category="aux_clm"/>
    </machines>
    <options>
      <option name="wallclock">00:20:00</option>
    </options>
  </test>
  <test name="ERS_D_Ld5_Mmpi-serial" grid="1x1_mexicocityMEX" compset="I1PtClm50SpRs" testmods="clm/default">
    <machines>
      <machine name="izumi" compiler="nag" category="aux_clm"/>
    </machines>
    <options>
      <option name="wallclock">00:20:00</option>
    </options>
  </test>
  <test name="ERS_D_Ld6" grid="f10_f10_musgs" compset="I1850Clm45BgcCrop" testmods="clm/clm50CMIP6frc">
    <machines>
      <machine name="cheyenne" compiler="gnu" category="aux_clm"/>
      <machine name="cheyenne" compiler="intel" category="aux_clm"/>
    </machines>
    <options>
      <option name="wallclock">00:20:00</option>
    </options>
  </test>
  <test name="ERS_D_Ld7_Mmpi-serial" grid="1x1_smallvilleIA" compset="IHistClm50BgcCropRs" testmods="clm/decStart1851_noinitial">
    <machines>
      <machine name="cheyenne" compiler="intel" category="aux_clm"/>
    </machines>
    <options>
      <option name="wallclock">00:20:00</option>
      <option name="comment"  >Transient crop run with a mid-year restart, restarting shortly after a big landunit transition, to make sure that the annually-dribbled fluxes generated from landunit transitions restart properly</option>
    </options>
  </test>
  <test name="ERS_Ld3" grid="f09_g17" compset="I1850Clm50BgcCrop" testmods="clm/rad_hrly_light_res_half">
    <machines>
      <machine name="cheyenne" compiler="intel" category="aux_clm"/>
    </machines>
    <options>
      <option name="wallclock">00:20:00</option>
    </options>
  </test>
  <test name="ERS_Ld5_Mmpi-serial" grid="1x1_vancouverCAN" compset="I1PtClm45SpRs" testmods="clm/default">
    <machines>
      <machine name="cheyenne" compiler="intel" category="aux_clm"/>
      <machine name="izumi" compiler="nag" category="prealpha"/>
    </machines>
    <options>
      <option name="wallclock">00:20:00</option>
    </options>
  </test>
  <test name="ERS_Ld5_Mmpi-serial" grid="1x1_vancouverCAN" compset="I1PtClm50SpRs" testmods="clm/default">
    <machines>
      <machine name="cheyenne" compiler="intel" category="aux_clm"/>
    </machines>
    <options>
      <option name="wallclock">00:20:00</option>
    </options>
  </test>
  <test name="ERS_Lm20_Mmpi-serial" grid="1x1_smallvilleIA" compset="I2000Clm50BgcCropQianRs" testmods="clm/monthly_noinitial">
    <machines>
      <machine name="cheyenne" compiler="gnu" category="aux_clm"/>
    </machines>
    <options>
      <option name="wallclock">01:20:00</option>
      <option name="comment"  >tests mid-year restart, with the restart file being written in the middle of the first year after cold start initialization</option>
    </options>
  </test>
  <test name="ERS_Ly5_Mmpi-serial" grid="1x1_smallvilleIA" compset="I2000Clm50BgcCropQianRs" testmods="clm/ciso_monthly">
    <machines>
      <machine name="cheyenne" compiler="gnu" category="aux_clm"/>
    </machines>
    <options>
      <option name="wallclock">02:00:00</option>
      <option name="comment"  >multi-year test with crops and isotopes that includes all crop types; added (2020-05-21) in order to test the new switchgrass and miscanthus crops (which otherwise aren't currently tested)</option>
    </options>
  </test>
  <test name="ERS_Lm40_Mmpi-serial" grid="1x1_numaIA" compset="I2000Clm50BgcCropQianRs" testmods="clm/monthly">
    <machines>
      <machine name="cheyenne" compiler="gnu" category="aux_clm"/>
    </machines>
    <options>
      <option name="wallclock">02:00:00</option>
      <option name="comment"  >tests mid-year restart, with the restart file being written in the middle of the second year</option>
    </options>
  </test>
  <test name="ERS_Lm54_Mmpi-serial" grid="1x1_numaIA" compset="I2000Clm50BgcCropQianRs" testmods="clm/cropMonthOutput">
    <machines>
      <machine name="cheyenne" compiler="intel" category="aux_clm"/>
    </machines>
    <options>
      <option name="wallclock">02:00:00</option>
      <option name="comment"  >tests mid-year restart, with the restart file being written after more than 2 years, which Sam Levis says is important for testing crop restarts</option>
    </options>
  </test>
  <test name="ERS_Ly20_Mmpi-serial" grid="1x1_numaIA" compset="I2000Clm50BgcCropQianRs" testmods="clm/cropMonthOutput">
    <machines>
      <machine name="cheyenne" compiler="intel" category="aux_clm"/>
    </machines>
    <options>
      <option name="wallclock"     >01:40:00</option>
      <option name="tput_tolerance">0.5</option>
      <option name="comment"       >20 year single point tests with BGC-Crop (Crop keeps a 20 year running mean)</option>
    </options>
  </test>
  <test name="ERS_Ly3" grid="f10_f10_musgs" compset="I1850Clm50BgcCropCmip6" testmods="clm/basic">
    <machines>
      <machine name="cheyenne" compiler="intel" category="aux_clm"/>
    </machines>
    <options>
      <option name="wallclock">01:40:00</option>
      <option name="comment"  >Include a long ERS test of the cmip6 configuration, though at coarse resolution. This gives a year+ test covering the output_crop usermod, which is something we want: if this is removed, we should add a test of at least a year duration covering the output_crop usermod. This test needs to use init_interp to work, because of adding virtual Antarctica columns (currently the default out-of-the-box setting uses init_interp for this).</option>
    </options>
  </test>
  <test name="ERS_Ly3_Mmpi-serial" grid="1x1_smallvilleIA" compset="IHistClm50BgcCropQianRs" testmods="clm/cropMonthOutput">
    <machines>
      <machine name="cheyenne" compiler="gnu" category="aux_clm"/>
    </machines>
    <options>
      <option name="wallclock">01:40:00</option>
      <option name="comment"  >restart is right before the transition from 100% nat veg to 100% crop</option>
    </options>
  </test>
  <test name="ERS_Ly3_P72x2" grid="f10_f10_musgs" compset="IHistClm50BgcCropG" testmods="clm/cropMonthOutput">
    <machines>
      <machine name="cheyenne" compiler="intel" category="aux_clm"/>
    </machines>
    <options>
      <option name="wallclock">01:40:00</option>
      <option name="comment"  >Multi-year global test of transient crops together with transient glaciers. Use glacier evolution with ERS test</option>
    </options>
  </test>
  <test name="ERS_Ly5_P144x1" grid="f10_f10_musgs" compset="IHistClm51BgcCrop" testmods="clm/cropMonthOutput">
    <machines>
      <machine name="cheyenne" compiler="intel" category="aux_clm"/>
    </machines>
    <options>
      <option name="wallclock">01:40:00</option>
      <option name="comment"  >Want a multi-year global test of transient crops; also want a multi-year transient restart test.  Using P60x1 and ERS rather than ERP to get faster turnaround of this long-running test</option>
    </options>
  </test>
  <test name="ERS_Ly5_P72x1" grid="f10_f10_musgs" compset="IHistClm45BgcCrop" testmods="clm/cropMonthOutput">
    <machines>
      <machine name="cheyenne" compiler="intel" category="aux_clm"/>
    </machines>
    <options>
      <option name="wallclock">03:00:00</option>
      <option name="comment"  >include a long Clm45 test, and include a production intel test of Clm45</option>
    </options>
  </test>
  <test name="ERS_Ly6_Mmpi-serial" grid="1x1_smallvilleIA" compset="IHistClm50BgcCropQianRs" testmods="clm/cropMonthOutput">
    <machines>
      <machine name="cheyenne" compiler="intel" category="aux_clm"/>
    </machines>
    <options>
      <option name="wallclock">02:00:00</option>
      <option name="comment"  >restart is right before increasing natural veg to &gt; 0 while also shifting PCT_CFT</option>
      <option name="tput_tolerance">0.5</option>
    </options>
  </test>
  <test name="LII_D_Ld3" grid="f19_g17" compset="I2000Clm50BgcCrop" testmods="clm/default">
    <machines>
      <machine name="cheyenne" compiler="intel" category="aux_clm"/>
    </machines>
    <options>
      <option name="wallclock">00:20:00</option>
      <option name="comment"  >Basic LII test, covering the standard range of subgrid heterogeneity - particularly, including crop. Uses a year-2000 restart file so that the restart file has non-zero product pools, so that we exercise the gridcell-level code in init_interp.</option>
    </options>
  </test>
  <test name="LII2FINIDATAREAS_D_P360x2_Ld1" grid="f09_g17" compset="I1850Clm50BgcCrop" testmods="clm/default">
    <machines>
      <machine name="cheyenne" compiler="intel" category="aux_clm"/>
    </machines>
    <options>
      <option name="wallclock">00:20:00</option>
      <option name="comment"  >Exercise the init_interp_method='use_finidat_areas' option. See documentation at the top of the python script implementing this test for more details and rationale. This test requires a compatible finidat file (i.e., a file that can be used without interpolation). If no such file is available out-of-the-box, then the test will need to use a testmod that points to a compatible file.</option>
    </options>
  </test>
  <test name="LVG_Ld5_D" grid="f10_f10_musgs" compset="I1850Clm51Bgc" testmods="clm/no_vector_output">
    <machines>
      <machine name="cheyenne" compiler="intel" category="aux_clm"/>
    </machines>
    <options>
      <option name="wallclock">00:20:00</option>
      <option name="comment"  >Include one LVG debug test (exact configuration is not very important). Note that the LVG test will fail if there is any 1-d output, or output separated by glacier elevation classes (e.g., the various *_FORC fields), so this includes a testmod that turns off any 1-d output.</option>
    </options>
  </test>
  <test name="LCISO_Lm13" grid="f10_f10_musgs" compset="IHistClm51BgcCrop" testmods="clm/ciso_monthly">
    <machines>
      <machine name="cheyenne" compiler="intel" category="aux_clm"/>
      <machine name="cheyenne" compiler="intel" category="prebeta"/>
    </machines>
    <options>
      <option name="wallclock">01:30:00</option>
      <option name="comment"  >Make sure Carbon isotopes on and off with land-use change, does NOT change answers. To verify for landuse change must go beyond a year boundary, because of #404 we can't use a December start, so need to run for beyond the year boundary.</option>
    </options>
  </test>
  <test name="NCK_Ld1" grid="f10_f10_musgs" compset="I2000Clm50Sp" testmods="clm/default">
    <machines>
      <machine name="cheyenne" compiler="intel" category="aux_clm"/>
      <machine name="cheyenne" compiler="intel" category="prealpha"/>
    </machines>
    <options>
      <option name="wallclock">00:20:00</option>
    </options>
  </test>
  <test name="PEM_D_Ld5" grid="ne30_g17" compset="I2000Clm50BgcCru" testmods="clm/default">
    <machines>
      <machine name="cheyenne" compiler="intel" category="aux_clm"/>
      <machine name="cheyenne" compiler="intel" category="prealpha"/>
    </machines>
    <options>
      <option name="wallclock">00:60:00</option>
    </options>
  </test>
  <test name="PEM_Ld1" grid="f10_f10_musgs" compset="I2000Clm51BgcCrop" testmods="clm/crop">
    <machines>
      <machine name="izumi" compiler="intel" category="aux_clm"/>
      <machine name="izumi" compiler="intel" category="prebeta"/>
    </machines>
    <options>
      <option name="wallclock">00:20:00</option>
    </options>
  </test>
  <test name="PET_P36x2_D" grid="f10_f10_musgs" compset="I1850Clm50BgcCrop" testmods="clm/default">
    <machines>
      <machine name="cheyenne" compiler="intel" category="aux_clm"/>
    </machines>
    <options>
      <option name="wallclock">00:20:00</option>
      <option name="comment"  >The main purpose of this test is to test threading of init_interp, exercising the OpenMP directives in initInterp. (Note that ERP tests don't compare threaded vs. non-threaded runs of init_interp, since init_interp won't run in the restart case.) Note that this test will use init_interp as long as we don't have out-of-the-box initial conditions at f10 resolution. We could probably get a similar level of confidence in the threading directives by deleting this test and instead changing the LII test to use threading; the main loss would be that that wouldn't test threading combined with interpolating from one resolution to another, as this one does.</option>
      <option name="tput_tolerance">0.5</option>
    </options>
  </test>
  <test name="SMS" grid="f10_f10_musgs" compset="I2000Clm50BgcCrop" testmods="clm/crop">
    <machines>
      <machine name="izumi" compiler="intel" category="aux_clm"/>
      <machine name="izumi" compiler="pgi" category="aux_clm"/>
      <machine name="izumi" compiler="gnu" category="aux_clm"/>
    </machines>
    <options>
      <option name="wallclock">00:20:00</option>
    </options>
  </test>
  <test name="SMS_D_Ld1" grid="f09_g17" compset="I1850Clm50BgcSpinup" testmods="clm/cplhist">
    <machines>
      <machine name="cheyenne" compiler="intel" category="aux_clm"/>
    </machines>
    <options>
      <option name="wallclock">00:20:00</option>
    </options>
  </test>
  <test name="SMS_D" grid="f19_f19_mg17" compset="I2010Clm50Sp" testmods="clm/clm50cam6LndTuningMode">
    <machines>
      <machine name="cheyenne" compiler="intel" category="aux_clm"/>
    </machines>
    <options>
      <option name="wallclock">00:20:00</option>
    </options>
  </test>
  <test name="ERS_Ln9" grid="ne0ARCTICne30x4_ne0ARCTICne30x4_mt12" compset="IHistClm50Sp" testmods="clm/clm50cam6LndTuningMode_1979Start">
    <machines>
      <machine name="cheyenne" compiler="intel" category="ctsm_sci"/>
    </machines>
    <options>
      <option name="wallclock">00:20:00</option>
      <option name="comment"  >Run ARCTIC for transient case starting in 1979 as for AMIP CAM cases, be sure to run with stub GLC
for ERS test as otherwise it won't work for a sub-day test (no need to run this high core count test with every tag, but include it in the less frequent ctsm_sci testing)"</option>
    </options>
  </test>
  <test name="SMS_Ln9" grid="ne0ARCTICGRISne30x8_ne0ARCTICGRISne30x8_mt12" compset="IHistClm50Sp" testmods="clm/clm50cam6LndTuningMode_1979Start">
    <machines>
      <machine name="cheyenne" compiler="intel" category="ctsm_sci"/>
    </machines>
    <options>
      <option name="wallclock">00:20:00</option>
      <option name="comment"  >Run ARCTICGRIS for transient case starting in 1979 as for AMIP CAM cases (no need to run this high core count test with every tag, but include it in the less frequent ctsm_sci testing)"</option>
    </options>
  </test>
  <test name="SMS_Ln9" grid="ne0ARCTICGRISne30x8_ne0ARCTICGRISne30x8_mt12" compset="ISSP585Clm50BgcCrop" testmods="clm/clm50cam6LndTuningMode">
    <machines>
      <machine name="cheyenne" compiler="intel" category="ctsm_sci"/>
    </machines>
    <options>
      <option name="wallclock">00:40:00</option>
      <option name="comment"  >Run ARCTICGRIS for future transient case (do not run this expensive test with every tag, but include it in the less frequent ctsm_sci testing)"</option>
    </options>
  </test>
  <test name="SMS_Ln9" grid="ne0CONUSne30x8_ne0CONUSne30x8_mt12" compset="IHistClm50Sp" testmods="clm/clm50cam6LndTuningMode_2013Start">
    <machines>
      <machine name="cheyenne" compiler="intel" category="ctsm_sci"/>
    </machines>
    <options>
      <option name="wallclock">00:20:00</option>
      <option name="comment"  >Run CONUS for transient case starting in 2013 as for CAM case (no need to run this high core count test with every tag, but include it in the less frequent ctsm_sci testing)"</option>
    </options>
  </test>
  <test name="SMS_Ld5" grid="f09_g17" compset="IHistClm50Sp" testmods="clm/default">
    <machines>
      <machine name="cheyenne" compiler="intel" category="ctsm_sci"/>
      <machine name="izumi"    compiler="intel" category="ctsm_sci"/>
    </machines>
    <options>
      <option name="wallclock">00:20:00</option>
      <option name="comment"  >Science support for IHistClm50Sp at f09</option>
    </options>
  </test>
  <test name="SMS_Ld5" grid="f19_g17" compset="IHistClm50Sp" testmods="clm/default">
    <machines>
      <machine name="cheyenne" compiler="intel" category="ctsm_sci"/>
      <machine name="izumi"    compiler="intel" category="ctsm_sci"/>
    </machines>
    <options>
      <option name="wallclock">00:20:00</option>
      <option name="comment"  >Science support for IHistClm50Sp at f19</option>
    </options>
  </test>
  <test name="SMS_Ln9" grid="ne30pg2_ne30pg2_mg17" compset="I1850Clm50Sp" testmods="clm/clm50cam6LndTuningMode">
    <machines>
      <machine name="cheyenne" compiler="intel" category="aux_clm"/>
    </machines>
    <options>
      <option name="wallclock">00:40:00</option>
      <option name="comment"  >Run ne30np4.pg2 to make sure will work for CAM"</option>
    </options>
  </test>
  <test name="SMS_Ln9" grid="ne30pg2_ne30pg2_mg17" compset="I2000Clm50BgcCrop" testmods="clm/clm50cam6LndTuningMode">
    <machines>
      <machine name="cheyenne" compiler="intel" category="aux_clm"/>
    </machines>
    <options>
      <option name="wallclock">00:40:00</option>
      <option name="comment"  >Run ne30np4.pg3 to make sure will work for CAM"</option>
    </options>
  </test>
  <test name="SMS" grid="f19_g17" compset="I2000Clm50Cn" testmods="clm/default">
    <machines>
      <machine name="cheyenne" compiler="intel" category="aux_clm"/>
    </machines>
    <options>
      <option name="wallclock">00:20:00</option>
      <option name="comment"  >Include at least one production test with Cn</option>
    </options>
  </test>
  <test name="SMS_D" grid="f10_f10_musgs" compset="I2000Clm51BgcCrop" testmods="clm/crop">
    <machines>
      <machine name="izumi" compiler="intel" category="aux_clm"/>
      <machine name="izumi" compiler="pgi" category="aux_clm"/>
      <machine name="izumi" compiler="gnu" category="aux_clm"/>
    </machines>
    <options>
      <option name="wallclock">00:20:00</option>
    </options>
  </test>
  <test name="SMS_D_Ld1" grid="f19_g17" compset="I1850Clm45Cn" testmods="clm/default">
    <machines>
      <machine name="izumi" compiler="pgi" category="prebeta"/>
      <machine name="izumi" compiler="gnu" category="aux_clm"/>
    </machines>
    <options>
      <option name="wallclock">00:20:00</option>
    </options>
  </test>
  <test name="SMS_D_Ld1_Mmpi-serial" grid="1x1_vancouverCAN" compset="I1PtClm45SpRs" testmods="clm/default">
    <machines>
      <machine name="izumi" compiler="nag" category="aux_clm"/>
    </machines>
    <options>
      <option name="wallclock">00:20:00</option>
    </options>
  </test>
  <test name="SMS_D_Ld1_Mmpi-serial" grid="1x1_mexicocityMEX" compset="I1PtClm50SpRs" testmods="clm/default">
    <machines>
      <machine name="cheyenne" compiler="intel" category="aux_clm"/>
    </machines>
    <options>
      <option name="wallclock">00:20:00</option>
    </options>
  </test>
  <test name="SMS_D_Ld1_Mmpi-serial" grid="1x1_vancouverCAN" compset="I1PtClm50SpRs" testmods="clm/default">
    <machines>
      <machine name="izumi" compiler="nag" category="aux_clm"/>
      <machine name="cheyenne" compiler="gnu" category="aux_clm"/>
      <machine name="cheyenne" compiler="intel" category="aux_clm"/>
    </machines>
    <options>
      <option name="wallclock">00:20:00</option>
    </options>
  </test>
  <test name="SMS_D_Ld1_Mmpi-serial" grid="f45_f45_mg37" compset="I2000Clm50Sp" testmods="clm/ptsRLA">
    <machines>
      <machine name="cheyenne" compiler="intel" category="aux_clm"/>
      <machine name="cheyenne" compiler="gnu" category="aux_clm"/>
      <machine name="izumi" compiler="nag" category="aux_clm"/>
      <machine name="cheyenne" compiler="intel" category="prealpha"/>
      <machine name="izumi" compiler="nag" category="prealpha"/>
      <machine name="cheyenne" compiler="gnu" category="prealpha"/>
    </machines>
    <options>
      <option name="wallclock">00:20:00</option>
    </options>
  </test>
  <test name="SMS_D_Ld1_P48x1" grid="f10_f10_musgs" compset="I2000Clm45BgcCrop" testmods="clm/oldhyd">
    <machines>
      <machine name="izumi" compiler="nag" category="aux_clm"/>
    </machines>
    <options>
      <option name="wallclock">00:20:00</option>
    </options>
  </test>
  <test name="ERP_D_P36x2_Ld3" grid="f10_f10_musgs" compset="I2000Clm45BgcCrop" testmods="clm/no_subgrid_fluxes">
    <machines>
      <machine name="cheyenne" compiler="gnu" category="aux_clm">
        <options>
          <option name="wallclock">00:20:00</option>
          <option name="comment">This covers some code that isn't covered by any existing tests (such as the oldhyd test), though the amount of additional code coverage is small, so we don't necessarily need to keep this test long-term.</option>
        </options>
      </machine>
    </machines>
  </test>
  <test name="SMS_D_Ld1_P48x1" grid="f10_f10_musgs" compset="I2000Clm50BgcCru" testmods="clm/af_bias_v7">
    <machines>
      <machine name="izumi" compiler="nag" category="aux_clm"/>
    </machines>
    <options>
      <option name="wallclock">00:20:00</option>
    </options>
  </test>
  <test name="SMS_D_Ld3" grid="f10_f10_musgs" compset="I1850Clm50BgcCrop" testmods="clm/default">
    <machines>
      <machine name="cheyenne" compiler="intel" category="aux_clm"/>
      <machine name="cheyenne" compiler="intel" category="clm_short"/>
      <machine name="cheyenne" compiler="intel" category="prealpha"/>
      <machine name="cheyenne" compiler="intel" category="aux_cime_baselines"/>
    </machines>
    <options>
      <option name="wallclock">00:20:00</option>
    </options>
  </test>
  <test name="SMS_D_Ld3" grid="f10_f10_musgs" compset="I2000Clm50BgcCru" testmods="clm/default">
    <machines>
      <machine name="cheyenne" compiler="intel" category="aux_clm"/>
      <machine name="cheyenne" compiler="gnu" category="aux_clm"/>
      <machine name="cheyenne" compiler="gnu" category="prebeta"/>
    </machines>
    <options>
      <option name="wallclock">00:20:00</option>
    </options>
  </test>
  <test name="SMS_N2_D_Lh12" grid="f09_g17" compset="I2000Clm50Sp" testmods="clm/pauseResume">
    <machines>
      <machine name="cheyenne" compiler="intel" category="aux_clm"/>
    </machines>
    <options>
      <option name="wallclock">00:20:00</option>
    </options>
  </test>
  <test name="DAE_N2_D_Lh12" grid="f10_f10_musgs" compset="I2000Clm50BgcCrop" testmods="clm/DA_multidrv">
    <machines>
      <machine name="cheyenne" compiler="intel" category="aux_clm"/>
      <machine name="cheyenne" compiler="intel" category="prealpha"/>
    </machines>
    <options>
      <option name="wallclock">00:20:00</option>
    </options>
  </test>
  <test name="SMS_D_Ld5" grid="f10_f10_musgs" compset="I1850Clm45BgcCrop" testmods="clm/crop">
    <machines>
      <machine name="izumi" compiler="nag" category="aux_clm"/>
    </machines>
    <options>
      <option name="wallclock">00:20:00</option>
      <option name="comment"  >include a nag debug test of Clm45BgcCrop</option>
    </options>
  </test>
  <test name="SMS_D_Ld5_Mmpi-serial" grid="1x1_mexicocityMEX" compset="I1PtClm50SpRs" testmods="clm/default">
    <machines>
      <machine name="cheyenne" compiler="intel" category="aux_clm"/>
      <machine name="cheyenne" compiler="intel" category="prebeta"/>
    </machines>
    <options>
      <option name="wallclock">00:20:00</option>
      <option name="tput_tolerance">0.5</option>
    </options>
  </test>
  <test name="SMS_D_Lm1_Mmpi-serial" grid="CLM_USRDAT" compset="I1PtClm50SpRs" testmods="clm/USUMB">
    <machines>
      <machine name="cheyenne" compiler="intel" category="aux_clm"/>
      <machine name="cheyenne" compiler="intel" category="prebeta"/>
    </machines>
    <options>
      <option name="wallclock">00:20:00</option>
      <option name="tput_tolerance">0.5</option>
    </options>
  </test>
  <test name="ERS_D_Ld5" grid="f10_f10_musgs" compset="IHistClm50BgcQian" testmods="clm/ciso_bombspike1963DecStart">
    <machines>
      <machine name="cheyenne" compiler="intel" category="aux_clm"/>
    </machines>
    <options>
      <option name="wallclock">00:40:00</option>
      <option name="comment"  >Want a test of the c13 and c14 timeseries that crosses the year boundary. Ideally this test would include crops (in order to cover as much code as possible combined with the c13/c14 timeseries, even though there are no direct interactions between these timeseries and crops), but crop DecStart tests currently fail because of https://github.com/ESCOMP/ctsm/issues/404 and I didn't want to add another long test just to test these options, so for now using a compset without crops. Using a compset with SGLC to avoid problems with CISM in DecStart tests; the only IHistClm50Bgc compset we have with SGLC is this Qian compset, so I'm using this one.</option>
    </options>
  </test>
  <test name="SMS_D_Ly6_Mmpi-serial" grid="1x1_smallvilleIA" compset="IHistClm45BgcCropQianRs" testmods="clm/cropMonthOutput">
    <machines>
      <machine name="cheyenne" compiler="intel" category="aux_clm"/>
    </machines>
    <options>
      <option name="wallclock">02:00:00</option>
      <option name="comment"  >Want a debug test that tests a number of aspects of transient crops, including a new crop landunit and shifting PCT_CFT; move to CLM50 once we can get it fast enough (see bug 2391)</option>
    </options>
  </test>
  <test name="ERS_Lm25" grid="1x1_smallvilleIA" compset="IHistClm50BgcCropQianRs" testmods="clm/smallville_dynlakes_monthly">
    <machines>
      <machine name="cheyenne" compiler="gnu" category="aux_clm">
        <options>
          <option name="wallclock">0:50:00</option>
          <option name="comment">Include a test of transient lakes</option>
        </options>
      </machine>
    </machines>
  </test>
  <test name="SMS_D_P48x1_Ld5" grid="f10_f10_musgs" compset="I2000Clm50BgcCrop" testmods="clm/irrig_spunup">
    <machines>
      <machine name="izumi" compiler="nag" category="aux_clm"/>
      <machine name="izumi" compiler="nag" category="prebeta"/>
    </machines>
    <options>
      <option name="wallclock">00:20:00</option>
      <option name="comment"  >Want nag _D test with irrigation on</option>
    </options>
  </test>
  <test name="SMS_Ld1" grid="f09_g17" compset="I2000Clm50BgcCru" testmods="clm/af_bias_v7">
    <machines>
      <machine name="cheyenne" compiler="intel" category="aux_clm"/>
    </machines>
    <options>
      <option name="wallclock">00:20:00</option>
    </options>
  </test>
  <test name="SMS_Ld1" grid="f19_g17" compset="I2000Clm50BgcCru" testmods="clm/default">
    <machines>
      <machine name="cheyenne" compiler="intel" category="prebeta"/>
    </machines>
    <options>
      <option name="wallclock">00:20:00</option>
    </options>
  </test>
  <test name="SMS_Ld1" grid="f19_g17" compset="I2000Clm50Vic" testmods="clm/default">
    <machines>
      <machine name="cheyenne" compiler="intel" category="aux_clm"/>
    </machines>
    <options>
      <option name="wallclock">00:20:00</option>
    </options>
  </test>
  <test name="SMS_Ld1_Mmpi-serial" grid="1x1_mexicocityMEX" compset="I1PtClm50SpRs" testmods="clm/default">
    <machines>
      <machine name="cheyenne" compiler="intel" category="aux_clm"/>
    </machines>
    <options>
      <option name="wallclock">00:20:00</option>
    </options>
  </test>
  <test name="SMS_Ld1_Mmpi-serial" grid="f45_f45_mg37" compset="I2000Clm50Sp" testmods="clm/ptsRLA">
    <machines>
      <machine name="cheyenne" compiler="intel" category="aux_clm"/>
      <machine name="cheyenne" compiler="gnu" category="aux_clm"/>
    </machines>
    <options>
      <option name="wallclock">00:20:00</option>
    </options>
  </test>
  <test name="SMS_Ld1_Mmpi-serial" grid="f45_f45_mg37" compset="I2000Clm50Sp" testmods="clm/ptsRLB">
    <machines>
      <machine name="cheyenne" compiler="gnu" category="aux_clm"/>
    </machines>
    <options>
      <option name="wallclock">00:20:00</option>
    </options>
  </test>
  <test name="SMS_Ld1_Mmpi-serial" grid="f45_f45_mg37" compset="I2000Clm50Sp" testmods="clm/ptsROA">
    <machines>
      <machine name="cheyenne" compiler="gnu" category="aux_clm"/>
    </machines>
    <options>
      <option name="wallclock">00:20:00</option>
    </options>
  </test>
  <test name="SMS_Ld5" grid="f10_f10_musgs" compset="I1850Clm45BgcCrop" testmods="clm/crop">
    <machines>
      <machine name="cheyenne" compiler="gnu" category="aux_clm"/>
      <machine name="cheyenne" compiler="intel" category="aux_clm"/>
    </machines>
    <options>
      <option name="wallclock">00:20:00</option>
      <option name="comment"  >include a production gnu test of Clm45</option>
    </options>
  </test>
  <test name="SMS_Ld5" grid="f19_g17" compset="IHistClm50Bgc" testmods="clm/decStart">
    <machines>
      <machine name="cheyenne" compiler="intel" category="aux_clm"/>
    </machines>
    <options>
      <option name="wallclock">00:20:00</option>
    </options>
  </test>
  <test name="SMS_Ld2_D" grid="f09_g17" compset="I1850Clm50BgcCropCmip6" testmods="clm/basic_interp">
    <machines>
      <machine name="cheyenne" compiler="intel" category="aux_clm"/>
    </machines>
    <options>
      <option name="wallclock">00:20:00</option>
      <option name="comment"  >This gives a short debug test of the cmip6 configuration as well as a test of the cmip6 configuration at the production resolution, both of which we want. This test needs to use init_interp to work, because of adding virtual Antarctica columns.</option>
    </options>
  </test>
  <test name="SMS_Ld5_D_P48x1" grid="f10_f10_musgs" compset="IHistClm50Bgc" testmods="clm/monthly">
    <machines>
      <machine name="izumi" compiler="nag" category="aux_clm"/>
    </machines>
    <options>
      <option name="wallclock">00:20:00</option>
    </options>
  </test>
  <test name="SMS_Ld5_D_P48x1" grid="f10_f10_musgs" compset="IHistClm51Bgc" testmods="clm/decStart">
    <machines>
      <machine name="izumi" compiler="nag" category="aux_clm"/>
    </machines>
    <options>
      <option name="wallclock">00:20:00</option>
    </options>
  </test>
  <test name="SMS_Ld5" grid="f10_f10_musgs" compset="ISSP585Clm50BgcCrop" testmods="clm/ciso_dec2050Start">
    <machines>
      <machine name="cheyenne" compiler="intel" category="aux_clm"/>
      <machine name="cheyenne" compiler="intel" category="prebeta"/>
    </machines>
    <options>
      <option name="wallclock">00:20:00</option>
      <option name="comment"  >Transient production low res future scenario SSP5-8.5 case with isotopes with a december 2050 start</option>
    </options>
  </test>
  <test name="SMS_Ld5" grid="f10_f10_musgs" compset="ISSP245Clm50BgcCrop" testmods="clm/ciso_dec2050Start">
    <machines>
      <machine name="cheyenne" compiler="gnu" category="aux_clm"/>
    </machines>
    <options>
      <option name="wallclock">00:20:00</option>
      <option name="comment"  >Transient production low res future scenario SSP2-4.5 case with isotopes with a december 2050 start, use gnu to move off of intel</option>
    </options>
  </test>
  <test name="SMS_Ld5" grid="f10_f10_musgs" compset="ISSP370Clm50BgcCrop" testmods="clm/ciso_dec2050Start">
    <machines>
      <machine name="cheyenne" compiler="gnu" category="aux_clm"/>
    </machines>
    <options>
      <option name="wallclock">00:20:00</option>
      <option name="comment"  >Transient production low res future scenario SSP3-7.0 case with isotopes with a december 2050 start, use gnu to move off of intel</option>
    </options>
  </test>
  <test name="SMS_Lm1" grid="f19_g17" compset="I1850Clm50Bgc" testmods="clm/clm50dynroots">
    <machines>
      <machine name="cheyenne" compiler="intel" category="aux_clm"/>
    </machines>
    <options>
      <option name="wallclock">00:20:00</option>
    </options>
  </test>
  <test name="ERP_D_Ld5" grid="f10_f10_musgs" compset="I1850Clm50Bgc" testmods="clm/nlevgrnd_small">
    <machines>
      <machine name="izumi" compiler="intel" category="aux_clm">
        <options>
          <option name="wallclock">0:20:00</option>
          <option name="comment">The main point of this test is to exercise the case where nlevgrnd is less than nlevurb. See the README file in its testmod directory for details.</option>
        </options>
      </machine>
    </machines>
  </test>
  <test name="SMS_Lm13" grid="f19_g17" compset="I2000Clm51BgcCrop" testmods="clm/cropMonthOutput">
    <machines>
      <machine name="cheyenne" compiler="intel" category="aux_clm"/>
    </machines>
    <options>
      <option name="wallclock">00:40:00</option>
      <option name="comment"  >include a relatively long crop test at relatively high resolution</option>
    </options>
  </test>
  <test name="SMS_Lm37" grid="f10_f10_musgs" compset="I1850Clm50SpG" testmods="clm/glcMEC_long">
    <machines>
      <machine name="cheyenne" compiler="intel" category="aux_clm"/>
      <machine name="cheyenne" compiler="intel" category="prebeta"/>
    </machines>
    <options>
      <option name="wallclock">01:30:00</option>
      <option name="comment"  >Long enough test for SMB to be generated in bare land areas; add a month beyond the 3rd year to allow time for CLM to respond to CISM forcing from the 3rd year. (Note: if we had spun-up initial conditions for an IG compset, we could test this with much shorter test, if it also used the glc override options - much of the need for this long test is to allow the snow pack to spin up.)</option>
    </options>
  </test>
  <test name="SMS_Ly3_Mmpi-serial" grid="1x1_numaIA" compset="I2000Clm50BgcCropQianRs" testmods="clm/clm50dynroots">
    <machines>
      <machine name="cheyenne" compiler="intel" category="aux_clm"/>
      <machine name="cheyenne" compiler="intel" category="aux_cime_baselines"/>
    </machines>
    <options>
      <option name="wallclock">01:40:00</option>
    </options>
  </test>
  <test name="SMS_Ly3_Mmpi-serial" grid="1x1_numaIA" compset="I2000Clm50BgcDvCropQianRs" testmods="clm/ignor_warn_cropMonthOutputColdStart">
    <machines>
      <machine name="cheyenne" compiler="gnu" category="aux_clm"/>
    </machines>
    <options>
      <option name="wallclock">01:40:00</option>
      <option name="comment"  >Single point 3-year test with DV"</option>
    </options>
  </test>
  <test name="SMS_P48x1_D_Ld5" grid="f10_f10_musgs" compset="I2000Clm50Cn" testmods="clm/default">
    <machines>
      <machine name="izumi" compiler="nag" category="aux_clm"/>
    </machines>
    <options>
      <option name="wallclock">00:20:00</option>
      <option name="comment"  >Include a few debug tests of Cn</option>
    </options>
  </test>
  <test name="ERP_D_Ld10" grid="f19_g17" compset="I1850Clm51BgcCrop" testmods="clm/ADspinup">
    <machines>
      <machine name="cheyenne" compiler="intel" category="aux_clm"/>
    </machines>
    <options>
      <option name="wallclock">00:20:00</option>
<<<<<<< HEAD
      <option name="comment"  >Need a restart test for in AD spinup mode</option>
=======
      <option name="comment"  >Include a restart test for AD spinup mode because of specific logic for spinup_state. Lack of this test did cause a problem.</option>
>>>>>>> d4dd6c23
    </options>
  </test>
  <test name="SSP_D_Ld10" grid="f19_g17" compset="I1850Clm51Bgc" testmods="clm/rtmColdSSP">
    <machines>
      <machine name="cheyenne" compiler="intel" category="aux_clm"/>
    </machines>
    <options>
      <option name="wallclock">00:20:00</option>
    </options>
  </test>
  <test name="SSP_D_Ld4" grid="f09_g17" compset="I1850Clm50BgcCrop" testmods="clm/ciso_rtmColdSSP">
    <machines>
      <machine name="cheyenne" compiler="intel" category="aux_clm"/>
    </machines>
    <options>
      <option name="wallclock">00:20:00</option>
    </options>
  </test>
  <test name="SSP_Ld10" grid="f19_g17" compset="I1850Clm50Bgc" testmods="clm/rtmColdSSP">
    <machines>
      <machine name="izumi" compiler="intel" category="prebeta"/>
      <machine name="cheyenne" compiler="intel" category="aux_clm"/>
    </machines>
    <options>
      <option name="wallclock">00:20:00</option>
    </options>
  </test>
  <test name="SMS_D_Mmpi-serial_Ld5" grid="5x5_amazon" compset="I2000Clm45FatesRs" testmods="clm/FatesColdDef">
    <machines>
      <machine name="cheyenne" compiler="intel" category="aux_clm"/>
      <machine name="izumi" compiler="nag" category="aux_clm"/>
    </machines>
    <options>
      <option name="wallclock">00:20:00</option>
    </options>
  </test>
  <test name="SMS_D_Mmpi-serial_Ld5" grid="5x5_amazon" compset="I2000Clm50FatesRs" testmods="clm/FatesColdDef">
    <machines>
      <machine name="cheyenne" compiler="intel" category="aux_clm"/>
      <machine name="izumi" compiler="nag" category="aux_clm"/>
      <machine name="cheyenne" compiler="gnu" category="aux_clm"/>
      <machine name="cheyenne" compiler="gnu" category="prebeta"/>
    </machines>
    <options>
      <option name="wallclock">00:20:00</option>
    </options>
  </test>
  <test name="ERS_D_Ld5" grid="f09_g17" compset="I2000Clm45Fates" testmods="clm/FatesColdDef">
    <machines>
      <machine name="cheyenne" compiler="intel" category="aux_clm"/>
    </machines>
    <options>
      <option name="wallclock">00:20:00</option>
    </options>
  </test>
  <test name="ERS_D_Ld5" grid="f10_f10_musgs" compset="I2000Clm45Fates" testmods="clm/FatesColdDef">
    <machines>
      <machine name="cheyenne" compiler="intel" category="aux_clm"/>
      <machine name="izumi" compiler="nag" category="aux_clm"/>
    </machines>
    <options>
      <option name="wallclock">00:20:00</option>
    </options>
  </test>
  <test name="ERS_D_Ld5" grid="f09_g17" compset="I2000Clm50Fates" testmods="clm/FatesColdDef">
    <machines>
      <machine name="cheyenne" compiler="intel" category="aux_clm"/>
    </machines>
    <options>
      <option name="wallclock">00:20:00</option>
      <option name="comment"  >Want one fates test on a large grid: Since FATES has cohorts, it has potential to be a massive memory consumer and netcdf array size maker, so the large grid test will help smoke out these types of issues (and it's a restart test to cover possible memory/netcdf size issues with the restart file).</option>
    </options>
  </test>
  <test name="ERS_D_Ld5" grid="f10_f10_musgs" compset="I2000Clm50Fates" testmods="clm/FatesColdDef">
    <machines>
      <machine name="cheyenne" compiler="intel" category="aux_clm"/>
      <machine name="izumi" compiler="nag" category="aux_clm"/>
    </machines>
    <options>
      <option name="wallclock">00:40:00</option>
    </options>
  </test>
  <test name="ERS_D_Mmpi-serial_Ld5" grid="1x1_brazil" compset="I2000Clm45FatesRs" testmods="clm/FatesColdDef">
    <machines>
      <machine name="cheyenne" compiler="intel" category="aux_clm"/>
      <machine name="izumi" compiler="nag" category="aux_clm"/>
    </machines>
    <options>
      <option name="wallclock">00:20:00</option>
    </options>
  </test>
  <test name="ERS_D_Mmpi-serial_Ld5" grid="5x5_amazon" compset="I2000Clm45FatesRs" testmods="clm/FatesColdDef">
    <machines>
      <machine name="cheyenne" compiler="intel" category="aux_clm"/>
    </machines>
    <options>
      <option name="wallclock">00:20:00</option>
    </options>
  </test>
  <test name="ERS_D_Mmpi-serial_Ld5" grid="1x1_brazil" compset="I2000Clm50FatesRs" testmods="clm/FatesColdDef">
    <machines>
      <machine name="cheyenne" compiler="intel" category="aux_clm"/>
      <machine name="izumi" compiler="nag" category="aux_clm"/>
      <machine name="cheyenne" compiler="gnu" category="aux_clm"/>
    </machines>
    <options>
      <option name="wallclock">00:20:00</option>
    </options>
  </test>
  <test name="ERS_D_Mmpi-serial_Ld5" grid="5x5_amazon" compset="I2000Clm50FatesRs" testmods="clm/FatesColdDef">
    <machines>
      <machine name="cheyenne" compiler="intel" category="aux_clm"/>
    </machines>
    <options>
      <option name="wallclock">00:20:00</option>
    </options>
  </test>
  <test name="SMS_D_Ld5" grid="f10_f10_musgs" compset="I2000Clm45Fates" testmods="clm/FatesColdDef">
    <machines>
      <machine name="cheyenne" compiler="intel" category="aux_clm"/>
      <machine name="izumi" compiler="nag" category="aux_clm"/>
      <machine name="cheyenne" compiler="gnu" category="aux_clm"/>
    </machines>
    <options>
      <option name="wallclock">00:20:00</option>
    </options>
  </test>
  <test name="SMS_D_Ld5" grid="f45_f45_mg37" compset="I2000Clm45Fates" testmods="clm/FatesColdDef">
    <machines>
      <machine name="cheyenne" compiler="intel" category="aux_clm"/>
    </machines>
    <options>
      <option name="wallclock">00:20:00</option>
    </options>
  </test>
  <test name="SMS_D_Ld5" grid="f10_f10_musgs" compset="I2000Clm50Fates" testmods="clm/FatesColdDef">
    <machines>
      <machine name="cheyenne" compiler="intel" category="aux_clm"/>
      <machine name="izumi" compiler="nag" category="aux_clm"/>
      <machine name="cheyenne" compiler="gnu" category="aux_clm"/>
      <machine name="cheyenne" compiler="gnu" category="prebeta"/>
    </machines>
    <options>
      <option name="wallclock">00:20:00</option>
    </options>
  </test>
  <test name="SMS_D_Ld5" grid="f45_f45_mg37" compset="I2000Clm51Fates" testmods="clm/FatesColdDef">
    <machines>
      <machine name="cheyenne" compiler="intel" category="aux_clm"/>
    </machines>
    <options>
      <option name="wallclock">00:20:00</option>
      <option name="comment"  >Run a Fates test with latest Clm5_1</option>
    </options>
  </test>
  <test name="SMS_D_Lm6" grid="f45_f45_mg37" compset="I2000Clm45Fates" testmods="clm/FatesColdDef">
    <machines>
      <machine name="cheyenne" compiler="intel" category="aux_clm"/>
    </machines>
    <options>
      <option name="wallclock">00:40:00</option>
    </options>
  </test>
  <test name="SMS_D_Lm6" grid="f45_f45_mg37" compset="I2000Clm50Fates" testmods="clm/FatesColdDef">
    <machines>
      <machine name="cheyenne" compiler="intel" category="aux_clm"/>
      <machine name="cheyenne" compiler="intel" category="aux_cime_baselines"/>
    </machines>
    <options>
      <option name="wallclock">00:40:00</option>
    </options>
  </test>
  <test name="SMS_D_Lm6_P144x1" grid="f45_f45_mg37" compset="I2000Clm50Fates" testmods="clm/FatesColdDef">
    <machines>
      <machine name="cheyenne" compiler="intel" category="aux_clm"/>
    </machines>
    <options>
      <option name="wallclock">00:20:00</option>
    </options>
  </test>
  <test name="SMS_Ld5" grid="f10_f10_musgs" compset="I2000Clm45Fates" testmods="clm/FatesColdDef">
    <machines>
      <machine name="cheyenne" compiler="intel" category="aux_clm"/>
    </machines>
    <options>
      <option name="wallclock">00:20:00</option>
    </options>
  </test>
  <test name="SMS_Ld5" grid="f19_g17" compset="I2000Clm45Fates" testmods="clm/FatesColdDef">
    <machines>
      <machine name="cheyenne" compiler="intel" category="aux_clm"/>
    </machines>
    <options>
      <option name="wallclock">00:20:00</option>
    </options>
  </test>
  <test name="SMS_Ld5" grid="f10_f10_musgs" compset="I2000Clm50Fates" testmods="clm/FatesColdDef">
    <machines>
      <machine name="cheyenne" compiler="intel" category="aux_clm"/>
      <machine name="cheyenne" compiler="gnu" category="aux_clm"/>
    </machines>
    <options>
      <option name="wallclock">00:20:00</option>
    </options>
  </test>
  <test name="SMS_Ld5" grid="f19_g17" compset="I2000Clm50Fates" testmods="clm/FatesColdDef">
    <machines>
      <machine name="cheyenne" compiler="intel" category="aux_clm"/>
    </machines>
    <options>
      <option name="wallclock">00:20:00</option>
    </options>
  </test>
  <test name="SMS_D_Ld5" grid="f10_f10_musgs" compset="I2000Clm50BgcCrop" testmods="clm/irrig_alternate">
    <machines>
      <machine name="izumi" compiler="nag" category="aux_clm">
        <options>
          <option name="wallclock">00:20:00</option>
          <option name="comment">Debug test covering some non-default irrigation options.</option>
        </options>
      </machine>
    </machines>
  </test>
  <test name="SMS_D_Ld10" grid="f10_f10_musgs" compset="I2000Clm50BgcCrop" testmods="clm/tracer_consistency">
    <machines>

      <machine name="izumi" compiler="intel" category="aux_clm">
        <options>
          <option name="wallclock">00:30:00</option>
          <option name="comment">Include a tracer consistency check in debug mode.</option>
        </options>
      </machine>

    </machines>
  </test>
  <test name="ERP_P36x2_D_Ld5" grid="f10_f10_musgs" compset="I2000Ctsm50NwpBgcCropGswp" testmods="clm/default">
    <machines>

      <machine name="cheyenne" compiler="intel" category="aux_clm">
        <options>
          <option name="wallclock">00:30:00</option>
          <option name="comment">A debug ERP test of the NWP configuration with active BGC and CROP.</option>
        </options>
      </machine>

    </machines>
  </test>
  <test name="LWISO_Ld10" grid="f10_f10_musgs" compset="I2000Clm50BgcCrop" testmods="clm/coldStart">
    <machines>
      <machine name="cheyenne" compiler="gnu" category="aux_clm">
        <options>
          <option name="wallclock">00:30:00</option>
          <option name="comment">Ensure that turning on water tracers doesn't change answers. Cold start for now, until we can use initial conditions from a non-isotope case in an isotope case; once we can do that, this should be changed to not be cold start (e.g., 5-day decStart transient test: see also https://github.com/ESCOMP/ctsm/issues/495#issuecomment-516619853).</option>
        </options>
      </machine>
    </machines>
  </test>
  <test name="ERP_P36x2_D_Ld5" grid="f10_f10_musgs" compset="I2000Ctsm50NwpSpGswp" testmods="clm/default">
    <machines>

      <machine name="cheyenne" compiler="intel" category="aux_clm">
        <options>
          <option name="wallclock">00:30:00</option>
          <option name="comment">Include a debug ERP test of the NWP configuration.</option>
        </options>
      </machine>

    </machines>
  </test>
  <test name="SMS_Ld1" grid="nldas2_rnldas2_mnldas2" compset="I2000Ctsm50NwpSpNldas" testmods="clm/default">
    <machines>

      <machine name="cheyenne" compiler="gnu" category="aux_clm">
        <options>
          <option name="wallclock">00:30:00</option>
          <option name="comment">Include a short smoke test covering the nldas2 grid and the I2000Ctsm50NwpSpNldas compset, which uses NLDAS datm forcing.</option>
        </options>
      </machine>

    </machines>
  </test>
  <test name="SMS_Ld1" grid="nldas2_rnldas2_mnldas2" compset="I2000Ctsm50NwpSpNldasRs" testmods="clm/default">
    <machines>

      <machine name="cheyenne" compiler="gnu" category="aux_clm">
        <options>
          <option name="wallclock">00:30:00</option>
          <option name="comment">Include a short smoke test covering the nldas2 grid and the I2000Ctsm50NwpSpNldasRs compset, which uses NLDAS datm forcing.</option>
        </options>
      </machine>

    </machines>
  </test>
  <test name="ERP_D_Ld3" grid="f19_g17" compset="I2000Clm50FatesCru" testmods="clm/FatesColdDef">
    <machines>
      <machine name="cheyenne" compiler="intel" category="fates"/>
    </machines>
    <options>
      <option name="wallclock">00:20:00</option>
      <option name="comment">Short ERP debug FATES test for f19_g17 grid.</option>
    </options>
  </test>
  <test name="ERP_D_P32x2_Ld3" grid="f19_g17" compset="I2000Clm50FatesCru" testmods="clm/FatesColdDef">
    <machines>
      <machine name="cheyenne" compiler="intel" category="fates"/>
    </machines>
    <options>
      <option name="wallclock">00:20:00</option>
      <option name="comment">Short ERP debug FATES test for f19_g17 grid with modified task layout.</option>
    </options>
  </test>
  <test name="ERP_Ld3" grid="f09_g17" compset="I2000Clm50Fates" testmods="clm/FatesColdDef">
    <machines>
      <machine name="cheyenne" compiler="intel" category="fates"/>
      <machine name="izumi" compiler="nag" category="fates"/>
      <machine name="lawrencium-lr3" compiler="intel" category="fates"/>
    </machines>
    <options>
      <option name="wallclock">00:20:00</option>
      <option name="comment">Short ERP FATES test for f09_g17 grid.</option>
    </options>
  </test>
  <test name="ERP_Ld9" grid="f45_f45_mg37" compset="I2000Clm50FatesCru" testmods="clm/FatesAllVars">
    <machines>
      <machine name="cheyenne" compiler="intel" category="fates"/>
      <machine name="izumi" compiler="nag" category="fates"/>
      <machine name="lawrencium-lr3" compiler="intel" category="fates"/>
    </machines>
    <options>
      <option name="wallclock">00:20:00</option>
      <option name="comment">ERP FATES test covering all standard FATES history variables.</option>
    </options>
  </test>
  <test name="ERS_D_Ld30" grid="f45_f45_mg37" compset="I2000Clm50FatesCru" testmods="clm/FatesPRT2">
    <machines>
      <machine name="cheyenne" compiler="intel" category="fates"/>
      <machine name="izumi" compiler="nag" category="fates"/>
      <machine name="lawrencium-lr3" compiler="intel" category="fates"/>
    </machines>
    <options>
      <option name="wallclock">00:40:00</option>
      <option name="comment">Exact restart debug test covering Fates CNP nutrients mode.</option>
    </options>
  </test>
  <test name="ERS_D_Ld3" grid="f19_g17" compset="I2000Clm50FatesCru" testmods="clm/FatesColdDef">
    <machines>
      <machine name="cheyenne" compiler="intel" category="fates"/>
      <machine name="cheyenne" compiler="gnu" category="fates"/>
      <machine name="lawrencium-lr3" compiler="intel" category="fates"/>
    </machines>
    <options>
      <option name="wallclock">00:40:00</option>
      <option name="comment">Exact restart debug FATES test covering for the f19_g17 grid resolution.</option>
    </options>
  </test>
  <test name="ERS_D_Ld5" grid="f19_g17" compset="I2000Clm50BgcCru" testmods="clm/default">
    <machines>
      <machine name="cheyenne" compiler="intel" category="fates"/>
      <machine name="lawrencium-lr3" compiler="intel" category="fates"/>
    </machines>
    <options>
      <option name="wallclock">00:20:00</option>
      <option name="comment">Exact restart debug test to provide for some CLM coverage during fates suite tests.</option>
    </options>
  </test>
  <test name="ERS_D_Mmpi-serial_Ld5" grid="1x1_brazil" compset="I2000Clm50FatesCru" testmods="clm/FatesColdDef">
    <machines>
      <machine name="cheyenne" compiler="intel" category="fates"/>
      <machine name="izumi" compiler="nag" category="fates"/>
      <machine name="lawrencium-lr3" compiler="intel" category="fates"/>
    </machines>
    <options>
      <option name="wallclock">00:20:00</option>
      <option name="comment">Short ERP debug FATES test for single site grid with serial mpi.</option>
    </options>
  </test>
    <test name="SMS_Lm3_D_Mmpi-serial" grid="1x1_brazil" compset="I2000Clm50FatesCru" testmods="clm/FatesHydro">
    <machines>
      <machine name="cheyenne" compiler="intel" category="fates"/>
      <machine name="izumi" compiler="nag" category="fates"/>
    </machines>
    <options>
      <option name="wallclock">00:20:00</option>
      <option name="comment">Longer smoke debug test for single site grid with serial mpi with coverage for FATES Hydro.</option>
    </options>
  </test>
  <test name="ERS_D_Ld5" grid="1x1_brazil" compset="I2000Clm50FatesCru" testmods="clm/FatesHydro">
    <machines>
      <machine name="cheyenne" compiler="intel" category="fates"/>
      <machine name="izumi" compiler="nag" category="fates"/>
      <machine name="lawrencium-lr3" compiler="intel" category="fates"/>
    </machines>
    <options>
      <option name="wallclock">00:40:00</option>
      <option name="comment">Short exact restart debug test for single site grid with coverage for FATES Hydro.</option>
    </options>
  </test>
  <test name="ERS_Ld5" grid="f19_g17" compset="I2000Clm45Fates" testmods="clm/FatesColdDef">
    <machines>
      <machine name="cheyenne" compiler="intel" category="fates"/>
      <machine name="lawrencium-lr3" compiler="intel" category="fates"/>
    </machines>
    <options>
      <option name="wallclock">00:20:00</option>
      <option name="comment">Exact restart debug FATES test providing coverage for Clm45 physics.</option>
    </options>
  </test>
  <test name="ERS_Ld60" grid="f45_f45_mg37" compset="I2000Clm50FatesCru" testmods="clm/Fates">
    <machines>
      <machine name="cheyenne" compiler="intel" category="fates"/>
      <machine name="izumi" compiler="nag" category="fates"/>
      <machine name="lawrencium-lr3" compiler="intel" category="fates"/>
    </machines>
    <options>
      <option name="wallclock">00:40:00</option>
      <option name="comment">60 day exact restart FATES test on f45 grid.</option>
    </options>
  </test>
  <test name="ERS_Ld60" grid="f45_f45_mg37" compset="I2000Clm50FatesCru" testmods="clm/FatesNoFire">
    <machines>
      <machine name="cheyenne" compiler="intel" category="fates"/>
      <machine name="lawrencium-lr3" compiler="intel" category="fates"/>
    </machines>
    <options>
      <option name="wallclock">00:40:00</option>
      <option name="comment">60 day exact restart test that turns off all fire (both FATES and CLM) on an f45 grid.</option>
    </options>
  </test>
  <test name="ERS_Ld60" grid="f45_f45_mg37" compset="I2000Clm50FatesCru" testmods="clm/FatesST3">
    <machines>
      <machine name="cheyenne" compiler="intel" category="fates"/>
      <machine name="izumi" compiler="nag" category="fates"/>
      <machine name="lawrencium-lr3" compiler="intel" category="fates"/>
    </machines>
    <options>
      <option name="wallclock">00:20:00</option>
      <option name="comment">60 day exact restart test activating FATES static stand structure on an f45 grid.</option>
    </options>
  </test>
  <test name="ERS_Ld60" grid="f45_f45_mg37" compset="I2000Clm50FatesCru" testmods="clm/FatesPPhys">
    <machines>
      <machine name="cheyenne" compiler="intel" category="fates"/>
    </machines>
    <options>
      <option name="wallclock">00:20:00</option>
      <option name="comment">60 day exact restart test activating FATES prescribed physiology mode on an f45 grid.</option>
    </options>
  </test>
    <test name="ERS_Ld30" grid="f45_f45_mg37" compset="I2000Clm50FatesCru" testmods="clm/FatesReducedComplexFixedBiogeo">
    <machines>
      <machine name="cheyenne" compiler="intel" category="fates"/>
      <machine name="izumi" compiler="nag" category="fates"/>
      <machine name="lawrencium-lr3" compiler="intel" category="fates"/>      
    </machines>
    <options>
      <option name="wallclock">00:40:00</option>
      <option name="comment">30 day exact restart test for FATES fixed biogeography reduced complexity mode on an f45 grid.</option>
    </options>
  </test>
  <test name="ERS_Ld60" grid="f45_f45_mg37" compset="I2000Clm50FatesCru" testmods="clm/FatesLogging">
    <machines>
      <machine name="cheyenne" compiler="intel" category="fates"/>
    </machines>
    <options>
      <option name="wallclock">00:40:00</option>
      <option name="comment">60 day exact restart test providing coverage for the FATES logging mode on an f45 grid.</option>
    </options>
  </test>
  <test name="ERS_Ld30" grid="f45_f45_mg37" compset="I2000Clm50FatesCru" testmods="clm/FatesSizeAgeMort">
    <machines>
      <machine name="cheyenne" compiler="intel" category="fates"/>
      <machine name="hobart" compiler="nag" category="fates"/>
      <machine name="lawrencium-lr3" compiler="intel" category="fates"/>      
    </machines>
    <options>
      <option name="wallclock">00:40:00</option>
      <option name="comment">30 day exact restart test activating FATES size and age mortality mode on an f45 grid.</option>
    </options>
  </test>
  <test name="SMS_Lm6" grid="f45_f45_mg37" compset="I2000Clm50FatesCru" testmods="clm/Fates">
    <machines>
      <machine name="cheyenne" compiler="intel" category="fates"/>
      <machine name="lawrencium-lr3" compiler="intel" category="fates"/>
    </machines>
    <options>
      <option name="wallclock">00:20:00</option>
      <option name="comment"  >Run a short non-Fates test (without land-ice model) in the fates test list, to make sure fates changes do not mess up the standard model</option>
    </options>
  </test>
  <test name="SMS_Lm13" grid="1x1_brazil" compset="I2000Clm50FatesCru" testmods="clm/FatesColdDef">
    <machines>
      <machine name="cheyenne" compiler="intel" category="fates"/>
      <machine name="cheyenne" compiler="gnu" category="fates"/>
    </machines>
    <options>
      <option name="wallclock">00:40:00</option>
      <option name="comment">13 month single site FATES smoke test.</option>
    </options>
  </test>
  <test name="ERS_D_Lm12" grid="1x1_brazil" compset="I2000Clm50FatesCru" testmods="clm/Fates_nat_and_anthro_ignitions">
    <machines>
      <machine name="cheyenne" compiler="intel" category="fates"/>
    </machines>
    <options>
      <option name="wallclock">01:00:00</option>
      <option name="comment">12 month exact restart FATES single site debug test covering anthropogenic fire ignition mode.</option>
    </options>
  </test>
  <test name="SMS_Lm1" grid="f10_f10_musgs" compset="I1850Clm50BgcCropCmip6waccm" testmods="clm/basic">
    <machines>
      <machine name="cheyenne" compiler="gnu" category="aux_clm"/>
      <machine name="cheyenne" compiler="gnu" category="prealpha"/>
      <machine name="cheyenne" compiler="gnu" category="prebeta"/>
    </machines>
    <options>
      <option name="wallclock">00:20:00</option>
      <option name="comment"  >The main point of this test is simply to make sure that the CMIP6WACCMDECK moifierd works. (This configuration is basically the same as I1850Clm50BgcCropCmip6, but without cmip6_glaciers_virtual_antarctica - so we don't need huge coverage of this.) Month-long so that we actually get some history output (because this test exercises a usermods directory with only monthly and yearly output).</option>
    </options>
  </test>
  <test name="SMS_Lm1" grid="f19_g17" compset="I1850Clm50BgcCropCmip6waccm" testmods="clm/basic">
    <machines>
      <machine name="cheyenne" compiler="intel" category="aux_clm"/>
      <machine name="cheyenne" compiler="intel" category="prebeta"/>
    </machines>
    <options>
      <option name="wallclock">00:60:00</option>
      <option name="comment"  >The main point of this test is simply to make sure that the CMIP6WACCMDECK modifier works for
2-degree since that resolution turns off Carbon isotopes </option>
    </options>
  </test>
  <test name="SMS_Lm1_D" grid="f10_f10_musgs" compset="I1850Clm50BgcCrop" testmods="clm/output_crop_highfreq">
    <machines>
      <machine name="cheyenne" compiler="intel" category="aux_clm">
        <options>
          <option name="wallclock">00:20:00</option>
          <option name="comment">Want at least a month-long debug test covering the output_crop usermod, as well as a test covering the output_crop_highfreq usermod. (Note that we already have a year+ test of output_crop via a cmip6 test, so having this test just be a month, rather than a year, seems good enough.)</option>
        </options>
      </machine>
    </machines>
  </test>
  <test name="SMS_Ly1_Mmpi-serial" grid="1x1_brazil" compset="IHistClm50BgcQianRs" testmods="clm/output_bgc_highfreq">
    <machines>
      <machine name="cheyenne" compiler="gnu" category="aux_clm">
        <options>
          <option name="wallclock">00:20:00</option>
          <option name="comment">Want a year-long test covering the output_bgc and output_bgc_highfreq usermods; don't want a highfreq, year-long global test because of the output volume, so this is single-point.</option>
        </options>
      </machine>
    </machines>
  </test>
  <test name="SMS_Ly1_Mmpi-serial" grid="1x1_vancouverCAN" compset="I1PtClm50SpRs" testmods="clm/output_sp_highfreq">
    <machines>
      <machine name="cheyenne" compiler="gnu" category="aux_clm">
        <options>
          <option name="wallclock">00:10:00</option>
          <option name="comment">Want a year-long test covering the output_sp and output_sp_highfreq usermods; don't want a highfreq, year-long global test because of the output volume, so this is single-point.</option>
        </options>
      </machine>
    </machines>
  </test>
  <test name="SMS_D_Ld5_Vnuopc" grid="f10_f10_musgs" compset="I2000Clm50BgcCrop" testmods="clm/default">
    <machines>
      <machine name="cheyenne" compiler="intel" category="aux_clm">
        <options>
          <option name="wallclock">00:30:00</option>
          <option name="comment">Include a test of the NUOPC cap</option>
        </options>
      </machine>
    </machines>
  </test>
  <test name="PFS_Ld20" grid="f09_g17" compset="I2000Clm50BgcCrop">
    <machines>
      <machine name="cheyenne" compiler="intel" category="aux_clm">
        <options>
          <option name="wallclock">00:30:00</option>
          <option name="comment">Can use this test to determine if there are significant throughput changes, at least for this common and important configuration. Note that this deliberately doesn't have any testmods in order to (1) avoid doing history output (because the timing of output can be very variable, and mixing output timing with other aspects of model time can be confusing), and (2) generally keep the test replicating a production configuration as closely as possible (so, for example, we do NOT set BFBFLAG=TRUE for this test).</option>
          <!-- standard throughput tolerance is 25%, but for this PFS test we want a stricter tolerance -->
          <option name="tput_tolerance">0.1</option>
        </options>
      </machine>
    </machines>
  </test>

  <test name="LILACSMOKE_Vnuopc_D_Ld2" grid="f10_f10_musgs" compset="I2000Ctsm50NwpSpAsRs" testmods="clm-lilac">
    <machines>
      <machine name="cheyenne" compiler="intel" category="aux_clm">
        <options>
          <option name="wallclock">00:20:00</option>
          <option name="comment">Basic LILAC smoke test. Needs to use the nuopc driver. Uses stub atmosphere to avoid needing to download a bunch of unnecessary data if run on a different machine.</option>
        </options>
      </machine>
    </machines>
  </test>

  <test name="SMS_D_Ln1" grid="f10_f10_musgs" compset="I2000Clm50BgcCropQianRs" testmods="clm-run_self_tests">
    <machines>

      <machine name="izumi" compiler="intel" category="aux_clm">
        <options>
          <option name="wallclock">0:20:00</option>
          <option name="comment">Include a test that triggers runtime self-tests. The grid and compset aren't very important here, but we do want more than a single-point test so that we can run on more than one processor; we use Qian atm forcing to facilitate running this test on small systems (to avoid large input data needs). The self-tests are run in initialization, so we only need to run for a single time step.</option>
        </options>
      </machine>

    </machines>
  </test>

  <test name="FUNITCTSM_P1x1" grid="f10_f10_musgs" compset="I2000Clm50Sp">
    <machines>
      <machine name="cheyenne" compiler="intel" category="aux_clm">
        <options>
          <option name="wallclock">00:30:00</option>
          <option name="comment">This test runs CTSM's Fortran unit tests. We're abusing the system test infrastructure to run these, so that a run of the test suite results in the unit tests being run as well. Grid and compset are irrelevant here, except that compset must be one that includes CTSM in order for CIME to find the test definition.</option>
        </options>
      </machine>
    </machines>
  </test>
</testlist><|MERGE_RESOLUTION|>--- conflicted
+++ resolved
@@ -1811,11 +1811,7 @@
     </machines>
     <options>
       <option name="wallclock">00:20:00</option>
-<<<<<<< HEAD
-      <option name="comment"  >Need a restart test for in AD spinup mode</option>
-=======
       <option name="comment"  >Include a restart test for AD spinup mode because of specific logic for spinup_state. Lack of this test did cause a problem.</option>
->>>>>>> d4dd6c23
     </options>
   </test>
   <test name="SSP_D_Ld10" grid="f19_g17" compset="I1850Clm51Bgc" testmods="clm/rtmColdSSP">
