--- conflicted
+++ resolved
@@ -1356,10 +1356,7 @@
   <test name="SMS" grid="f10_f10_mg37" compset="I2000Clm50BgcCrop" testmods="clm/crop">
     <machines>
       <machine name="izumi" compiler="intel" category="aux_clm"/>
-<<<<<<< HEAD
-=======
       <machine name="cheyenne" compiler="nvhpc" category="aux_clm"/>
->>>>>>> 81f84af9
       <machine name="izumi" compiler="gnu" category="aux_clm"/>
     </machines>
     <options>
@@ -1467,11 +1464,8 @@
   <test name="SMS_D" grid="f10_f10_mg37" compset="I2000Clm51BgcCrop" testmods="clm/crop">
     <machines>
       <machine name="izumi" compiler="intel" category="aux_clm"/>
-<<<<<<< HEAD
-=======
       <machine name="cheyenne" compiler="nvhpc" category="aux_clm"/>
       <machine name="cheyenne" compiler="nvhpc" category="prebeta"/>
->>>>>>> 81f84af9
       <machine name="izumi" compiler="gnu" category="aux_clm"/>
     </machines>
     <options>
@@ -1726,7 +1720,7 @@
       <option name="comment"  >include a production gnu test of Clm45</option>
     </options>
   </test>
-  <test name="SMS_Ld2_D_PS" grid="f09_g17" compset="I1850Clm50BgcCropCmip6" testmods="clm/basic_interp">
+  <test name="SMS_Ld2_D" grid="f09_g17" compset="I1850Clm50BgcCropCmip6" testmods="clm/basic_interp">
     <machines>
       <machine name="cheyenne" compiler="intel" category="aux_clm"/>
     </machines>
@@ -2360,16 +2354,6 @@
     <options>
       <option name="wallclock">00:40:00</option>
       <option name="comment">30 day exact restart test for FATES fixed biogeography reduced complexity mode on an f45 grid.</option>
-    </options>
-  </test>
-  <test name="ERP_P36x2_Ld30" grid="f45_f45_mg37" compset="I2000Clm51FatesSpCruRsGs" testmods="clm/FatesColdDefReducedComplexSatPhen">
-    <machines>
-      <machine name="cheyenne" compiler="intel" category="fates"/>
-      <machine name="cheyenne" compiler="intel" category="aux_clm"/>
-    </machines>
-    <options>
-      <option name="wallclock">00:40:00</option>
-      <option name="comment">30 day exact restart test with threading for FATES fixed biogeography reduced complexity mode on an f45 grid.</option>
     </options>
   </test>
   <test name="ERS_Ld60" grid="f45_f45_mg37" compset="I2000Clm50FatesCruRsGs" testmods="clm/FatesColdDefLogging">
