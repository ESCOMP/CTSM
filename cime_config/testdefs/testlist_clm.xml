<?xml version="1.0"?>
<testlist version="2.0">
  <test name="ERI_D_Ld9" grid="f10_f10_mg37" compset="I1850Clm51Bgc" testmods="clm/default">
    <machines>
      <machine name="cheyenne" compiler="gnu" category="aux_clm"/>
      <machine name="derecho" compiler="gnu" category="aux_clm"/>
    </machines>
    <options>
      <option name="wallclock">00:20:00</option>
    </options>
  </test>
  <test name="SMS_D_Ld3_PS" grid="f09_g17" compset="I1850Clm50BgcNoAnthro" testmods="clm/decStart1851_noinitial">
    <machines>
      <machine name="cheyenne" compiler="intel" category="aux_clm"/>
      <machine name="cheyenne" compiler="intel" category="prebeta"/>
      <machine name="derecho" compiler="intel" category="aux_clm"/>
      <machine name="derecho" compiler="intel" category="prebeta"/>
    </machines>
    <options>
      <option name="wallclock">00:20:00</option>
      <option name="comment"  >No anthropogenic compset</option>
    </options>
  </test>
  <test name="SMS_Ld5" grid="f09_g17" compset="I1850Clm45BgcCru" testmods="clm/default">
    <machines>
      <machine name="cheyenne" compiler="intel" category="ctsm_sci"/>
      <machine name="derecho" compiler="intel" category="ctsm_sci"/>
    </machines>
    <options>
      <option name="wallclock">00:20:00</option>
      <option name="comment"  >Science support for I1850Clm45BgcCru at f09</option>
    </options>
  </test>
  <test name="SMS_Ld5" grid="f19_g17" compset="I1850Clm45BgcCru" testmods="clm/default">
    <machines>
      <machine name="cheyenne" compiler="intel" category="ctsm_sci"/>
      <machine name="derecho" compiler="intel" category="ctsm_sci"/>
    </machines>
    <options>
      <option name="wallclock">00:20:00</option>
      <option name="comment"  >Science support for I1850Clm45BgcCru at f19</option>
    </options>
  </test>
  <test name="ERI_D_Ld9" grid="f10_f10_mg37" compset="I2000Clm50BgcCru" testmods="clm/default">
    <machines>
      <machine name="cheyenne" compiler="gnu" category="aux_clm"/>
      <machine name="cheyenne" compiler="intel" category="aux_clm"/>
      <machine name="derecho" compiler="gnu" category="aux_clm"/>
      <machine name="derecho" compiler="intel" category="aux_clm"/>
    </machines>
    <options>
      <option name="wallclock">00:20:00</option>
    </options>
  </test>
  <test name="ERP_D_Ld9" grid="ne30pg3_t232" compset="I1850Clm51BgcCrop" testmods="clm/clm51cam6LndTuningMode">
    <machines>
      <machine name="derecho" compiler="intel" category="cesm3_dev"/>
      <machine name="derecho" compiler="intel" category="aux_clm"/>
    </machines>
    <options>
      <option name="wallclock">00:20:00</option>
      <option name="comment">CESM3 development Exact restart test with change in the processor count at the standard coupled resolution</option>
    </options>
  </test>
  <test name="ERP_D_Ld9" grid="ne30pg3_t232" compset="IHistClm51BgcCrop" testmods="clm/clm51cam6LndTuningMode">
    <machines>
      <machine name="derecho" compiler="intel" category="cesm3_dev"/>
    </machines>
    <options>
      <option name="wallclock">00:20:00</option>
      <option name="comment">CESM3 development Exact restart test with change in the processor count at the standard coupled resolution for transient</option>
    </options>
  </test>
  <test name="PEM_D_Ld9" grid="ne30pg3_t232" compset="I1850Clm51BgcCrop" testmods="clm/clm51cam6LndTuningMode">
    <machines>
      <machine name="derecho" compiler="intel" category="cesm3_dev"/>
    </machines>
    <options>
      <option name="wallclock">00:20:00</option>
      <option name="comment">CESM3 development test with change in the processor count at the standard coupled resolution</option>
    </options>
  </test>
  <test name="ERS_D_Ld9" grid="ne30pg3_t232" compset="I1850Clm51BgcCrop" testmods="clm/clm51cam6LndTuningMode">
    <machines>
      <machine name="derecho" compiler="intel" category="cesm3_dev"/>
    </machines>
    <options>
      <option name="wallclock">00:20:00</option>
      <option name="comment">CESM3 development simple exact restart test at the standard coupled resolution</option>
    </options>
  </test>
  <test name="ERI_D" grid="ne30pg3_t232" compset="I1850Clm51BgcCrop" testmods="clm/clm51cam6LndTuningMode">
    <machines>
      <machine name="derecho" compiler="intel" category="cesm3_dev"/>
      <machine name="derecho" compiler="intel" category="aux_clm"/>
    </machines>
    <options>
      <option name="wallclock">00:20:00</option>
      <option name="comment">CESM3 development Exact restart test for all startup types at the standard coupled resolution</option>
    </options>
  </test>
  <test name="SMS_Lm1" grid="ne30pg3_t232" compset="I1850Clm51BgcCrop" testmods="clm/clm51cam6LndTuningMode">
    <machines>
      <machine name="derecho" compiler="intel" category="cesm3_dev"/>
    </machines>
    <options>
      <option name="wallclock">00:20:00</option>
      <option name="comment">CESM3 development test at the standard coupled resolution for a month</option>
    </options>
  </test>
  <test name="SMS" grid="ne30pg3_t232" compset="I2000Clm51BgcCrop" testmods="clm/clm51cam6LndTuningMode">
    <machines>
      <machine name="derecho" compiler="intel" category="cesm3_dev"/>
    </machines>
    <options>
      <option name="wallclock">00:20:00</option>
      <option name="comment">CESM3 development test at the standard coupled resolution for 2000</option>
    </options>
  </test>
  <test name="SMS_Ln9" grid="C96_t061" compset="I2000Clm50SpRs" testmods="clm/clm50cam6LndTuningMode">
    <machines>
      <machine name="cheyenne" compiler="intel" category="ctsm_sci"/>
      <machine name="derecho" compiler="intel" category="ctsm_sci"/>
    </machines>
    <options>
      <option name="wallclock">00:60:00</option>
      <option name="comment">We have one C96 test in aux_clm; this is another that uses a different compset. No need to run this additional C96 test with every tag, but include it in the less frequent ctsm_sci testing.</option>
    </options>
  </test>
  <test name="SMS_Ln9" grid="mpasa120_mpasa120" compset="I2000Clm50SpRs" testmods="clm/clm50cam6LndTuningMode">
    <machines>
      <machine name="cheyenne" compiler="intel" category="ctsm_sci"/>
      <machine name="derecho" compiler="intel" category="ctsm_sci"/>
    </machines>
    <options>
      <option name="wallclock">00:60:00</option>
      <option name="comment">Test that the workhorse mpasa resolution functions for CAM. No need to run this test with every tag, but include it in the less frequent ctsm_sci testing.</option>
    </options>
  </test>
  <test name="ERI_D_Ld9" grid="ne30_g17" compset="I2000Clm50BgcCru" testmods="clm/vrtlay">
    <machines>
      <machine name="cheyenne" compiler="intel" category="aux_clm"/>
      <machine name="derecho" compiler="intel" category="aux_clm"/>
    </machines>
    <options>
      <option name="wallclock">00:60:00</option>
    </options>
  </test>
  <test name="ERI_D_Ld9" grid="T31_g37" compset="I2000Clm50Sp" testmods="clm/SNICARFRC">
    <machines>
      <machine name="cheyenne" compiler="intel" category="aux_clm"/>
    </machines>
    <options>
      <option name="wallclock">00:20:00</option>
    </options>
  </test>
  <test name="SMS_D_Ld1_PS" grid="f09_g17" compset="I1850Clm50Sp" testmods="clm/default">
    <machines>
      <machine name="cheyenne" compiler="intel" category="aux_clm"/>
      <machine name="derecho" compiler="intel" category="aux_clm"/>
    </machines>
    <options>
      <option name="wallclock">00:20:00</option>
      <option name="comment"  >Include a test of this scientifically-supported compset at a scientifically-supported resolution</option>
    </options>
  </test>
  <test name="SMS_Ld1" grid="f09_g17" compset="I1850Clm50Sp" testmods="clm/default">
    <machines>
      <machine name="cheyenne" compiler="intel" category="ctsm_sci"/>
      <machine name="derecho" compiler="intel" category="ctsm_sci"/>
    </machines>
    <options>
      <option name="wallclock">00:20:00</option>
      <option name="comment"  >Science support for I1850Clm50Sp at f09</option>
    </options>
  </test>
  <test name="SMS_Ld1" grid="f19_g17" compset="I1850Clm50Sp" testmods="clm/default">
    <machines>
      <machine name="cheyenne" compiler="intel" category="ctsm_sci"/>
      <machine name="derecho" compiler="intel" category="ctsm_sci"/>
    </machines>
    <options>
      <option name="wallclock">00:20:00</option>
      <option name="comment"  >Science support for I1850Clm50Sp at f19</option>
    </options>
  </test>
  <test name="SMS_Ld1" grid="f09_g17" compset="I1850Clm50SpCru" testmods="clm/default">
    <machines>
      <machine name="cheyenne" compiler="intel" category="ctsm_sci"/>
      <machine name="derecho" compiler="intel" category="ctsm_sci"/>
    </machines>
    <options>
      <option name="wallclock">00:20:00</option>
      <option name="comment"  >Science support for I1850Clm50SpCru at f09</option>
    </options>
  </test>
  <test name="SMS_Ld1" grid="f19_g17" compset="I1850Clm50SpCru" testmods="clm/default">
    <machines>
      <machine name="cheyenne" compiler="intel" category="ctsm_sci"/>
      <machine name="derecho" compiler="intel" category="ctsm_sci"/>
    </machines>
    <options>
      <option name="wallclock">00:20:00</option>
      <option name="comment"  >Science support for I1850Clm50SpCru at f19</option>
    </options>
  </test>
  <test name="ERP_D_Ld3_PS" grid="f09_g17" compset="I2000Clm50Sp" testmods="clm/prescribed">
    <machines>
      <machine name="cheyenne" compiler="intel" category="aux_clm"/>
      <machine name="cheyenne" compiler="intel" category="prealpha"/>
      <machine name="derecho" compiler="intel" category="aux_clm"/>
      <machine name="derecho" compiler="intel" category="prealpha"/>
    </machines>
    <options>
      <option name="wallclock">00:20:00</option>
      <option name="comment"  >Include a test of prescribed soil-moisture, has to be at f09, should be 2000 and for SP</option>
    </options>
  </test>
  <test name="ERI_D_Ld9_P48x1" grid="f10_f10_mg37" compset="I2000Clm50BgcCru" testmods="clm/reduceOutput">
    <machines>
      <machine name="izumi" compiler="nag" category="aux_clm"/>
      <machine name="izumi" compiler="nag" category="prebeta"/>
    </machines>
    <options>
      <option name="wallclock">00:40:00</option>
    </options>
  </test>
  <test name="ERI_D_Ld9_P48x1" grid="T31_g37" compset="I2000Clm50Sp" testmods="clm/reduceOutput">
    <machines>
      <machine name="izumi" compiler="nag" category="aux_clm"/>
    </machines>
    <options>
      <option name="wallclock">00:40:00</option>
    </options>
  </test>
  <test name="ERI_D_Ld9_P48x1" grid="f10_f10_mg37" compset="I2000Clm50Sp" testmods="clm/SNICARFRC">
    <machines>
      <machine name="izumi" compiler="nag" category="aux_clm"/>
    </machines>
    <options>
      <option name="wallclock">00:40:00</option>
    </options>
  </test>
  <test name="ERS_D" grid="f10_f10_mg37" compset="I1850Clm51Sp" testmods="clm/ExcessIceStreams">
    <machines>
      <machine name="izumi"    compiler="nag" category="aux_clm"/>
    </machines>
    <options>
      <option name="wallclock">00:20:00</option>
      <option name="comment"  >Include an excess ice test starting up from streams</option>
    </options>
  </test>
  <test name="SMS_Lm12" grid="f09_f09_mg17" compset="I1850Clm51Sp" testmods="clm/ExcessIceStartup_output_sp_exice">
    <machines>
      <machine name="cheyenne" compiler="intel" category="ctsm_sci"/>
      <machine name="derecho" compiler="intel" category="ctsm_sci"/>
    </machines>
    <options>
      <option name="wallclock">01:00:00</option>
      <option name="comment"  >Include an excess ice test starting up from an finidat startup file with excessice output with extra output</option>
    </options>
  </test>
  <test name="SMS_Ln9_P144x3" grid="f19_g17" compset="IHistClm50Sp" testmods="clm/waccmx_offline2005Start">
    <machines>
      <machine name="cheyenne" compiler="intel" category="ctsm_sci"/>
    </machines>
    <options>
      <option name="wallclock">00:20:00</option>
      <option name="comment">Do a test similar to FXHIST starting at a 2005 start date, will interpoalte from the 2003 IC file</option>
    </options>
  </test>
  <test name="SMS_Ln9_P256x3" grid="f19_g17" compset="IHistClm50Sp" testmods="clm/waccmx_offline2005Start">
    <machines>
      <machine name="derecho" compiler="intel" category="ctsm_sci"/>
    </machines>
    <options>
      <option name="wallclock">00:20:00</option>
      <option name="comment">Do a test similar to FXHIST starting at a 2005 start date, will interpoalte from the 2003 IC file</option>
    </options>
  </test>
  <test name="SMS_D_Ln9_P36x3" grid="f19_g17" compset="IHistClm50Sp" testmods="clm/waccmx_offline">
    <machines>
      <machine name="cheyenne" compiler="intel" category="aux_clm"/>
    </machines>
    <options>
      <option name="wallclock">00:20:00</option>
      <option name="comment">Run a transient case with standalone settings similar to the FXHIST waccm test</option>
    </options>
  </test>
  <test name="SMS_D_Ln9_P128x3" grid="f19_g17" compset="IHistClm50Sp" testmods="clm/waccmx_offline">
    <machines>
      <machine name="derecho" compiler="intel" category="aux_clm"/>
    </machines>
    <options>
      <option name="wallclock">00:20:00</option>
      <option name="comment">Run a transient case with standalone settings similar to the FXHIST waccm test</option>
    </options>
  </test>
  <test name="ERP_D_P36x2_Ld3" grid="f10_f10_mg37" compset="I2000Clm50BgcCru" testmods="clm/cn_conly">
    <machines>
      <machine name="cheyenne" compiler="intel" category="aux_clm"/>
    </machines>
    <options>
      <option name="wallclock">00:20:00</option>
    </options>
  </test>
  <test name="ERP_D_P64x2_Ld3" grid="f10_f10_mg37" compset="I2000Clm50BgcCru" testmods="clm/cn_conly">
    <machines>
      <machine name="derecho" compiler="intel" category="aux_clm"/>
    </machines>
    <options>
      <option name="wallclock">00:20:00</option>
    </options>
  </test>
  <test name="ERP_D_P36x2_Ld3" grid="f10_f10_mg37" compset="I2000Clm50BgcCru" testmods="clm/snowveg_norad">
    <machines>
      <machine name="cheyenne" compiler="gnu" category="aux_clm"/>
    </machines>
    <options>
      <option name="wallclock">00:20:00</option>
    </options>
  </test>
  <test name="ERP_D_P64x2_Ld3" grid="f10_f10_mg37" compset="I2000Clm50BgcCru" testmods="clm/snowveg_norad">
    <machines>
      <machine name="derecho" compiler="gnu" category="aux_clm"/>
    </machines>
    <options>
      <option name="wallclock">00:20:00</option>
    </options>
  </test>
  <test name="ERI_Ld9" grid="f10_f10_mg37" compset="I2000Clm50BgcCru" testmods="clm/drydepnomegan">
    <machines>
      <machine name="cheyenne" compiler="gnu" category="aux_clm"/>
      <machine name="derecho" compiler="gnu" category="aux_clm"/>
    </machines>
    <options>
      <option name="wallclock">00:20:00</option>
    </options>
  </test>
  <test name="ERI_Ld9" grid="f10_f10_mg37" compset="I2000Clm50BgcCru" testmods="clm/default">
    <machines>
      <machine name="cheyenne" compiler="gnu" category="aux_clm"/>
      <machine name="cheyenne" compiler="intel" category="aux_clm"/>
      <machine name="derecho" compiler="gnu" category="aux_clm"/>
      <machine name="derecho" compiler="intel" category="aux_clm"/>
    </machines>
    <options>
      <option name="wallclock">00:20:00</option>
    </options>
  </test>
  <test name="ERI_Ld9" grid="f45_g37" compset="I2000Clm50BgcCru" testmods="clm/nofire">
    <machines>
      <machine name="cheyenne" compiler="intel" category="aux_clm"/>
      <machine name="derecho" compiler="intel" category="aux_clm"/>
    </machines>
    <options>
      <option name="wallclock">00:20:00</option>
    </options>
  </test>
  <test name="ERI_Ld9" grid="f09_g17" compset="I2000Clm51BgcCrop" testmods="clm/default">
    <machines>
      <machine name="cheyenne" compiler="intel" category="ctsm_sci"/>
      <machine name="derecho" compiler="intel" category="ctsm_sci"/>
    </machines>
    <options>
      <option name="wallclock">00:20:00</option>
      <option name="comment">Include an ERI test at production resolution in the ctsm_sci test list</option>
    </options>
  </test>
  <test name="ERI_C2_Ld9" grid="f10_f10_mg37" compset="I2000Clm51BgcCrop" testmods="clm/default">
    <machines>
      <machine name="cheyenne" compiler="gnu" category="aux_clm"/>
      <machine name="derecho" compiler="gnu" category="aux_clm"/>
    </machines>
    <options>
      <option name="wallclock">00:40:00</option>
    </options>
  </test>
  <test name="ERS_Ld3" grid="f10_f10_mg37" compset="I2000Clm51Bgc" testmods="clm/ciso_cwd_hr">
    <machines>
      <machine name="cheyenne" compiler="intel" category="aux_clm"/>
      <machine name="derecho" compiler="intel" category="aux_clm"/>
    </machines>
    <options>
      <option name="wallclock">00:20:00</option>
    </options>
  </test>
  <test name="ERP_Ld9" grid="f45_g37" compset="I2000Clm51Bgc" testmods="clm/default">
    <machines>
      <machine name="cheyenne" compiler="intel" category="aux_clm"/>
      <machine name="derecho" compiler="intel" category="aux_clm"/>
    </machines>
    <options>
      <option name="wallclock">00:20:00</option>
    </options>
  </test>
  <test name="ERP_D" grid="f10_f10_mg37" compset="IHistClm51Bgc" testmods="clm/decStart">
    <machines>
      <machine name="cheyenne" compiler="gnu" category="aux_clm"/>
      <machine name="cheyenne" compiler="intel" category="aux_clm"/>
      <machine name="derecho" compiler="gnu" category="aux_clm"/>
      <machine name="derecho" compiler="intel" category="aux_clm"/>
    </machines>
    <options>
      <option name="wallclock">00:20:00</option>
    </options>
  </test>
  <test name="ERP_D_Ld3_P36x2" grid="f10_f10_mg37" compset="I2000Clm50BgcCru" testmods="clm/default">
    <machines>
      <machine name="cheyenne" compiler="intel" category="aux_clm"/>
      <machine name="cheyenne" compiler="gnu" category="aux_clm"/>
    </machines>
    <options>
      <option name="wallclock">00:20:00</option>
    </options>
  </test>
  <test name="ERP_D_Ld3_P64x2" grid="f10_f10_mg37" compset="I2000Clm50BgcCru" testmods="clm/default">
    <machines>
      <machine name="derecho" compiler="intel" category="aux_clm"/>
      <machine name="derecho" compiler="gnu" category="aux_clm"/>
    </machines>
    <options>
      <option name="wallclock">00:20:00</option>
    </options>
  </test>
  <test name="ERP_D_Ld5" grid="f10_f10_mg37" compset="I1850Clm50BgcCropG" testmods="clm/glcMEC_changeFlags">
    <machines>
      <machine name="cheyenne" compiler="gnu" category="aux_clm"/>
      <machine name="derecho" compiler="gnu" category="aux_clm"/>
    </machines>
    <options>
      <option name="wallclock">00:20:00</option>
      <option name="comment"  >cism is not answer preserving across processor changes, but short test length should be ok.</option>
    </options>
  </test>
  <test name="SMS_Ld5" grid="f19_g17" compset="I1850Clm50Bgc" testmods="clm/default">
    <machines>
      <machine name="cheyenne" compiler="intel" category="ctsm_sci"/>
      <machine name="derecho" compiler="intel" category="ctsm_sci"/>
    </machines>
    <options>
      <option name="wallclock">00:20:00</option>
      <option name="comment"  >Science support for I1850Clm50Bgc at f19</option>
    </options>
  </test>
  <test name="SMS_Ld5" grid="f09_g17" compset="I1850Clm50Bgc" testmods="clm/default">
    <machines>
      <machine name="cheyenne" compiler="intel" category="ctsm_sci"/>
      <machine name="derecho" compiler="intel" category="ctsm_sci"/>
    </machines>
    <options>
      <option name="wallclock">00:20:00</option>
      <option name="comment"  >Science support for I1850Clm50Bgc at f09</option>
    </options>
  </test>
  <test name="ERP_D_Ld5" grid="ne30_g17" compset="I1850Clm50BgcCrop" testmods="clm/default">
    <machines>
      <machine name="izumi" compiler="nag" category="prealpha"/>
    </machines>
    <options>
      <option name="wallclock">00:60:00</option>
    </options>
  </test>
  <test name="SMS_Ln9_P360x2" grid="C96_C96_mg17" compset="IHistClm50BgcCrop" testmods="clm/clm50cam6LndTuningMode">
    <machines>
      <machine name="cheyenne" compiler="intel" category="aux_clm"/>
    </machines>
    <options>
      <option name="wallclock">00:20:00</option>
      <option name="comment">Want one C96 test in the aux_clm test suite; just a short smoke test to make sure it can get off the ground. Use a PE layout that (1) has threading, because CAM uses threading at this resolution; and (2) has a smaller-than-standard task count in order to get through the queue faster.</option>
    </options>
  </test>
  <test name="SMS_Ln9_P256x2" grid="C96_C96_mg17" compset="IHistClm50BgcCrop" testmods="clm/clm50cam6LndTuningMode">
    <machines>
      <machine name="derecho" compiler="intel" category="aux_clm"/>
    </machines>
    <options>
      <option name="wallclock">00:20:00</option>
      <option name="comment">Want one C96 test in the aux_clm test suite; just a short smoke test to make sure it can get off the ground. Use a PE layout that (1) has threading, because CAM uses threading at this resolution; and (2) has a smaller-than-standard task count in order to get through the queue faster.</option>
    </options>
  </test>
  <test name="SMS_Ld5" grid="f09_g17" compset="IHistClm50BgcCrop" testmods="clm/default">
    <machines>
      <machine name="cheyenne" compiler="intel" category="ctsm_sci"/>
      <machine name="derecho" compiler="intel" category="ctsm_sci"/>
    </machines>
    <options>
      <option name="wallclock">00:20:00</option>
      <option name="comment"  >Science support for IHistClm50BgcCrop at f09</option>
    </options>
  </test>
  <test name="SMS_Ld5" grid="f19_g17" compset="IHistClm50BgcCrop" testmods="clm/default">
    <machines>
      <machine name="cheyenne" compiler="intel" category="ctsm_sci"/>
      <machine name="derecho" compiler="intel" category="ctsm_sci"/>
    </machines>
    <options>
      <option name="wallclock">00:20:00</option>
      <option name="comment"  >Science support for IHistClm50BgcCrop at f19</option>
    </options>
  </test>
  <test name="ERP_D_Ld5" grid="f10_f10_mg37" compset="IHistClm50BgcCrop" testmods="clm/allActive">
    <machines>
      <machine name="cheyenne" compiler="intel" category="aux_clm"/>
      <machine name="derecho" compiler="intel" category="aux_clm"/>
    </machines>
    <options>
      <option name="wallclock">00:20:00</option>
      <option name="comment">Use a transient compset so we allocate and run all PFTs (non-transient cases only allocate memory for non-zero-weight PFTs)</option>
    </options>
  </test>
  <test name="ERP_D_Ld5" grid="f10_f10_mg37" compset="I2000Clm50BgcCru" testmods="clm/anoxia">
    <machines>
      <machine name="cheyenne" compiler="intel" category="aux_clm"/>
      <machine name="derecho" compiler="intel" category="aux_clm"/>
    </machines>
    <options>
      <option name="wallclock">00:20:00</option>
      <option name="comment">Run a test with anoxia turned on</option>
    </options>
  </test>
  <test name="ERP_D_Ld5" grid="f10_f10_mg37" compset="I2000Clm50BgcCru" testmods="clm/ciso_flexCN_FUN">
    <machines>
      <machine name="cheyenne" compiler="gnu" category="aux_clm"/>
      <machine name="derecho" compiler="gnu" category="aux_clm"/>
    </machines>
    <options>
      <option name="wallclock">00:20:00</option>
    </options>
  </test>
  <test name="SMS_D" grid="f10_f10_mg37" compset="I1850Clm51BgcCrop" testmods="clm/ciso_soil_matrixcn_only">
    <machines>
      <machine name="cheyenne" compiler="intel" category="aux_clm"/>
      <machine name="izumi"    compiler="nag"   category="aux_clm"/>
    </machines>
    <options>
      <option name="wallclock">01:20:00</option>
      <option name="comment"  >Run soil matrix solution without CN matrix with debug on and the extra options that it interacts with (isotopes and crop)</option>
    </options>
  </test>
  <test name="ERS_Lm13" grid="f10_f10_mg37" compset="I1850Clm51Bgc" testmods="clm/monthly_matrixcn_fast_spinup">
    <machines>
      <machine name="cheyenne" compiler="intel" category="aux_clm"/>
      <machine name="izumi"    compiler="intel" category="aux_clm"/>
    </machines>
    <options>
      <option name="wallclock">01:20:00</option>
      <option name="comment"  >Run matrix solution fast spinup for restart beyond a year (to trigger next year logic) turning off extra options to make faster (so without crop or isotopes). This test would've caught a previous bug.</option>
    </options>
  </test>
  <test name="SMS_Lm1" grid="f10_f10_mg37" compset="I1850Clm45Bgc" testmods="clm/clm45_monthly_matrixcn_soilCN30">
    <machines>
      <machine name="cheyenne" compiler="intel" category="aux_clm"/>
    </machines>
    <options>
      <option name="wallclock">01:20:00</option>
      <option name="comment"  >Smoke test of soil CN-matrix on with soil CN ratio set to 30, since this crashes</option>
    </options>
  </test>
  <test name="ERS_D_Lm3" grid="f09_g17" compset="I1850Clm50BgcCrop" testmods="clm/ciso_monthly_matrixcn">
    <machines>
      <machine name="cheyenne" compiler="intel" category="aux_clm"/>
    </machines>
    <options>
      <option name="wallclock">01:20:00</option>
      <option name="comment"  >Run in DEBUG with the matrix solution on with all options it interacts with (requires Bgc, but also turn on Crop and Carbon isotopes)</option>
    </options>
  </test>
  <test name="ERS_D" grid="f19_g17" compset="I1850Clm50BgcCrop" testmods="clm/ciso_monthly_matrixcn_spinup">
    <machines>
      <machine name="cheyenne" compiler="intel" category="aux_clm"/>
      <machine name="izumi"    compiler="nag" category="aux_clm"/>
    </machines>
    <options>
      <option name="wallclock">01:20:00</option>
      <option name="comment"  >Run in DEBUG with the matrix solution on for spinup with all options it interacts with (requires Bgc, but also turn on Crop and Carbon isotopes)</option>
    </options>
  </test>
  <test name="ERS_Lm54_Mmpi-serial" grid="1x1_numaIA" compset="I1850Clm50BgcCropQian" testmods="clm/ciso_monthly_matrixcn_spinup">
    <machines>
      <machine name="cheyenne" compiler="intel" category="aux_clm"/>
    </machines>
    <options>
      <option name="wallclock">02:00:00</option>
      <option name="comment"  >Run without DEBUG for a long period for a single-point case with the matrix solution on for spinup with all options it interacts with (requires Bgc, but also turn on Crop and Carbon isotopes)</option>
    </options>
  </test>
  <test name="LCISO_Lm13" grid="f10_f10_mg37" compset="I1850Clm50BgcCrop" testmods="clm/ciso_monthly_matrixcn_spinup">
    <machines>
      <machine name="cheyenne" compiler="intel" category="aux_clm"/>
    </machines>
    <options>
      <option name="wallclock">00:40:00</option>
      <option name="comment"  >Run without DEBUG for a long period for a low resolution case with the matrix solution on for spinup with all options it interacts with (requires Bgc, but also turn on Crop and Carbon isotopes)</option>
    </options>
  </test>
  <test name="ERP_D_Ld5" grid="f10_f10_mg37" compset="I2000Clm50BgcCru" testmods="clm/fire_emis">
    <machines>
      <machine name="cheyenne" compiler="gnu" category="aux_clm"/>
      <machine name="cheyenne" compiler="gnu" category="prebeta"/>
      <machine name="derecho" compiler="gnu" category="aux_clm"/>
      <machine name="derecho" compiler="gnu" category="prebeta"/>
    </machines>
    <options>
      <option name="wallclock">00:20:00</option>
    </options>
  </test>
  <test name="ERP_D_Ld5" grid="f10_f10_mg37" compset="I2000Clm51Sp" testmods="clm/decStart">
    <machines>
      <machine name="cheyenne" compiler="intel" category="aux_clm"/>
      <machine name="derecho" compiler="intel" category="aux_clm"/>
    </machines>
    <options>
      <option name="wallclock">00:20:00</option>
      <option name="comment">2000 Sp test for CLM51</option>
    </options>
  </test>
  <test name="ERP_D_Ld5" grid="f10_f10_mg37" compset="I2000Clm50Sp" testmods="clm/reduceOutput">
    <machines>
      <machine name="cheyenne" compiler="gnu" category="aux_clm"/>
      <machine name="cheyenne" compiler="intel" category="aux_clm"/>
      <machine name="derecho" compiler="gnu" category="aux_clm"/>
      <machine name="derecho" compiler="intel" category="aux_clm"/>
    </machines>
    <options>
      <option name="wallclock">00:20:00</option>
    </options>
  </test>
  <test name="ERP_D_Ld5" grid="f09_g17" compset="I2000Clm50Vic" testmods="clm/vrtlay">
    <machines>
      <machine name="cheyenne" compiler="intel" category="ctsm_sci"/>
      <machine name="derecho" compiler="intel" category="ctsm_sci"/>
    </machines>
    <options>
      <option name="wallclock">00:40:00</option>
    </options>
  </test>
  <test name="ERP_D_Ld5" grid="f10_f10_mg37" compset="I2000Clm50Vic" testmods="clm/vrtlay">
    <machines>
      <machine name="cheyenne" compiler="intel" category="aux_clm"/>
      <machine name="derecho" compiler="intel" category="aux_clm"/>
    </machines>
    <options>
      <option name="wallclock">00:40:00</option>
    </options>
  </test>
  <test name="ERP_D_Ld5" grid="f10_f10_mg37" compset="IHistClm50SpCru" testmods="clm/drydepnomegan">
    <machines>
      <machine name="cheyenne" compiler="gnu" category="aux_clm"/>
      <machine name="cheyenne" compiler="gnu" category="prebeta"/>
      <machine name="derecho" compiler="gnu" category="aux_clm"/>
      <machine name="derecho" compiler="gnu" category="prebeta"/>
    </machines>
    <options>
      <option name="wallclock">00:20:00</option>
    </options>
  </test>
  <test name="ERP_D_Ld5" grid="f10_f10_mg37" compset="IHistClm51Sp" testmods="clm/default">
    <machines>
      <machine name="cheyenne" compiler="intel" category="aux_clm"/>
      <machine name="derecho" compiler="intel" category="aux_clm"/>
    </machines>
    <options>
      <option name="wallclock">00:20:00</option>
      <option name="comment"  >Test Hist compset with Sp for CLM5.1</option>
    </options>
  </test>
  <test name="SMS_Ld5" grid="f09_g17" compset="IHistClm50SpCru" testmods="clm/default">
    <machines>
      <machine name="cheyenne" compiler="intel" category="ctsm_sci"/>
      <machine name="derecho" compiler="intel" category="ctsm_sci"/>
    </machines>
    <options>
      <option name="wallclock">00:20:00</option>
      <option name="comment"  >Science support for IHistClm50SpCru at f09</option>
    </options>
  </test>
  <test name="SMS_Ld5" grid="f19_g17" compset="IHistClm50SpCru" testmods="clm/default">
    <machines>
      <machine name="cheyenne" compiler="intel" category="ctsm_sci"/>
      <machine name="derecho" compiler="intel" category="ctsm_sci"/>
    </machines>
    <options>
      <option name="wallclock">00:20:00</option>
      <option name="comment"  >Science support for IHistClm50SpCru at f19</option>
    </options>
  </test>
  <test name="ERP_D_Ld5_P48x1" grid="f10_f10_mg37" compset="I1850Clm51Bgc" testmods="clm/ciso">
    <machines>
      <machine name="izumi" compiler="nag" category="aux_clm"/>
    </machines>
    <options>
      <option name="wallclock">00:20:00</option>
    </options>
  </test>
  <test name="ERP_D_Ld10_P36x2" grid="f10_f10_mg37" compset="IHistClm51BgcCrop" testmods="clm/ciso_decStart">
    <machines>
      <machine name="cheyenne" compiler="intel" category="aux_clm"/>
    </machines>
    <options>
      <option name="wallclock">00:40:00</option>
      <option name="comment"  >Transient case with isotopes with a December start</option>
    </options>
  </test>
<<<<<<< HEAD
  <test name="SMS_Ld3" grid="f09_g17" compset="IHistClm50BgcCrop" testmods="clm/f09_dec1990Start_GU_LULCC">
=======
  <test name="ERP_D_Ld10_P64x2" grid="f10_f10_mg37" compset="IHistClm51BgcCrop" testmods="clm/ciso_decStart">
    <machines>
      <machine name="derecho" compiler="intel" category="aux_clm"/>
    </machines>
    <options>
      <option name="wallclock">00:40:00</option>
      <option name="comment"  >Transient case with isotopes with a December start</option>
    </options>
  </test>
  <test name="ERP_D_Ld10_P36x2" grid="f10_f10_mg37" compset="IHistClm51BgcCrop" testmods="clm/default">
    <machines>
      <machine name="cheyenne" compiler="intel" category="aux_clm"/>
    </machines>
    <options>
      <option name="wallclock">00:40:00</option>
      <option name="comment"  >Transient case with isotopes with a December start, without Meier roughness</option>
    </options>
  </test>
  <test name="ERP_D_Ld10_P64x2" grid="f10_f10_mg37" compset="IHistClm51BgcCrop" testmods="clm/default">
    <machines>
      <machine name="derecho" compiler="intel" category="aux_clm"/>
    </machines>
    <options>
      <option name="wallclock">00:40:00</option>
      <option name="comment"  >Transient case with isotopes with a December start, without Meier roughness</option>
    </options>
  </test>
  <test name="SMS_Ld3_PS" grid="f09_g17" compset="IHistClm50BgcCrop" testmods="clm/f09_dec1990Start_GU_LULCC">
>>>>>>> 03246f8c
    <machines>
      <machine name="cheyenne" compiler="intel" category="aux_clm"/>
      <machine name="derecho" compiler="intel" category="aux_clm"/>
    </machines>
    <options>
      <option name="wallclock">00:40:00</option>
      <option name="comment"  >Transient case with a December 1990 start, and Gross Unrepresented Land Use and Land Cover change on, with f09 datasets with non-zero GU_LULCC values</option>
    </options>
  </test>
  <test name="ERP_D_Ld5_P48x1" grid="f10_f10_mg37" compset="I2000Clm50BgcCru" testmods="clm/reduceOutput">
    <machines>
      <machine name="izumi" compiler="nag" category="aux_clm"/>
    </machines>
    <options>
      <option name="wallclock">00:20:00</option>
    </options>
  </test>
  <test name="ERP_D_Ld5_P48x1" grid="f10_f10_mg37" compset="I2000Clm50Sp" testmods="clm/o3lombardozzi2015">
    <machines>
      <machine name="izumi" compiler="nag" category="aux_clm"/>
    </machines>
    <options>
      <option name="wallclock">00:20:00</option>
    </options>
  </test>
  <test name="ERP_D_P36x2_Ld3" grid="f10_f10_mg37" compset="I1850Clm50BgcCrop" testmods="clm/default">
    <machines>
      <machine name="cheyenne" compiler="intel" category="aux_clm"/>
      <machine name="cheyenne" compiler="gnu" category="aux_clm"/>
      <machine name="cheyenne" compiler="intel" category="clm_short"/>
      <machine name="cheyenne" compiler="gnu" category="clm_short"/>
    </machines>
    <options>
      <option name="wallclock">00:20:00</option>
    </options>
  </test>
  <test name="ERP_D_P64x2_Ld3" grid="f10_f10_mg37" compset="I1850Clm50BgcCrop" testmods="clm/default">
    <machines>
      <machine name="derecho" compiler="intel" category="aux_clm"/>
      <machine name="derecho" compiler="gnu" category="aux_clm"/>
      <machine name="derecho" compiler="intel" category="clm_short"/>
      <machine name="derecho" compiler="gnu" category="clm_short"/>
    </machines>
    <options>
      <option name="wallclock">00:20:00</option>
    </options>
  </test>
  <test name="ERP_D_P36x2_Ld3" grid="f10_f10_mg37" compset="I2000Clm51BgcCrop" testmods="clm/coldStart">
    <machines>
      <machine name="cheyenne" compiler="intel" category="aux_clm"/>
    </machines>
    <options>
      <option name="wallclock">00:20:00</option>
    </options>
  </test>
  <test name="ERP_D_P64x2_Ld3" grid="f10_f10_mg37" compset="I2000Clm51BgcCrop" testmods="clm/coldStart">
    <machines>
      <machine name="derecho" compiler="intel" category="aux_clm"/>
    </machines>
    <options>
      <option name="wallclock">00:20:00</option>
    </options>
  </test>
  <test name="ERP_D_P36x2_Ld3" grid="f10_f10_mg37" compset="I1850Clm51BgcCrop" testmods="clm/mimics">
    <machines>
      <machine name="cheyenne" compiler="gnu" category="aux_clm"/>
    </machines>
    <options>
      <option name="wallclock">00:20:00</option>
      <option name="comment"  >Test soil_decomp_method = 'MIMICSWieder2015'</option>
    </options>
  </test>
<<<<<<< HEAD
  <test name="SMS_D" grid="1x1_brazil" compset="I1850Clm51BgcCrop" testmods="clm/mimics_matrixcn">
    <machines>
      <machine name="cheyenne" compiler="gnu" category="aux_clm"/>
    </machines>
    <options>
      <option name="wallclock">00:20:00</option>
      <option name="comment"  >Test MIMICS with CN matrix on (but soil matrixcn off)</option>
    </options>
  </test>
  <test name="SMS_Ld5_Mmpi-serial" grid="1x1_brazil" compset="IHistClm50BgcQianRs" testmods="clm/mimics">
=======
  <test name="ERP_D_P64x2_Ld3" grid="f10_f10_mg37" compset="I1850Clm51BgcCrop" testmods="clm/mimics">
    <machines>
      <machine name="derecho" compiler="gnu" category="aux_clm"/>
    </machines>
    <options>
      <option name="wallclock">00:20:00</option>
      <option name="comment"  >Test soil_decomp_method = 'MIMICSWieder2015'</option>
    </options>
  </test>
  <test name="SMS_Ld5_Mmpi-serial" grid="1x1_brazil" compset="IHistClm51Bgc" testmods="clm/mimics">
>>>>>>> 03246f8c
    <machines>
      <machine name="izumi" compiler="gnu" category="aux_clm"/>
    </machines>
    <options>
      <option name="wallclock">00:20:00</option>
      <option name="comment"  >Test soil_decomp_method = 'MIMICSWieder2015' for a transient case</option>
    </options>
  </test>
  <test name="SMS_Ly5_Mmpi-serial" grid="1x1_brazil" compset="IHistClm50BgcQianRs" testmods="clm/newton_krylov_spinup">
    <machines>
      <machine name="izumi" compiler="intel" category="aux_clm"/>
    </machines>
    <options>
      <option name="wallclock">00:20:00</option>
      <option name="comment"  >Test soil_decomp_method = 'MIMICSWieder2015' with Newton-Krylov spinup variables on</option>
    </options>
  </test>
  <test name="ERP_D_P36x2_Ld3" grid="f10_f10_mg37" compset="I2000Clm50BgcCru" testmods="clm/flexCN_FUN">
    <machines>
      <machine name="cheyenne" compiler="intel" category="aux_clm"/>
    </machines>
    <options>
      <option name="wallclock">00:20:00</option>
    </options>
  </test>
  <test name="ERP_D_P64x2_Ld3" grid="f10_f10_mg37" compset="I2000Clm50BgcCru" testmods="clm/flexCN_FUN">
    <machines>
      <machine name="derecho" compiler="intel" category="aux_clm"/>
    </machines>
    <options>
      <option name="wallclock">00:20:00</option>
    </options>
  </test>
  <test name="ERP_D_P36x2_Ld3" grid="f10_f10_mg37" compset="I2000Clm50BgcCru" testmods="clm/noFUN_flexCN">
    <machines>
      <machine name="cheyenne" compiler="intel" category="aux_clm"/>
    </machines>
    <options>
      <option name="wallclock">00:20:00</option>
    </options>
  </test>
  <test name="ERP_D_P64x2_Ld3" grid="f10_f10_mg37" compset="I2000Clm50BgcCru" testmods="clm/noFUN_flexCN">
    <machines>
      <machine name="derecho" compiler="intel" category="aux_clm"/>
    </machines>
    <options>
      <option name="wallclock">00:20:00</option>
    </options>
  </test>
  <test name="ERP_D_P36x2_Ld3" grid="f10_f10_mg37" compset="I2000Clm50BgcCru" testmods="clm/luna">
    <machines>
      <machine name="cheyenne" compiler="intel" category="aux_clm"/>
    </machines>
    <options>
      <option name="wallclock">00:20:00</option>
    </options>
  </test>
  <test name="ERP_D_P64x2_Ld3" grid="f10_f10_mg37" compset="I2000Clm50BgcCru" testmods="clm/luna">
    <machines>
      <machine name="derecho" compiler="intel" category="aux_clm"/>
    </machines>
    <options>
      <option name="wallclock">00:20:00</option>
    </options>
  </test>
  <test name="ERP_D_P36x2_Ld3" grid="f10_f10_mg37" compset="I2000Clm50BgcCru" testmods="clm/default">
    <machines>
      <machine name="cheyenne" compiler="intel" category="aux_clm"/>
      <machine name="cheyenne" compiler="gnu" category="aux_clm"/>
    </machines>
    <options>
      <option name="wallclock">00:20:00</option>
    </options>
  </test>
  <test name="ERP_D_P64x2_Ld3" grid="f10_f10_mg37" compset="I2000Clm50BgcCru" testmods="clm/default">
    <machines>
      <machine name="derecho" compiler="intel" category="aux_clm"/>
      <machine name="derecho" compiler="gnu" category="aux_clm"/>
    </machines>
    <options>
      <option name="wallclock">00:20:00</option>
    </options>
  </test>
  <test name="ERP_D_P36x2_Ld30" grid="f10_f10_mg37" compset="I2000Clm50BgcCru" testmods="clm/default">
    <machines>
      <machine name="cheyenne" compiler="intel" category="aux_clm"/>
    </machines>
    <options>
      <option name="wallclock">00:40:00</option>
      <option name="comment"  >NOTE(bja, 201509) constrain_stress_deciduous_onset is on by default for clm50, but functionality is not exercised by nine day tests, Sean Swenson verified that it is active during 30 day tests.</option>
    </options>
  </test>
  <test name="ERP_D_P64x2_Ld30" grid="f10_f10_mg37" compset="I2000Clm50BgcCru" testmods="clm/default">
    <machines>
      <machine name="derecho" compiler="intel" category="aux_clm"/>
    </machines>
    <options>
      <option name="wallclock">00:40:00</option>
      <option name="comment"  >NOTE(bja, 201509) constrain_stress_deciduous_onset is on by default for clm50, but functionality is not exercised by nine day tests, Sean Swenson verified that it is active during 30 day tests.</option>
    </options>
  </test>
  <test name="ERP_D_P36x2_Ld5" grid="f10_f10_mg37" compset="I2000Clm51BgcCrop" testmods="clm/irrig_spunup">
    <machines>
      <machine name="cheyenne" compiler="intel" category="aux_clm"/>
    </machines>
    <options>
      <option name="wallclock">00:20:00</option>
      <option name="comment"  >Want ERP _D test with irrigation on</option>
    </options>
  </test>
  <test name="ERP_D_P64x2_Ld5" grid="f10_f10_mg37" compset="I2000Clm51BgcCrop" testmods="clm/irrig_spunup">
    <machines>
      <machine name="derecho" compiler="intel" category="aux_clm"/>
    </machines>
    <options>
      <option name="wallclock">00:20:00</option>
      <option name="comment"  >Want ERP _D test with irrigation on</option>
    </options>
  </test>
  <test name="ERP_D_P36x2_Ld5" grid="f10_f10_mg37" compset="I2000Clm50BgcCropRtm" testmods="clm/irrig_spunup">
    <machines>
      <machine name="cheyenne" compiler="intel" category="aux_clm"/>
    </machines>
    <options>
      <option name="wallclock">00:20:00</option>
      <option name="comment"  >Include an irrigation test with RTM to test irrigation-river feedbacks with that component</option>
    </options>
  </test>
  <test name="ERP_D_P64x2_Ld5" grid="f10_f10_mg37" compset="I2000Clm50BgcCropRtm" testmods="clm/irrig_spunup">
    <machines>
      <machine name="derecho" compiler="intel" category="aux_clm"/>
    </machines>
    <options>
      <option name="wallclock">00:20:00</option>
      <option name="comment"  >Include an irrigation test with RTM to test irrigation-river feedbacks with that component</option>
    </options>
  </test>
  <test name="ERS_D_Ld5" grid="f10_f10_mg37" compset="I2000Clm50BgcCropRtm" testmods="rtm/rtmOnFloodOnEffvelOn">
    <machines>
      <machine name="cheyenne" compiler="intel" category="aux_clm"/>
      <machine name="cheyenne" compiler="intel" category="prebeta"/>
      <machine name="derecho" compiler="intel" category="aux_clm"/>
      <machine name="derecho" compiler="intel" category="prebeta"/>
    </machines>
    <options>
      <option name="wallclock">00:20:00</option>
      <option name="comment"  >Do a test with RTM and flooding on as that also impacts CLM code</option>
    </options>
  </test>
  <test name="ERP_D_P48x1" grid="f10_f10_mg37" compset="IHistClm51Bgc" testmods="clm/decStart">
    <machines>
      <machine name="izumi" compiler="nag" category="aux_clm"/>
      <machine name="izumi" compiler="nag" category="prealpha"/>
    </machines>
    <options>
      <option name="wallclock">00:20:00</option>
    </options>
  </test>
  <test name="ERP_D_Ld5" grid="f10_f10_mg37" compset="I1850Clm50Bgc" testmods="clm/drydepnomegan">
    <machines>
      <machine name="cheyenne" compiler="gnu" category="aux_clm"/>
      <machine name="derecho" compiler="gnu" category="aux_clm"/>
    </machines>
    <options>
      <option name="wallclock">00:20:00</option>
    </options>
  </test>
  <test name="ERP_Ld5" grid="f10_f10_mg37" compset="I1850Clm50Bgc" testmods="clm/default">
    <machines>
      <machine name="cheyenne" compiler="gnu" category="aux_clm"/>
      <machine name="cheyenne" compiler="intel" category="aux_clm"/>
      <machine name="derecho" compiler="gnu" category="aux_clm"/>
      <machine name="derecho" compiler="intel" category="aux_clm"/>
    </machines>
    <options>
      <option name="wallclock">00:20:00</option>
    </options>
  </test>
  <test name="ERP_Ld5" grid="f09_g17" compset="I2000Clm50Vic" testmods="clm/vrtlay">
    <machines>
      <machine name="cheyenne" compiler="intel" category="ctsm_sci"/>
      <machine name="derecho" compiler="intel" category="ctsm_sci"/>
    </machines>
    <options>
      <option name="wallclock">00:40:00</option>
    </options>
  </test>
  <test name="ERP_Ld5" grid="f10_f10_mg37" compset="I2000Clm50Vic" testmods="clm/decStart">
    <machines>
      <machine name="cheyenne" compiler="gnu" category="aux_clm"/>
      <machine name="derecho" compiler="gnu" category="aux_clm"/>
    </machines>
    <options>
      <option name="wallclock">00:40:00</option>
    </options>
  </test>
  <test name="ERP_D_Ld5_P48x1" grid="f10_f10_mg37" compset="I1850Clm50Bgc" testmods="clm/ciso">
    <machines>
      <machine name="izumi" compiler="nag" category="aux_clm"/>
    </machines>
    <options>
      <option name="wallclock">00:20:00</option>
    </options>
  </test>
  <test name="SMS_Ld3" grid="f09_g17" compset="I1850Clm50BgcCropCru" testmods="clm/default">
    <machines>
      <machine name="cheyenne" compiler="intel" category="ctsm_sci"/>
      <machine name="derecho" compiler="intel" category="ctsm_sci"/>
    </machines>
    <options>
      <option name="wallclock">00:20:00</option>
      <option name="comment"  >Science support for I1850Clm50BgcCropCru at f09</option>
    </options>
  </test>
  <test name="SMS_Ld3" grid="f19_g17" compset="I1850Clm50BgcCropCru" testmods="clm/default">
    <machines>
      <machine name="cheyenne" compiler="intel" category="ctsm_sci"/>
      <machine name="derecho" compiler="intel" category="ctsm_sci"/>
    </machines>
    <options>
      <option name="wallclock">00:20:00</option>
      <option name="comment"  >Science support for I1850Clm50BgcCropCru at f19</option>
    </options>
  </test>
  <test name="ERP_D_Ld5_P48x1" grid="f10_f10_mg37" compset="I2000Clm50BgcCru" testmods="clm/flexCN_FUN">
    <machines>
      <machine name="izumi" compiler="nag" category="aux_clm"/>
    </machines>
    <options>
      <option name="wallclock">00:20:00</option>
    </options>
  </test>
  <test name="ERP_D_Ld5_P48x1" grid="f10_f10_mg37" compset="I2000Clm50BgcCru" testmods="clm/noFUN_flexCN">
    <machines>
      <machine name="izumi" compiler="nag" category="aux_clm"/>
    </machines>
    <options>
      <option name="wallclock">00:20:00</option>
    </options>
  </test>
  <test name="ERP_D_Ld5_P48x1" grid="f10_f10_mg37" compset="I2000Clm50BgcCru" testmods="clm/luna">
    <machines>
      <machine name="izumi" compiler="nag" category="aux_clm"/>
    </machines>
    <options>
      <option name="wallclock">00:20:00</option>
    </options>
  </test>
  <test name="ERP_Ly3_P72x2" grid="f10_f10_mg37" compset="IHistClm50BgcCrop" testmods="clm/cropMonthOutput">
    <machines>
      <machine name="cheyenne" compiler="intel" category="aux_clm"/>
    </machines>
    <options>
      <option name="wallclock">01:40:00</option>
      <option name="comment"  >Multi-year global test of transient crops together with transient glaciers. Use no-evolve glaciers with ERP test</option>
    </options>
  </test>
  <test name="ERP_Ly3_P64x2" grid="f10_f10_mg37" compset="IHistClm50BgcCrop" testmods="clm/cropMonthOutput">
    <machines>
      <machine name="derecho" compiler="intel" category="aux_clm"/>
    </machines>
    <options>
      <option name="wallclock">01:40:00</option>
      <option name="comment"  >Multi-year global test of transient crops together with transient glaciers. Use no-evolve glaciers with ERP test</option>
    </options>
  </test>
  <test name="SMS_Ld5" grid="f09_g17" compset="I1850Clm45Bgc" testmods="clm/default">
    <machines>
      <machine name="cheyenne" compiler="intel" category="ctsm_sci"/>
      <machine name="derecho" compiler="intel" category="ctsm_sci"/>
    </machines>
    <options>
      <option name="wallclock">00:20:00</option>
      <option name="comment"  >Science support for I1850Clm45Bgc at f09</option>
    </options>
  </test>
  <test name="SMS_Ld5" grid="f19_g17" compset="I1850Clm45Bgc" testmods="clm/default">
    <machines>
      <machine name="cheyenne" compiler="intel" category="ctsm_sci"/>
      <machine name="derecho" compiler="intel" category="ctsm_sci"/>
    </machines>
    <options>
      <option name="wallclock">00:20:00</option>
      <option name="comment"  >Science support for I1850Clm45Bgc at f19</option>
    </options>
  </test>
  <test name="ERI_D_Ld9" grid="f10_f10_mg37" compset="I1850Clm45Bgc" testmods="clm/default">
    <machines>
      <machine name="cheyenne" compiler="gnu" category="aux_clm"/>
      <machine name="derecho" compiler="gnu" category="aux_clm"/>
    </machines>
    <options>
      <option name="wallclock">00:40:00</option>
      <option name="comment"  >include a Clm45 ERI test; also, want a debug test of I1850Clm45Bgc</option>
    </options>
  </test>
  <test name="ERP_P36x2_D_Ld5" grid="f10_f10_mg37" compset="I1850Clm45BgcCru" testmods="clm/ciso">
    <machines>
      <machine name="cheyenne" compiler="intel" category="prealpha"/>
      <machine name="cheyenne" compiler="intel" category="aux_cime_baselines"/>
    </machines>
    <options>
      <option name="wallclock">00:20:00</option>
    </options>
  </test>
  <test name="ERP_P64x2_D_Ld5" grid="f10_f10_mg37" compset="I1850Clm45BgcCru" testmods="clm/ciso">
    <machines>
      <machine name="derecho" compiler="intel" category="prealpha"/>
      <machine name="derecho" compiler="intel" category="aux_cime_baselines"/>
    </machines>
    <options>
      <option name="wallclock">00:20:00</option>
    </options>
  </test>
  <test name="ERP_P36x2_D_Ld5" grid="f10_f10_mg37" compset="I1850Clm50Bgc" testmods="clm/ciso">
    <machines>
      <machine name="cheyenne" compiler="intel" category="aux_clm"/>
    </machines>
    <options>
      <option name="wallclock">00:20:00</option>
    </options>
  </test>
  <test name="ERP_P64x2_D_Ld5" grid="f10_f10_mg37" compset="I1850Clm50Bgc" testmods="clm/ciso">
    <machines>
      <machine name="derecho" compiler="intel" category="aux_clm"/>
    </machines>
    <options>
      <option name="wallclock">00:20:00</option>
    </options>
  </test>
  <test name="ERP_P36x2_D_Ld5" grid="f10_f10_mg37" compset="I2000Clm45Sp" testmods="clm/default">
    <machines>
      <machine name="cheyenne" compiler="intel" category="aux_clm"/>
    </machines>
    <options>
      <option name="wallclock">00:20:00</option>
      <option name="comment"  >include a debug test of I2000Clm45Sp</option>
    </options>
  </test>
  <test name="ERP_P64x2_D_Ld5" grid="f10_f10_mg37" compset="I2000Clm45Sp" testmods="clm/default">
    <machines>
      <machine name="derecho" compiler="intel" category="aux_clm"/>
    </machines>
    <options>
      <option name="wallclock">00:20:00</option>
      <option name="comment"  >include a debug test of I2000Clm45Sp</option>
    </options>
  </test>
  <test name="ERP_P36x2_D_Ld5" grid="f10_f10_mg37" compset="IHistClm45BgcCru" testmods="clm/decStart">
    <machines>
      <machine name="cheyenne" compiler="intel" category="aux_clm"/>
    </machines>
    <options>
      <option name="wallclock">00:20:00</option>
      <option name="comment"  >include a debug test of IHistClm45BgcCru</option>
    </options>
  </test>
  <test name="ERP_P64x2_D_Ld5" grid="f10_f10_mg37" compset="IHistClm45BgcCru" testmods="clm/decStart">
    <machines>
      <machine name="derecho" compiler="intel" category="aux_clm"/>
    </machines>
    <options>
      <option name="wallclock">00:20:00</option>
      <option name="comment"  >include a debug test of IHistClm45BgcCru</option>
    </options>
  </test>
  <test name="SMS_Ld5" grid="f09_g17" compset="IHistClm45BgcCru" testmods="clm/default">
    <machines>
      <machine name="cheyenne" compiler="intel" category="ctsm_sci"/>
      <machine name="derecho" compiler="intel" category="ctsm_sci"/>
    </machines>
    <options>
      <option name="wallclock">00:20:00</option>
      <option name="comment"  >Science support for IHistClm45BgcCru at f09</option>
    </options>
  </test>
  <test name="SMS_Ld5" grid="f19_g17" compset="IHistClm45BgcCru" testmods="clm/default">
    <machines>
      <machine name="cheyenne" compiler="intel" category="ctsm_sci"/>
      <machine name="derecho" compiler="intel" category="ctsm_sci"/>
    </machines>
    <options>
      <option name="wallclock">00:20:00</option>
      <option name="comment"  >Science support for IHistClm45BgcCru at f19</option>
    </options>
  </test>
  <test name="SMS_Ld5" grid="f09_g17" compset="IHistClm45Bgc" testmods="clm/default">
    <machines>
      <machine name="cheyenne" compiler="intel" category="ctsm_sci"/>
      <machine name="derecho" compiler="intel" category="ctsm_sci"/>
    </machines>
    <options>
      <option name="wallclock">00:20:00</option>
      <option name="comment"  >Science support for IHistClm45Bgc at f09</option>
    </options>
  </test>
  <test name="SMS_Ld5" grid="f19_g17" compset="IHistClm45Bgc" testmods="clm/default">
    <machines>
      <machine name="cheyenne" compiler="intel" category="ctsm_sci"/>
      <machine name="derecho" compiler="intel" category="ctsm_sci"/>
    </machines>
    <options>
      <option name="wallclock">00:20:00</option>
      <option name="comment"  >Science support for IHistClm45Bgc at f19</option>
    </options>
  </test>
  <test name="ERP_D_Ld5" grid="f10_f10_mg37" compset="IHistClm45Sp" testmods="clm/decStart">
    <machines>
      <machine name="cheyenne" compiler="intel" category="aux_clm"/>
      <machine name="derecho" compiler="intel" category="aux_clm"/>
    </machines>
    <options>
      <option name="wallclock">00:20:00</option>
    </options>
  </test>
  <test name="SMS_Ld5" grid="f09_g17" compset="IHistClm45Sp" testmods="clm/default">
    <machines>
      <machine name="cheyenne" compiler="intel" category="ctsm_sci"/>
      <machine name="derecho" compiler="intel" category="ctsm_sci"/>
    </machines>
    <options>
      <option name="wallclock">00:20:00</option>
      <option name="comment"  >Science support for IHistClm45Sp at f09</option>
    </options>
  </test>
  <test name="SMS_Ld5" grid="f19_g17" compset="IHistClm45Sp" testmods="clm/default">
    <machines>
      <machine name="cheyenne" compiler="intel" category="ctsm_sci"/>
      <machine name="derecho" compiler="intel" category="ctsm_sci"/>
    </machines>
    <options>
      <option name="wallclock">00:20:00</option>
      <option name="comment"  >Science support for IHistClm45Sp at f19</option>
    </options>
  </test>
  <test name="ERP_P36x2_Lm13" grid="f10_f10_mg37" compset="IHistClm51Bgc" testmods="clm/monthly">
    <machines>
      <machine name="cheyenne" compiler="intel" category="aux_clm"/>
      <machine name="cheyenne" compiler="gnu" category="aux_clm"/>
    </machines>
    <options>
      <option name="wallclock">02:00:00</option>
      <option name="tput_tolerance">0.5</option>
    </options>
  </test>
  <test name="ERP_P64x2_Lm13" grid="f10_f10_mg37" compset="IHistClm51Bgc" testmods="clm/monthly">
    <machines>
      <machine name="derecho" compiler="intel" category="aux_clm"/>
      <machine name="derecho" compiler="gnu" category="aux_clm"/>
    </machines>
    <options>
      <option name="wallclock">02:00:00</option>
      <option name="tput_tolerance">0.5</option>
    </options>
  </test>
  <test name="ERP_P36x2_D" grid="f10_f10_mg37" compset="I2000Clm50SpRtmFl" testmods="clm/default">
    <machines>
      <machine name="cheyenne" compiler="intel" category="aux_clm"/>
      <machine name="cheyenne" compiler="intel" category="prealpha"/>
    </machines>
    <options>
      <option name="wallclock">00:20:00</option>
      <option name="comment"  >include a debug test with flooding on</option>
    </options>
  </test>
  <test name="ERP_P64x2_D" grid="f10_f10_mg37" compset="I2000Clm50SpRtmFl" testmods="clm/default">
    <machines>
      <machine name="derecho" compiler="intel" category="aux_clm"/>
      <machine name="derecho" compiler="intel" category="prealpha"/>
    </machines>
    <options>
      <option name="wallclock">00:20:00</option>
      <option name="comment"  >include a debug test with flooding on</option>
    </options>
  </test>
  <test name="ERP_P72x2_D_Ld5" grid="f19_g17_gris4" compset="I1850Clm50BgcCropG" testmods="clm/glcMEC_increase">
    <machines>
      <machine name="cheyenne" compiler="intel" category="aux_clm"/>
      <machine name="cheyenne" compiler="intel" category="prealpha"/>
    </machines>
    <options>
      <option name="wallclock">00:20:00</option>
      <option name="comment"  >cism is not answer preserving across processor changes, but short test length should be ok.</option>
    </options>
  </test>
  <test name="ERP_P256x2_D_Ld5" grid="f19_g17_gris4" compset="I1850Clm50BgcCropG" testmods="clm/glcMEC_increase">
    <machines>
      <machine name="derecho" compiler="intel" category="aux_clm"/>
      <machine name="derecho" compiler="intel" category="prealpha"/>
    </machines>
    <options>
      <option name="wallclock">00:20:00</option>
      <option name="comment"  >cism is not answer preserving across processor changes, but short test length should be ok.</option>
    </options>
  </test>
  <test name="ERP_P36x2_D_Ld5" grid="f10_f10_mg37" compset="I2000Clm50Sp" testmods="clm/default">
    <machines>
      <machine name="cheyenne" compiler="gnu" category="aux_clm"/>
      <machine name="cheyenne" compiler="gnu" category="prealpha"/>
    </machines>
    <options>
      <option name="wallclock">00:20:00</option>
    </options>
  </test>
  <test name="ERP_P64x2_D_Ld5" grid="f10_f10_mg37" compset="I2000Clm50Sp" testmods="clm/default">
    <machines>
      <machine name="derecho" compiler="gnu" category="aux_clm"/>
      <machine name="derecho" compiler="gnu" category="prealpha"/>
    </machines>
    <options>
      <option name="wallclock">00:20:00</option>
    </options>
  </test>
  <test name="SMS_P180x2_D_Ld5" grid="f19_g17" compset="I2000Clm50Sp" testmods="clm/default">
    <machines>
      <machine name="cheyenne" compiler="intel" category="aux_cime_baselines"/>
    </machines>
    <options>
      <option name="wallclock">00:20:00</option>
    </options>
  </test>
  <test name="SMS_P384x2_D_Ld5" grid="f19_g17" compset="I2000Clm50Sp" testmods="clm/default">
    <machines>
      <machine name="derecho" compiler="intel" category="aux_cime_baselines"/>
    </machines>
    <options>
      <option name="wallclock">00:20:00</option>
    </options>
  </test>
  <test name="ERP_P72x2_Lm25" grid="f10_f10_mg37" compset="I2000Clm51BgcCrop" testmods="clm/monthly">
    <machines>
      <machine name="cheyenne" compiler="intel" category="aux_clm"/>
    </machines>
    <options>
      <option name="wallclock">01:40:00</option>
      <option name="comment"  >threaded ERP test for crop just over 2-years</option>
    </options>
  </test>
  <test name="ERP_P64x2_Lm25" grid="f10_f10_mg37" compset="I2000Clm51BgcCrop" testmods="clm/monthly">
    <machines>
      <machine name="derecho" compiler="intel" category="aux_clm"/>
    </machines>
    <options>
      <option name="wallclock">01:40:00</option>
      <option name="comment"  >threaded ERP test for crop just over 2-years</option>
    </options>
  </test>
  <test name="ERP_P36x2_D_Ld5" grid="f10_f10_mg37" compset="I1850Clm45BgcCrop" testmods="clm/crop">
    <machines>
      <machine name="cheyenne" compiler="intel" category="aux_clm"/>
    </machines>
    <options>
      <option name="wallclock">00:20:00</option>
      <option name="comment"  >include a debug test of I1850Clm45BgcCrop</option>
      <option name="tput_tolerance">0.5</option>
    </options>
  </test>
  <test name="ERP_P64x2_D_Ld5" grid="f10_f10_mg37" compset="I1850Clm45BgcCrop" testmods="clm/crop">
    <machines>
      <machine name="derecho" compiler="intel" category="aux_clm"/>
    </machines>
    <options>
      <option name="wallclock">00:20:00</option>
      <option name="comment"  >include a debug test of I1850Clm45BgcCrop</option>
      <option name="tput_tolerance">0.5</option>
    </options>
  </test>
  <test name="ERP_P36x2_D_Ld5" grid="f10_f10_mg37" compset="I1850Clm45BgcCru" testmods="clm/default">
    <machines>
      <machine name="cheyenne" compiler="intel" category="aux_clm"/>
    </machines>
    <options>
      <option name="wallclock">00:20:00</option>
    </options>
  </test>
  <test name="ERP_P64x2_D_Ld5" grid="f10_f10_mg37" compset="I1850Clm45BgcCru" testmods="clm/default">
    <machines>
      <machine name="derecho" compiler="intel" category="aux_clm"/>
    </machines>
    <options>
      <option name="wallclock">00:20:00</option>
    </options>
  </test>
  <test name="ERP_P72x2_Ly3" grid="f10_f10_mg37" compset="I2000Clm50BgcCrop" testmods="clm/irrig_o3falk_reduceOutput">
    <machines>
      <machine name="cheyenne" compiler="intel" category="aux_clm"/>
    </machines>
    <options>
      <option name="wallclock">01:40:00</option>
      <option name="comment"  >Want a multi-year global crop restart test; this was 5 years when we were doing cold start, but 3 years is probably sufficient given that we have spun-up crop initial conditions</option>
    </options>
  </test>
  <test name="ERP_P64x2_Ly3" grid="f10_f10_mg37" compset="I2000Clm50BgcCrop" testmods="clm/irrig_o3falk_reduceOutput">
    <machines>
      <machine name="derecho" compiler="intel" category="aux_clm"/>
    </machines>
    <options>
      <option name="wallclock">01:40:00</option>
      <option name="comment"  >Want a multi-year global crop restart test; this was 5 years when we were doing cold start, but 3 years is probably sufficient given that we have spun-up crop initial conditions</option>
    </options>
  </test>
  <test name="ERP_P72x2_Lm36" grid="f10_f10_mg37" compset="I2000Clm50BgcCrop" testmods="clm/clm50cropIrrigMonth_interp">
    <machines>
      <machine name="cheyenne" compiler="intel" category="aux_clm"/>
      <machine name="cheyenne" compiler="intel" category="prebeta"/>
    </machines>
    <options>
      <option name="wallclock">01:40:00</option>
      <option name="comment"  >Want a multi-year global crop restart test; this was 5 years when we were doing cold start, but 3 years is probably sufficient given that we have spun-up crop initial conditions</option>
    </options>
  </test>
  <test name="ERP_P64x2_Lm36" grid="f10_f10_mg37" compset="I2000Clm50BgcCrop" testmods="clm/clm50cropIrrigMonth_interp">
    <machines>
      <machine name="derecho" compiler="intel" category="aux_clm"/>
      <machine name="derecho" compiler="intel" category="prebeta"/>
    </machines>
    <options>
      <option name="wallclock">01:40:00</option>
      <option name="comment"  >Want a multi-year global crop restart test; this was 5 years when we were doing cold start, but 3 years is probably sufficient given that we have spun-up crop initial conditions</option>
    </options>
  </test>
  <test name="ERP_P72x2_Lm7" grid="f10_f10_mg37" compset="I2000Clm50BgcCrop" testmods="clm/irrig_alternate_monthly">
    <machines>
      <machine name="cheyenne" compiler="intel" category="aux_clm">
        <options>
          <option name="wallclock">00:30:00</option>
          <option name="comment">Want an ERP test covering some non-default irrigation options. Long enough so that we're likely to exercise the various groundwater irrigation code.</option>
        </options>
      </machine>
    </machines>
  </test>
  <test name="ERP_P64x2_Lm7" grid="f10_f10_mg37" compset="I2000Clm50BgcCrop" testmods="clm/irrig_alternate_monthly">
    <machines>
      <machine name="derecho" compiler="intel" category="aux_clm">
        <options>
          <option name="wallclock">00:30:00</option>
          <option name="comment">Want an ERP test covering some non-default irrigation options. Long enough so that we're likely to exercise the various groundwater irrigation code.</option>
        </options>
      </machine>
    </machines>
  </test>
  <test name="ERS_D" grid="f10_f10_mg37" compset="I1850Clm50BgcCrop" testmods="clm/reseedresetsnow">
    <machines>
      <machine name="cheyenne" compiler="intel" category="aux_clm"/>
      <machine name="derecho" compiler="intel" category="aux_clm"/>
    </machines>
    <options>
      <option name="wallclock">00:20:00</option>
    </options>
  </test>
  <test name="ERP_P36x2_D_Ld10" grid="f10_f10_mg37" compset="IHistClm50SpG" testmods="clm/glcMEC_decrease">
    <machines>
      <machine name="cheyenne" compiler="intel" category="aux_clm"/>
    </machines>
    <options>
      <option name="wallclock">00:20:00</option>
      <option name="comment"  >Test transient PFTs (via HIST) in conjunction with changing glacier area. This test also covers the reset_dynbal_baselines option. CISM is not answer preserving across processor changes, but short test length should be OK.</option>
    </options>
  </test>
  <test name="ERP_P64x2_D_Ld10" grid="f10_f10_mg37" compset="IHistClm50SpG" testmods="clm/glcMEC_decrease">
    <machines>
      <machine name="derecho" compiler="intel" category="aux_clm"/>
    </machines>
    <options>
      <option name="wallclock">00:20:00</option>
      <option name="comment"  >Test transient PFTs (via HIST) in conjunction with changing glacier area. This test also covers the reset_dynbal_baselines option. CISM is not answer preserving across processor changes, but short test length should be OK.</option>
    </options>
  </test>
  <test name="SMS_Ln9" grid="C96_C96_mg17" compset="IHistClm50Sp" testmods="clm/clm50cam6LndTuningMode">
    <machines>
      <machine name="cheyenne" compiler="intel" category="ctsm_sci"/>
      <machine name="derecho" compiler="intel" category="ctsm_sci"/>
    </machines>
    <options>
      <option name="wallclock">00:10:00</option>
      <option name="comment">We have one C96 test in aux_clm; this is another that uses a different compset. No need to run this additional C96 test with every tag, but include it in the less frequent ctsm_sci testing.</option>
    </options>
  </test>
  <test name="ERS_D_Ld10" grid="f10_f10_mg37" compset="IHistClm50Sp" testmods="clm/collapse_pfts_78_to_16_decStart_f10">
    <machines>
      <machine name="cheyenne" compiler="intel" category="aux_clm"/>
      <machine name="derecho" compiler="intel" category="aux_clm"/>
    </machines>
    <options>
      <option name="wallclock">00:20:00</option>
      <option name="comment"  >test transient PFTs (via HIST) with a December start, reading 78-pft data and running with 16 pfts</option>
    </options>
  </test>
  <test name="SOILSTRUCTUD_Ld5" grid="f10_f10_mg37" compset="I2000Clm50BgcCrop" testmods="clm/default">
    <machines>
      <machine name="cheyenne" compiler="intel" category="aux_clm"/>
      <machine name="derecho" compiler="intel" category="aux_clm"/>
    </machines>
    <options>
      <option name="wallclock">00:20:00</option>
      <option name="comment"  >test soil_layerstruct_userdefined set to the same dzsoi values as in the predefined case 4SL_2m and expect bfb same answers</option>
    </options>
  </test>
  <test name="ERS_D_Ld12" grid="f10_f10_mg37" compset="I1850Clm50BgcCropG" testmods="clm/glcMEC_spunup_inc_dec_bgc">
    <machines>
      <machine name="cheyenne" compiler="intel" category="aux_clm"/>
      <machine name="derecho" compiler="intel" category="aux_clm"/>
    </machines>
    <options>
      <option name="wallclock">00:20:00</option>
      <option name="comment"  >Tests updates of BGC variables with increasing and decreasing glacier areas</option>
    </options>
  </test>
  <test name="ERP_P36x2_D_Ld3" grid="f10_f10_mg37" compset="I1850Clm50BgcCrop" testmods="clm/extra_outputs">
    <machines>
      <machine name="cheyenne" compiler="gnu" category="aux_clm"/>
    </machines>
    <options>
      <option name="wallclock">00:20:00</option>
      <option name="comment"  >Among other extra outputs, ensure that writing the list of all history fields to a separate file does not cause failure"</option>
    </options>
  </test>
  <test name="ERP_P64x2_D_Ld3" grid="f10_f10_mg37" compset="I1850Clm50BgcCrop" testmods="clm/extra_outputs">
    <machines>
      <machine name="derecho" compiler="gnu" category="aux_clm"/>
    </machines>
    <options>
      <option name="wallclock">00:20:00</option>
      <option name="comment"  >Among other extra outputs, ensure that writing the list of all history fields to a separate file does not cause failure</option>
    </options>
  </test>
  <test name="ERS_D_Ld3" grid="f10_f10_mg37" compset="I1850Clm50BgcCrop" testmods="clm/default">
    <machines>
      <machine name="cheyenne" compiler="intel" category="aux_clm"/>
      <machine name="cheyenne" compiler="gnu" category="aux_clm"/>
      <machine name="cheyenne" compiler="intel" category="clm_short"/>
      <machine name="cheyenne" compiler="gnu" category="clm_short"/>
      <machine name="derecho" compiler="intel" category="aux_clm"/>
      <machine name="derecho" compiler="gnu" category="aux_clm"/>
      <machine name="derecho" compiler="intel" category="clm_short"/>
      <machine name="derecho" compiler="gnu" category="clm_short"/>
    </machines>
    <options>
      <option name="wallclock">00:20:00</option>
    </options>
  </test>
  <test name="ERS_D_Ld3" grid="f10_f10_mg37" compset="I1850Clm50BgcCrop" testmods="clm/clm50dynroots">
    <machines>
      <machine name="cheyenne" compiler="intel" category="aux_clm"/>
      <machine name="derecho" compiler="intel" category="aux_clm"/>
      <machine name="izumi"  compiler="intel" category="prebeta"/>
    </machines>
    <options>
      <option name="wallclock">00:20:00</option>
    </options>
  </test>
  <test name="ERS_D_Ld3" grid="f10_f10_mg37" compset="I2000Clm50BgcCru" testmods="clm/deepsoil_bedrock">
    <machines>
      <machine name="cheyenne" compiler="intel" category="aux_clm"/>
      <machine name="derecho" compiler="intel" category="aux_clm"/>
    </machines>
    <options>
      <option name="wallclock">00:20:00</option>
    </options>
  </test>
  <test name="ERS_D_Ld5" grid="f10_f10_mg37" compset="I2000Clm50BgcCru" testmods="clm/default">
    <machines>
      <machine name="cheyenne" compiler="intel" category="aux_clm"/>
      <machine name="derecho" compiler="intel" category="aux_clm"/>
    </machines>
    <options>
      <option name="wallclock">00:20:00</option>
    </options>
  </test>
  <test name="ERS_D_Ld6" grid="f10_f10_mg37" compset="I1850Clm45BgcCrop" testmods="clm/clm50CMIP6frc">
    <machines>
      <machine name="cheyenne" compiler="gnu" category="aux_clm"/>
      <machine name="cheyenne" compiler="intel" category="aux_clm"/>
      <machine name="derecho" compiler="gnu" category="aux_clm"/>
      <machine name="derecho" compiler="intel" category="aux_clm"/>
    </machines>
    <options>
      <option name="wallclock">00:20:00</option>
    </options>
  </test>
  <test name="ERS_D_Ld7_Mmpi-serial" grid="1x1_smallvilleIA" compset="IHistClm50BgcCropRs" testmods="clm/decStart1851_noinitial">
    <machines>
      <machine name="izumi" compiler="intel" category="aux_clm"/>
    </machines>
    <options>
      <option name="wallclock">00:20:00</option>
      <option name="comment"  >Transient crop run with a mid-year restart, restarting shortly after a big landunit transition, to make sure that the annually-dribbled fluxes generated from landunit transitions restart properly</option>
    </options>
  </test>
  <test name="ERS_Ld3_D" grid="f10_f10_mg37" compset="I1850Clm50BgcCrop" testmods="clm/rad_hrly_light_res_half">
    <machines>
      <machine name="cheyenne" compiler="gnu" category="aux_clm"/>
      <machine name="derecho" compiler="gnu" category="aux_clm"/>
    </machines>
    <options>
      <option name="wallclock">00:20:00</option>
    </options>
  </test>
  <test name="ERS_Lm20_Mmpi-serial" grid="1x1_smallvilleIA" compset="I2000Clm50BgcCropQianRs" testmods="clm/cropMonthlyNoinitial">
    <machines>
      <machine name="izumi" compiler="gnu" category="aux_clm"/>
    </machines>
    <options>
      <option name="wallclock">01:20:00</option>
      <option name="comment"  >tests mid-year restart, with the restart file being written in the middle of the first year after cold start initialization</option>
    </options>
  </test>
  <test name="ERS_Ly5_Mmpi-serial" grid="1x1_smallvilleIA" compset="I2000Clm50BgcCropQianRs" testmods="clm/ciso_monthly">
    <machines>
      <machine name="izumi" compiler="gnu" category="aux_clm"/>
    </machines>
    <options>
      <option name="wallclock">02:00:00</option>
      <option name="comment"  >multi-year test with crops and isotopes that includes all crop types; added (2020-05-21) in order to test the new switchgrass and miscanthus crops (which otherwise aren't currently tested)</option>
    </options>
  </test>
  <test name="ERS_Lm40_Mmpi-serial" grid="1x1_numaIA" compset="I2000Clm50BgcCropQianRs" testmods="clm/cropMonthlyNoinitial">
    <machines>
      <machine name="izumi" compiler="gnu" category="aux_clm"/>
    </machines>
    <options>
      <option name="wallclock">02:00:00</option>
      <option name="comment"  >tests mid-year restart, with the restart file being written in the middle of the second year after cold start initialization (to test crop restarts at different points throughout the first few years after cold start)</option>
    </options>
  </test>
  <test name="ERS_Lm54_Mmpi-serial" grid="1x1_numaIA" compset="I2000Clm50BgcCropQianRs" testmods="clm/cropMonthlyNoinitial">
    <machines>
      <machine name="izumi" compiler="intel" category="aux_clm"/>
    </machines>
    <options>
      <option name="wallclock">02:00:00</option>
      <option name="comment"  >tests mid-year restart, with the restart file being written after more than 2 years after cold start initialization (to test crop restarts at different points throughout the first few years after cold start)</option>
    </options>
  </test>
  <test name="ERS_Ly20_Mmpi-serial" grid="1x1_numaIA" compset="I2000Clm50BgcCropQianRs" testmods="clm/cropMonthlyNoinitial">
    <machines>
      <machine name="izumi" compiler="intel" category="aux_clm"/>
    </machines>
    <options>
      <option name="wallclock"     >04:00:00</option>
      <option name="tput_tolerance">0.5</option>
      <option name="comment"       >20 year single point tests with BGC-Crop starting from cold start (crop keeps a 20 year running mean, so this tests the sequence of that running mean being established)</option>
    </options>
  </test>
  <test name="ERS_Ly3" grid="f10_f10_mg37" compset="I1850Clm50BgcCropCmip6" testmods="clm/basic">
    <machines>
      <machine name="cheyenne" compiler="intel" category="aux_clm"/>
      <machine name="derecho" compiler="intel" category="aux_clm"/>
    </machines>
    <options>
      <option name="wallclock">01:40:00</option>
      <option name="comment"  >Include a long ERS test of the cmip6 configuration, though at coarse resolution. This gives a year+ test covering the output_crop usermod, which is something we want: if this is removed, we should add a test of at least a year duration covering the output_crop usermod. This test needs to use init_interp to work, because of adding virtual Antarctica columns (currently the default out-of-the-box setting uses init_interp for this).</option>
    </options>
  </test>
  <test name="ERS_Ly3_Mmpi-serial" grid="1x1_smallvilleIA" compset="IHistClm50BgcCropQianRs" testmods="clm/cropMonthOutput">
    <machines>
      <machine name="izumi" compiler="gnu" category="aux_clm"/>
    </machines>
    <options>
      <option name="wallclock">01:40:00</option>
      <option name="comment"  >restart is right before the transition from 100% nat veg to 100% crop</option>
    </options>
  </test>
  <test name="ERS_Ly3_P72x2" grid="f10_f10_mg37" compset="IHistClm50BgcCropG" testmods="clm/cropMonthOutput">
    <machines>
      <machine name="cheyenne" compiler="intel" category="aux_clm"/>
    </machines>
    <options>
      <option name="wallclock">01:40:00</option>
      <option name="comment"  >Multi-year global test of transient crops together with transient glaciers. Use glacier evolution with ERS test</option>
    </options>
  </test>
  <test name="ERS_Ly3_P64x2" grid="f10_f10_mg37" compset="IHistClm50BgcCropG" testmods="clm/cropMonthOutput">
    <machines>
      <machine name="derecho" compiler="intel" category="aux_clm"/>
    </machines>
    <options>
      <option name="wallclock">01:40:00</option>
      <option name="comment"  >Multi-year global test of transient crops together with transient glaciers. Use glacier evolution with ERS test</option>
    </options>
  </test>
  <test name="ERS_Ly5_P144x1" grid="f10_f10_mg37" compset="IHistClm51BgcCrop" testmods="clm/cropMonthOutput">
    <machines>
      <machine name="cheyenne" compiler="intel" category="aux_clm"/>
    </machines>
    <options>
      <option name="wallclock">01:40:00</option>
      <option name="comment"  >Want a multi-year global test of transient crops; also want a multi-year transient restart test.  Using P60x1 and ERS rather than ERP to get faster turnaround of this long-running test</option>
    </options>
  </test>
  <test name="ERS_Ly5_P128x1" grid="f10_f10_mg37" compset="IHistClm51BgcCrop" testmods="clm/cropMonthOutput">
    <machines>
      <machine name="derecho" compiler="intel" category="aux_clm"/>
    </machines>
    <options>
      <option name="wallclock">01:40:00</option>
      <option name="comment"  >Want a multi-year global test of transient crops; also want a multi-year transient restart test.  Using P60x1 and ERS rather than ERP to get faster turnaround of this long-running test</option>
    </options>
  </test>
  <test name="ERS_Ly5_P72x1" grid="f10_f10_mg37" compset="IHistClm45BgcCrop" testmods="clm/cropMonthOutput">
    <machines>
      <machine name="cheyenne" compiler="intel" category="aux_clm"/>
    </machines>
    <options>
      <option name="wallclock">03:00:00</option>
      <option name="comment"  >include a long Clm45 test, and include a production intel test of Clm45</option>
    </options>
  </test>
  <test name="ERS_Ly5_P128x1" grid="f10_f10_mg37" compset="IHistClm45BgcCrop" testmods="clm/cropMonthOutput">
    <machines>
      <machine name="derecho" compiler="intel" category="aux_clm"/>
    </machines>
    <options>
      <option name="wallclock">03:00:00</option>
      <option name="comment"  >include a long Clm45 test, and include a production intel test of Clm45</option>
    </options>
  </test>
  <test name="ERS_Ly3" grid="f10_f10_mg37" compset="I2000Clm51BgcCrop">
    <machines>
      <machine name="cheyenne" compiler="intel" category="aux_clm"/>
      <machine name="derecho" compiler="intel" category="aux_clm"/>
    </machines>
    <options>
      <option name="wallclock">01:40:00</option>
      <option name="comment"  >include a long exact restart test with clm51</option>
    </options>
  </test>
  <test name="SMS_D" grid="f10_f10_mg37" compset="I2000Clm51Bgc">
    <machines>
      <machine name="cheyenne" compiler="intel" category="aux_clm"/>
      <machine name="cheyenne" compiler="gnu"   category="aux_clm"/>
      <machine name="derecho" compiler="intel" category="aux_clm"/>
      <machine name="derecho" compiler="gnu"   category="aux_clm"/>
    </machines>
    <options>
      <option name="wallclock">00:20:00</option>
      <option name="comment"  >include a short DEBUG test with clm51 without crop</option>
    </options>
  </test>
  <test name="ERS_D" grid="f10_f10_mg37" compset="I1850Clm51Sp">
    <machines>
      <machine name="cheyenne" compiler="intel" category="aux_clm"/>
      <machine name="derecho" compiler="intel" category="aux_clm"/>
    </machines>
    <options>
      <option name="wallclock">00:20:00</option>
      <option name="comment"  >Exact restart short DEBUG SP test with clm51</option>
    </options>
  </test>
  <test name="ERS_Ly6_Mmpi-serial" grid="1x1_smallvilleIA" compset="IHistClm50BgcCropQianRs" testmods="clm/cropMonthOutput">
    <machines>
      <machine name="izumi" compiler="intel" category="aux_clm"/>
    </machines>
    <options>
      <option name="wallclock">02:00:00</option>
      <option name="comment"  >restart is right before increasing natural veg to &gt; 0 while also shifting PCT_CFT</option>
      <option name="tput_tolerance">0.5</option>
    </options>
  </test>
  <test name="SMS_Ly5_Mmpi-serial" grid="1x1_smallvilleIA" compset="IHistClm50BgcCropQianRs" testmods="clm/gregorian_cropMonthOutput">
    <machines>
      <machine name="izumi" compiler="gnu" category="aux_clm"/>
    </machines>
    <options>
      <option name="wallclock">01:00:00</option>
      <option name="comment"  >Multi-year Gregorian test with transient and crop to test code that might break in leap years.</option>
      <option name="tput_tolerance">0.5</option>
    </options>
  </test>
  <test name="LII_D_Ld3_PS" grid="f19_g17" compset="I2000Clm50BgcCrop" testmods="clm/default">
    <machines>
      <machine name="cheyenne" compiler="intel" category="aux_clm"/>
      <machine name="derecho" compiler="intel" category="aux_clm"/>
    </machines>
    <options>
      <option name="wallclock">00:20:00</option>
      <option name="comment"  >Basic LII test, covering the standard range of subgrid heterogeneity - particularly, including crop. Uses a year-2000 restart file so that the restart file has non-zero product pools, so that we exercise the gridcell-level code in init_interp.</option>
    </options>
  </test>
  <test name="LII2FINIDATAREAS_D_P72x2_Ld1" grid="f09_g17" compset="I1850Clm50BgcCrop" testmods="clm/default">
    <machines>
      <machine name="cheyenne" compiler="intel" category="aux_clm"/>
    </machines>
    <options>
      <option name="wallclock">00:20:00</option>
      <option name="comment"  >Exercise the init_interp_method='use_finidat_areas' option. See documentation at the top of the python script implementing this test for more details and rationale. This test requires a compatible finidat file (i.e., a file that can be used without interpolation). If no such file is available out-of-the-box, then the test will need to use a testmod that points to a compatible file.</option>
    </options>
  </test>
  <test name="LII2FINIDATAREAS_D_P256x2_Ld1" grid="f09_g17" compset="I1850Clm50BgcCrop" testmods="clm/default">
    <machines>
      <machine name="derecho" compiler="intel" category="aux_clm"/>
    </machines>
    <options>
      <option name="wallclock">00:20:00</option>
      <option name="comment"  >Exercise the init_interp_method='use_finidat_areas' option. See documentation at the top of the python script implementing this test for more details and rationale. This test requires a compatible finidat file (i.e., a file that can be used without interpolation). If no such file is available out-of-the-box, then the test will need to use a testmod that points to a compatible file.</option>
    </options>
  </test>
  <test name="LVG_Ld5_D" grid="f10_f10_mg37" compset="I1850Clm51Bgc" testmods="clm/no_vector_output">
    <machines>
      <machine name="cheyenne" compiler="intel" category="aux_clm"/>
      <machine name="derecho" compiler="intel" category="aux_clm"/>
    </machines>
    <options>
      <option name="wallclock">00:20:00</option>
      <option name="comment"  >Include one LVG debug test (exact configuration is not very important). Note that the LVG test will fail if there is any 1-d output, or output separated by glacier elevation classes (e.g., the various *_FORC fields), so this includes a testmod that turns off any 1-d output.</option>
    </options>
  </test>
  <test name="LCISO_Lm13" grid="f10_f10_mg37" compset="IHistClm51BgcCrop" testmods="clm/ciso_monthly">
    <machines>
      <machine name="cheyenne" compiler="intel" category="aux_clm"/>
      <machine name="cheyenne" compiler="intel" category="prebeta"/>
      <machine name="derecho" compiler="intel" category="aux_clm"/>
      <machine name="derecho" compiler="intel" category="prebeta"/>
    </machines>
    <options>
      <option name="wallclock">01:30:00</option>
      <option name="comment"  >Make sure Carbon isotopes on and off with land-use change, does NOT change answers. To verify for landuse change must go beyond a year boundary, because of #404 we can't use a December start, so need to run for beyond the year boundary.</option>
    </options>
  </test>
  <test name="NCK_Ld1" grid="f10_f10_mg37" compset="I2000Clm50Sp" testmods="clm/default">
    <machines>
      <machine name="cheyenne" compiler="intel" category="aux_clm"/>
      <machine name="cheyenne" compiler="intel" category="prealpha"/>
      <machine name="derecho" compiler="intel" category="aux_clm"/>
      <machine name="derecho" compiler="intel" category="prealpha"/>
    </machines>
    <options>
      <option name="wallclock">00:20:00</option>
    </options>
  </test>
  <test name="PEM_D_Ld5" grid="ne30_g17" compset="I2000Clm50BgcCru" testmods="clm/default">
    <machines>
      <machine name="cheyenne" compiler="intel" category="aux_clm"/>
      <machine name="cheyenne" compiler="intel" category="prealpha"/>
      <machine name="derecho" compiler="intel" category="aux_clm"/>
      <machine name="derecho" compiler="intel" category="prealpha"/>
    </machines>
    <options>
      <option name="wallclock">00:60:00</option>
    </options>
  </test>
  <test name="PEM_Ld1" grid="f10_f10_mg37" compset="I2000Clm51BgcCrop" testmods="clm/crop">
    <machines>
      <machine name="izumi" compiler="intel" category="aux_clm"/>
      <machine name="izumi" compiler="intel" category="prebeta"/>
    </machines>
    <options>
      <option name="wallclock">00:20:00</option>
    </options>
  </test>
  <test name="PET_P36x2_D" grid="f10_f10_mg37" compset="I1850Clm50BgcCrop" testmods="clm/default">
    <machines>
      <machine name="cheyenne" compiler="intel" category="aux_clm"/>
    </machines>
    <options>
      <option name="wallclock">00:20:00</option>
      <option name="comment"  >The main purpose of this test is to test threading of init_interp, exercising the OpenMP directives in initInterp. (Note that ERP tests don't compare threaded vs. non-threaded runs of init_interp, since init_interp won't run in the restart case.) Note that this test will use init_interp as long as we don't have out-of-the-box initial conditions at f10 resolution. We could probably get a similar level of confidence in the threading directives by deleting this test and instead changing the LII test to use threading; the main loss would be that that wouldn't test threading combined with interpolating from one resolution to another, as this one does.</option>
      <option name="tput_tolerance">0.5</option>
    </options>
  </test>
  <test name="PET_P64x2_D" grid="f10_f10_mg37" compset="I1850Clm50BgcCrop" testmods="clm/default">
    <machines>
      <machine name="derecho" compiler="intel" category="aux_clm"/>
    </machines>
    <options>
      <option name="wallclock">00:20:00</option>
      <option name="comment"  >The main purpose of this test is to test threading of init_interp, exercising the OpenMP directives in initInterp. (Note that ERP tests don't compare threaded vs. non-threaded runs of init_interp, since init_interp won't run in the restart case.) Note that this test will use init_interp as long as we don't have out-of-the-box initial conditions at f10 resolution. We could probably get a similar level of confidence in the threading directives by deleting this test and instead changing the LII test to use threading; the main loss would be that that wouldn't test threading combined with interpolating from one resolution to another, as this one does.</option>
      <option name="tput_tolerance">0.5</option>
    </options>
  </test>
  <test name="SMS" grid="f10_f10_mg37" compset="I2000Clm50BgcCrop" testmods="clm/crop">
    <machines>
      <machine name="izumi" compiler="intel" category="aux_clm"/>
      <machine name="cheyenne" compiler="nvhpc" category="aux_clm"/>
      <machine name="derecho" compiler="nvhpc" category="aux_clm"/>
      <machine name="izumi" compiler="gnu" category="aux_clm"/>
    </machines>
    <options>
      <option name="wallclock">00:20:00</option>
    </options>
  </test>
  <test name="SMS" grid="f45_f45_mg37" compset="I2000Clm51FatesSpRsGs" testmods="clm/FatesColdSatPhen">
    <machines>
      <machine name="cheyenne" compiler="nvhpc" category="aux_clm"/>
      <machine name="derecho" compiler="nvhpc" category="aux_clm"/>
    </machines>
    <options>
      <option name="wallclock">00:20:00</option>
      <option name="comment"  >Simple test to make sure the basic Fates-SP compset works"</option>
    </options>
  </test>
  <test name="SMS_D_Ld1" grid="ne30pg3_t061" compset="I1850Clm50BgcSpinup" testmods="clm/cplhist">
    <machines>
      <machine name="cheyenne" compiler="intel" category="aux_clm"/>
      <machine name="cheyenne" compiler="intel" category="prealpha"/>
      <machine name="derecho" compiler="intel" category="aux_clm"/>
      <machine name="derecho" compiler="intel" category="prealpha"/>
    </machines>
    <options>
      <option name="wallclock">00:20:00</option>
    </options>
  </test>
  <test name="SMS_D_Ld1_PS" grid="f19_f19_mg17" compset="I2010Clm50Sp" testmods="clm/clm50cam6LndTuningMode">
    <machines>
      <machine name="cheyenne" compiler="intel" category="aux_clm"/>
      <machine name="derecho" compiler="intel" category="aux_clm"/>
    </machines>
    <options>
      <option name="wallclock">00:20:00</option>
    </options>
  </test>
  <test name="ERS_Ln9" grid="ne0ARCTICne30x4_ne0ARCTICne30x4_mt12" compset="IHistClm50Sp" testmods="clm/clm50cam6LndTuningMode_1979Start">
    <machines>
      <machine name="cheyenne" compiler="intel" category="ctsm_sci"/>
      <machine name="derecho" compiler="intel" category="ctsm_sci"/>
    </machines>
    <options>
      <option name="wallclock">00:20:00</option>
      <option name="comment"  >Run ARCTIC for transient case starting in 1979 as for AMIP CAM cases,
                (no need to run this high core count test with every tag, but include it in the less frequent ctsm_sci testing)"</option>
    </options>
  </test>
  <test name="SMS_Ln9" grid="ne0ARCTICGRISne30x8_ne0ARCTICGRISne30x8_mt12" compset="IHistClm50Sp" testmods="clm/clm50cam6LndTuningMode_1979Start">
    <machines>
      <machine name="cheyenne" compiler="intel" category="ctsm_sci"/>
      <machine name="derecho" compiler="intel" category="ctsm_sci"/>
    </machines>
    <options>
      <option name="wallclock">00:20:00</option>
      <option name="comment"  >Run ARCTICGRIS for transient case starting in 1979 as for AMIP CAM cases (no need to run this high core count test with every tag, but include it in the less frequent ctsm_sci testing)"</option>
    </options>
  </test>
  <test name="SMS_Ln9" grid="ne0ARCTICGRISne30x8_ne0ARCTICGRISne30x8_mt12" compset="ISSP585Clm50BgcCrop" testmods="clm/clm50cam6LndTuningMode">
    <machines>
      <machine name="cheyenne" compiler="intel" category="ctsm_sci"/>
      <machine name="derecho" compiler="intel" category="ctsm_sci"/>
    </machines>
    <options>
      <option name="wallclock">00:40:00</option>
      <option name="comment"  >Run ARCTICGRIS for future transient case (do not run this expensive test with every tag, but include it in the less frequent ctsm_sci testing)"</option>
    </options>
  </test>
  <test name="SMS_Ln9" grid="ne0CONUSne30x8_ne0CONUSne30x8_mt12" compset="IHistClm50Sp" testmods="clm/clm50cam6LndTuningMode_2013Start">
    <machines>
      <machine name="cheyenne" compiler="intel" category="ctsm_sci"/>
      <machine name="derecho" compiler="intel" category="ctsm_sci"/>
    </machines>
    <options>
      <option name="wallclock">00:20:00</option>
      <option name="comment"  >Run CONUS for transient case starting in 2013 as for CAM case (no need to run this high core count test with every tag, but include it in the less frequent ctsm_sci testing)"</option>
    </options>
  </test>
  <test name="SMS_Ld5" grid="f09_g17" compset="IHistClm50Sp" testmods="clm/default">
    <machines>
      <machine name="cheyenne" compiler="intel" category="ctsm_sci"/>
      <machine name="derecho" compiler="intel" category="ctsm_sci"/>
    </machines>
    <options>
      <option name="wallclock">00:20:00</option>
      <option name="comment"  >Science support for IHistClm50Sp at f09</option>
    </options>
  </test>
  <test name="SMS_Ld5" grid="f19_g17" compset="IHistClm50Sp" testmods="clm/default">
    <machines>
      <machine name="cheyenne" compiler="intel" category="ctsm_sci"/>
      <machine name="derecho" compiler="intel" category="ctsm_sci"/>
    </machines>
    <options>
      <option name="wallclock">00:20:00</option>
      <option name="comment"  >Science support for IHistClm50Sp at f19</option>
    </options>
  </test>
  <test name="SMS_Ln9" grid="ne30pg2_ne30pg2_mg17" compset="I1850Clm50Sp" testmods="clm/clm50cam6LndTuningMode">
    <machines>
      <machine name="cheyenne" compiler="intel" category="aux_clm"/>
      <machine name="derecho" compiler="intel" category="aux_clm"/>
    </machines>
    <options>
      <option name="wallclock">00:40:00</option>
      <option name="comment"  >Run ne30np4.pg2 to make sure will work for CAM"</option>
    </options>
  </test>
  <test name="SMS_Ln9" grid="ne30pg2_ne30pg2_mg17" compset="I2000Clm50BgcCrop" testmods="clm/clm50cam6LndTuningMode">
    <machines>
      <machine name="cheyenne" compiler="intel" category="aux_clm"/>
      <machine name="derecho" compiler="intel" category="aux_clm"/>
    </machines>
    <options>
      <option name="wallclock">00:40:00</option>
      <option name="comment"  >Run ne30np4.pg3 to make sure will work for CAM"</option>
    </options>
  </test>
  <test name="SMS_Ln9" grid="mpasa480_mpasa480" compset="I1850Clm50BgcCrop" testmods="clm/clm50cam6LndTuningMode">
    <machines>
      <machine name="cheyenne" compiler="gnu" category="aux_clm"/>
      <machine name="derecho" compiler="gnu" category="aux_clm"/>
    </machines>
    <options>
      <option name="wallclock">00:40:00</option>
      <option name="comment"  >Run mpasa480 to make sure will work for CAM"</option>
    </options>
  </test>
  <test name="SMS_Ln9" grid="ne3pg3_ne3pg3_mg37" compset="I2000Clm50Sp" testmods="clm/clm50cam6LndTuningMode">
    <machines>
      <machine name="cheyenne" compiler="gnu" category="aux_clm"/>
      <machine name="derecho" compiler="gnu" category="aux_clm"/>
    </machines>
    <options>
      <option name="wallclock">00:20:00</option>
      <option name="comment"  >Run course resolution ne3pg3_ne3pg3_mg37 to make sure will work for CAM"</option>
    </options>
  </test>
  <test name="SMS_D" grid="f10_f10_mg37" compset="I2000Clm51BgcCrop" testmods="clm/crop">
    <machines>
      <machine name="cheyenne" compiler="nvhpc" category="aux_clm"/>
      <machine name="cheyenne" compiler="nvhpc" category="prebeta"/>
      <machine name="derecho" compiler="nvhpc" category="aux_clm"/>
      <machine name="derecho" compiler="nvhpc" category="prebeta"/>
      <machine name="izumi" compiler="intel" category="aux_clm"/>
      <machine name="izumi" compiler="gnu" category="aux_clm"/>
      <machine name="izumi" compiler="nag" category="aux_clm"/>
    </machines>
    <options>
      <option name="wallclock">00:20:00</option>
    </options>
  </test>
  <test name="ERS_D_Ld5_Mmpi-serial" grid="1x1_vancouverCAN" compset="I1PtClm50SpRs" testmods="clm/CLM1PTStartDate">
    <machines>
      <machine name="izumi" compiler="nag" category="aux_clm"/>
      <machine name="izumi" compiler="nag" category="prealpha"/>
    </machines>
    <options>
      <option name="wallclock">00:20:00</option>
    </options>
  </test>
  <test name="SMS_D_Ld1_Mmpi-serial" grid="f45_f45_mg37" compset="I2000Clm50SpRs" testmods="clm/ptsRLA">
    <machines>
      <machine name="cheyenne" compiler="intel" category="aux_clm"/>
      <!-- Until Derecho works with intel/Debug use gnu
      <machine name="derecho" compiler="intel" category="aux_clm"/>
      <machine name="derecho" compiler="intel" category="prealpha"/>
      -->
      <machine name="derecho" compiler="gnu" category="aux_clm"/>
      <machine name="derecho" compiler="gnu" category="prealpha"/>
      <machine name="izumi" compiler="gnu" category="aux_clm"/>
      <machine name="izumi" compiler="nag" category="aux_clm"/>
      <machine name="cheyenne" compiler="intel" category="prealpha"/>
      <machine name="izumi" compiler="gnu" category="prealpha"/>
      <machine name="izumi" compiler="nag" category="prealpha"/>
    </machines>
    <options>
      <option name="wallclock">00:20:00</option>
    </options>
  </test>
  <test name="SMS_D_Ld1_P48x1" grid="f10_f10_mg37" compset="I2000Clm45BgcCrop" testmods="clm/oldhyd">
    <machines>
      <machine name="izumi" compiler="nag" category="aux_clm"/>
    </machines>
    <options>
      <option name="wallclock">00:20:00</option>
    </options>
  </test>
  <test name="ERP_D_P36x2_Ld3" grid="f10_f10_mg37" compset="I2000Clm45BgcCrop" testmods="clm/no_subgrid_fluxes">
    <machines>
      <machine name="cheyenne" compiler="gnu" category="aux_clm">
        <options>
          <option name="wallclock">00:20:00</option>
          <option name="comment">This covers some code that isn't covered by any existing tests (such as the oldhyd test), though the amount of additional code coverage is small, so we don't necessarily need to keep this test long-term.</option>
        </options>
      </machine>
    </machines>
  </test>
  <test name="ERP_D_P64x2_Ld3" grid="f10_f10_mg37" compset="I2000Clm45BgcCrop" testmods="clm/no_subgrid_fluxes">
    <machines>
      <machine name="derecho" compiler="gnu" category="aux_clm">
        <options>
          <option name="wallclock">00:20:00</option>
          <option name="comment">This covers some code that isn't covered by any existing tests (such as the oldhyd test), though the amount of additional code coverage is small, so we don't necessarily need to keep this test long-term.</option>
        </options>
      </machine>
    </machines>
  </test>
  <test name="SMS_D_Ld1_P48x1" grid="f10_f10_mg37" compset="I2000Clm50BgcCru" testmods="clm/datm_bias_correct_cruv7">
    <machines>
      <machine name="izumi" compiler="nag" category="aux_clm"/>
    </machines>
    <options>
      <option name="wallclock">00:20:00</option>
    </options>
  </test>
  <test name="SMS_D_Ld3" grid="f10_f10_mg37" compset="I1850Clm50BgcCrop" testmods="clm/default">
    <machines>
      <machine name="cheyenne" compiler="intel" category="aux_clm"/>
      <machine name="cheyenne" compiler="intel" category="clm_short"/>
      <machine name="cheyenne" compiler="intel" category="prealpha"/>
      <machine name="cheyenne" compiler="intel" category="aux_cime_baselines"/>
      <machine name="derecho" compiler="intel" category="aux_clm"/>
      <machine name="derecho" compiler="intel" category="clm_short"/>
      <machine name="derecho" compiler="intel" category="prealpha"/>
      <machine name="derecho" compiler="intel" category="aux_cime_baselines"/>
    </machines>
    <options>
      <option name="wallclock">00:20:00</option>
    </options>
  </test>
  <test name="SMS_D_Ld3" grid="f10_f10_mg37" compset="I2000Clm50BgcCru" testmods="clm/default">
    <machines>
      <machine name="cheyenne" compiler="intel" category="aux_clm"/>
      <machine name="cheyenne" compiler="gnu" category="aux_clm"/>
      <machine name="cheyenne" compiler="gnu" category="prebeta"/>
      <machine name="derecho" compiler="intel" category="aux_clm"/>
      <machine name="derecho" compiler="gnu" category="aux_clm"/>
      <machine name="derecho" compiler="gnu" category="prebeta"/>
    </machines>
    <options>
      <option name="wallclock">00:20:00</option>
    </options>
  </test>
  <test name="SMS_C2_D_Lh12" grid="f10_f10_mg37" compset="I2000Clm50Sp" testmods="clm/pauseResume">
    <machines>
      <machine name="cheyenne" compiler="intel" category="aux_clm"/>
      <machine name="derecho" compiler="intel" category="aux_clm"/>
    </machines>
    <options>
      <option name="wallclock">00:20:00</option>
    </options>
  </test>
  <test name="DAE_C2_D_Lh12" grid="f10_f10_mg37" compset="I2000Clm50BgcCrop" testmods="clm/DA_multidrv">
    <machines>
      <machine name="cheyenne" compiler="intel" category="aux_clm"/>
      <machine name="cheyenne" compiler="intel" category="prealpha"/>
      <machine name="derecho" compiler="intel" category="aux_clm"/>
      <machine name="derecho" compiler="intel" category="prealpha"/>
    </machines>
    <options>
      <option name="wallclock">00:20:00</option>
    </options>
  </test>
  <test name="SMS_D_Ld5" grid="f10_f10_mg37" compset="I1850Clm45BgcCrop" testmods="clm/crop">
    <machines>
      <machine name="izumi" compiler="nag" category="aux_clm"/>
    </machines>
    <options>
      <option name="wallclock">00:20:00</option>
      <option name="comment"  >include a nag debug test of Clm45BgcCrop</option>
    </options>
  </test>
  <test name="ERS_D_Ld5_Mmpi-serial" grid="1x1_mexicocityMEX" compset="I1PtClm50SpRs" testmods="clm/CLM1PTStartDate">
    <machines>
      <machine name="cheyenne" compiler="gnu" category="aux_clm"/>
      <machine name="cheyenne" compiler="gnu" category="prebeta"/>
      <machine name="derecho" compiler="gnu" category="aux_clm"/>
      <machine name="derecho" compiler="gnu" category="prebeta"/>
    </machines>
    <options>
      <option name="wallclock">00:20:00</option>
      <option name="tput_tolerance">0.5</option>
      <option name="comment">Want to keep a little single-point testing on HPC machines</option>
    </options>
  </test>
  <test name="SMS_Ld10_D_Mmpi-serial" grid="CLM_USRDAT" compset="I1PtClm51Bgc" testmods="clm/default--clm/NEON/NIWO">
    <machines>
      <!-- Until Derecho works with intel/Debug use gnu
      <machine name="derecho"  compiler="intel" category="aux_clm"/>
      -->
      <machine name="derecho"  compiler="gnu" category="aux_clm"/>
      <machine name="izumi"    compiler="nag"   category="aux_clm"/>
    </machines>
    <options>
      <option name="wallclock">00:20:00</option>
      <option name="tput_tolerance">0.5</option>
      <option name="comment"  >Add at least one test of a NEON site</option>
    </options>
  </test>
  <test name="SMS_Ld10_D_Mmpi-serial" grid="CLM_USRDAT" compset="I1PtClm51SpRs" testmods="clm/default--clm/NEON/TOOL">
    <machines>
      <machine name="izumi"    compiler="nag"   category="aux_clm"/>
      <!-- Until Derecho works with intel/Debug use gnu
      <machine name="derecho"  compiler="intel" category="aux_clm"/>
       -->
      <machine name="derecho"  compiler="gnu" category="aux_clm"/>
    </machines>
    <options>
      <option name="wallclock">00:20:00</option>
      <option name="tput_tolerance">0.5</option>
      <option name="comment"  >Add at least one test of a NEON site with SP</option>
    </options>
  </test>
  <test name="SMS_Ld10_D_Mmpi-serial" grid="CLM_USRDAT" compset="I1PtClm51Bgc" testmods="clm/NEON/MOAB--clm/PRISM">
    <machines>
      <machine name="izumi"    compiler="nag"   category="aux_clm"/>
      <!-- Until Derecho works with intel/Debug use gnu
      <machine name="derecho"  compiler="intel" category="aux_clm"/>
      -->
      <machine name="derecho"  compiler="gnu" category="aux_clm"/>
    </machines>
    <options>
      <option name="wallclock">00:20:00</option>
      <option name="tput_tolerance">0.5</option>
      <option name="comment"  >Add at least one test of a NEON site with PRISM precipitation</option>
    </options>
  </test>

  <test name="ERS_P144x1_Lm25" grid="f10_f10_mg37" compset="I2000Clm51Fates" testmods="clm/FatesColdNoComp">
       <machines>
	 <!-- no izumi tests since this has a pe layout specific for cheyenne -->
	 <machine name="cheyenne" compiler="intel"   category="aux_clm"/>
	 <machine name="cheyenne" compiler="intel"   category="fates"/>
       </machines>
       <options>
	 <option name="wallclock">00:60:00</option>
	 <option name="comment"  >This is a long fates test on full dynamics. The 144 count is designed to minimize wall time.</option>
       </options>
  </test>
  <test name="ERS_P128x1_Lm25" grid="f10_f10_mg37" compset="I2000Clm51Fates" testmods="clm/FatesColdNoComp">
    <machines>
      <!-- no izumi tests since this has a pe layout specific for cheyenne -->
      <machine name="derecho" compiler="intel"   category="aux_clm"/>
      <machine name="derecho" compiler="intel"   category="fates"/>
    </machines>
    <options>
      <option name="wallclock">00:60:00</option>
      <option name="comment"  >This is a long fates test on full dynamics. The 128 count is designed to minimize wall time.</option>
    </options>
  </test>

  <test name="SMS_Ld10_D_Mmpi-serial" grid="CLM_USRDAT" compset="I1PtClm51Fates" testmods="clm/FatesFireLightningPopDens--clm/NEON/FATES/NIWO">
    <machines>
      <!-- Until Derecho works with intel/Debug use gnu
      <machine name="derecho"  compiler="intel" category="aux_clm"/>
      <machine name="derecho"  compiler="intel" category="fates"/>
      -->
      <machine name="derecho"  compiler="gnu" category="aux_clm"/>
      <machine name="derecho"  compiler="gnu" category="fates"/>
      <machine name="izumi"    compiler="nag"   category="aux_clm"/>
      <machine name="izumi"    compiler="nag"   category="fates"/>
    </machines>
    <options>
      <option name="wallclock">00:20:00</option>
      <option name="tput_tolerance">0.5</option>
      <option name="comment"  >Add at least one test of a FATES NEON site that needs lightning data</option>
    </options>
  </test>
  <test name="SMS_Ld10_D_Mmpi-serial" grid="CLM_USRDAT" compset="I1PtClm51Fates" testmods="clm/FatesPRISM--clm/NEON/FATES/YELL">
    <machines>
      <machine name="izumi"    compiler="nag"   category="aux_clm"/>
      <machine name="izumi"    compiler="nag"   category="fates"/>
      <!-- Until Derecho works with intel/Debug use gnu
      <machine name="derecho"  compiler="intel" category="aux_clm"/>
      <machine name="derecho"  compiler="intel" category="fates"/>
       -->
      <machine name="derecho"  compiler="gnu" category="aux_clm"/>
      <machine name="derecho"  compiler="gnu" category="fates"/>
    </machines>
    <options>
      <option name="wallclock">00:20:00</option>
      <option name="tput_tolerance">0.5</option>
      <option name="comment"  >Add at least one test of a FATES NEON site with PRISM precipitation</option>
    </options>
  </test>
  <test name="SMS_D_Lm1_Mmpi-serial" grid="CLM_USRDAT" compset="I1PtClm50SpRs" testmods="clm/USUMB_nuopc">
    <machines>
      <machine name="cheyenne" compiler="intel" category="aux_clm"/>
      <!-- Have one mpi-serial DEBUG intel test that is expected to fail-->
      <machine name="derecho" compiler="intel" category="aux_clm"/>
      <!-- Also have the gnu test that should pass -->
      <machine name="derecho" compiler="gnu" category="aux_clm"/>
    </machines>
    <options>
      <option name="wallclock">00:20:00</option>
      <option name="tput_tolerance">0.5</option>
      <option name="comment"  >Make sure the CLM_USRDAT universal resolution works</option>
    </options>
  </test>
  <test name="ERS_D_Ld5" grid="f10_f10_mg37" compset="IHistClm50BgcQian" testmods="clm/ciso_bombspike1963DecStart">
    <machines>
      <machine name="cheyenne" compiler="intel" category="aux_clm"/>
      <machine name="derecho" compiler="intel" category="aux_clm"/>
    </machines>
    <options>
      <option name="wallclock">00:40:00</option>
      <option name="comment"  >Want a test of the c13 and c14 timeseries that crosses the year boundary. Ideally this test would include crops (in order to cover as much code as possible combined with the c13/c14 timeseries, even though there are no direct interactions between these timeseries and crops), but crop DecStart tests currently fail because of https://github.com/ESCOMP/ctsm/issues/404 and I didn't want to add another long test just to test these options, so for now using a compset without crops. Using a compset with SGLC to avoid problems with CISM in DecStart tests; the only IHistClm50Bgc compset we have with SGLC is this Qian compset, so I'm using this one.</option>
    </options>
  </test>
  <test name="SMS_D_Ly6_Mmpi-serial" grid="1x1_smallvilleIA" compset="IHistClm45BgcCropQianRs" testmods="clm/cropMonthOutput">
    <machines>
      <machine name="izumi" compiler="intel" category="aux_clm"/>
    </machines>
    <options>
      <option name="wallclock">02:00:00</option>
      <option name="comment"  >Want a debug test that tests a number of aspects of transient crops, including a new crop landunit and shifting PCT_CFT; move to CLM50 once we can get it fast enough (see bug 2391)</option>
    </options>
  </test>
  <test name="ERS_Lm25" grid="1x1_smallvilleIA" compset="IHistClm50BgcCropQianRs" testmods="clm/smallville_dynlakes_monthly">
    <machines>
      <machine name="cheyenne" compiler="gnu" category="aux_clm"/>
      <machine name="derecho" compiler="gnu" category="aux_clm"/>
    </machines>
    <options>
      <option name="wallclock">0:50:00</option>
      <option name="comment">Include a test of transient lakes</option>
    </options>
  </test>
  <test name="ERS_Lm25" grid="1x1_smallvilleIA" compset="IHistClm50BgcCropQianRs" testmods="clm/smallville_dynurban_monthly">
    <machines>
      <machine name="cheyenne" compiler="gnu" category="aux_clm"/>
      <machine name="derecho" compiler="gnu" category="aux_clm"/>
    </machines>
    <options>
      <option name="wallclock">0:50:00</option>
      <option name="comment">Include a test of transient urban</option>
    </options>
  </test>
  <test name="SMS_D_P48x1_Ld5" grid="f10_f10_mg37" compset="I2000Clm50BgcCrop" testmods="clm/irrig_spunup">
    <machines>
      <machine name="izumi" compiler="nag" category="aux_clm"/>
      <machine name="izumi" compiler="nag" category="prebeta"/>
    </machines>
    <options>
      <option name="wallclock">00:20:00</option>
      <option name="comment"  >Want nag _D test with irrigation on</option>
    </options>
  </test>
  <test name="SMS_Ld1_PS" grid="f09_g17" compset="I2000Clm50BgcCru" testmods="clm/datm_bias_correct_cruv7">
    <machines>
      <machine name="cheyenne" compiler="gnu" category="aux_clm"/>
      <machine name="derecho" compiler="gnu" category="aux_clm"/>
    </machines>
    <options>
      <option name="wallclock">00:20:00</option>
    </options>
  </test>
  <test name="SMS_Ld1" grid="f19_g17" compset="I2000Clm50Vic" testmods="clm/default">
    <machines>
      <machine name="cheyenne" compiler="intel" category="ctsm_sci"/>
      <machine name="derecho" compiler="intel" category="ctsm_sci"/>
    </machines>
    <options>
      <option name="wallclock">00:20:00</option>
      <option name="comment"  >include a production gnu test of VIC for clm5_0</option>
    </options>
  </test>
  <test name="SMS_D_Ld1_Mmpi-serial" grid="f45_f45_mg37" compset="I2000Clm50SpRs" testmods="clm/ptsROA">
    <machines>
      <machine name="izumi" compiler="gnu" category="aux_clm"/>
    </machines>
    <options>
      <option name="wallclock">00:20:00</option>
    </options>
  </test>
  <test name="SMS_Ld5" grid="f10_f10_mg37" compset="I1850Clm45BgcCrop" testmods="clm/crop">
    <machines>
      <machine name="cheyenne" compiler="gnu" category="aux_clm"/>
      <machine name="cheyenne" compiler="intel" category="aux_clm"/>
      <machine name="derecho" compiler="gnu" category="aux_clm"/>
      <machine name="derecho" compiler="intel" category="aux_clm"/>
    </machines>
    <options>
      <option name="wallclock">00:20:00</option>
      <option name="comment"  >include a production gnu test of Clm45</option>
    </options>
  </test>
  <test name="SMS_Ld2_D" grid="f09_g17" compset="I1850Clm50BgcCropCmip6" testmods="clm/basic_interp">
    <machines>
      <machine name="cheyenne" compiler="intel" category="aux_clm"/>
      <machine name="derecho" compiler="intel" category="aux_clm"/>
    </machines>
    <options>
      <option name="wallclock">00:20:00</option>
      <option name="comment"  >This gives a short debug test of the cmip6 configuration as well as a test of the cmip6 configuration at the production resolution, both of which we want. This test needs to use init_interp to work, because of adding virtual Antarctica columns.</option>
    </options>
  </test>
  <test name="SMS_Ld5_D_P48x1" grid="f10_f10_mg37" compset="IHistClm50Bgc" testmods="clm/monthly">
    <machines>
      <machine name="izumi" compiler="nag" category="aux_clm"/>
    </machines>
    <options>
      <option name="wallclock">00:20:00</option>
    </options>
  </test>
  <test name="SMS_Ld5_D_P48x1" grid="f10_f10_mg37" compset="IHistClm51Bgc" testmods="clm/decStart">
    <machines>
      <machine name="izumi" compiler="nag" category="aux_clm"/>
    </machines>
    <options>
      <option name="wallclock">00:20:00</option>
    </options>
  </test>
  <test name="SMS_Ld5" grid="f10_f10_mg37" compset="ISSP585Clm50BgcCrop" testmods="clm/ciso_dec2050Start">
    <machines>
      <machine name="cheyenne" compiler="intel" category="aux_clm"/>
      <machine name="cheyenne" compiler="intel" category="prebeta"/>
      <machine name="derecho" compiler="intel" category="aux_clm"/>
      <machine name="derecho" compiler="intel" category="prebeta"/>
    </machines>
    <options>
      <option name="wallclock">00:20:00</option>
      <option name="comment"  >Transient production low res future scenario SSP5-8.5 case with isotopes with a december 2050 start</option>
    </options>
  </test>
  <test name="SMS_Ld5" grid="f10_f10_mg37" compset="ISSP245Clm50BgcCrop" testmods="clm/ciso_dec2050Start">
    <machines>
      <machine name="cheyenne" compiler="gnu" category="aux_clm"/>
      <machine name="derecho" compiler="gnu" category="aux_clm"/>
    </machines>
    <options>
      <option name="wallclock">00:20:00</option>
      <option name="comment"  >Transient production low res future scenario SSP2-4.5 case with isotopes with a december 2050 start, use gnu to move off of intel</option>
    </options>
  </test>
  <test name="SMS_Ld5" grid="f10_f10_mg37" compset="ISSP370Clm50BgcCrop" testmods="clm/ciso_dec2050Start">
    <machines>
      <machine name="cheyenne" compiler="gnu" category="aux_clm"/>
      <machine name="derecho" compiler="gnu" category="aux_clm"/>
    </machines>
    <options>
      <option name="wallclock">00:20:00</option>
      <option name="comment"  >Transient production low res future scenario SSP3-7.0 case with isotopes with a december 2050 start, use gnu to move off of intel</option>
    </options>
  </test>
  <test name="SMS_D_Ld5" grid="f10_f10_mg37" compset="ISSP126Clm50BgcCrop" testmods="clm/datm_ssp126_anom_forc">
    <machines>
      <machine name="cheyenne" compiler="intel" category="aux_clm"/>
      <machine name="derecho" compiler="intel" category="aux_clm"/>
    </machines>
    <options>
      <option name="wallclock">00:20:00</option>
      <option name="comment"  >Transient production with anomaly forcing low res future scenario SSP1-2.6 case</option>
    </options>
  </test>
  <test name="ERP_D_Ld5" grid="f10_f10_mg37" compset="I1850Clm50Bgc" testmods="clm/nlevgrnd_small">
    <machines>
      <machine name="izumi" compiler="intel" category="aux_clm">
        <options>
          <option name="wallclock">0:20:00</option>
          <option name="comment">The main point of this test is to exercise the case where nlevgrnd is less than nlevurb. See the README file in its testmod directory for details.</option>
        </options>
      </machine>
    </machines>
  </test>
  <test name="SMS_Lm13_PS" grid="f19_g17" compset="I2000Clm51BgcCrop" testmods="clm/cropMonthOutput">
    <machines>
      <machine name="cheyenne" compiler="intel" category="aux_clm"/>
      <machine name="derecho" compiler="intel" category="aux_clm"/>
    </machines>
    <options>
      <option name="wallclock">02:00:00</option>
      <option name="comment"  >include a relatively long crop test at relatively high resolution</option>
    </options>
  </test>
  <test name="SMS_Lm37" grid="f10_f10_mg37" compset="I1850Clm50SpG" testmods="clm/glcMEC_long">
    <machines>
      <machine name="cheyenne" compiler="intel" category="aux_clm"/>
      <machine name="cheyenne" compiler="intel" category="prebeta"/>
      <machine name="derecho" compiler="intel" category="aux_clm"/>
      <machine name="derecho" compiler="intel" category="prebeta"/>
    </machines>
    <options>
      <option name="wallclock">01:30:00</option>
      <option name="comment"  >Long enough test for SMB to be generated in bare land areas; add a month beyond the 3rd year to allow time for CLM to respond to CISM forcing from the 3rd year. (Note: if we had spun-up initial conditions for an IG compset, we could test this with much shorter test, if it also used the glc override options - much of the need for this long test is to allow the snow pack to spin up.)</option>
    </options>
  </test>
  <test name="SMS_Ly3_Mmpi-serial" grid="1x1_numaIA" compset="I2000Clm50BgcCropQianRs" testmods="clm/clm50dynroots">
    <machines>
      <machine name="izumi" compiler="intel" category="aux_clm"/>
    </machines>
    <options>
      <option name="wallclock">01:40:00</option>
    </options>
  </test>
  <test name="SMS_Ly3_Mmpi-serial" grid="1x1_numaIA" compset="I2000Clm50BgcDvCropQianRs" testmods="clm/ignor_warn_cropMonthOutputColdStart">
    <machines>
      <machine name="izumi" compiler="gnu" category="aux_clm"/>
    </machines>
    <options>
      <option name="wallclock">01:40:00</option>
      <option name="comment"  >Single point 3-year test with DV"</option>
    </options>
  </test>
  <test name="SSPMATRIXCN_Ly5_Mmpi-serial" grid="1x1_numaIA" compset="I2000Clm50BgcCropQianRs" testmods="clm/ciso_monthly">
    <machines>
      <machine name="cheyenne" compiler="intel" category="aux_clm"/>
      <machine name="izumi"    compiler="intel" category="aux_clm"/>
    </machines>
    <options>
      <option name="wallclock">01:00:00</option>
    </options>
  </test>
  <test name="ERP_D_Ld10" grid="f10_f10_mg37" compset="I1850Clm51BgcCrop" testmods="clm/ADspinup">
    <machines>
      <machine name="cheyenne" compiler="intel" category="aux_clm"/>
      <machine name="derecho" compiler="intel" category="aux_clm"/>
    </machines>
    <options>
      <option name="wallclock">00:20:00</option>
      <option name="comment"  >Include a restart test for AD spinup mode because of specific logic for spinup_state. Lack of this test did cause a problem.</option>
    </options>
  </test>
  <test name="SSP_D_Ld10" grid="f10_f10_mg37" compset="I1850Clm51Bgc" testmods="clm/rtmColdSSP">
    <machines>
      <machine name="cheyenne" compiler="intel" category="aux_clm"/>
      <machine name="derecho" compiler="intel" category="aux_clm"/>
    </machines>
    <options>
      <option name="wallclock">00:20:00</option>
    </options>
  </test>
  <test name="SSP_D_Ld4" grid="f10_f10_mg37" compset="I1850Clm50BgcCrop" testmods="clm/ciso_rtmColdSSP">
    <machines>
      <machine name="cheyenne" compiler="intel" category="aux_clm"/>
      <machine name="derecho" compiler="intel" category="aux_clm"/>
    </machines>
    <options>
      <option name="wallclock">00:20:00</option>
    </options>
  </test>
  <test name="SSP_Ld10" grid="f10_f10_mg37" compset="I1850Clm50Bgc" testmods="clm/rtmColdSSP">
    <machines>
      <machine name="cheyenne" compiler="gnu" category="prebeta"/>
      <machine name="cheyenne" compiler="gnu" category="aux_clm"/>
      <machine name="derecho" compiler="gnu" category="prebeta"/>
      <machine name="derecho" compiler="gnu" category="aux_clm"/>
    </machines>
    <options>
      <option name="wallclock">00:20:00</option>
    </options>
  </test>
  <test name="SSP_Ld4" grid="f09_g17" compset="I1850Clm50BgcCrop" testmods="clm/ciso_rtmColdSSP">
    <machines>
      <machine name="cheyenne" compiler="intel" category="ctsm_sci"/>
      <machine name="derecho" compiler="intel" category="ctsm_sci"/>
    </machines>
    <options>
      <option name="wallclock">00:20:00</option>
    </options>
  </test>
  <test name="SMS_D_Mmpi-serial_Ld5" grid="5x5_amazon" compset="I2000Clm50FatesRs" testmods="clm/FatesCold">
    <machines>
      <machine name="izumi" compiler="nag" category="aux_clm"/>
      <machine name="cheyenne" compiler="gnu" category="prebeta"/>
      <machine name="derecho" compiler="gnu" category="prebeta"/>
    </machines>
    <options>
      <option name="wallclock">00:20:00</option>
    </options>
  </test>
  <test name="ERS_D_Ld15" grid="5x5_amazon" compset="I2000Clm50FatesRs" testmods="clm/FatesColdSeedDisp">
    <machines>
      <machine name="cheyenne" compiler="gnu" category="fates"/>
      <machine name="derecho" compiler="gnu" category="fates"/>
    </machines>
    <options>
      <option name="wallclock">00:40:00</option>
      <option name="comment"  >This test should be convered to an ERP test once the PEM version of this test is passing COMPARE_base_modpes.</option>
    </options>
  </test>
  <test name="PEM_D_Ld15" grid="5x5_amazon" compset="I2000Clm50FatesRs" testmods="clm/FatesColdSeedDisp">
    <machines>
      <machine name="cheyenne" compiler="gnu" category="fates"/>
      <machine name="derecho" compiler="gnu" category="fates"/>
    </machines>
    <options>
      <option name="wallclock">00:40:00</option>
      <option name="comment"  >This checks that the FATES seed dispersal MPI communication is consistent when the PE layout changes.</option>
    </options>
  </test>
  <test name="ERS_D_Ld15" grid="f45_f45_mg37" compset="I2000Clm50FatesRs" testmods="clm/FatesColdTreeDamage">
    <machines>
      <machine name="cheyenne" compiler="intel" category="fates"/>
      <machine name="derecho" compiler="intel" category="fates"/>
    </machines>
    <options>
      <option name="wallclock">00:20:00</option>
      <option name="comment"  >Ensure functionality of the tree damage option in FATES</option>
    </options>
  </test>
  <test name="ERS_D_Ld3_PS" grid="f09_g17" compset="I2000Clm50FatesRs" testmods="clm/FatesCold">
    <machines>
      <machine name="cheyenne" compiler="intel" category="aux_clm"/>
      <machine name="derecho" compiler="intel" category="aux_clm"/>
    </machines>
    <options>
      <option name="wallclock">00:40:00</option>
      <option name="comment"  >Want one fates test on a large grid: Since FATES has cohorts, it has potential to be a massive memory consumer and netcdf array size maker, so the large grid test will help smoke out these types of issues (and it's a restart test to cover possible memory/netcdf size issues with the restart file).</option>
    </options>
  </test>
  <test name="ERS_D_Ld5" grid="f45_f45_mg37" compset="I2000Clm50FatesRs" testmods="clm/FatesCold">
    <machines>
      <machine name="izumi" compiler="nag" category="fates"/>
    </machines>
    <options>
      <option name="wallclock">00:20:00</option>
      <option name="comment"  >Want one simple FatesCold gridded test on a izumi using nag compiler.</option>
    </options>
  </test>
  <test name="ERS_D_Ld5" grid="f10_f10_mg37" compset="I2000Clm50Fates" testmods="clm/FatesCold">
    <machines>
      <machine name="cheyenne" compiler="intel" category="aux_clm"/>
      <machine name="cheyenne" compiler="intel" category="fates"/>
      <machine name="derecho" compiler="intel" category="aux_clm"/>
      <machine name="derecho" compiler="intel" category="fates"/>
      <machine name="izumi" compiler="nag" category="aux_clm"/>
    </machines>
    <options>
      <option name="wallclock">00:40:00</option>
    </options>
  </test>
  <test name="ERS_Lm13" grid="f10_f10_mg37" compset="I2000Clm50Fates" testmods="clm/FatesCold">
    <machines>
      <machine name="cheyenne" compiler="gnu" category="fates"/>
      <machine name="derecho" compiler="gnu" category="fates"/>
    </machines>
    <options>
      <option name="wallclock">00:50:00</option>
    </options>
  </test>
  <test name="ERS_Lm13" grid="f45_f45_mg37" compset="I2000Clm50Fates" testmods="clm/FatesColdNoComp">
    <machines>
      <machine name="cheyenne" compiler="intel" category="fates"/>
      <machine name="derecho" compiler="intel" category="fates"/>
    </machines>
    <options>
      <option name="wallclock">00:40:00</option>
    </options>
  </test>
  <test name="ERS_D_Mmpi-serial_Ld5" grid="1x1_brazil" compset="I2000Clm50FatesRs" testmods="clm/FatesCold">
    <machines>
      <machine name="izumi" compiler="nag" category="aux_clm"/>
      <machine name="cheyenne" compiler="gnu" category="aux_clm"/>
      <machine name="derecho" compiler="gnu" category="aux_clm"/>
    </machines>
    <options>
      <option name="wallclock">00:20:00</option>
    </options>
  </test>
  <test name="ERS_D_Mmpi-serial_Ld5" grid="5x5_amazon" compset="I2000Clm50FatesRs" testmods="clm/FatesCold">
    <machines>
      <machine name="cheyenne" compiler="intel" category="aux_clm"/>
      <machine name="cheyenne" compiler="intel" category="prebeta"/>
      <!-- Until Derecho works with intel/Debug use gnu
      <machine name="derecho" compiler="intel" category="aux_clm"/>
      <machine name="derecho" compiler="intel" category="prebeta"/>
       -->
      <machine name="derecho" compiler="gnu" category="aux_clm"/>
      <machine name="derecho" compiler="gnu" category="prebeta"/>
    </machines>
    <options>
      <option name="wallclock">00:20:00</option>
    </options>
  </test>
  <test name="SMS_D_Ld5" grid="f45_f45_mg37" compset="I2000Clm51Fates" testmods="clm/FatesCold">
    <machines>
      <machine name="izumi" compiler="nag" category="aux_clm"/>
    </machines>
    <options>
      <option name="wallclock">00:20:00</option>
      <option name="comment"  >Fates with clm5_1</option>
    </options>
  </test>
  <test name="ERS_D_Mmpi-serial_Ld5" grid="5x5_amazon" compset="I2000Clm51FatesRs" testmods="clm/FatesCold">
    <machines>
      <machine name="cheyenne" compiler="intel" category="aux_clm"/>
      <!-- Until Derecho works with intel/Debug use gnu
      <machine name="derecho" compiler="intel" category="aux_clm"/>
      -->
      <machine name="derecho" compiler="gnu" category="aux_clm"/>
    </machines>
    <options>
      <option name="wallclock">00:20:00</option>
      <option name="comment"  >Run a Fates test with latest Clm5_1</option>
    </options>
  </test>
  <test name="SMS_D_Ld5" grid="f10_f10_mg37" compset="I2000Clm45Fates" testmods="clm/FatesCold">
    <machines>
      <machine name="cheyenne" compiler="intel" category="aux_clm"/>
      <machine name="cheyenne" compiler="intel" category="aux_cime_baselines"/>
      <machine name="derecho" compiler="intel" category="aux_clm"/>
      <machine name="derecho" compiler="intel" category="aux_cime_baselines"/>
    </machines>
    <options>
      <option name="wallclock">00:40:00</option>
    </options>
  </test>
  <test name="SMS_D_Lm6_P144x1" grid="f45_f45_mg37" compset="I2000Clm50FatesRs" testmods="clm/FatesCold">
    <machines>
      <machine name="cheyenne" compiler="intel" category="aux_clm"/>
    </machines>
    <options>
      <option name="wallclock">00:40:00</option>
    </options>
  </test>
  <test name="SMS_D_Lm6_P256x1" grid="f45_f45_mg37" compset="I2000Clm50FatesRs" testmods="clm/FatesCold">
    <machines>
      <machine name="derecho" compiler="intel" category="aux_clm"/>
    </machines>
    <options>
      <option name="wallclock">00:40:00</option>
    </options>
  </test>
  <test name="SMS_D_Ld5" grid="f10_f10_mg37" compset="I2000Clm50FatesRs" testmods="clm/FatesCold">
    <machines>
      <machine name="cheyenne" compiler="intel" category="aux_clm"/>
      <machine name="cheyenne" compiler="gnu" category="aux_clm"/>
      <machine name="derecho" compiler="intel" category="aux_clm"/>
      <machine name="derecho" compiler="gnu" category="aux_clm"/>
      <machine name="izumi" compiler="nag" category="aux_clm"/>
      <machine name="cheyenne" compiler="gnu" category="prebeta"/>
      <machine name="derecho" compiler="gnu" category="prebeta"/>
    </machines>
    <options>
      <option name="wallclock">00:20:00</option>
    </options>
  </test>
  <test name="SMS_Ld5_PS" grid="f19_g17" compset="I2000Clm50FatesRs" testmods="clm/FatesCold">
    <machines>
      <machine name="cheyenne" compiler="gnu" category="aux_clm"/>
      <machine name="derecho" compiler="gnu" category="aux_clm"/>
    </machines>
    <options>
      <option name="wallclock">00:40:00</option>
    </options>
  </test>
  <test name="ERP_Ld9" grid="f45_f45_mg37" compset="I2000Clm50FatesRs" testmods="clm/FatesColdAllVars">
    <machines>
      <machine name="cheyenne" compiler="intel" category="aux_clm"/>
      <machine name="derecho" compiler="intel" category="aux_clm"/>
    </machines>
    <options>
      <option name="wallclock">00:20:00</option>
      <option name="comment">ERP FATES test covering all standard FATES history variables.</option>
    </options>
  </test>
  <test name="SMS_Ld5" grid="f10_f10_mg37" compset="I2000Clm45Fates" testmods="clm/FatesCold">
    <machines>
      <machine name="cheyenne" compiler="intel" category="aux_clm"/>
      <machine name="derecho" compiler="intel" category="aux_clm"/>
      <machine name="izumi" compiler="intel" category="aux_clm"/>
    </machines>
    <options>
      <option name="wallclock">00:40:00</option>
      <option name="comment">60 day exact restart FATES test on f45 grid.</option>
    </options>
  </test>
  <test name="ERS_Ld30" grid="f45_f45_mg37" compset="I2000Clm50FatesRs" testmods="clm/FatesColdFixedBiogeo">
    <machines>
      <machine name="cheyenne" compiler="intel" category="aux_clm"/>
      <machine name="derecho" compiler="intel" category="aux_clm"/>
      <machine name="izumi" compiler="intel" category="aux_clm"/>
    </machines>
    <options>
      <option name="wallclock">00:40:00</option>
      <option name="comment">30 day exact restart test for FATES fixed biogeography reduced complexity mode on an f45 grid.</option>
    </options>
  </test>
  <test name="SMS_Ld5" grid="f10_f10_mg37" compset="I2000Clm50FatesRs" testmods="clm/FatesCold">
    <machines>
      <machine name="cheyenne" compiler="intel" category="aux_clm"/>
      <machine name="derecho" compiler="intel" category="aux_clm"/>
      <machine name="izumi" compiler="intel" category="aux_clm"/>
    </machines>
    <options>
      <option name="wallclock">00:40:00</option>
      <option name="comment">60 day exact restart test providing coverage for the FATES logging mode on an f45 grid.</option>
    </options>
  </test>
  <test name="ERS_Ld30" grid="f45_f45_mg37" compset="I2000Clm50FatesRs" testmods="clm/FatesColdSizeAgeMort">
    <machines>
      <machine name="cheyenne" compiler="intel" category="aux_clm"/>
      <machine name="derecho" compiler="intel" category="aux_clm"/>
    </machines>
    <options>
      <option name="wallclock">00:40:00</option>
      <option name="comment">30 day exact restart test activating FATES size and age mortality mode on an f45 grid.</option>
    </options>
  </test>
  <test name="ERP_P72x2_Ld30" grid="f45_f45_mg37" compset="I2000Clm51FatesRs" testmods="clm/mimicsFatesCold">
    <machines>
      <machine name="cheyenne" compiler="intel" category="aux_clm"/>
      <machine name="cheyenne" compiler="intel" category="fates"/>
    </machines>
    <options>
      <option name="wallclock">00:40:00</option>
      <option name="comment">30 day exact restart test with threading, running FATES-MIMICS on an f45 grid.</option>
    </options>
  </test>
  <test name="ERP_P256x2_Ld30" grid="f45_f45_mg37" compset="I2000Clm51FatesRs" testmods="clm/mimicsFatesCold">
    <machines>
      <machine name="derecho" compiler="intel" category="aux_clm"/>
      <machine name="derecho" compiler="intel" category="fates"/>
    </machines>
    <options>
      <option name="wallclock">00:40:00</option>
      <option name="comment">30 day exact restart test with threading, running FATES-MIMICS on an f45 grid.</option>
    </options>
  </test>
  <test name="SMS_D_Ld5" grid="f10_f10_mg37" compset="I2000Clm50BgcCrop" testmods="clm/irrig_alternate">
    <machines>
      <machine name="izumi" compiler="nag" category="aux_clm">
        <options>
          <option name="wallclock">00:20:00</option>
          <option name="comment">Debug test covering some non-default irrigation options.</option>
        </options>
      </machine>
    </machines>
  </test>
  <test name="SMS_D_Ld10" grid="f10_f10_mg37" compset="I2000Clm50BgcCrop" testmods="clm/tracer_consistency">
    <machines>

      <machine name="izumi" compiler="intel" category="aux_clm">
        <options>
          <option name="wallclock">00:30:00</option>
          <option name="comment">Include a tracer consistency check in debug mode.</option>
        </options>
      </machine>

    </machines>
  </test>
  <test name="ERP_P36x2_D_Ld5" grid="f10_f10_mg37" compset="I2000Ctsm50NwpBgcCropGswp" testmods="clm/default">
    <machines>

      <machine name="cheyenne" compiler="intel" category="aux_clm">
        <options>
          <option name="wallclock">00:30:00</option>
          <option name="comment">A debug ERP test of the NWP configuration with active BGC and CROP.</option>
        </options>
      </machine>

    </machines>
  </test>
  <test name="ERP_P64x2_D_Ld5" grid="f10_f10_mg37" compset="I2000Ctsm50NwpBgcCropGswp" testmods="clm/default">
    <machines>
      <machine name="derecho" compiler="intel" category="aux_clm"/>
    </machines>
    <options>
      <option name="wallclock">00:30:00</option>
      <option name="comment">A debug ERP test of the NWP configuration with active BGC and CROP.</option>
    </options>
  </test>
  <test name="LWISO_Ld10" grid="f10_f10_mg37" compset="I2000Clm50BgcCrop" testmods="clm/coldStart">
    <machines>
      <machine name="cheyenne" compiler="gnu" category="aux_clm"/>
      <machine name="derecho" compiler="gnu" category="aux_clm"/>
    </machines>
    <options>
      <option name="wallclock">00:30:00</option>
      <option name="comment">Ensure that turning on water tracers doesn't change answers. Cold start for now, until we can use initial conditions from a non-isotope case in an isotope case; once we can do that, this should be changed to not be cold start (e.g., 5-day decStart transient test: see also https://github.com/ESCOMP/ctsm/issues/495#issuecomment-516619853).</option>
    </options>
  </test>
  <test name="ERP_P36x2_D_Ld5" grid="f10_f10_mg37" compset="I2000Ctsm50NwpSpGswp" testmods="clm/default">
    <machines>

      <machine name="cheyenne" compiler="intel" category="aux_clm">
        <options>
          <option name="wallclock">00:30:00</option>
          <option name="comment">Include a debug ERP test of the NWP configuration.</option>
        </options>
      </machine>

    </machines>
  </test>
  <test name="ERP_P64x2_D_Ld5" grid="f10_f10_mg37" compset="I2000Ctsm50NwpSpGswp" testmods="clm/default">
    <machines>
      <machine name="derecho" compiler="intel" category="aux_clm"/>
    </machines>
    <options>
      <option name="wallclock">00:30:00</option>
      <option name="comment">Include a debug ERP test of the NWP configuration.</option>
    </options>

  </test>
  <test name="SMS_Ld1_PS" grid="nldas2_rnldas2_mnldas2" compset="I2000Ctsm50NwpSpNldas" testmods="clm/default">
    <machines>
      <machine name="cheyenne" compiler="gnu" category="aux_clm"/>
      <machine name="derecho" compiler="gnu" category="aux_clm"/>
    </machines>
    <options>
      <option name="wallclock">00:30:00</option>
      <option name="comment">Include a short smoke test covering the nldas2 grid and the I2000Ctsm50NwpSpNldas compset, which uses NLDAS datm forcing.</option>
    </options>
  </test>
  <test name="SMS_Ld1_PS" grid="nldas2_rnldas2_mnldas2" compset="I2000Ctsm50NwpSpNldasRs" testmods="clm/default">
    <machines>
      <machine name="cheyenne" compiler="gnu" category="aux_clm"/>
      <machine name="derecho" compiler="gnu" category="aux_clm"/>
    </machines>
    <options>
      <option name="wallclock">00:30:00</option>
      <option name="comment">Include a short smoke test covering the nldas2 grid and the I2000Ctsm50NwpSpNldasRs compset, which uses NLDAS datm forcing.</option>
    </options>
  </test>
  <test name="ERP_D_Ld3" grid="f19_g17" compset="I2000Clm50FatesCruRsGs" testmods="clm/FatesCold">
    <machines>
      <machine name="cheyenne" compiler="intel" category="fates"/>
      <machine name="derecho" compiler="intel" category="fates"/>
    </machines>
    <options>
      <option name="wallclock">00:20:00</option>
      <option name="comment">Short ERP debug FATES test for f19_g17 grid.</option>
    </options>
  </test>
  <test name="ERP_D_P36x2_Ld3" grid="f19_g17" compset="I2000Clm50FatesCru" testmods="clm/FatesCold">
    <machines>
      <machine name="cheyenne" compiler="intel" category="fates"/>
    </machines>
    <options>
      <option name="wallclock">00:20:00</option>
      <option name="comment">Short ERP debug FATES test for f19_g17 grid with modified task layout.</option>
    </options>
  </test>
  <test name="ERP_D_P128x2_Ld3" grid="f19_g17" compset="I2000Clm50FatesCru" testmods="clm/FatesCold">
    <machines>
      <machine name="derecho" compiler="intel" category="fates"/>
    </machines>
    <options>
      <option name="wallclock">00:20:00</option>
      <option name="comment">Short ERP debug FATES test for f19_g17 grid with modified task layout.</option>
    </options>
  </test>
  <test name="ERP_Ld3" grid="f09_g17" compset="I2000Clm50FatesRs" testmods="clm/FatesCold">
    <machines>
      <machine name="cheyenne" compiler="intel" category="fates"/>
      <machine name="derecho" compiler="intel" category="fates"/>
      <machine name="lawrencium-lr3" compiler="intel" category="fates"/>
    </machines>
    <options>
      <option name="wallclock">00:20:00</option>
      <option name="comment">Short ERP FATES test for f09_g17 grid.</option>
    </options>
  </test>
  <test name="ERP_Ld9" grid="f45_f45_mg37" compset="I2000Clm50FatesCruRsGs" testmods="clm/FatesColdAllVars">
    <machines>
      <machine name="cheyenne" compiler="intel" category="fates"/>
      <machine name="derecho" compiler="intel" category="fates"/>
      <machine name="lawrencium-lr3" compiler="intel" category="fates"/>
    </machines>
    <options>
      <option name="wallclock">00:20:00</option>
      <option name="comment">ERP FATES test covering all standard FATES history variables.</option>
    </options>
  </test>
  <test name="ERS_D_Ld30" grid="f45_f45_mg37" compset="I2000Clm50FatesCruRsGs" testmods="clm/FatesColdPRT2">
    <machines>
      <machine name="cheyenne" compiler="intel" category="fates"/>
      <machine name="derecho" compiler="intel" category="fates"/>
      <machine name="izumi" compiler="nag" category="fates"/>
      <machine name="lawrencium-lr3" compiler="intel" category="fates"/>
    </machines>
    <options>
      <option name="wallclock">00:40:00</option>
      <option name="comment">Exact restart debug test covering Fates CNP nutrients mode.</option>
    </options>
  </test>
  <test name="ERS_D_Ld30" grid="f45_f45_mg37" compset="I2000Clm50FatesCruRsGs" testmods="clm/FatesColdLandUse">
    <machines>
      <machine name="cheyenne" compiler="intel" category="fates"/>
      <machine name="derecho" compiler="intel" category="fates"/>
      <machine name="izumi" compiler="nag" category="fates"/>
      <machine name="lawrencium-lr3" compiler="intel" category="fates"/>
    </machines>
    <options>
      <option name="wallclock">00:40:00</option>
    </options>
  </test>
  <test name="ERS_D_Ld3" grid="f19_g17" compset="I2000Clm50FatesCruRsGs" testmods="clm/FatesCold">
    <machines>
      <machine name="cheyenne" compiler="intel" category="fates"/>
      <machine name="cheyenne" compiler="gnu" category="fates"/>
      <machine name="derecho" compiler="intel" category="fates"/>
      <machine name="derecho" compiler="gnu" category="fates"/>
      <machine name="lawrencium-lr3" compiler="intel" category="fates"/>
    </machines>
    <options>
      <option name="wallclock">00:40:00</option>
      <option name="comment">Exact restart debug FATES test covering for the f19_g17 grid resolution.</option>
    </options>
  </test>
  <test name="ERS_D_Ld5" grid="f19_g17" compset="I2000Clm50BgcCru" testmods="clm/default">
    <machines>
      <machine name="cheyenne" compiler="intel" category="fates"/>
      <machine name="derecho" compiler="intel" category="fates"/>
      <machine name="lawrencium-lr3" compiler="intel" category="fates"/>
    </machines>
    <options>
      <option name="wallclock">00:20:00</option>
      <option name="comment">Exact restart debug test to provide for some CLM coverage during fates suite tests.</option>
    </options>
  </test>
  <test name="ERS_D_Mmpi-serial_Ld5" grid="1x1_brazil" compset="I2000Clm50FatesCruRsGs" testmods="clm/FatesCold">
    <machines>
      <machine name="cheyenne" compiler="intel" category="fates"/>
      <!-- Until Derecho works with intel/Debug use gnu
      <machine name="derecho" compiler="intel" category="fates"/>
      -->
      <machine name="derecho" compiler="gnu" category="fates"/>
      <machine name="izumi" compiler="nag" category="fates"/>
      <machine name="lawrencium-lr3" compiler="intel" category="fates"/>
    </machines>
    <options>
      <option name="wallclock">00:20:00</option>
      <option name="comment">Short ERP debug FATES test for single site grid with serial mpi.</option>
    </options>
  </test>
  <test name="ERS_Ld9" grid="f10_f10_mg37" compset="I2000Clm50FatesCruRsGs" testmods="clm/FatesColdCH4Off">
    <machines>
      <machine name="cheyenne" compiler="intel" category="fates"/>
      <machine name="derecho" compiler="intel" category="fates"/>
      <machine name="lawrencium-lr3" compiler="intel" category="fates"/>
      <machine name="cheyenne" compiler="intel" category="aux_clm"/>
      <machine name="derecho" compiler="intel" category="aux_clm"/>
    </machines>
    <options>
      <option name="wallclock">00:10:00</option>
      <option name="comment">30 day exact restart test activating FATES with CH4 off for the f10 grid.</option>
    </options>
  </test>
  <test name="SMS_Lm3_D_Mmpi-serial" grid="1x1_brazil" compset="I2000Clm50FatesCruRsGs" testmods="clm/FatesColdHydro">
    <machines>
      <machine name="izumi" compiler="intel" category="aux_clm"/>
      <machine name="cheyenne" compiler="intel" category="fates"/>
      <!-- Until Derecho works with intel/Debug use gnu
      <machine name="derecho" compiler="intel" category="fates"/>
      -->
      <machine name="derecho" compiler="gnu" category="fates"/>
      <machine name="izumi" compiler="nag" category="fates"/>
    </machines>
    <options>
      <option name="wallclock">00:20:00</option>
      <option name="comment">Longer smoke debug test for single site grid with serial mpi with coverage for FATES Hydro. Bypasses grid level mass checks.</option>
    </options>
  </test>
  <test name="ERS_D_Ld5" grid="1x1_brazil" compset="I2000Clm50FatesCruRsGs" testmods="clm/FatesColdHydro">
    <machines>
      <machine name="cheyenne" compiler="intel" category="fates"/>
      <machine name="derecho" compiler="intel" category="fates"/>
      <machine name="izumi" compiler="nag" category="fates"/>
      <machine name="lawrencium-lr3" compiler="intel" category="fates"/>
    </machines>
    <options>
      <option name="wallclock">00:40:00</option>
      <option name="comment">Short exact restart debug test for single site grid with coverage for FATES Hydro. Bypasses grid level mass checks.</option>
    </options>
  </test>
  <test name="ERS_Ld5" grid="f19_g17" compset="I2000Clm45Fates" testmods="clm/FatesCold">
    <machines>
      <machine name="cheyenne" compiler="intel" category="fates"/>
      <machine name="derecho" compiler="intel" category="fates"/>
      <machine name="lawrencium-lr3" compiler="intel" category="fates"/>
    </machines>
    <options>
      <option name="wallclock">00:20:00</option>
      <option name="comment">Exact restart debug FATES test providing coverage for Clm45 physics.</option>
    </options>
  </test>
  <test name="ERS_Ld60" grid="f45_f45_mg37" compset="I2000Clm50FatesCruRsGs" testmods="clm/Fates">
    <machines>
      <machine name="cheyenne" compiler="intel" category="fates"/>
      <machine name="derecho" compiler="intel" category="fates"/>
      <machine name="lawrencium-lr3" compiler="intel" category="fates"/>
    </machines>
    <options>
      <option name="wallclock">00:40:00</option>
      <option name="comment">60 day exact restart FATES test on f45 grid.</option>
    </options>
  </test>
  <test name="ERS_Ld60" grid="f45_f45_mg37" compset="I2000Clm50FatesCruRsGs" testmods="clm/FatesColdNoFire">
    <machines>
      <machine name="cheyenne" compiler="intel" category="fates"/>
      <machine name="derecho" compiler="intel" category="fates"/>
      <machine name="lawrencium-lr3" compiler="intel" category="fates"/>
    </machines>
    <options>
      <option name="wallclock">00:40:00</option>
      <option name="comment">60 day exact restart test that turns off all fire (both FATES and CLM) on an f45 grid.</option>
    </options>
  </test>
  <test name="ERS_Ld60" grid="f45_f45_mg37" compset="I2000Clm50FatesCruRsGs" testmods="clm/FatesColdST3">
    <machines>
      <machine name="cheyenne" compiler="intel" category="fates"/>
      <machine name="derecho" compiler="intel" category="fates"/>
      <machine name="lawrencium-lr3" compiler="intel" category="fates"/>
    </machines>
    <options>
      <option name="wallclock">00:20:00</option>
      <option name="comment">60 day exact restart test activating FATES static stand structure on an f45 grid.</option>
    </options>
  </test>
  <test name="ERS_Ld60" grid="f45_f45_mg37" compset="I2000Clm50FatesCruRsGs" testmods="clm/FatesColdPPhys">
    <machines>
      <machine name="cheyenne" compiler="intel" category="fates"/>
      <machine name="derecho" compiler="intel" category="fates"/>
    </machines>
    <options>
      <option name="wallclock">00:20:00</option>
      <option name="comment">60 day exact restart test activating FATES prescribed physiology mode on an f45 grid.</option>
    </options>
  </test>
  <test name="ERS_Ld30" grid="f45_f45_mg37" compset="I2000Clm50FatesCruRsGs" testmods="clm/FatesColdFixedBiogeo">
    <machines>
      <machine name="cheyenne" compiler="intel" category="fates"/>
      <machine name="derecho" compiler="intel" category="fates"/>
      <machine name="lawrencium-lr3" compiler="intel" category="fates"/>
    </machines>
    <options>
      <option name="wallclock">00:40:00</option>
    </options>
  </test>
  <test name="ERS_Ld30" grid="f45_f45_mg37" compset="I2000Clm50FatesCruRsGs" testmods="clm/FatesColdNoComp">
    <machines>
      <machine name="cheyenne" compiler="intel" category="fates"/>
      <machine name="derecho" compiler="intel" category="fates"/>
      <machine name="lawrencium-lr3" compiler="intel" category="fates"/>
    </machines>
    <options>
      <option name="wallclock">00:40:00</option>
    </options>
  </test>
  <test name="ERS_Ld30" grid="f45_f45_mg37" compset="I2000Clm50FatesCruRsGs" testmods="clm/FatesColdNoCompFixedBioGeo">
    <machines>
      <machine name="cheyenne" compiler="intel" category="fates"/>
      <machine name="derecho" compiler="intel" category="fates"/>
    </machines>
    <options>
      <option name="wallclock">00:40:00</option>
    </options>
  </test>
  <test name="SMS_D" grid="1x1_brazil" compset="I2000Clm51FatesSpCruRsGs" testmods="clm/FatesColdSatPhen">
    <machines>
      <machine name="cheyenne" compiler="intel" category="fates"/>
      <machine name="derecho" compiler="intel" category="fates"/>
    </machines>
    <options>
      <option name="wallclock">00:20:00</option>
      <option name="comment">Test with DEBUG on for FatesSP mode, NOTE: FatesSp has the largest difference in CTSM code for any FATES mode</option>
    </options>
  </test>
  <test name="SMS_D" grid="1x1_brazil" compset="I2000Clm51FatesSpCruRsGs" testmods="clm/FatesColdDryDepSatPhen">
    <machines>
      <machine name="cheyenne" compiler="gnu" category="aux_clm"/>
      <machine name="derecho" compiler="gnu" category="aux_clm"/>
    </machines>
    <options>
      <option name="wallclock">00:20:00</option>
      <option name="comment"  >Run a test with dry deposition on and FATES-SP</option>
    </options>
  </test>
  <test name="SMS_D" grid="1x1_brazil" compset="I2000Clm51FatesSpCruRsGs" testmods="clm/FatesColdMeganSatPhen">
    <machines>
      <machine name="cheyenne" compiler="gnu" category="aux_clm"/>
      <machine name="derecho" compiler="gnu" category="aux_clm"/>
    </machines>
    <options>
      <option name="wallclock">00:20:00</option>
      <option name="comment"  >Run a test with MEGAN on and FATES-SP</option>
    </options>
  </test>

  <test name="SMS_Ld3" grid="f09_g17" compset="I2000Clm51FatesSpCruRsGs" testmods="clm/FatesColdSatPhen_prescribed">
    <machines>
      <machine name="cheyenne" compiler="intel" category="fates"/>
      <machine name="derecho" compiler="intel" category="fates"/>
    </machines>
    <options>
      <option name="wallclock">00:20:00</option>
      <option name="comment">Test with prescribed LAI and soil moisture with FatesSP mode</option>
    </options>
  </test>
  <test name="SMS_Lm1" grid="f45_f45_mg37" compset="I2000Clm51FatesSpCruRsGs" testmods="clm/FatesColdBasic">
    <machines>
      <machine name="cheyenne" compiler="intel" category="fates"/>
      <machine name="derecho" compiler="intel" category="fates"/>
    </machines>
    <options>
      <option name="wallclock">00:40:00</option>
      <option name="comment">Smoke test that uses just the FATES SP compset.</option>
    </options>
  </test>
  <test name="ERS_Ld30" grid="f45_f45_mg37" compset="I2000Clm51FatesSpCruRsGs" testmods="clm/FatesColdSatPhen">
    <machines>
      <machine name="cheyenne" compiler="intel" category="fates"/>
      <machine name="derecho" compiler="intel" category="fates"/>
      <machine name="lawrencium-lr3" compiler="intel" category="fates"/>
    </machines>
    <options>
      <option name="wallclock">00:40:00</option>
      <option name="comment">30 day exact restart test for FATES fixed biogeography reduced complexity mode on an f45 grid.</option>
    </options>
  </test>
  <test name="ERP_P36x2_Ld30" grid="f45_f45_mg37" compset="I2000Clm51FatesSpCruRsGs" testmods="clm/FatesColdSatPhen">
    <machines>
      <machine name="cheyenne" compiler="intel" category="fates"/>
      <machine name="cheyenne" compiler="intel" category="aux_clm"/>
    </machines>
    <options>
      <option name="wallclock">00:40:00</option>
      <option name="comment">30 day exact restart test with threading for FATES fixed biogeography reduced complexity mode on an f45 grid.</option>
    </options>
  </test>
  <test name="ERP_P128x2_Ld30" grid="f45_f45_mg37" compset="I2000Clm51FatesSpCruRsGs" testmods="clm/FatesColdSatPhen">
    <machines>
      <machine name="derecho" compiler="intel" category="fates"/>
      <machine name="derecho" compiler="intel" category="aux_clm"/>
    </machines>
    <options>
      <option name="wallclock">00:40:00</option>
      <option name="comment">30 day exact restart test with threading for FATES fixed biogeography reduced complexity mode on an f45 grid.</option>
    </options>
  </test>
  <test name="ERS_Ld60" grid="f45_f45_mg37" compset="I2000Clm50FatesCruRsGs" testmods="clm/FatesColdLogging">
    <machines>
      <machine name="cheyenne" compiler="intel" category="fates"/>
      <machine name="derecho" compiler="intel" category="fates"/>
    </machines>
    <options>
      <option name="wallclock">00:40:00</option>
      <option name="comment">60 day exact restart test providing coverage for the FATES logging mode on an f45 grid.</option>
    </options>
  </test>
  <test name="ERS_Ld30" grid="f45_f45_mg37" compset="I2000Clm50FatesCruRsGs" testmods="clm/FatesColdSizeAgeMort">
    <machines>
      <machine name="cheyenne" compiler="intel" category="fates"/>
      <machine name="derecho" compiler="intel" category="fates"/>
      <machine name="lawrencium-lr3" compiler="intel" category="fates"/>
    </machines>
    <options>
      <option name="wallclock">00:40:00</option>
      <option name="comment">30 day exact restart test activating FATES size and age mortality mode on an f45 grid.</option>
    </options>
  </test>
  <test name="SMS_Lm6" grid="f45_f45_mg37" compset="I2000Clm50FatesCruRsGs" testmods="clm/Fates">
    <machines>
      <machine name="cheyenne" compiler="intel" category="fates"/>
      <machine name="derecho" compiler="intel" category="fates"/>
      <machine name="lawrencium-lr3" compiler="intel" category="fates"/>
    </machines>
    <options>
      <option name="wallclock">00:20:00</option>
      <option name="comment"  >Run a short non-Fates test (without land-ice model) in the fates test list, to make sure fates changes do not mess up the standard model</option>
    </options>
  </test>
  <test name="SMS_Lm13" grid="1x1_brazil" compset="I2000Clm50FatesCruRsGs" testmods="clm/FatesCold">
    <machines>
      <machine name="cheyenne" compiler="intel" category="fates"/>
      <machine name="cheyenne" compiler="gnu" category="fates"/>
      <machine name="derecho" compiler="intel" category="fates"/>
      <machine name="derecho" compiler="gnu" category="fates"/>
    </machines>
    <options>
      <option name="wallclock">00:40:00</option>
      <option name="comment">13 month single site FATES smoke test.</option>
    </options>
  </test>
  <test name="ERS_Lm12" grid="1x1_brazil" compset="I2000Clm50FatesCruRsGs" testmods="clm/FatesFireLightningPopDens">
    <machines>
      <machine name="cheyenne" compiler="intel" category="fates"/>
      <machine name="derecho" compiler="intel" category="fates"/>
    </machines>
    <options>
      <option name="wallclock">01:00:00</option>
      <option name="comment">12 month exact restart FATES single site debug test covering anthropogenic fire ignition mode.</option>
    </options>
  </test>
  <test name="SMS_Lm1" grid="f10_f10_mg37" compset="I1850Clm50BgcCropCmip6waccm" testmods="clm/basic">
    <machines>
      <machine name="cheyenne" compiler="gnu" category="aux_clm"/>
      <machine name="cheyenne" compiler="gnu" category="prealpha"/>
      <machine name="cheyenne" compiler="gnu" category="prebeta"/>
      <machine name="derecho" compiler="gnu" category="aux_clm"/>
      <machine name="derecho" compiler="gnu" category="prealpha"/>
      <machine name="derecho" compiler="gnu" category="prebeta"/>
    </machines>
    <options>
      <option name="wallclock">00:20:00</option>
      <option name="comment"  >The main point of this test is simply to make sure that the CMIP6WACCMDECK moifierd works. (This configuration is basically the same as I1850Clm50BgcCropCmip6, but without cmip6_glaciers_virtual_antarctica - so we don't need huge coverage of this.) Month-long so that we actually get some history output (because this test exercises a usermods directory with only monthly and yearly output).</option>
    </options>
  </test>
  <test name="SMS_Lm1" grid="f19_g17" compset="I1850Clm50BgcCropCmip6waccm" testmods="clm/basic">
    <machines>
      <machine name="cheyenne" compiler="intel" category="ctsm_sci"/>
      <machine name="derecho" compiler="intel" category="ctsm_sci"/>
    </machines>
    <options>
      <option name="wallclock">00:60:00</option>
      <option name="comment"  >The main point of this test is simply to make sure that the CMIP6WACCMDECK modifier works for
2-degree since that resolution turns off Carbon isotopes. (This is in the ctsm_sci test list despite not being a scientifically-supported compset because this needs to be run at 2-degree resolution, which is higher than our standard testing. Also note that the purpose of this is to support scientifically-supported coupled configurations.)</option>
    </options>
  </test>
  <test name="SMS_Lm1_D" grid="f10_f10_mg37" compset="I1850Clm50BgcCrop" testmods="clm/output_crop_highfreq">
    <machines>
      <machine name="cheyenne" compiler="intel" category="aux_clm"/>
      <machine name="derecho" compiler="intel" category="aux_clm"/>
    </machines>
    <options>
      <option name="wallclock">00:20:00</option>
      <option name="comment">Want at least a month-long debug test covering the output_crop usermod, as well as a test covering the output_crop_highfreq usermod. (Note that we already have a year+ test of output_crop via a cmip6 test, so having this test just be a month, rather than a year, seems good enough.)</option>
    </options>
  </test>
  <test name="SMS_Ly1_Mmpi-serial" grid="1x1_brazil" compset="IHistClm50BgcQianRs" testmods="clm/output_bgc_highfreq">
    <machines>
      <machine name="cheyenne" compiler="intel" category="aux_clm"/>
      <machine name="derecho" compiler="intel" category="aux_clm"/>
      <machine name="cheyenne" compiler="intel" category="aux_cime_baselines"/>
      <machine name="cheyenne" compiler="gnu" category="aux_cime_baselines"/>
    </machines>
    <options>
      <option name="wallclock">00:20:00</option>
      <option name="comment">Want a year-long test covering the output_bgc and output_bgc_highfreq usermods; don't want a highfreq, year-long global test because of the output volume, so this is single-point.</option>
    </options>
  </test>
  <test name="SMS_Ld12_Mmpi-serial" grid="1x1_vancouverCAN" compset="I1PtClm50SpRs" testmods="clm/output_sp_highfreq">
    <machines>
      <machine name="cheyenne" compiler="gnu" category="aux_clm"/>
      <machine name="derecho" compiler="gnu" category="aux_clm"/>
    </machines>
    <options>
      <option name="wallclock">00:10:00</option>
      <option name="comment">Want a year-long test covering the output_sp and output_sp_highfreq usermods; don't want a highfreq, year-long global test because of the output volume, so this is single-point.</option>
    </options>
  </test>
  <test name="PFS_Ld10_PS" grid="f19_g17" compset="I2000Clm50BgcCrop">
    <machines>
      <machine name="cheyenne" compiler="intel" category="aux_clm"/>
      <machine name="derecho" compiler="intel" category="aux_clm"/>
    </machines>
    <options>
      <option name="wallclock">00:30:00</option>
      <option name="comment">Can use this test to determine if there are significant throughput changes, at least for this common and important configuration. Note that this deliberately doesn't have any testmods in order to (1) avoid doing history output (because the timing of output can be very variable, and mixing output timing with other aspects of model time can be confusing), and (2) generally keep the test replicating a production configuration as closely as possible (so, for example, we do NOT set BFBFLAG=TRUE for this test).</option>
      <!-- standard throughput tolerance is 25%, but for this PFS test we want a stricter tolerance -->
      <option name="tput_tolerance">0.1</option>
    </options>
  </test>

  <test name="FSURDATMODIFYCTSM_D_Mmpi-serial_Ld1" grid="5x5_amazon" compset="I2000Clm50SpRs">
    <machines>
      <machine name="cheyenne" compiler="intel" category="aux_clm"/>
      <machine name="cheyenne" compiler="intel" category="clm_pymods"/>
    </machines>
    <options>
      <option name="wallclock">00:20:00</option>
      <option name="comment">Smoke test that first runs the fsurdat_modifier tool and then ensures that the CTSM does not fail using the just-generated modified fsurdat file. Regional SP case. A global BGC CROP case was confirmed to PASS when this regional SP case was introduced.</option>
      <option name="comment">This test invokes python code, so it should be run whenever changing python code (in addition to being run as part of aux_clm).</option>
    </options>
  </test>

  <test name="LILACSMOKE_D_Ld2" grid="f10_f10_mg37" compset="I2000Ctsm50NwpSpAsRs" testmods="clm-lilac">
    <machines>
      <machine name="cheyenne" compiler="intel" category="aux_clm"/>
      <machine name="cheyenne" compiler="intel" category="clm_pymods"/>
      <machine name="derecho" compiler="intel" category="aux_clm"/>
      <machine name="derecho" compiler="intel" category="clm_pymods"/>
    </machines>
    <options>
      <option name="wallclock">00:20:00</option>
      <option name="comment">Basic LILAC smoke test. Needs to use the nuopc driver. Uses stub atmosphere to avoid needing to download a bunch of unnecessary data if run on a different machine.</option>
      <option name="comment">This LILAC test invokes lilac python code, so it should be run whenever changing python code (in addition to being run as part of aux_clm).</option>
    </options>
  </test>

  <test name="SMS_D_Ln1" grid="f10_f10_mg37" compset="I2000Clm50BgcCropQianRs" testmods="clm-run_self_tests">
    <machines>
      <machine name="izumi" compiler="intel" category="aux_clm"/>
    </machines>
    <options>
      <option name="wallclock">0:20:00</option>
      <option name="comment">Include a test that triggers runtime self-tests. The grid and compset aren't very important here, but we do want more than a single-point test so that we can run on more than one processor; we use Qian atm forcing to facilitate running this test on small systems (to avoid large input data needs). The self-tests are run in initialization, so we only need to run for a single time step.</option>
    </options>
  </test>

  <test name="LGRAIN2_Ly1_P72x1" grid="f10_f10_mg37" compset="I1850Clm50BgcCrop" testmods="clm/ciso_soil_matrixcn_only--clm/cropMonthOutput">
    <machines>
      <machine name="cheyenne" compiler="gnu" category="aux_clm">
        <options>
          <option name="wallclock">02:00:00</option>
          <option name="comment">Ensure that it works to have a second grain pool, and that we can get bit-for-bit identical answers with a standard run with just one grain pool. This tests infrastructure that will be needed when incorporating AgSys. This test can be dropped once we have some tests exercising AgSys (which will exercise this code). This and other tests with the ciso_soil_matrixcn_only testmods become redundant when default use_matrixcn = .false.. There are 2 more LGRAIN and two more LREPR tests with the same names but ciso testmods for when default use_matrixcn = .true..</option>
        </options>
      </machine>
    </machines>
  </test>
  <test name="LGRAIN2_Ly2_P72x1" grid="f10_f10_mg37" compset="I1850Clm45BgcCrop" testmods="clm/ciso_soil_matrixcn_only--clm/cropMonthOutput">
    <machines>
      <machine name="cheyenne" compiler="gnu" category="aux_clm">
        <options>
          <option name="wallclock">02:00:00</option>
          <option name="comment">Ensure that it works to have a second grain pool, and that we can get bit-for-bit identical answers with a standard run with just one grain pool. This tests infrastructure that will be needed when incorporating AgSys. This test can be dropped once we have some tests exercising AgSys (which will exercise this code). Compared to the Clm50 test, this Clm45 test exercises code in NutrientCompetitionCLM45defaultMod and use_grainproduct false. Need two years because this test starts from a non-crop finidat, so there is no crop growth in the first year.</option>
        </options>
      </machine>
    </machines>
  </test>
  <test name="LREPRSTRUCT_Ly1_P72x1" grid="f10_f10_mg37" compset="I1850Clm50BgcCrop" testmods="clm/ciso_soil_matrixcn_only--clm/cropMonthOutput">
    <machines>
      <machine name="cheyenne" compiler="gnu" category="aux_clm">
        <options>
          <option name="wallclock">02:00:00</option>
          <option name="comment">Ensure that it works to have a crop reproductive structure pool, and that we can get bit-for-bit identical answers when using that pool compared to a run with a single reproductive grain pool. This tests infrastructure that will be needed when incorporating AgSys. This test can be dropped once we have some tests exercising AgSys (which will exercise this code).</option>
        </options>
      </machine>
    </machines>
  </test>
  <test name="LREPRSTRUCT_Ly2_P72x1" grid="f10_f10_mg37" compset="I1850Clm45BgcCrop" testmods="clm/ciso_soil_matrixcn_only--clm/cropMonthOutput">
    <machines>
      <machine name="cheyenne" compiler="gnu" category="aux_clm">
        <options>
          <option name="wallclock">02:00:00</option>
          <option name="comment">Ensure that it works to have a crop reproductive structure pool, and that we can get bit-for-bit identical answers when using that pool compared to a run with a single reproductive grain pool. This tests infrastructure that will be needed when incorporating AgSys. This test can be dropped once we have some tests exercising AgSys (which will exercise this code). Compared to the Clm50 test, this Clm45 test exercises code in NutrientCompetitionCLM45defaultMod and use_grainproduct false. Need two years because this test starts from a non-crop finidat, so there is no crop growth in the first year.</option>
        </options>
      </machine>
    </machines>
  </test>
  <test name="LGRAIN2_Ly1_P72x1" grid="f10_f10_mg37" compset="I1850Clm50BgcCrop" testmods="clm/ciso--clm/cropMonthOutput">
    <machines>
      <machine name="cheyenne" compiler="gnu" category="aux_clm">
        <options>
          <option name="wallclock">02:00:00</option>
          <option name="comment">Ensure that it works to have a second grain pool, and that we can get bit-for-bit identical answers with a standard run with just one grain pool. This tests infrastructure that will be needed when incorporating AgSys. This test can be dropped once we have some tests exercising AgSys (which will exercise this code).</option>
        </options>
      </machine>
    </machines>
  </test>
  <test name="LGRAIN2_Ly1_P128x1" grid="f10_f10_mg37" compset="I1850Clm50BgcCrop" testmods="clm/ciso--clm/cropMonthOutput">
    <machines>
      <machine name="derecho" compiler="gnu" category="aux_clm"/>
    </machines>
    <options>
      <option name="wallclock">02:00:00</option>
      <option name="comment">Ensure that it works to have a second grain pool, and that we can get bit-for-bit identical answers with a standard run with just one grain pool. This tests infrastructure that will be needed when incorporating AgSys. This test can be dropped once we have some tests exercising AgSys (which will exercise this code).</option>
    </options>
  </test>
  <test name="LGRAIN2_Ly2_P72x1" grid="f10_f10_mg37" compset="I1850Clm45BgcCrop" testmods="clm/ciso--clm/cropMonthOutput">
    <machines>
      <machine name="cheyenne" compiler="gnu" category="aux_clm">
        <options>
          <option name="wallclock">02:00:00</option>
          <option name="comment">Ensure that it works to have a second grain pool, and that we can get bit-for-bit identical answers with a standard run with just one grain pool. This tests infrastructure that will be needed when incorporating AgSys. This test can be dropped once we have some tests exercising AgSys (which will exercise this code). Compared to the Clm50 test, this Clm45 test exercises code in NutrientCompetitionCLM45defaultMod and use_grainproduct false. Need two years because this test starts from a non-crop finidat, so there is no crop growth in the first year.</option>
        </options>
      </machine>
    </machines>
  </test>
  <test name="LGRAIN2_Ly2_P128x1" grid="f10_f10_mg37" compset="I1850Clm45BgcCrop" testmods="clm/ciso--clm/cropMonthOutput">
    <machines>
      <machine name="derecho" compiler="gnu" category="aux_clm"/>
    </machines>
    <options>
      <option name="wallclock">02:00:00</option>
      <option name="comment">Ensure that it works to have a second grain pool, and that we can get bit-for-bit identical answers with a standard run with just one grain pool. This tests infrastructure that will be needed when incorporating AgSys. This test can be dropped once we have some tests exercising AgSys (which will exercise this code). Compared to the Clm50 test, this Clm45 test exercises code in NutrientCompetitionCLM45defaultMod and use_grainproduct false. Need two years because this test starts from a non-crop finidat, so there is no crop growth in the first year.</option>
    </options>
  </test>
  <test name="LREPRSTRUCT_Ly1_P72x1" grid="f10_f10_mg37" compset="I1850Clm50BgcCrop" testmods="clm/ciso--clm/cropMonthOutput">
    <machines>
      <machine name="cheyenne" compiler="gnu" category="aux_clm">
        <options>
          <option name="wallclock">02:00:00</option>
          <option name="comment">Ensure that it works to have a crop reproductive structure pool, and that we can get bit-for-bit identical answers when using that pool compared to a run with a single reproductive grain pool. This tests infrastructure that will be needed when incorporating AgSys. This test can be dropped once we have some tests exercising AgSys (which will exercise this code).</option>
        </options>
      </machine>
    </machines>
  </test>
  <test name="LREPRSTRUCT_Ly1_P128x1" grid="f10_f10_mg37" compset="I1850Clm50BgcCrop" testmods="clm/ciso--clm/cropMonthOutput">
    <machines>
      <machine name="derecho" compiler="gnu" category="aux_clm"/>
    </machines>
    <options>
      <option name="wallclock">02:00:00</option>
      <option name="comment">Ensure that it works to have a crop reproductive structure pool, and that we can get bit-for-bit identical answers when using that pool compared to a run with a single reproductive grain pool. This tests infrastructure that will be needed when incorporating AgSys. This test can be dropped once we have some tests exercising AgSys (which will exercise this code).</option>
    </options>
  </test>
  <test name="LREPRSTRUCT_Ly2_P72x1" grid="f10_f10_mg37" compset="I1850Clm45BgcCrop" testmods="clm/ciso--clm/cropMonthOutput">
    <machines>
      <machine name="cheyenne" compiler="gnu" category="aux_clm"/>
    </machines>
    <options>
      <option name="wallclock">02:00:00</option>
      <option name="comment">Ensure that it works to have a crop reproductive structure pool, and that we can get bit-for-bit identical answers when using that pool compared to a run with a single reproductive grain pool. This tests infrastructure that will be needed when incorporating AgSys. This test can be dropped once we have some tests exercising AgSys (which will exercise this code). Compared to the Clm50 test, this Clm45 test exercises code in NutrientCompetitionCLM45defaultMod and use_grainproduct false. Need two years because this test starts from a non-crop finidat, so there is no crop growth in the first year.</option>
    </options>
  </test>
  <test name="LREPRSTRUCT_Ly2_P128x1" grid="f10_f10_mg37" compset="I1850Clm45BgcCrop" testmods="clm/ciso--clm/cropMonthOutput">
    <machines>
      <machine name="derecho" compiler="gnu" category="aux_clm"/>
    </machines>
    <options>
      <option name="wallclock">02:00:00</option>
      <option name="comment">Ensure that it works to have a crop reproductive structure pool, and that we can get bit-for-bit identical answers when using that pool compared to a run with a single reproductive grain pool. This tests infrastructure that will be needed when incorporating AgSys. This test can be dropped once we have some tests exercising AgSys (which will exercise this code). Compared to the Clm50 test, this Clm45 test exercises code in NutrientCompetitionCLM45defaultMod and use_grainproduct false. Need two years because this test starts from a non-crop finidat, so there is no crop growth in the first year.</option>
    </options>
  </test>

  <test name="REUSEINITFILES_D_Ld1" grid="f10_f10_mg37" compset="I1850Clm50BgcCrop" testmods="clm/default">
    <machines>
      <machine name="cheyenne" compiler="gnu" category="aux_clm"/>
      <machine name="derecho" compiler="gnu" category="aux_clm"/>
    </machines>
    <options>
      <option name="wallclock">0:20:00</option>
      <option name="comment">Make sure that a rerun with already-generated initialization files is bit-for-bit</option>
    </options>
  </test>

  <test name="FUNITCTSM_P1x1" grid="f10_f10_mg37" compset="I2000Clm50Sp">
    <machines>
      <machine name="cheyenne" compiler="intel" category="aux_clm"/>
      <machine name="derecho" compiler="intel" category="aux_clm"/>
    </machines>
    <options>
      <option name="wallclock">00:30:00</option>
      <option name="comment">This test runs CTSM's Fortran unit tests. We're abusing the system test infrastructure to run these, so that a run of the test suite results in the unit tests being run as well. Grid and compset are irrelevant here, except that compset must be one that includes CTSM in order for CIME to find the test definition.</option>
    </options>
  </test>

  <test name="RXCROPMATURITY_Lm61" grid="f09_g17" compset="IHistClm50BgcCrop"  testmods="clm/cropMonthOutput">
    <machines>
      <machine name="cheyenne" compiler="intel" category="ctsm_sci"/>
      <machine name="derecho" compiler="intel" category="ctsm_sci"/>
    </machines>
    <options>
      <option name="wallclock">12:00:00</option>
      <option name="comment">This test is designed to test the ability to prescribe crop sowing dates and maturity requirements. It first performs a GDD-generating run, then calls Python code to generate the maturity requirement file. This is then used in a sowing+maturity forced run, which finally is tested to ensure correct behavior.</option>
    </options>
  </test>
</testlist><|MERGE_RESOLUTION|>--- conflicted
+++ resolved
@@ -702,38 +702,34 @@
       <option name="comment"  >Transient case with isotopes with a December start</option>
     </options>
   </test>
-<<<<<<< HEAD
+  <test name="ERP_D_Ld10_P64x2" grid="f10_f10_mg37" compset="IHistClm51BgcCrop" testmods="clm/ciso_decStart">
+    <machines>
+      <machine name="derecho" compiler="intel" category="aux_clm"/>
+    </machines>
+    <options>
+      <option name="wallclock">00:40:00</option>
+      <option name="comment"  >Transient case with isotopes with a December start</option>
+    </options>
+  </test>
+  <test name="ERP_D_Ld10_P36x2" grid="f10_f10_mg37" compset="IHistClm51BgcCrop" testmods="clm/default">
+    <machines>
+      <machine name="cheyenne" compiler="intel" category="aux_clm"/>
+    </machines>
+    <options>
+      <option name="wallclock">00:40:00</option>
+      <option name="comment"  >Transient case with isotopes with a December start, without Meier roughness</option>
+    </options>
+  </test>
+  <test name="ERP_D_Ld10_P64x2" grid="f10_f10_mg37" compset="IHistClm51BgcCrop" testmods="clm/default">
+    <machines>
+      <machine name="derecho" compiler="intel" category="aux_clm"/>
+    </machines>
+    <options>
+      <option name="wallclock">00:40:00</option>
+      <option name="comment"  >Transient case with isotopes with a December start, without Meier roughness</option>
+    </options>
+  </test>
   <test name="SMS_Ld3" grid="f09_g17" compset="IHistClm50BgcCrop" testmods="clm/f09_dec1990Start_GU_LULCC">
-=======
-  <test name="ERP_D_Ld10_P64x2" grid="f10_f10_mg37" compset="IHistClm51BgcCrop" testmods="clm/ciso_decStart">
-    <machines>
-      <machine name="derecho" compiler="intel" category="aux_clm"/>
-    </machines>
-    <options>
-      <option name="wallclock">00:40:00</option>
-      <option name="comment"  >Transient case with isotopes with a December start</option>
-    </options>
-  </test>
-  <test name="ERP_D_Ld10_P36x2" grid="f10_f10_mg37" compset="IHistClm51BgcCrop" testmods="clm/default">
-    <machines>
-      <machine name="cheyenne" compiler="intel" category="aux_clm"/>
-    </machines>
-    <options>
-      <option name="wallclock">00:40:00</option>
-      <option name="comment"  >Transient case with isotopes with a December start, without Meier roughness</option>
-    </options>
-  </test>
-  <test name="ERP_D_Ld10_P64x2" grid="f10_f10_mg37" compset="IHistClm51BgcCrop" testmods="clm/default">
-    <machines>
-      <machine name="derecho" compiler="intel" category="aux_clm"/>
-    </machines>
-    <options>
-      <option name="wallclock">00:40:00</option>
-      <option name="comment"  >Transient case with isotopes with a December start, without Meier roughness</option>
-    </options>
-  </test>
-  <test name="SMS_Ld3_PS" grid="f09_g17" compset="IHistClm50BgcCrop" testmods="clm/f09_dec1990Start_GU_LULCC">
->>>>>>> 03246f8c
     <machines>
       <machine name="cheyenne" compiler="intel" category="aux_clm"/>
       <machine name="derecho" compiler="intel" category="aux_clm"/>
@@ -806,7 +802,6 @@
       <option name="comment"  >Test soil_decomp_method = 'MIMICSWieder2015'</option>
     </options>
   </test>
-<<<<<<< HEAD
   <test name="SMS_D" grid="1x1_brazil" compset="I1850Clm51BgcCrop" testmods="clm/mimics_matrixcn">
     <machines>
       <machine name="cheyenne" compiler="gnu" category="aux_clm"/>
@@ -816,8 +811,6 @@
       <option name="comment"  >Test MIMICS with CN matrix on (but soil matrixcn off)</option>
     </options>
   </test>
-  <test name="SMS_Ld5_Mmpi-serial" grid="1x1_brazil" compset="IHistClm50BgcQianRs" testmods="clm/mimics">
-=======
   <test name="ERP_D_P64x2_Ld3" grid="f10_f10_mg37" compset="I1850Clm51BgcCrop" testmods="clm/mimics">
     <machines>
       <machine name="derecho" compiler="gnu" category="aux_clm"/>
@@ -828,7 +821,6 @@
     </options>
   </test>
   <test name="SMS_Ld5_Mmpi-serial" grid="1x1_brazil" compset="IHistClm51Bgc" testmods="clm/mimics">
->>>>>>> 03246f8c
     <machines>
       <machine name="izumi" compiler="gnu" category="aux_clm"/>
     </machines>
