<?xml version="1.0"?>
<!--
     CTSM test list. Test suites included:
        ctsm_pymods: System tests for the python codes that also run CTSM cases (subset of aux_clm tests)
        clm_short: The short CLM test for basic testing of a few configurations
        aux_clm: Main workhorse test list to be run on main machines before most tags are made
        fates: The FATES testlist, run when FATES is updated
        ctsm_sci: Tests for all science supported compset/resolution configurations, plus all supported resolutions
        prelpha: Run before CESM alpha tags (subset of aux_clm tests)
        prebeta: Run before CESM beta tags (more extensive, but should have tests outside of prealpha) (subset of aux_clm tests)
        aux_cime_baselines: CESM cime baselines (subset of aux_clm tests)
        hillslope: Experimental test list used for the hillslope option of the model
        rxcropmaturity: Short tests to be run during development related to prescribed crop calendars
        matrixcn: Tests exercising the matrix-CN capability
        aux_clm_mpi_serial: aux_clm tests using mpi-serial. Useful for redoing tests that failed due to https://github.com/ESCOMP/CTSM/issues/2916, after having replaced libraries/mpi-serial with a fresh copy.
-->
<testlist version="2.0">

  <test name="ERI_D_Ld9" grid="f10_f10_mg37" compset="I1850Clm60Bgc" testmods="clm/default">
    <machines>
      <machine name="derecho" compiler="gnu" category="aux_clm"/>
      <machine name="derecho" compiler="gnu" category="ctsm_sci"/>
    </machines>
    <options>
      <option name="wallclock">00:40:00</option>
    </options>
  </test>
  <test name="ERI_D_Ld9" grid="f10_f10_mg37" compset="I1850Clm60Bgc" testmods="clm/default--clm/matrixcnOn">
    <machines>
      <machine name="derecho" compiler="gnu" category="aux_clm"/>
      <machine name="derecho" compiler="gnu" category="matrixcn"/>
    </machines>
    <options>
      <option name="wallclock">00:40:00</option>
      <option name="comment">Repeat last ERI_D_Ld9...default test with matrixcnOn</option>
    </options>
  </test>
  <test name="SMS_D_Ld3_PS" grid="f09_g17" compset="I1850Clm60SpNoAnthro" testmods="clm/decStart1851_noinitial--clm/nofireemis">
    <machines>
      <machine name="derecho" compiler="intel" category="aux_clm"/>
      <machine name="derecho" compiler="intel" category="ctsm_sci"/>
      <machine name="derecho" compiler="intel" category="prebeta"/>
    </machines>
    <options>
      <option name="wallclock">00:20:00</option>
      <option name="comment">No anthropogenic compset</option>
      <option name="comment">Also --nofireemis because this is a SP compset</option>
    </options>
  </test>
  <test name="SMS_D_Ld3_PS" grid="f09_g17" compset="I1850Clm60BgcNoAnthro" testmods="clm/decStart1851_noinitial--clm/matrixcnOn">
    <machines>
      <machine name="derecho" compiler="intel" category="aux_clm"/>
      <machine name="derecho" compiler="intel" category="prebeta"/>
      <machine name="derecho" compiler="intel" category="matrixcn"/>
    </machines>
    <options>
      <option name="wallclock">00:20:00</option>
      <option name="comment">No anthropogenic compset, repeated with matrixcnOn (combines Bgc from next one and _D_ from previous one)</option>
    </options>
  </test>
  <test name="SMS_Ld3_PS" grid="f09_g17" compset="I1850Clm60BgcNoAnthro" testmods="clm/decStart1851_noinitial">
    <machines>
      <machine name="derecho" compiler="intel" category="ctsm_sci"/>
    </machines>
    <options>
      <option name="wallclock">00:20:00</option>
      <option name="comment">No anthropogenic compset for Bgc and ctsm_sci test list</option>
    </options>
  </test>
  <test name="ERI_D_Ld9" grid="f10_f10_mg37" compset="I2000Clm50BgcCru" testmods="clm/default">
    <machines>
      <machine name="derecho" compiler="gnu" category="aux_clm"/>
      <machine name="derecho" compiler="intel" category="aux_clm"/>
    </machines>
    <options>
      <option name="wallclock">00:20:00</option>
    </options>
  </test>
  <test name="SMS_Ln9" grid="f10_f10_mg37" compset="I1850Clm45Bgc" testmods="clm/clm45cam4LndTuningModeZDustSoilErod">
    <machines>
      <machine name="derecho" compiler="intel" category="aux_clm"/>
      <machine name="derecho" compiler="gnu" category="aux_clm"/>
    </machines>
    <options>
      <option name="wallclock">00:20:00</option>
      <option name="comment">Simple test use soil eroditability in CTSM for CAM4 tuning</option>
    </options>
  </test>
  <test name="SMS_Ln9" grid="f09_f09_mg17" compset="I1850Clm45Bgc" testmods="clm/clm45cam4LndTuningModeZDustSoilErod">
    <machines>

      <machine name="derecho" compiler="intel" category="aux_clm"/>
    </machines>
    <options>
      <option name="wallclock">00:20:00</option>
      <option name="comment">Simple test use soil eroditability in CTSM for CAM4 tuning, at 1-degree</option>
    </options>
  </test>
  <test name="SMS_Ln9" grid="f10_f10_mg37" compset="I2000Clm50Sp" testmods="clm/clm50cam5LndTuningModeZDustSoilErod--clm/nofireemis">
    <machines>
      <machine name="derecho" compiler="gnu" category="aux_clm"/>
      <machine name="derecho" compiler="intel" category="aux_clm"/>
    </machines>
    <options>
      <option name="wallclock">00:20:00</option>
      <option name="comment">Simple test use soil eroditability in CTSM for CAM5 tuning</option>
      <option name="comment">Also --nofireemis because this is a SP compset</option>
    </options>
  </test>
  <test name="ERP_D_Ld9" grid="ne30pg3_t232" compset="I1850Clm60BgcCropG" testmods="clm/clm60cam7LndTuningModeLDust">
    <machines>
      <machine name="derecho" compiler="intel" category="aux_clm"/>
    </machines>
    <options>
      <option name="wallclock">00:20:00</option>
      <option name="comment">CESM3 development Exact restart test with change in the processor count at the standard coupled resolution</option>
    </options>
  </test>
    <test name="ERP_D_Ld9" grid="f10_f10_mg37" compset="I1850Clm60BgcCrop" testmods="clm/clm60cam7LndTuningModeLDust">
    <machines>
      <machine name="izumi" compiler="nag" category="aux_clm"/>
    </machines>
    <options>
      <option name="wallclock">00:20:00</option>
      <option name="comment">CESM3 development Exact restart test with change in the processor count at f10, for izumi nag</option>
    </options>
  </test>
  <test name="ERP_D_Ld9" grid="ne30pg3_t232" compset="I1850Clm60BgcCropG" testmods="clm/clm60cam6LndTuningMode">
    <machines>
      <machine name="derecho" compiler="intel" category="aux_clm"/>
    </machines>
    <options>
      <option name="wallclock">00:20:00</option>
      <option name="comment">CESM3 development Exact restart test with change in the processor count at the standard coupled resolution</option>
    </options>
  </test>
  <test name="ERP_D_Ld9" grid="ne30pg3_t232" compset="IHistClm60BgcCropG" testmods="clm/clm60cam7LndTuningModeLDust">
    <machines>
      <machine name="derecho" compiler="intel" category="aux_clm"/>
    </machines>
    <options>
      <option name="wallclock">00:20:00</option>
      <option name="comment">CESM3 development Exact restart test with change in the processor count at the standard coupled resolution for transient</option>
    </options>
  </test>
  <test name="ERS_D_Ld9" grid="ne30pg3_t232" compset="I1850Clm60BgcCropG" testmods="clm/clm60cam7LndTuningMode">
    <machines>
      <machine name="derecho" compiler="intel" category="aux_clm"/>
    </machines>
    <options>
      <option name="wallclock">00:20:00</option>
      <option name="comment">CESM3 development simple exact restart test at the standard coupled resolution</option>
    </options>
  </test>
  <test name="ERI_D" grid="ne30pg3_t232" compset="I1850Clm60BgcCropG" testmods="clm/clm60cam7LndTuningModeLDust">
    <machines>
      <machine name="derecho" compiler="intel" category="aux_clm"/>
    </machines>
    <options>
      <option name="wallclock">00:40:00</option>
      <option name="comment">CESM3 development Exact restart test for all startup types at the standard coupled resolution</option>
    </options>
  </test>
  <test name="SMS_Lm1" grid="ne30pg3_t232" compset="I1850Clm60BgcCropG" testmods="clm/clm60cam7LndTuningMode">
    <machines>
      <machine name="derecho" compiler="intel" category="aux_clm"/>
      <machine name="derecho" compiler="intel" category="ctsm_sci"/>
    </machines>
    <options>
      <option name="wallclock">00:20:00</option>
      <option name="comment">CESM3 development test at the standard coupled resolution for a month</option>
    </options>
  </test>
  <test name="SMS" grid="ne30pg3_t232" compset="I2000Clm60BgcCrop" testmods="clm/clm60cam7LndTuningMode">
    <machines>
      <machine name="derecho" compiler="intel" category="aux_clm"/>
    </machines>
    <options>
      <option name="wallclock">00:20:00</option>
      <option name="comment">CESM3 development test at the standard coupled resolution for 2000</option>
    </options>
  </test>
  <test name="SMS_Ld5" grid="hcru_hcru_mt13" compset="I2000Clm60Sp" testmods="clm/default">
    <machines>
      <machine name="derecho" compiler="intel" category="ctsm_sci"/>
    </machines>
    <options>
      <option name="wallclock">00:20:00</option>
      <option name="comment">CTSM science test list for the half degree grid with latest CLM version for 2000</option>
    </options>
  </test>
  <test name="SMS_Ld5" grid="hcru_hcru_mt13" compset="IHistClm60BgcCrop" testmods="clm/default">
    <machines>
      <machine name="derecho" compiler="intel" category="ctsm_sci"/>
    </machines>
    <options>
      <option name="wallclock">00:20:00</option>
      <option name="comment">CTSM science test list for the half degree grid with latest CLM version for historical</option>
    </options>
  </test>
  <test name="SMS_Ln9" grid="C96_C96_mt232" compset="I2000Clm60Sp" testmods="clm/clm60cam7LndTuningMode--clm/nofireemis">
    <machines>
      <machine name="derecho" compiler="intel" category="ctsm_sci"/>
    </machines>
    <options>
      <option name="wallclock">00:60:00</option>
      <option name="comment">We have one C96 test in aux_clm; this is another that uses a different compset. No needn't run this additional C96 test with every tag, but include it in the less frequent ctsm_sci testing.</option>
      <option name="comment">Also --nofireemis because this is a SP compset</option>
    </options>
  </test>
  <test name="SMS_Ln9" grid="mpasa480_mpasa480" compset="I1850Clm60SpRs" testmods="clm/clm60cam7LndTuningMode--clm/nofireemis">
    <machines>
      <machine name="derecho" compiler="intel" category="ctsm_sci"/>
    </machines>
    <options>
      <option name="wallclock">00:60:00</option>
      <option name="comment">mpasa low resolution grid, tested in CAM, so do both 1850 and 2000 with latest CLM version and include in the CTSM science test list</option>
      <option name="comment">Also --nofireemis because this is a SP compset</option>
    </options>
  </test>
  <test name="SMS_Ln9" grid="mpasa480_mpasa480" compset="I2000Clm60SpRs" testmods="clm/clm60cam7LndTuningMode--clm/nofireemis">
    <machines>
      <machine name="derecho" compiler="intel" category="ctsm_sci"/>
    </machines>
    <options>
      <option name="wallclock">00:60:00</option>
      <option name="comment">mpasa low resolution grid, tested in CAM, so do both 1850 and 2000 with latest CLM version and include in the CTSM science test list</option>
      <option name="comment">Also --nofireemis because this is a SP compset</option>
    </options>
  </test>
  <test name="SMS_Ln9" grid="mpasa120_mpasa120" compset="IHistClm60Sp" testmods="clm/clm60cam7LndTuningMode--clm/nofireemis">
    <machines>
      <machine name="derecho" compiler="intel" category="ctsm_sci"/>
    </machines>
    <options>
      <option name="wallclock">00:60:00</option>
      <option name="comment">Test that the workhorse mpasa resolution functions for CAM, for both Hist and 2000 with latest CLM version. No need to run this test with every tag, but include it in the less frequent ctsm_sci testing.</option>
      <option name="comment">Also --nofireemis because this is a SP compset</option>
    </options>
  </test>
  <test name="SMS_Ln9" grid="mpasa120_mpasa120" compset="I2000Clm60Sp" testmods="clm/clm60cam7LndTuningMode--clm/nofireemis">
    <machines>
      <machine name="derecho" compiler="intel" category="ctsm_sci"/>
    </machines>
    <options>
      <option name="wallclock">00:60:00</option>
      <option name="comment">Test that the workhorse mpasa resolution functions for CAM, for both Hist and 2000 with latest CLM version. No need to run this test with every tag, but include it in the less frequent ctsm_sci testing.</option>
      <option name="comment">Also --nofireemis because this is a SP compset</option>
    </options>
  </test>
  <test name="SMS_Ln9" grid="mpasa60_mpasa60" compset="I2000Clm60Sp" testmods="clm/clm60cam7LndTuningModeLDust--clm/nofireemis">
    <machines>
      <machine name="derecho" compiler="intel" category="ctsm_sci"/>
    </machines>
    <options>
      <option name="wallclock">00:60:00</option>
      <option name="comment">Higher resolution mpasa grid for CAM with latest CLM version. Include it in the less frequent ctsm_sci testing.</option>
      <option name="comment">Also --nofireemis because this is a SP compset</option>
    </options>
  </test>
  <test name="SMS_Ln9" grid="mpasa15_mpasa15" compset="I2000Clm60SpRs" testmods="clm/clm60cam7LndTuningMode--clm/nofireemis">
    <machines>
      <machine name="derecho" compiler="intel" category="ctsm_sci"/>
    </machines>
    <options>
      <option name="wallclock">00:60:00</option>
      <option name="comment">Higher resolution mpasa grid for CAM with latest CLM version. Include it in the less frequent ctsm_sci testing.</option>
      <option name="comment">Also --nofireemis because this is a SP compset</option>
    </options>
  </test>
  <test name="ERI_D_Ld9" grid="ne30_g17" compset="I2000Clm50BgcCru" testmods="clm/vrtlay">
    <machines>
      <machine name="derecho" compiler="intel" category="aux_clm"/>
    </machines>
    <options>
      <option name="wallclock">00:60:00</option>
    </options>
  </test>
  <test name="ERI_D_Ld9" grid="ne30_g17" compset="I2000Clm50BgcCru" testmods="clm/vrtlay--clm/matrixcnOn">
    <machines>
      <machine name="derecho" compiler="intel" category="aux_clm"/>
      <machine name="derecho" compiler="intel" category="matrixcn"/>
    </machines>
    <options>
      <option name="wallclock">00:60:00</option>
      <option name="comment">Repeat last ERI_D_Ld9...vrtlay test with matrixcnOn</option>
    </options>
  </test>
  <test name="SMS_D_Ld1_PS" grid="f09_g17" compset="I1850Clm50Sp" testmods="clm/default">
    <machines>
      <machine name="derecho" compiler="intel" category="aux_clm"/>
    </machines>
    <options>
      <option name="wallclock">00:20:00</option>
      <option name="comment">Include a test of this scientifically-supported compset at a scientifically-supported resolution</option>
    </options>
  </test>
  <!-- science support for workhorse resolutions with CLM5_0 physics -->
  <test name="SMS_Ld1" grid="f09_g17" compset="I1850Clm50Sp" testmods="clm/default">
    <machines>
      <machine name="derecho" compiler="intel" category="ctsm_sci"/>
    </machines>
    <options>
      <option name="wallclock">00:40:00</option>
      <option name="comment">Science support for I1850Clm50Sp at f09</option>
    </options>
  </test>
  <test name="SMS_Ld1" grid="f19_g17" compset="I1850Clm50Sp" testmods="clm/default">
    <machines>
      <machine name="derecho" compiler="intel" category="ctsm_sci"/>
    </machines>
    <options>
      <option name="wallclock">00:40:00</option>
      <option name="comment">Science support for I1850Clm50Sp at f19</option>
    </options>
  </test>
  <test name="SMS_Ld1" grid="f09_g17" compset="I1850Clm50SpCru" testmods="clm/default">
    <machines>
      <machine name="derecho" compiler="intel" category="ctsm_sci"/>
    </machines>
    <options>
      <option name="wallclock">00:20:00</option>
      <option name="comment">Science support for I1850Clm50SpCru at f09</option>
    </options>
  </test>
  <test name="SMS_Ld1" grid="f19_g17" compset="I1850Clm50SpCru" testmods="clm/default">
    <machines>
      <machine name="derecho" compiler="intel" category="ctsm_sci"/>
    </machines>
    <options>
      <option name="wallclock">00:20:00</option>
      <option name="comment">Science support for I1850Clm50SpCru at f19</option>
    </options>
  </test>
  <!-- science support for workhorse resolutions with CLM6_0 physics -->
  <test name="SMS_Ld1" grid="f09_g17" compset="I1850Clm60Sp" testmods="clm/default">
    <machines>
      <machine name="derecho" compiler="intel" category="ctsm_sci"/>
    </machines>
    <options>
      <option name="wallclock">00:20:00</option>
      <option name="comment">Science support for 1850 with clm6_0 for SP mode at f09</option>
    </options>
  </test>
  <test name="SMS_Ld1" grid="f19_g17" compset="I1850Clm60Sp" testmods="clm/default">
    <machines>
      <machine name="derecho" compiler="intel" category="ctsm_sci"/>
    </machines>
    <options>
      <option name="wallclock">00:20:00</option>
      <option name="comment">Science support for 1850 with clm6_0 for SP mode at f19</option>
    </options>
  </test>
  <test name="SMS_Ld1" grid="f09_g17" compset="I1850Clm60Sp" testmods="clm/clm60cam7LndTuningMode--clm/nofireemis">
    <machines>
      <machine name="derecho" compiler="intel" category="ctsm_sci"/>
    </machines>
    <options>
      <option name="wallclock">00:20:00</option>
      <option name="comment">Science support for 1850 with clm6_0 for SP mode at f09 with CAM7</option>
      <option name="comment">Also --nofireemis because this is a SP compset</option>
    </options>
  </test>
  <test name="SMS_Ld1" grid="f19_g17" compset="I1850Clm60Sp" testmods="clm/clm60cam7LndTuningMode--clm/nofireemis">
    <machines>
      <machine name="derecho" compiler="intel" category="ctsm_sci"/>
    </machines>
    <options>
      <option name="wallclock">00:20:00</option>
      <option name="comment">Science support for 1850 with clm6_0 for SP mode at f19 with CAM7</option>
      <option name="comment">Also --nofireemis because this is a SP compset</option>
    </options>
  </test>
  <test name="ERP_D_Ld3_PS" grid="f09_g17" compset="I2000Clm50Sp" testmods="clm/prescribed">
    <machines>
      <machine name="derecho" compiler="intel" category="aux_clm"/>
      <machine name="derecho" compiler="intel" category="prealpha"/>
    </machines>
    <options>
      <option name="wallclock">00:20:00</option>
      <option name="comment">Include a test of prescribed soil-moisture, has to be at f09, should be 2000 and for SP</option>
    </options>
  </test>
  <test name="ERI_D_Ld9_P48x1" grid="f10_f10_mg37" compset="I2000Clm50BgcCru" testmods="clm/reduceOutput">
    <machines>
      <machine name="izumi" compiler="nag" category="aux_clm"/>
      <machine name="izumi" compiler="nag" category="prebeta"/>
    </machines>
    <options>
      <option name="wallclock">00:40:00</option>
    </options>
  </test>
  <test name="ERI_D_Ld9_P48x1" grid="f10_f10_mg37" compset="I2000Clm50Sp" testmods="clm/reduceOutput">
    <machines>
      <machine name="izumi" compiler="nag" category="aux_clm"/>
    </machines>
    <options>
      <option name="wallclock">00:40:00</option>
    </options>
  </test>
  <test name="ERI_D_Ld9_P48x1" grid="f10_f10_mg37" compset="I2000Clm50Sp" testmods="clm/SNICARFRC">
    <machines>
      <machine name="izumi" compiler="nag" category="aux_clm"/>
    </machines>
    <options>
      <option name="wallclock">00:40:00</option>
    </options>
  </test>
  <test name="ERS_D" grid="f10_f10_mg37" compset="I1850Clm60Sp" testmods="clm/ExcessIceStreams">
    <machines>
      <machine name="izumi" compiler="nag" category="aux_clm"/>
    </machines>
    <options>
      <option name="wallclock">00:20:00</option>
      <option name="comment">Include an excess ice test starting up from streams</option>
    </options>
  </test>
  <test name="SMS_Lm12" grid="f09_f09_mg17" compset="I1850Clm60Sp" testmods="clm/ExcessIceStartup_output_sp_exice">
    <machines>
      <machine name="derecho" compiler="intel" category="ctsm_sci"/>
    </machines>
    <options>
      <option name="wallclock">01:00:00</option>
      <option name="comment">Include an excess ice test starting up from an finidat startup file with excessice output with extra output</option>
    </options>
  </test>
  <test name="SMS_Ln9_P256x3" grid="f19_g17" compset="IHistClm50Sp" testmods="clm/waccmx_offline2005Start">
    <machines>
      <machine name="derecho" compiler="intel" category="ctsm_sci"/>
    </machines>
    <options>
      <option name="wallclock">00:20:00</option>
      <option name="comment">Do a test similar to FXHIST starting at a 2005 start date, will interpoalte from the 2003 IC file</option>
    </options>
  </test>
  <test name="SMS_D_Ln9_P128x3" grid="f19_g17" compset="IHistClm50Sp" testmods="clm/waccmx_offline">
    <machines>
      <machine name="derecho" compiler="intel" category="aux_clm"/>
    </machines>
    <options>
      <option name="wallclock">00:20:00</option>
      <option name="comment">Run a transient case with standalone settings similar to the FXHIST waccm test</option>
    </options>
  </test>
  <test name="ERP_D_P64x2_Ld3" grid="f10_f10_mg37" compset="I2000Clm50BgcCru" testmods="clm/cn_conly">
    <machines>
      <machine name="derecho" compiler="intel" category="aux_clm"/>
    </machines>
    <options>
      <option name="wallclock">00:20:00</option>
    </options>
  </test>
  <test name="ERP_D_P64x2_Ld3" grid="f10_f10_mg37" compset="I2000Clm50BgcCru" testmods="clm/snowveg_norad">
    <machines>
      <machine name="derecho" compiler="gnu" category="aux_clm"/>
    </machines>
    <options>
      <option name="wallclock">00:20:00</option>
    </options>
  </test>
  <test name="ERI_Ld9" grid="f10_f10_mg37" compset="I2000Clm50BgcCru" testmods="clm/drydepnomegan">
    <machines>
      <machine name="derecho" compiler="gnu" category="aux_clm"/>
    </machines>
    <options>
      <option name="wallclock">00:20:00</option>
    </options>
  </test>
  <test name="ERI_Ld9" grid="f10_f10_mg37" compset="I2000Clm50BgcCru" testmods="clm/default">
    <machines>
      <machine name="derecho" compiler="gnu" category="aux_clm"/>
      <machine name="derecho" compiler="intel" category="aux_clm"/>
    </machines>
    <options>
      <option name="wallclock">00:20:00</option>
    </options>
  </test>
  <test name="ERI_Ld9" grid="f45_g37" compset="I2000Clm50BgcCru" testmods="clm/nofire">
    <machines>
      <machine name="derecho" compiler="intel" category="aux_clm"/>
    </machines>
    <options>
      <option name="wallclock">00:20:00</option>
    </options>
  </test>
  <test name="ERI_Ld9" grid="f45_g37" compset="I2000Clm50BgcCru" testmods="clm/nofire--clm/matrixcnOn">
    <machines>
      <machine name="derecho" compiler="intel" category="aux_clm"/>
      <machine name="derecho" compiler="intel" category="matrixcn"/>
    </machines>
    <options>
      <option name="wallclock">00:20:00</option>
      <option name="comment">Repeat last ERI_Ld9...nofire test with matrixcnOn</option>
    </options>
  </test>
  <test name="ERI_Ld9" grid="f09_g17" compset="I2000Clm60BgcCrop" testmods="clm/default">
    <machines>
      <machine name="derecho" compiler="intel" category="ctsm_sci"/>
    </machines>
    <options>
      <option name="wallclock">00:40:00</option>
      <option name="comment">Include an ERI test at production resolution in the ctsm_sci test list</option>
    </options>
  </test>
  <test name="ERI_C2_Ld9" grid="f10_f10_mg37" compset="I2000Clm60BgcCrop" testmods="clm/default">
    <machines>
      <machine name="derecho" compiler="gnu" category="aux_clm"/>
    </machines>
    <options>
      <option name="wallclock">00:20:00</option>
    </options>
  </test>
  <test name="ERS_Ld3" grid="f10_f10_mg37" compset="I2000Clm60Bgc" testmods="clm/ciso_cwd_hr">
    <machines>
      <machine name="derecho" compiler="intel" category="aux_clm"/>
      <machine name="derecho" compiler="intel" category="ctsm_sci"/>
    </machines>
    <options>
      <option name="wallclock">00:20:00</option>
    </options>
  </test>
  <test name="ERS_Ld3" grid="f10_f10_mg37" compset="I2000Clm60Bgc" testmods="clm/ciso_cwd_hr--clm/matrixcnOn">
    <machines>
      <machine name="derecho" compiler="intel" category="aux_clm"/>
      <machine name="derecho" compiler="intel" category="matrixcn"/>
    </machines>
    <options>
      <option name="wallclock">00:20:00</option>
      <option name="comment">Repeat last ERS_Ld3...ciso_cwd_hr test with matrixcnOn</option>
    </options>
  </test>
  <test name="ERP_Ld9" grid="f45_g37" compset="I2000Clm60Bgc" testmods="clm/default">
    <machines>
      <machine name="derecho" compiler="intel" category="aux_clm"/>
      <machine name="derecho" compiler="intel" category="ctsm_sci"/>
    </machines>
    <options>
      <option name="wallclock">00:20:00</option>
    </options>
  </test>
  <test name="ERP_D" grid="f10_f10_mg37" compset="IHistClm60Bgc" testmods="clm/decStart">
    <machines>
      <machine name="derecho" compiler="gnu" category="aux_clm"/>
      <machine name="derecho" compiler="intel" category="aux_clm"/>
    </machines>
    <options>
      <option name="wallclock">00:20:00</option>
    </options>
  </test>
  <test name="ERP_D" grid="f10_f10_mg37" compset="IHistClm60Bgc" testmods="clm/decStart--clm/matrixcnOn_ignore_warnings">
    <machines>
      <machine name="derecho" compiler="gnu" category="aux_clm"/>
      <machine name="derecho" compiler="gnu" category="matrixcn"/>
    </machines>
    <options>
      <option name="wallclock">00:20:00</option>
      <option name="comment">Repeat last ERP_D...decStart test with matrixcnOn</option>
    </options>
  </test>
  <test name="ERP_D_Ld3_P64x2" grid="f10_f10_mg37" compset="I2000Clm50BgcCru" testmods="clm/default">
    <machines>
      <machine name="derecho" compiler="intel" category="aux_clm"/>
      <machine name="derecho" compiler="gnu" category="aux_clm"/>
    </machines>
    <options>
      <option name="wallclock">00:20:00</option>
    </options>
  </test>
  <test name="ERP_D_Ld5" grid="f10_f10_mg37" compset="I1850Clm50BgcCropG" testmods="clm/glcMEC_changeFlags">
    <machines>
      <machine name="derecho" compiler="gnu" category="aux_clm"/>
    </machines>
    <options>
      <option name="wallclock">00:20:00</option>
      <option name="comment">cism is not answer preserving across processor changes, but short test length should be ok.</option>
    </options>
  </test>
  <test name="SMS" grid="f09_g17" compset="I1850Clm50BgcCropG" testmods="clm/default">
    <machines>
      <machine name="derecho" compiler="intel" category="ctsm_sci"/>
    </machines>
    <options>
      <option name="wallclock">00:20:00</option>
      <option name="comment">Science support for 1850 clm5_0 physics for BgcCrop wtih CISM at f09</option>
    </options>
  </test>
  <!-- clm5_0 physics workhorse resolution BGC science test list -->
  <test name="SMS_Ld5" grid="f19_g17" compset="I1850Clm50Bgc" testmods="clm/default">
    <machines>
      <machine name="derecho" compiler="intel" category="ctsm_sci"/>
    </machines>
    <options>
      <option name="wallclock">00:20:00</option>
      <option name="comment">Science support for 1850 clm5_0 physics for Bgc at f19</option>
    </options>
  </test>
  <test name="SMS_Ld5" grid="f09_g17" compset="I1850Clm50Bgc" testmods="clm/default">
    <machines>
      <machine name="derecho" compiler="intel" category="ctsm_sci"/>
    </machines>
    <options>
      <option name="wallclock">00:20:00</option>
      <option name="comment">Science support for 1850 clm5_0 physics for Bgc at f09</option>
    </options>
  </test>
  <!-- clm6_0 physics workhorse resolution BGC science test list -->
  <test name="SMS_Ld5" grid="f19_g17" compset="I1850Clm60Bgc" testmods="clm/default">
    <machines>
      <machine name="derecho" compiler="intel" category="ctsm_sci"/>
    </machines>
    <options>
      <option name="wallclock">00:20:00</option>
      <option name="comment">Science support for 1850 Clm6_0 physics for Bgc at f19</option>
    </options>
  </test>
  <test name="SMS_Ld5" grid="f09_g17" compset="I1850Clm60Bgc" testmods="clm/default">
    <machines>
      <machine name="derecho" compiler="intel" category="ctsm_sci"/>
    </machines>
    <options>
      <option name="wallclock">00:20:00</option>
      <option name="comment">Science support for 1850 Clm6_0 physics for Bgc at f09</option>
    </options>
  </test>
  <test name="ERP_D_Ld5" grid="ne30_g17" compset="I1850Clm50BgcCrop" testmods="clm/default">
    <machines>
      <machine name="derecho" compiler="intel" category="ctsm_sci"/>
    </machines>
    <options>
      <option name="wallclock">00:60:00</option>
    </options>
  </test>
  <test name="SMS" grid="ne3pg3_ne3pg3_mg37" compset="IHistClm60SpRs" testmods="clm/clm60cam7LndTuningMode--clm/nofireemis">
    <machines>
      <machine name="derecho" compiler="intel" category="ctsm_sci"/>
    </machines>
    <options>
      <option name="wallclock">00:60:00</option>
      <option name="comment">Low resolution SE grid for running with CAM with latest CLM version in the CTSM science test list, tested in CAM, so test all of Hist, SSP5-8.5 and 2000</option>
      <option name="comment">Also --nofireemis because this is a SP compset</option>
    </options>
  </test>
  <test name="SMS" grid="ne3pg3_ne3pg3_mg37" compset="I2000Clm60SpRs" testmods="clm/clm60cam7LndTuningMode--clm/nofireemis">
    <machines>
      <machine name="derecho" compiler="intel" category="ctsm_sci"/>
    </machines>
    <options>
      <option name="wallclock">00:60:00</option>
      <option name="comment">Low resolution SE grid for running with CAM with latest CLM version in the CTSM science test list, tested in CAM, so test all of Hist, SSP5-8.5 and 2000</option>
      <option name="comment">Also --nofireemis because this is a SP compset</option>
    </options>
  </test>
  <test name="SMS" grid="ne16pg3_ne16pg3_mg17" compset="I1850Clm60Sp" testmods="clm/clm60cam7LndTuningMode--clm/nofireemis">
    <machines>
      <machine name="derecho" compiler="intel" category="ctsm_sci"/>
    </machines>
    <options>
      <option name="wallclock">00:60:00</option>
      <option name="comment">Medium resolution SE grid for running with CAM with latest CLM version in the CTSM science test list, test both 1850 and 2000</option>
      <option name="comment">Also --nofireemis because this is a SP compset</option>
    </options>
  </test>
  <test name="SMS" grid="ne16pg3_ne16pg3_mg17" compset="I2000Clm60Sp" testmods="clm/clm60cam7LndTuningMode--clm/nofireemis">
    <machines>
      <machine name="derecho" compiler="intel" category="ctsm_sci"/>
    </machines>
    <options>
      <option name="wallclock">00:60:00</option>
      <option name="comment">Medium resolution SE grid for running with CAM with latest CLM version in the CTSM science test list, test both 1850 and 2000</option>
      <option name="comment">Also --nofireemis because this is a SP compset</option>
    </options>
  </test>
  <test name="SMS" grid="ne16pg3_ne16pg3_mg17" compset="IHistClm60Sp" testmods="clm/clm60cam7LndTuningMode--clm/nofireemis">
    <machines>
      <machine name="derecho" compiler="intel" category="ctsm_sci"/>
    </machines>
    <options>
      <option name="wallclock">00:60:00</option>
      <option name="comment">Medium resolution SE grid for running with CAM with latest CLM version in the CTSM science test list, test IHist</option>
      <option name="comment">Also --nofireemis because this is a SP compset</option>
    </options>
  </test>
  <test name="SMS" grid="ne30_g17" compset="I2000Clm60Sp" testmods="clm/clm60cam7LndTuningMode--clm/nofireemis">
    <machines>
      <machine name="derecho" compiler="intel" category="ctsm_sci"/>
    </machines>
    <options>
      <option name="wallclock">00:60:00</option>
      <option name="comment">Workhorse SE grid for running with CAM with the latest CLM version in the CTSM science test list, tested in CAM, so test all of Hist, SSP5-8.5 and 2000</option>
      <option name="comment">Also --nofireemis because this is a SP compset</option>
    </options>
  </test>
  <test name="SMS" grid="ne30pg2_ne30pg2_mg17" compset="I1850Clm60Sp" testmods="clm/clm60cam7LndTuningMode--clm/nofireemis">
    <machines>
      <machine name="derecho" compiler="intel" category="ctsm_sci"/>
    </machines>
    <options>
      <option name="wallclock">00:60:00</option>
      <option name="comment">Workhorse SE grid for running with CAM with the latest CLM version in the CTSM science test list, tested in CAM, so test all of Hist, SSP5-8.5 and 2000</option>
      <option name="comment">Also --nofireemis because this is a SP compset</option>
    </options>
  </test>
  <test name="SMS" grid="ne30pg2_ne30pg2_mg17" compset="I2000Clm60Sp" testmods="clm/clm60cam7LndTuningMode--clm/nofireemis">
    <machines>
      <machine name="derecho" compiler="intel" category="ctsm_sci"/>
    </machines>
    <options>
      <option name="wallclock">00:60:00</option>
      <option name="comment">Workhorse SE grid for running with CAM with the latest CLM version in the CTSM science test list, tested in CAM, so test all of Hist, SSP5-8.5 and 2000</option>
      <option name="comment">Also --nofireemis because this is a SP compset</option>
    </options>
  </test>
   <test name="SMS" grid="ne30pg3_ne30pg3_mg17" compset="IHistClm60Sp" testmods="clm/clm60cam7LndTuningMode--clm/nofireemis">
    <machines>
      <machine name="derecho" compiler="intel" category="ctsm_sci"/>
    </machines>
    <options>
      <option name="wallclock">00:60:00</option>
      <option name="comment">Workhorse SE grid for running with CAM with the latest CLM version in the CTSM science test list, tested in CAM, so test all of Hist, SSP5-8.5 and 2000</option>
      <option name="comment">Also --nofireemis because this is a SP compset</option>
    </options>
  </test>
  <test name="SMS" grid="ne30pg3_ne30pg3_mg17" compset="I2000Clm60Sp" testmods="clm/clm60cam7LndTuningMode--clm/nofireemis">
    <machines>
      <machine name="derecho" compiler="intel" category="ctsm_sci"/>
    </machines>
    <options>
      <option name="wallclock">00:60:00</option>
      <option name="comment">Workhorse SE grid for running with CAM and with the latest CLM version in the CTSM science test list, tested in CAM, so test all of Hist, SSP5-8.5 and 2000</option>
      <option name="comment">Also --nofireemis because this is a SP compset</option>
    </options>
  </test>
  <test name="SMS_Ln9" grid="ne120pg3_t13" compset="I2000Clm60Sp" testmods="clm/clm60cam7LndTuningMode--clm/nofireemis">
    <machines>
      <machine name="derecho" compiler="intel" category="ctsm_sci"/>
    </machines>
    <options>
      <option name="wallclock">00:60:00</option>
      <option name="comment">High resolution SE grid for running with CAM and with the latest CLM version in the CTSM science test list, tested in CAM, so test all of Hist, SSP5-8.5 and 2000</option>
      <option name="comment">Also --nofireemis because this is a SP compset</option>
    </options>
  </test>
  <!-- Historical clm5_0 physics BgcCrop science support -->
  <test name="SMS_Ln9_P256x2" grid="C96_C96_mt232" compset="IHistClm50BgcCrop" testmods="clm/clm50cam6LndTuningMode">
    <machines>
      <machine name="derecho" compiler="intel" category="aux_clm"/>
    </machines>
    <options>
      <option name="wallclock">00:20:00</option>
      <option name="comment">Want one C96 test in the aux_clm test suite; just a short smoke test to make sure it can get off the ground. Use a PE layout that (1) has threading, because CAM uses threading at this resolution; and (2) has a smaller-than-standard task count in order to get through the queue faster.</option>
    </options>
  </test>
  <test name="SMS_Ld5" grid="f09_g17" compset="IHistClm50BgcCrop" testmods="clm/default">
    <machines>
      <machine name="derecho" compiler="intel" category="ctsm_sci"/>
    </machines>
    <options>
      <option name="wallclock">00:20:00</option>
      <option name="comment">Science support for Historical clm5_0 physics with BGC-Crop at f09</option>
    </options>
  </test>
  <test name="SMS_Ld5" grid="f19_g17" compset="IHistClm50BgcCrop" testmods="clm/default">
    <machines>
      <machine name="derecho" compiler="intel" category="ctsm_sci"/>
    </machines>
    <options>
      <option name="wallclock">00:20:00</option>
      <option name="comment">Science support for Historical clm5_0 physics with BGC-Crop at f19</option>
    </options>
  </test>
  <!-- Historical clm6_0 physics BgcCrop science support -->
  <test name="SMS_Ld5" grid="f09_g17" compset="IHistClm60BgcCrop" testmods="clm/default">
    <machines>
      <machine name="derecho" compiler="intel" category="ctsm_sci"/>
    </machines>
    <options>
      <option name="wallclock">00:20:00</option>
      <option name="comment">Science support for Historical clm6_0 physics with BGC-Crop at f09</option>
    </options>
  </test>
  <test name="SMS_Ld5" grid="f19_g17" compset="IHistClm60BgcCrop" testmods="clm/default">
    <machines>
      <machine name="derecho" compiler="intel" category="ctsm_sci"/>
    </machines>
    <options>
      <option name="wallclock">00:20:00</option>
      <option name="comment">Science support for Historical clm6_0 physics with BGC-Crop at f19</option>
    </options>
  </test>
  <test name="ERP_D_Ld5" grid="f10_f10_mg37" compset="IHistClm50BgcCrop" testmods="clm/allActive">
    <machines>
      <machine name="derecho" compiler="intel" category="aux_clm"/>
    </machines>
    <options>
      <option name="wallclock">00:20:00</option>
      <option name="comment">Use a transient compset so we allocate and run all PFTs (non-transient cases only allocate memory for non-zero-weight PFTs)</option>
    </options>
  </test>
  <test name="ERP_D_Ld5" grid="f10_f10_mg37" compset="IHistClm50BgcCrop" testmods="clm/allActive--clm/matrixcnOn_ignore_warnings">
    <machines>
      <machine name="derecho" compiler="intel" category="aux_clm"/>
      <machine name="derecho" compiler="intel" category="matrixcn"/>
    </machines>
    <options>
      <option name="wallclock">00:20:00</option>
      <option name="comment">Repeat ERP_D_Ld5_allActive test with matrixcnOn</option>
    </options>
  </test>
  <test name="ERP_D_Ld5" grid="f10_f10_mg37" compset="I2000Clm50BgcCru" testmods="clm/anoxia">
    <machines>
      <machine name="derecho" compiler="intel" category="aux_clm"/>
    </machines>
    <options>
      <option name="wallclock">00:20:00</option>
      <option name="comment">Run a test with anoxia turned on</option>
    </options>
  </test>
  <test name="ERP_D_Ld5" grid="f10_f10_mg37" compset="I2000Clm50BgcCru" testmods="clm/anoxia--clm/matrixcnOn">
    <machines>
      <machine name="derecho" compiler="intel" category="aux_clm"/>
      <machine name="derecho" compiler="intel" category="matrixcn"/>
    </machines>
    <options>
      <option name="wallclock">00:20:00</option>
      <option name="comment">Repeat anoxia test with matrixcnOn</option>
    </options>
  </test>
  <test name="ERP_D_Ld5" grid="f10_f10_mg37" compset="I2000Clm50BgcCru" testmods="clm/ciso_flexCN_FUN">
    <machines>
      <machine name="derecho" compiler="gnu" category="aux_clm"/>
    </machines>
    <options>
      <option name="wallclock">00:20:00</option>
    </options>
  </test>
  <test name="ERP_D_Ld5" grid="f10_f10_mg37" compset="I2000Clm50BgcCru" testmods="clm/ciso_flexCN_FUN--clm/matrixcnOn">
    <machines>
      <machine name="derecho" compiler="gnu" category="aux_clm"/>
      <machine name="derecho" compiler="gnu" category="matrixcn"/>
    </machines>
    <options>
      <option name="wallclock">00:20:00</option>
      <option name="comment">Repeat ERP_D_Ld5...ciso_flexCN_FUN test with matrixcnOn</option>
    </options>
  </test>
  <test name="SMS_D" grid="f10_f10_mg37" compset="I1850Clm60BgcCrop" testmods="clm/ciso_soil_matrixcn_only">
    <machines>
      <machine name="derecho" compiler="intel" category="aux_clm"/>
      <machine name="derecho" compiler="intel" category="matrixcn"/>
      <machine name="izumi" compiler="nag" category="aux_clm"/>
      <machine name="izumi" compiler="nag" category="matrixcn"/>
    </machines>
    <options>
      <option name="wallclock">01:20:00</option>
      <option name="comment">Run soil matrix solution without CN matrix with debug on and the extra options that it interacts with (isotopes and crop)</option>
    </options>
  </test>
  <test name="ERS_Ld396" grid="f10_f10_mg37" compset="I1850Clm60Bgc" testmods="clm/monthly_matrixcn_fast_spinup">
    <machines>
      <machine name="derecho" compiler="intel" category="aux_clm"/>
    </machines>
    <options>
      <option name="wallclock">01:20:00</option>
      <option name="comment">Run matrix solution fast spinup for restart beyond a year (to trigger next year logic) turning off extra options to make faster (so without crop or isotopes). This test would've caught a previous bug.</option>
    </options>
  </test>
  <test name="SMS_Lm1" grid="f10_f10_mg37" compset="I1850Clm60Bgc" testmods="clm/clm60_monthly_matrixcn_soilCN30">
    <machines>
      <machine name="derecho" compiler="intel" category="aux_clm"/>
    </machines>
    <options>
      <option name="wallclock">01:20:00</option>
      <option name="comment">Smoke test of soil CN-matrix on with soil CN ratio set to 30</option>
    </options>
  </test>
  <test name="ERS_D" grid="f19_g17" compset="I1850Clm50BgcCrop" testmods="clm/ciso_monthly_matrixcn_spinup">
    <machines>
      <machine name="derecho" compiler="intel" category="aux_clm"/>
      <machine name="derecho" compiler="intel" category="matrixcn"/>
    </machines>
    <options>
      <option name="wallclock">01:20:00</option>
      <option name="comment">Run in DEBUG with the matrix solution on for spinup with all options it interacts with (requires Bgc, but also turn on Crop and Carbon isotopes)</option>
    </options>
  </test>
  <test name="ERS_D" grid="f10_f10_mg37" compset="I1850Clm50BgcCrop" testmods="clm/ciso_monthly_matrixcn_spinup">
    <machines>
      <machine name="izumi" compiler="nag" category="aux_clm"/>
      <machine name="izumi" compiler="nag" category="matrixcn"/>
    </machines>
    <options>
      <option name="wallclock">01:20:00</option>
      <option name="comment">Run in DEBUG with the matrix solution on for spinup with all options it interacts with (requires Bgc, but also turn on Crop and Carbon isotopes)</option>
    </options>
  </test>
<<<<<<< HEAD
  <test name="ERS_Ly4_Mmpi-serial" grid="1x1_numaIA" compset="I2000Clm50BgcCrop" testmods="clm/ciso_monthly_matrixcn_spinup">
=======
  <test name="ERS_Ld1640_Mmpi-serial" grid="1x1_numaIA" compset="I2000Clm50BgcCrop" testmods="clm/ciso_monthly_matrixcn_spinup">
>>>>>>> 7ff60613
    <machines>
      <machine name="derecho" compiler="intel" category="aux_clm"/>
      <machine name="derecho" compiler="intel" category="aux_clm_mpi_serial"/>
      <machine name="derecho" compiler="intel" category="matrixcn"/>
    </machines>
    <options>
      <option name="wallclock">02:00:00</option>
      <option name="comment">Run without DEBUG for a long period for a single-point case with the matrix solution on for spinup with all options it interacts with (requires Bgc, but also turn on Crop and Carbon isotopes)</option>
    </options>
  </test>
  <test name="LCISO_Ld396" grid="f10_f10_mg37" compset="I1850Clm50BgcCrop" testmods="clm/ciso_monthly_matrixcn_spinup">
    <machines>
      <machine name="derecho" compiler="intel" category="aux_clm"/>
      <machine name="derecho" compiler="intel" category="matrixcn"/>
    </machines>
    <options>
      <option name="wallclock">00:40:00</option>
      <option name="comment">Run without DEBUG for a long period for a low resolution case with the matrix solution on for spinup with all options it interacts with (requires Bgc, but also turn on Crop and Carbon isotopes)</option>
    </options>
  </test>
  <test name="ERP_D_Ld5" grid="f10_f10_mg37" compset="I2000Clm50BgcCru" testmods="clm/fire_emis">
    <machines>
      <machine name="derecho" compiler="gnu" category="aux_clm"/>
      <machine name="derecho" compiler="gnu" category="prebeta"/>
    </machines>
    <options>
      <option name="wallclock">00:20:00</option>
    </options>
  </test>
  <test name="ERP_D_Ld5" grid="f10_f10_mg37" compset="I2000Clm60Sp" testmods="clm/decStart">
    <machines>
      <machine name="derecho" compiler="intel" category="aux_clm"/>
    </machines>
    <options>
      <option name="wallclock">00:20:00</option>
      <option name="comment">2000 Sp test for CLM60</option>
    </options>
  </test>
  <test name="ERP_D_Ld5" grid="f10_f10_mg37" compset="I2000Clm50Sp" testmods="clm/reduceOutput">
    <machines>
      <machine name="derecho" compiler="gnu" category="aux_clm"/>
      <machine name="derecho" compiler="intel" category="aux_clm"/>
    </machines>
    <options>
      <option name="wallclock">00:20:00</option>
    </options>
  </test>
  <test name="ERP_D_Ld5" grid="f10_f10_mg37" compset="IHistClm50SpCru" testmods="clm/drydepnomegan--clm/nofireemis">
    <machines>
      <machine name="derecho" compiler="gnu" category="aux_clm"/>
      <machine name="derecho" compiler="gnu" category="prebeta"/>
    </machines>
    <options>
      <option name="wallclock">00:20:00</option>
      <option name="comment">Also --nofireemis because this is a SP compset</option>
    </options>
  </test>
  <test name="ERP_D_Ld5" grid="f10_f10_mg37" compset="IHistClm60Sp" testmods="clm/default">
    <machines>
      <machine name="derecho" compiler="intel" category="aux_clm"/>
    </machines>
    <options>
      <option name="wallclock">00:20:00</option>
      <option name="comment">Test Hist compset with Sp for CLM6.0</option>
    </options>
  </test>
  <test name="ERP_D_Ld5" grid="ne30pg3_t232" compset="IHistClm60Sp" testmods="clm/default">
    <machines>
      <machine name="derecho" compiler="intel" category="aux_clm"/>
    </machines>
    <options>
      <option name="wallclock">00:20:00</option>
      <option name="comment">Test Hist compset with Sp for CLM6.0</option>
    </options>
  </test>
  <test name="SMS_Ld5" grid="f09_g17" compset="IHistClm50SpCru" testmods="clm/default">
    <machines>
      <machine name="derecho" compiler="intel" category="ctsm_sci"/>
    </machines>
    <options>
      <option name="wallclock">00:20:00</option>
      <option name="comment">Science support for IHistClm50SpCru at f09</option>
    </options>
  </test>
  <test name="SMS_Ld5" grid="f19_g17" compset="IHistClm50SpCru" testmods="clm/default">
    <machines>
      <machine name="derecho" compiler="intel" category="ctsm_sci"/>
    </machines>
    <options>
      <option name="wallclock">00:20:00</option>
      <option name="comment">Science support for IHistClm50SpCru at f19</option>
    </options>
  </test>
  <test name="ERP_D_Ld5_P48x1" grid="f10_f10_mg37" compset="I1850Clm60Bgc" testmods="clm/ciso">
    <machines>
      <machine name="izumi" compiler="nag" category="aux_clm"/>
    </machines>
    <options>
      <option name="wallclock">00:20:00</option>
    </options>
  </test>
  <test name="ERP_D_Ld5_P48x1" grid="f10_f10_mg37" compset="I1850Clm60Bgc" testmods="clm/ciso--clm/matrixcnOn">
    <machines>
      <machine name="izumi" compiler="nag" category="aux_clm"/>
      <machine name="izumi" compiler="nag" category="matrixcn"/>
    </machines>
    <options>
      <option name="wallclock">00:20:00</option>
      <option name="comment">Repeat last ERP_D_Ld5_P48x1...ciso test with matrixcnOn</option>
    </options>
  </test>
  <test name="ERP_D_Ld10_P64x2" grid="f10_f10_mg37" compset="IHistClm60BgcCrop" testmods="clm/ciso_decStart">
    <machines>
      <machine name="derecho" compiler="intel" category="aux_clm"/>
    </machines>
    <options>
      <option name="wallclock">00:40:00</option>
      <option name="comment">Transient case with isotopes with a December start</option>
    </options>
  </test>
  <test name="ERP_D_Ld10_P64x2" grid="f10_f10_mg37" compset="IHistClm60BgcCrop" testmods="clm/ciso_decStart--clm/matrixcnOn_ignore_warnings">
    <machines>
      <machine name="derecho" compiler="intel" category="aux_clm"/>
      <machine name="derecho" compiler="intel" category="matrixcn"/>
    </machines>
    <options>
      <option name="wallclock">00:40:00</option>
      <option name="comment">Repeat ERP_D_Ld10_P64x2...ciso_decStart test with matrixcnOn</option>
    </options>
  </test>
  <test name="ERP_D_Ld10_P64x2" grid="f10_f10_mg37" compset="IHistClm60BgcCrop" testmods="clm/default">
    <machines>
      <machine name="derecho" compiler="intel" category="aux_clm"/>
      <machine name="derecho" compiler="intel" category="crop_calendars"/>
    </machines>
    <options>
      <option name="wallclock">00:40:00</option>
      <option name="comment">Transient case with isotopes with a December start, without Meier roughness</option>
    </options>
  </test>
  <test name="ERP_D_Ld10_P64x2" grid="f10_f10_mg37" compset="IHistClm60BgcCrop" testmods="clm/default--clm/matrixcnOn_ignore_warnings">
    <machines>
      <machine name="derecho" compiler="intel" category="aux_clm"/>
      <machine name="derecho" compiler="intel" category="matrixcn"/>
    </machines>
    <options>
      <option name="wallclock">00:40:00</option>
      <option name="comment">Repeat ERP_D_Ld10_P64x2...default test with matrixcnOn</option>
    </options>
  </test>
  <test name="SMS_Ld3_PS" grid="f09_g17" compset="IHistClm50BgcCrop" testmods="clm/f09_dec1990Start_GU_LULCC">
    <machines>
      <machine name="derecho" compiler="intel" category="aux_clm"/>
    </machines>
    <options>
      <option name="wallclock">00:40:00</option>
      <option name="comment">Transient case with a December 1990 start, and Gross Unrepresented Land Use and Land Cover change on, with f09 datasets with non-zero GU_LULCC values</option>
    </options>
  </test>
  <test name="SMS_Ld3_PS" grid="f09_g17" compset="IHistClm50BgcCrop" testmods="clm/f09_dec1990Start_GU_LULCC--clm/matrixcnOn_ignore_warnings">
    <machines>
      <machine name="derecho" compiler="intel" category="aux_clm"/>
      <machine name="derecho" compiler="intel" category="matrixcn"/>
    </machines>
    <options>
      <option name="wallclock">00:40:00</option>
      <option name="comment">Repeat SMS_Ld3_PS...GU_LULCC test with matrixcnOn</option>
    </options>
  </test>
  <test name="ERP_D_Ld5_P48x1" grid="f10_f10_mg37" compset="I2000Clm50BgcCru" testmods="clm/reduceOutput">
    <machines>
      <machine name="izumi" compiler="nag" category="aux_clm"/>
    </machines>
    <options>
      <option name="wallclock">00:20:00</option>
    </options>
  </test>
  <test name="ERP_D_Ld5_P48x1" grid="f10_f10_mg37" compset="I2000Clm50Sp" testmods="clm/o3lombardozzi2015">
    <machines>
      <machine name="izumi" compiler="nag" category="aux_clm"/>
    </machines>
    <options>
      <option name="wallclock">00:20:00</option>
    </options>
  </test>
  <test name="ERP_D_P64x2_Ld3" grid="f10_f10_mg37" compset="I1850Clm50BgcCrop" testmods="clm/default">
    <machines>
      <machine name="derecho" compiler="intel" category="aux_clm"/>
      <machine name="derecho" compiler="gnu" category="aux_clm"/>
      <machine name="derecho" compiler="intel" category="clm_short"/>
      <machine name="derecho" compiler="gnu" category="clm_short"/>
    </machines>
    <options>
      <option name="wallclock">00:20:00</option>
    </options>
  </test>
  <test name="ERP_D_P64x2_Ld3" grid="f10_f10_mg37" compset="I1850Clm50BgcCrop" testmods="clm/default--clm/matrixcnOn_ignore_warnings">
    <machines>
      <machine name="derecho" compiler="intel" category="aux_clm"/>
      <machine name="derecho" compiler="intel" category="clm_short"/>
      <machine name="derecho" compiler="intel" category="matrixcn"/>
    </machines>
    <options>
      <option name="wallclock">00:20:00</option>
      <option name="comment">Repeat last ERP_D_P64x2_Ld3...default test with matrixcnOn</option>
    </options>
  </test>
  <test name="ERP_D_P64x2_Ld3" grid="f10_f10_mg37" compset="I2000Clm60BgcCrop" testmods="clm/coldStart">
    <machines>
      <machine name="derecho" compiler="intel" category="aux_clm"/>
    </machines>
    <options>
      <option name="wallclock">00:20:00</option>
    </options>
  </test>
  <test name="ERP_D_P64x2_Ld3" grid="f10_f10_mg37" compset="I2000Clm60BgcCrop" testmods="clm/coldStart--clm/matrixcnOn_ignore_warnings">
    <machines>
      <machine name="derecho" compiler="intel" category="aux_clm"/>
      <machine name="derecho" compiler="intel" category="matrixcn"/>
    </machines>
    <options>
      <option name="wallclock">00:20:00</option>
      <option name="comment">Repeat last ERP_D_P64x2_Ld3...coldStart test with matrixcnOn</option>
    </options>
  </test>
  <test name="SMS_D" grid="1x1_brazil" compset="I1850Clm60BgcCrop" testmods="clm/mimics_matrixcn">
    <machines>
      <machine name="derecho" compiler="gnu" category="aux_clm"/>
      <machine name="derecho" compiler="gnu" category="matrixcn"/>
    </machines>
    <options>
      <option name="wallclock">00:20:00</option>
      <option name="comment">Test soil_decomp_method = 'MIMICSWieder2015' with CN matrix on but soil matrixcn off</option>
    </options>
  </test>
  <test name="ERP_D_P64x2_Ld3" grid="f10_f10_mg37" compset="I1850Clm60BgcCrop" testmods="clm/mimics">
    <machines>
      <machine name="derecho" compiler="gnu" category="aux_clm"/>
    </machines>
    <options>
      <option name="wallclock">00:20:00</option>
      <option name="comment">Test soil_decomp_method = 'MIMICSWieder2015'</option>
    </options>
  </test>
  <test name="SMS_Ld5_Mmpi-serial" grid="1x1_brazil" compset="IHistClm60Bgc" testmods="clm/mimics">
    <machines>
      <machine name="derecho" compiler="gnu" category="aux_clm"/>
      <machine name="derecho" compiler="gnu" category="aux_clm_mpi_serial"/>
    </machines>
    <options>
      <option name="wallclock">00:20:00</option>
      <option name="comment">Test soil_decomp_method = 'MIMICSWieder2015' for a transient case</option>
    </options>
  </test>
  <test name="SMS_Ly5_Mmpi-serial" grid="1x1_brazil" compset="IHistClm50BgcQianRs" testmods="clm/newton_krylov_spinup">
    <machines>
      <machine name="derecho" compiler="intel" category="aux_clm"/>
      <machine name="derecho" compiler="intel" category="aux_clm_mpi_serial"/>
    </machines>
    <options>
      <option name="wallclock">00:20:00</option>
      <option name="comment">Test soil_decomp_method = 'MIMICSWieder2015' with Newton-Krylov spinup variables on</option>
    </options>
  </test>
  <test name="ERP_D_P64x2_Ld3" grid="f10_f10_mg37" compset="I2000Clm50BgcCru" testmods="clm/flexCN_FUN">
    <machines>
      <machine name="derecho" compiler="intel" category="aux_clm"/>
    </machines>
    <options>
      <option name="wallclock">00:20:00</option>
    </options>
  </test>
  <test name="ERP_D_P64x2_Ld3" grid="f10_f10_mg37" compset="I2000Clm50BgcCru" testmods="clm/flexCN_FUN--clm/matrixcnOn_ignore_warnings">
    <machines>
      <machine name="derecho" compiler="intel" category="aux_clm"/>
      <machine name="derecho" compiler="intel" category="matrixcn"/>
    </machines>
    <options>
      <option name="wallclock">00:20:00</option>
      <option name="comment">Repeat last ERP_D_P64x2_Ld3...flexCN_FUN test with matrixcnOn</option>
    </options>
  </test>
  <test name="ERP_D_P64x2_Ld3" grid="f10_f10_mg37" compset="I2000Clm50BgcCru" testmods="clm/noFUN_flexCN">
    <machines>
      <machine name="derecho" compiler="intel" category="aux_clm"/>
    </machines>
    <options>
      <option name="wallclock">00:20:00</option>
    </options>
  </test>
  <test name="ERP_D_P64x2_Ld3" grid="f10_f10_mg37" compset="I2000Clm50BgcCru" testmods="clm/noFUN_flexCN--clm/matrixcnOn_ignore_warnings">
    <machines>
      <machine name="derecho" compiler="intel" category="aux_clm"/>
      <machine name="derecho" compiler="intel" category="matrixcn"/>
    </machines>
    <options>
      <option name="wallclock">00:20:00</option>
      <option name="comment">Repeat last ERP_D_P64x2_Ld3...noFUN_flexCN test with matrixcnOn</option>
    </options>
  </test>
  <test name="ERP_D_P64x2_Ld3" grid="f10_f10_mg37" compset="I2000Clm50BgcCru" testmods="clm/luna">
    <machines>
      <machine name="derecho" compiler="intel" category="aux_clm"/>
    </machines>
    <options>
      <option name="wallclock">00:20:00</option>
    </options>
  </test>
  <test name="ERP_D_P64x2_Ld3" grid="f10_f10_mg37" compset="I2000Clm50BgcCru" testmods="clm/default">
    <machines>
      <machine name="derecho" compiler="intel" category="aux_clm"/>
      <machine name="derecho" compiler="gnu" category="aux_clm"/>
    </machines>
    <options>
      <option name="wallclock">00:20:00</option>
    </options>
  </test>
  <test name="ERP_D_P64x2_Ld30" grid="f10_f10_mg37" compset="I2000Clm50BgcCru" testmods="clm/default">
    <machines>
      <machine name="derecho" compiler="intel" category="aux_clm"/>
    </machines>
    <options>
      <option name="wallclock">00:40:00</option>
      <option name="comment">NOTE(bja, 201509) constrain_stress_deciduous_onset is on by default for clm50, but functionality is not exercised by nine day tests, Sean Swenson verified that it is active during 30 day tests.</option>
    </options>
  </test>
  <test name="ERP_D_P64x2_Ld5" grid="f10_f10_mg37" compset="I2000Clm60BgcCrop" testmods="clm/irrig_spunup">
    <machines>
      <machine name="derecho" compiler="intel" category="aux_clm"/>
    </machines>
    <options>
      <option name="wallclock">00:20:00</option>
      <option name="comment">Want ERP _D test with irrigation on</option>
    </options>
  </test>
  <test name="ERP_D_P64x2_Ld5" grid="f10_f10_mg37" compset="I2000Clm50BgcCropRtm" testmods="clm/irrig_spunup">
    <machines>
      <machine name="derecho" compiler="intel" category="aux_clm"/>
    </machines>
    <options>
      <option name="wallclock">00:20:00</option>
      <option name="comment">Include an irrigation test with RTM to test irrigation-river feedbacks with that component</option>
    </options>
  </test>
  <test name="ERS_D_Ld5" grid="f10_f10_mg37" compset="I2000Clm50BgcCropRtm" testmods="rtm/rtmOnFloodOnEffvelOn">
    <machines>
      <machine name="derecho" compiler="intel" category="aux_clm"/>
      <machine name="derecho" compiler="intel" category="prebeta"/>
    </machines>
    <options>
      <option name="wallclock">00:20:00</option>
      <option name="comment">Do a test with RTM and flooding on as that also impacts CLM code</option>
    </options>
  </test>
  <test name="ERP_D_P48x1" grid="f10_f10_mg37" compset="IHistClm60Bgc" testmods="clm/decStart">
    <machines>
      <machine name="izumi" compiler="nag" category="aux_clm"/>
      <machine name="izumi" compiler="nag" category="prealpha"/>
    </machines>
    <options>
      <option name="wallclock">00:20:00</option>
    </options>
  </test>
  <test name="ERP_D_P48x1" grid="f10_f10_mg37" compset="IHistClm60Bgc" testmods="clm/decStart--clm/matrixcnOn_ignore_warnings">
    <machines>
      <machine name="izumi" compiler="nag" category="aux_clm"/>
      <machine name="izumi" compiler="nag" category="prealpha"/>
      <machine name="izumi" compiler="nag" category="matrixcn"/>
    </machines>
    <options>
      <option name="wallclock">00:20:00</option>
      <option name="comment">Repeat ERP_D_P48x1...decStart test with matrixcnOn</option>
    </options>
  </test>
  <test name="ERP_D_Ld5" grid="f10_f10_mg37" compset="I1850Clm50Bgc" testmods="clm/drydepnomegan">
    <machines>
      <machine name="derecho" compiler="gnu" category="aux_clm"/>
    </machines>
    <options>
      <option name="wallclock">00:20:00</option>
    </options>
  </test>
  <test name="ERP_Ld5" grid="f10_f10_mg37" compset="I1850Clm50Bgc" testmods="clm/default">
    <machines>
      <machine name="derecho" compiler="gnu" category="aux_clm"/>
      <machine name="derecho" compiler="intel" category="aux_clm"/>
    </machines>
    <options>
      <option name="wallclock">00:20:00</option>
    </options>
  </test>
  <test name="ERP_D_Ld5_P48x1" grid="f10_f10_mg37" compset="I1850Clm50Bgc" testmods="clm/ciso">
    <machines>
      <machine name="izumi" compiler="nag" category="aux_clm"/>
    </machines>
    <options>
      <option name="wallclock">00:20:00</option>
    </options>
  </test>
  <test name="SMS_Ld3" grid="f09_g17" compset="I1850Clm50BgcCropCru" testmods="clm/default">
    <machines>
      <machine name="derecho" compiler="intel" category="ctsm_sci"/>
    </machines>
    <options>
      <option name="wallclock">00:20:00</option>
      <option name="comment">Science support for I1850Clm50BgcCropCru at f09</option>
    </options>
  </test>
  <test name="SMS_Ld3" grid="f19_g17" compset="I1850Clm50BgcCropCru" testmods="clm/default">
    <machines>
      <machine name="derecho" compiler="intel" category="ctsm_sci"/>
    </machines>
    <options>
      <option name="wallclock">00:20:00</option>
      <option name="comment">Science support for I1850Clm50BgcCropCru at f19</option>
    </options>
  </test>
  <test name="ERP_D_Ld5_P48x1" grid="f10_f10_mg37" compset="I2000Clm50BgcCru" testmods="clm/flexCN_FUN_BNF">
    <machines>
      <machine name="derecho" compiler="intel" category="aux_clm"/>
      <machine name="izumi" compiler="nag" category="aux_clm"/>
    </machines>
    <options>
      <option name="wallclock">00:20:00</option>
    </options>
  </test>
  <test name="ERP_D_Ld5_P48x1" grid="f10_f10_mg37" compset="I2000Clm50BgcCru" testmods="clm/flexCN_FUN">
    <machines>
      <machine name="izumi" compiler="nag" category="aux_clm"/>
    </machines>
    <options>
      <option name="wallclock">00:20:00</option>
    </options>
  </test>
  <test name="ERP_D_Ld5_P48x1" grid="f10_f10_mg37" compset="I2000Clm50BgcCru" testmods="clm/flexCN_FUN--clm/matrixcnOn">
    <machines>
      <machine name="izumi" compiler="nag" category="aux_clm"/>
      <machine name="izumi" compiler="nag" category="matrixcn"/>
    </machines>
    <options>
      <option name="wallclock">00:20:00</option>
      <option name="comment">Repeat ERP_D_Ld5_P48x1...flexCN_FUN test with matrixcnOn</option>
    </options>
  </test>
  <test name="ERP_D_Ld5_P48x1" grid="f10_f10_mg37" compset="I2000Clm50BgcCru" testmods="clm/noFUN_flexCN">
    <machines>
      <machine name="izumi" compiler="nag" category="aux_clm"/>
    </machines>
    <options>
      <option name="wallclock">00:20:00</option>
    </options>
  </test>
  <test name="ERP_D_Ld5_P48x1" grid="f10_f10_mg37" compset="I2000Clm50BgcCru" testmods="clm/noFUN_flexCN--clm/matrixcnOn">
    <machines>
      <machine name="izumi" compiler="nag" category="aux_clm"/>
      <machine name="izumi" compiler="nag" category="matrixcn"/>
    </machines>
    <options>
      <option name="wallclock">00:20:00</option>
      <option name="comment">Repeat ERP_D_Ld5_P48x1...noFUN_flexCN test with matrixcnOn</option>
    </options>
  </test>
  <test name="ERP_D_Ld5_P48x1" grid="f10_f10_mg37" compset="I2000Clm50BgcCru" testmods="clm/luna">
    <machines>
      <machine name="izumi" compiler="nag" category="aux_clm"/>
    </machines>
    <options>
      <option name="wallclock">00:20:00</option>
    </options>
  </test>
  <test name="ERP_Ly3_P64x2" grid="f10_f10_mg37" compset="IHistClm50BgcCrop" testmods="clm/cropMonthOutput">
    <machines>
      <machine name="derecho" compiler="intel" category="aux_clm"/>
    </machines>
    <options>
      <option name="wallclock">01:40:00</option>
      <option name="comment">Multi-year global test of transient crops together with transient glaciers. Use no-evolve glaciers with ERP test</option>
    </options>
  </test>
  <test name="ERP_Ly3_P64x2" grid="f10_f10_mg37" compset="IHistClm60BgcCrop" testmods="clm/cropMonthOutput--clm/matrixcnOn_ignore_warnings">
    <machines>
      <machine name="derecho" compiler="intel" category="aux_clm"/>
      <machine name="derecho" compiler="intel" category="matrixcn"/>
    </machines>
    <options>
      <option name="wallclock">01:40:00</option>
      <option name="comment">Repeat ERP_Ly3_P64x2...cropMonthOutput test with matrixcnOn</option>
    </options>
  </test>
  <test name="ERI_D_Ld9" grid="f10_f10_mg37" compset="I1850Clm45Bgc" testmods="clm/default">
    <machines>
      <machine name="derecho" compiler="gnu" category="aux_clm"/>
    </machines>
    <options>
      <option name="wallclock">00:40:00</option>
      <option name="comment">include a Clm45 ERI test; also, want a debug test of I1850Clm45Bgc</option>
    </options>
  </test>
  <test name="ERP_P64x2_D_Ld5" grid="f10_f10_mg37" compset="I1850Clm45BgcCru" testmods="clm/ciso">
    <machines>
      <machine name="derecho" compiler="intel" category="aux_clm"/>
      <machine name="derecho" compiler="intel" category="prealpha"/>
      <machine name="derecho" compiler="intel" category="aux_cime_baselines"/>
    </machines>
    <options>
      <option name="wallclock">00:20:00</option>
    </options>
  </test>
  <test name="ERP_P64x2_D_Ld5" grid="f10_f10_mg37" compset="I1850Clm50Bgc" testmods="clm/ciso">
    <machines>
      <machine name="derecho" compiler="intel" category="aux_clm"/>
    </machines>
    <options>
      <option name="wallclock">00:20:00</option>
    </options>
  </test>
  <test name="ERP_P64x2_D_Ld5" grid="f10_f10_mg37" compset="I1850Clm50Bgc" testmods="clm/ciso--clm/matrixcnOn_ignore_warnings">
    <machines>
      <machine name="derecho" compiler="intel" category="aux_clm"/>
      <machine name="derecho" compiler="intel" category="matrixcn"/>
    </machines>
    <options>
      <option name="wallclock">00:20:00</option>
      <option name="comment">Repeat ERP_P64x2_D_Ld5...ciso test with matrixcnOn</option>
    </options>
  </test>
  <test name="ERP_P64x2_D_Ld5" grid="f10_f10_mg37" compset="I2000Clm45Sp" testmods="clm/default">
    <machines>
      <machine name="derecho" compiler="intel" category="aux_clm"/>
    </machines>
    <options>
      <option name="wallclock">00:20:00</option>
      <option name="comment">include a debug test of I2000Clm45Sp</option>
    </options>
  </test>
  <test name="ERP_P64x2_D_Ld5" grid="f10_f10_mg37" compset="IHistClm45BgcCru" testmods="clm/decStart">
    <machines>
      <machine name="derecho" compiler="intel" category="aux_clm"/>
    </machines>
    <options>
      <option name="wallclock">00:20:00</option>
      <option name="comment">include a debug test of IHistClm45BgcCru</option>
    </options>
  </test>
  <test name="ERP_D_Ld5" grid="f10_f10_mg37" compset="IHistClm45Sp" testmods="clm/decStart">
    <machines>
      <machine name="derecho" compiler="intel" category="aux_clm"/>
    </machines>
    <options>
      <option name="wallclock">00:20:00</option>
    </options>
  </test>
  <test name="ERP_P64x2_Ld396" grid="f10_f10_mg37" compset="IHistClm60Bgc" testmods="clm/monthly">
    <machines>
      <machine name="derecho" compiler="intel" category="aux_clm"/>
      <machine name="derecho" compiler="gnu" category="aux_clm"/>
    </machines>
    <options>
      <option name="wallclock">02:00:00</option>
      <option name="tput_tolerance">0.5</option>
    </options>
  </test>
  <test name="ERP_P64x2_Ld396" grid="f10_f10_mg37" compset="IHistClm60Bgc" testmods="clm/monthly--clm/matrixcnOn_ignore_warnings">
    <machines>
      <machine name="derecho" compiler="intel" category="aux_clm"/>
      <machine name="derecho" compiler="intel" category="matrixcn"/>
    </machines>
    <options>
      <option name="wallclock">02:00:00</option>
      <option name="tput_tolerance">0.5</option>
<<<<<<< HEAD
      <option name="comment"  >Repeat ERP_P64x2_Ld396...13 month test with matrixcnOn</option>
=======
      <option name="comment">Repeat ERP_P64x2_Ld396...13 month test with matrixcnOn</option>
>>>>>>> 7ff60613
    </options>
  </test>
  <test name="REP_P64x2_Ld396" grid="f10_f10_mg37" compset="IHistClm60Bgc" testmods="clm/monthly--clm/matrixcnOn_ignore_warnings">
    <machines>
      <machine name="derecho" compiler="intel" category="aux_clm"/>
      <machine name="derecho" compiler="intel" category="matrixcn"/>
    </machines>
    <options>
      <option name="wallclock">02:00:00</option>
      <option name="tput_tolerance">0.5</option>
      <option name="comment">Repeat ERP_P64x2_Ld396...13 month test with matrixcnOn as REP test because both tests fail as reported in #2619</option>
    </options>
  </test>
  <test name="REP_P64x2_Ld13" grid="f10_f10_mg37" compset="IHistClm60Bgc" testmods="clm/monthly--clm/matrixcnOn_ignore_warnings">
    <machines>
      <machine name="derecho" compiler="intel" category="aux_clm"/>
      <machine name="derecho" compiler="intel" category="matrixcn"/>
    </machines>
    <options>
      <option name="wallclock">02:00:00</option>
      <option name="tput_tolerance">0.5</option>
      <option name="comment">Repeat REP_P64x2_Ld396...13 month test with matrixcnOn as shorter REP_P64x2_Ld13 because the longer one fails as reported in issue #2619</option>
    </options>
  </test>
  <test name="ERP_P64x2_D" grid="f10_f10_mg37" compset="I2000Clm50SpRtmFl" testmods="clm/default">
    <machines>
      <machine name="derecho" compiler="intel" category="aux_clm"/>
      <machine name="derecho" compiler="intel" category="prealpha"/>
    </machines>
    <options>
      <option name="wallclock">00:20:00</option>
      <option name="comment">include a debug test with flooding on</option>
    </options>
  </test>
  <test name="ERP_P256x2_D_Ld5" grid="f19_g17_gris4" compset="I1850Clm50BgcCropG" testmods="clm/glcMEC_increase">
    <machines>
      <machine name="derecho" compiler="intel" category="aux_clm"/>
      <machine name="derecho" compiler="intel" category="prealpha"/>
    </machines>
    <options>
      <option name="wallclock">00:20:00</option>
      <option name="comment">cism is not answer preserving across processor changes, but short test length should be ok.</option>
    </options>
  </test>
  <test name="ERP_P64x2_D_Ld5" grid="f10_f10_mg37" compset="I2000Clm50Sp" testmods="clm/default">
    <machines>
      <machine name="derecho" compiler="gnu" category="aux_clm"/>
      <machine name="derecho" compiler="gnu" category="prealpha"/>
    </machines>
    <options>
      <option name="wallclock">00:20:00</option>
    </options>
  </test>
  <test name="SMS_P384x2_D_Ld5" grid="f19_g17" compset="I2000Clm50Sp" testmods="clm/default">
    <machines>
      <machine name="derecho" compiler="intel" category="aux_clm"/>
      <machine name="derecho" compiler="intel" category="aux_cime_baselines"/>
    </machines>
    <options>
      <option name="wallclock">00:20:00</option>
    </options>
  </test>
<<<<<<< HEAD
  <test name="ERP_P64x2_Ld762" grid="f10_f10_mg37" compset="I2000Clm60BgcCrop" testmods="clm/monthly">
=======
  <test name="ERP_P64x2_Ld765" grid="f10_f10_mg37" compset="I2000Clm60BgcCrop" testmods="clm/monthly">
>>>>>>> 7ff60613
    <machines>
      <machine name="derecho" compiler="intel" category="aux_clm"/>
    </machines>
    <options>
      <option name="wallclock">01:40:00</option>
<<<<<<< HEAD
      <option name="comment"  >threaded ERP test for crop for 25 months</option>
=======
      <option name="comment">threaded ERP test for crop for 25 months</option>
>>>>>>> 7ff60613
    </options>
  </test>
  <test name="ERP_P64x2_D_Ld5" grid="f10_f10_mg37" compset="I1850Clm45BgcCrop" testmods="clm/crop">
    <machines>
      <machine name="derecho" compiler="intel" category="aux_clm"/>
    </machines>
    <options>
      <option name="wallclock">00:20:00</option>
      <option name="comment">include a debug test of I1850Clm45BgcCrop</option>
      <option name="tput_tolerance">0.5</option>
    </options>
  </test>
  <test name="ERP_P64x2_D_Ld5" grid="f10_f10_mg37" compset="I1850Clm45BgcCru" testmods="clm/default">
    <machines>
      <machine name="derecho" compiler="intel" category="aux_clm"/>
    </machines>
    <options>
      <option name="wallclock">00:20:00</option>
    </options>
  </test>
  <test name="ERP_P64x2_Ld1096" grid="f10_f10_mg37" compset="I2000Clm50BgcCrop" testmods="clm/irrig_o3falk_reduceOutput">
    <machines>
      <machine name="derecho" compiler="intel" category="aux_clm"/>
    </machines>
    <options>
      <option name="wallclock">01:40:00</option>
      <option name="comment">Want a multi-year global crop restart test; this was 5 years when we were doing cold start, but 3 years is probably sufficient given that we have spun-up crop initial conditions</option>
    </options>
  </test>
<<<<<<< HEAD
  <test name="ERP_P64x2_Ly3" grid="f10_f10_mg37" compset="I2000Clm50BgcCrop" testmods="clm/clm50cropIrrigMonth_interp">
=======
  <test name="ERP_P64x2_Ld1096" grid="f10_f10_mg37" compset="I2000Clm50BgcCrop" testmods="clm/clm50cropIrrigMonth_interp">
>>>>>>> 7ff60613
    <machines>
      <machine name="derecho" compiler="intel" category="aux_clm"/>
      <machine name="derecho" compiler="intel" category="prebeta"/>
    </machines>
    <options>
      <option name="wallclock">01:40:00</option>
      <option name="comment">Want a multi-year global crop restart test; this was 5 years when we were doing cold start, but 3 years is probably sufficient given that we have spun-up crop initial conditions</option>
    </options>
  </test>
  <test name="ERP_P64x2_Ld366" grid="f10_f10_mg37" compset="I2000Clm50BgcCrop" testmods="clm/irrig_alternate_monthly">
    <machines>
      <machine name="derecho" compiler="intel" category="aux_clm">
        <options>
          <option name="wallclock">00:30:00</option>
          <option name="comment">Want an ERP test covering some non-default irrigation options. Long enough so that we're likely to exercise the various groundwater irrigation code.</option>
        </options>
      </machine>
    </machines>
  </test>
  <test name="ERS_D" grid="f10_f10_mg37" compset="I1850Clm50BgcCrop" testmods="clm/reseedresetsnow">
    <machines>
      <machine name="derecho" compiler="intel" category="aux_clm"/>
    </machines>
    <options>
      <option name="wallclock">00:20:00</option>
    </options>
  </test>
  <test name="ERS_D" grid="f10_f10_mg37" compset="I1850Clm50BgcCrop" testmods="clm/reseedresetsnow--clm/matrixcnOn">
    <machines>
      <machine name="derecho" compiler="intel" category="aux_clm"/>
      <machine name="derecho" compiler="intel" category="matrixcn"/>
    </machines>
    <options>
      <option name="wallclock">00:20:00</option>
      <option name="comment">Repeat ERS_D...reseedresetsnow test with matrixcnOn</option>
    </options>
  </test>
  <test name="ERP_P64x2_D_Ld10" grid="f10_f10_mg37" compset="IHistClm50SpG" testmods="clm/glcMEC_decrease--clm/nofireemis">
    <machines>
      <machine name="derecho" compiler="intel" category="aux_clm"/>
    </machines>
    <options>
      <option name="wallclock">00:20:00</option>
      <option name="comment">Test transient PFTs (via HIST) in conjunction with changing glacier area. This test also covers the reset_dynbal_baselines option. CISM is not answer preserving across processor changes, but short test length should be OK.</option>
      <option name="comment">Also --nofireemis because this is a SP compset</option>
    </options>
  </test>
  <test name="SMS_Ln9" grid="C96_C96_mt232" compset="IHistClm60BgcCrop" testmods="clm/clm60cam7LndTuningMode">
    <machines>
      <machine name="derecho" compiler="intel" category="ctsm_sci"/>
    </machines>
    <options>
      <option name="wallclock">00:10:00</option>
      <option name="comment">We have one C96 test in aux_clm; this is another that uses a different compset with latest CLM version. No need to run this additional C96 test with every tag, but include it in the less frequent ctsm_sci testing.</option>
    </options>
  </test>
  <test name="ERS_D_Ld10" grid="f10_f10_mg37" compset="IHistClm50Sp" testmods="clm/collapse_pfts_78_to_16_decStart_f10">
    <machines>
      <machine name="derecho" compiler="intel" category="aux_clm"/>
    </machines>
    <options>
      <option name="wallclock">00:20:00</option>
      <option name="comment">test transient PFTs (via HIST) with a December start, reading 78-pft data and running with 16 pfts</option>
    </options>
  </test>
  <test name="SOILSTRUCTUD_Ld5" grid="f10_f10_mg37" compset="I2000Clm50BgcCrop" testmods="clm/default">
    <machines>
      <machine name="derecho" compiler="intel" category="aux_clm"/>
    </machines>
    <options>
      <option name="wallclock">00:20:00</option>
      <option name="comment">test soil_layerstruct_userdefined set to the same dzsoi values as in the predefined case 4SL_2m and expect bfb same answers</option>
    </options>
  </test>
  <test name="ERS_D_Ld12" grid="f10_f10_mg37" compset="I1850Clm50BgcCropG" testmods="clm/glcMEC_spunup_inc_dec_bgc">
    <machines>
      <machine name="derecho" compiler="intel" category="aux_clm"/>
    </machines>
    <options>
      <option name="wallclock">00:20:00</option>
      <option name="comment">Tests updates of BGC variables with increasing and decreasing glacier areas</option>
    </options>
  </test>
  <test name="ERP_P64x2_D_Ld3" grid="f10_f10_mg37" compset="I1850Clm50BgcCrop" testmods="clm/extra_outputs">
    <machines>
      <machine name="derecho" compiler="gnu" category="aux_clm"/>
    </machines>
    <options>
      <option name="wallclock">00:20:00</option>
      <option name="comment">Among other extra outputs, ensure that writing the list of all history fields to a separate file does not cause failure</option>
    </options>
  </test>
  <test name="ERS_D_Ld3" grid="f10_f10_mg37" compset="I1850Clm50BgcCrop" testmods="clm/default">
    <machines>
      <machine name="derecho" compiler="intel" category="aux_clm"/>
      <machine name="derecho" compiler="gnu" category="aux_clm"/>
      <machine name="derecho" compiler="intel" category="clm_short"/>
      <machine name="derecho" compiler="gnu" category="clm_short"/>
    </machines>
    <options>
      <option name="wallclock">00:20:00</option>
    </options>
  </test>
  <test name="ERS_D_Ld3" grid="f10_f10_mg37" compset="I2000Clm50BgcCru" testmods="clm/deepsoil_bedrock">
    <machines>
      <machine name="derecho" compiler="intel" category="aux_clm"/>
    </machines>
    <options>
      <option name="wallclock">00:20:00</option>
    </options>
  </test>
  <test name="ERS_D_Ld5" grid="f10_f10_mg37" compset="I2000Clm50BgcCru" testmods="clm/default">
    <machines>
      <machine name="derecho" compiler="intel" category="aux_clm"/>
    </machines>
    <options>
      <option name="wallclock">00:20:00</option>
    </options>
  </test>
  <test name="ERS_D_Ld6" grid="f10_f10_mg37" compset="I1850Clm45BgcCrop" testmods="clm/clm50CMIP6frc">
    <machines>
      <machine name="derecho" compiler="gnu" category="aux_clm"/>
      <machine name="derecho" compiler="intel" category="aux_clm"/>
    </machines>
    <options>
      <option name="wallclock">00:20:00</option>
    </options>
  </test>
  <test name="ERS_D_Ld7_Mmpi-serial" grid="1x1_smallvilleIA" compset="IHistClm50BgcCropRs" testmods="clm/decStart1851_noinitial">
    <machines>
      <machine name="derecho" compiler="intel" category="aux_clm"/>
      <machine name="derecho" compiler="intel" category="aux_clm_mpi_serial"/>
    </machines>
    <options>
      <option name="wallclock">00:20:00</option>
      <option name="comment">Transient crop run with a mid-year restart, restarting shortly after a big landunit transition, to make sure that the annually-dribbled fluxes generated from landunit transitions restart properly</option>
    </options>
  </test>
  <test name="ERS_Ld3_D" grid="f10_f10_mg37" compset="I1850Clm50BgcCrop" testmods="clm/rad_hrly_light_res_half">
    <machines>
      <machine name="derecho" compiler="gnu" category="aux_clm"/>
    </machines>
    <options>
      <option name="wallclock">00:20:00</option>
    </options>
  </test>
  <test name="ERS_Ld600_Mmpi-serial" grid="1x1_smallvilleIA" compset="I1850Clm50BgcCrop" testmods="clm/cropMonthlyNoinitial">
    <machines>
      <machine name="derecho" compiler="gnu" category="aux_clm"/>
      <machine name="derecho" compiler="gnu" category="aux_clm_mpi_serial"/>
    </machines>
    <options>
      <option name="wallclock">01:20:00</option>
      <option name="comment">tests mid-year restart, with the restart file being written in the middle of the first year after cold start initialization</option>
    </options>
  </test>
  <test name="ERS_Ly5_Mmpi-serial" grid="1x1_smallvilleIA" compset="I1850Clm50BgcCrop" testmods="clm/ciso_monthly">
    <machines>
      <machine name="derecho" compiler="gnu" category="aux_clm"/>
      <machine name="derecho" compiler="gnu" category="aux_clm_mpi_serial"/>
    </machines>
    <options>
      <option name="wallclock">02:00:00</option>
      <option name="comment">multi-year test with crops and isotopes that includes all crop types; added (2020-05-21) in order to test the new switchgrass and miscanthus crops (which otherwise aren't currently tested)</option>
    </options>
  </test>
  <test name="ERS_Ly5_Mmpi-serial" grid="1x1_smallvilleIA" compset="I1850Clm50BgcCrop" testmods="clm/ciso_monthly--clm/matrixcnOn">
    <machines>
      <machine name="derecho" compiler="gnu" category="aux_clm"/>
      <machine name="derecho" compiler="gnu" category="aux_clm_mpi_serial"/>
      <machine name="derecho" compiler="gnu" category="matrixcn"/>
    </machines>
    <options>
      <option name="wallclock">02:00:00</option>
      <option name="comment">Repeat ERS_Ly5_Mmpi-serial...ciso_monthly test with matrixcnOn</option>
    </options>
  </test>
  <test name="ERS_Ld1200_Mmpi-serial" grid="1x1_numaIA" compset="I2000Clm50BgcCropQianRs" testmods="clm/cropMonthlyNoinitial">
    <machines>
      <machine name="derecho" compiler="gnu" category="aux_clm"/>
      <machine name="derecho" compiler="gnu" category="aux_clm_mpi_serial"/>
    </machines>
    <options>
      <option name="wallclock">02:00:00</option>
      <option name="comment">tests mid-year restart, with the restart file being written in the middle of the second year after cold start initialization (to test crop restarts at different points throughout the first few years after cold start)</option>
    </options>
  </test>
  <test name="ERS_Ld1600_Mmpi-serial" grid="1x1_numaIA" compset="I2000Clm50BgcCropQianRs" testmods="clm/cropMonthlyNoinitial">
    <machines>
      <machine name="derecho" compiler="intel" category="aux_clm"/>
      <machine name="derecho" compiler="intel" category="aux_clm_mpi_serial"/>
    </machines>
    <options>
      <option name="wallclock">02:00:00</option>
      <option name="comment">tests mid-year restart, with the restart file being written after more than 2 years after cold start initialization (to test crop restarts at different points throughout the first few years after cold start)</option>
    </options>
  </test>
  <test name="ERS_Ly20_Mmpi-serial" grid="1x1_numaIA" compset="I2000Clm50BgcCropQianRs" testmods="clm/cropMonthlyNoinitial">
    <machines>
      <machine name="derecho" compiler="intel" category="aux_clm"/>
      <machine name="derecho" compiler="intel" category="aux_clm_mpi_serial"/>
    </machines>
    <options>
      <option name="wallclock">04:00:00</option>
      <option name="tput_tolerance">0.5</option>
      <option name="comment">20 year single point tests with BGC-Crop starting from cold start (crop keeps a 20 year running mean, so this tests the sequence of that running mean being established)</option>
    </options>
  </test>
  <test name="ERS_Ly20_Mmpi-serial" grid="1x1_numaIA" compset="I2000Clm50BgcCropQianRs" testmods="clm/cropMonthlyNoinitial--clm/matrixcnOn">
    <machines>
      <machine name="derecho" compiler="intel" category="aux_clm"/>
      <machine name="derecho" compiler="intel" category="aux_clm_mpi_serial"/>
      <machine name="derecho" compiler="intel" category="matrixcn"/>
    </machines>
    <options>
      <option name="wallclock">04:00:00</option>
      <option name="tput_tolerance">0.5</option>
      <option name="comment">Repeat ERS_Ly20_Mmpi-serial...cropMonthlyNoinitial test with matrixcnOn</option>
    </options>
  </test>
  <test name="ERS_Ly3" grid="f10_f10_mg37" compset="I1850Clm60BgcCropCmip6" testmods="clm/basic">
    <machines>
      <machine name="derecho" compiler="intel" category="aux_clm"/>
    </machines>
    <options>
      <option name="wallclock">01:40:00</option>
      <option name="comment">Include a long ERS test of the cmip6 configuration, though at coarse resolution. This gives a year+ test covering the output_crop usermod, which is something we want: if this is removed, we should add a test of at least a year duration covering the output_crop usermod. This test needs to use init_interp to work, because of adding virtual Antarctica columns (currently the default out-of-the-box setting uses init_interp for this).</option>
    </options>
  </test>
  <test name="ERS_Ly3_Mmpi-serial" grid="1x1_smallvilleIA" compset="IHistClm50BgcCropQianRs" testmods="clm/cropMonthOutput">
    <machines>
      <machine name="derecho" compiler="gnu" category="aux_clm"/>
      <machine name="derecho" compiler="gnu" category="aux_clm_mpi_serial"/>
    </machines>
    <options>
      <option name="wallclock">01:40:00</option>
      <option name="comment">restart is right before the transition from 100% nat veg to 100% crop</option>
    </options>
  </test>
  <test name="ERS_Ly3_P64x2" grid="f10_f10_mg37" compset="IHistClm50BgcCropG" testmods="clm/cropMonthOutput">
    <machines>
      <machine name="derecho" compiler="intel" category="aux_clm"/>
    </machines>
    <options>
      <option name="wallclock">01:40:00</option>
      <option name="comment">Multi-year global test of transient crops together with transient glaciers. Use glacier evolution with ERS test</option>
    </options>
  </test>
  <test name="ERS_Ly5_P128x1" grid="f10_f10_mg37" compset="IHistClm60BgcCrop" testmods="clm/cropMonthOutput">
    <machines>
      <machine name="derecho" compiler="intel" category="aux_clm"/>
    </machines>
    <options>
      <option name="wallclock">01:40:00</option>
      <option name="comment">Want a multi-year global test of transient crops; also want a multi-year transient restart test.  Using P60x1 and ERS rather than ERP to get faster turnaround of this long-running test</option>
    </options>
  </test>
  <test name="ERS_Ly5_P128x1" grid="f10_f10_mg37" compset="IHistClm60BgcCrop" testmods="clm/cropMonthOutput--clm/matrixcnOn_ignore_warnings">
    <machines>
      <machine name="derecho" compiler="intel" category="aux_clm"/>
      <machine name="derecho" compiler="intel" category="matrixcn"/>
    </machines>
    <options>
      <option name="wallclock">01:40:00</option>
      <option name="comment">Repeat ERS_Ly5_P128x1...cropMonthOutput test with matrixcnOn</option>
    </options>
  </test>
  <test name="ERS_Ly5_P128x1" grid="f10_f10_mg37" compset="IHistClm45BgcCrop" testmods="clm/cropMonthOutput">
    <machines>
      <machine name="derecho" compiler="intel" category="aux_clm"/>
    </machines>
    <options>
      <option name="wallclock">03:00:00</option>
      <option name="comment">include a long Clm45 test, and include a production intel test of Clm45</option>
    </options>
  </test>
  <test name="ERS_Ly3" grid="f10_f10_mg37" compset="I2000Clm60BgcCrop">
    <machines>
      <machine name="derecho" compiler="intel" category="aux_clm"/>
    </machines>
    <options>
      <option name="wallclock">01:40:00</option>
      <option name="comment">include a long exact restart test with clm60</option>
    </options>
  </test>
  <test name="SMS_D" grid="f10_f10_mg37" compset="I2000Clm60Bgc">
    <machines>
      <machine name="derecho" compiler="intel" category="aux_clm"/>
      <machine name="derecho" compiler="gnu" category="aux_clm"/>
    </machines>
    <options>
      <option name="wallclock">00:20:00</option>
      <option name="comment">include a short DEBUG test with clm60 without crop</option>
    </options>
  </test>
  <test name="ERS_D" grid="f10_f10_mg37" compset="I1850Clm60Sp">
    <machines>
      <machine name="derecho" compiler="intel" category="aux_clm"/>
    </machines>
    <options>
      <option name="wallclock">00:20:00</option>
      <option name="comment">Exact restart short DEBUG SP test with clm60</option>
    </options>
  </test>
  <test name="ERS_Ly6_Mmpi-serial" grid="1x1_smallvilleIA" compset="IHistClm50BgcCropQianRs" testmods="clm/cropMonthOutput">
    <machines>
      <machine name="derecho" compiler="intel" category="aux_clm"/>
      <machine name="derecho" compiler="intel" category="aux_clm_mpi_serial"/>
    </machines>
    <options>
      <option name="wallclock">02:00:00</option>
      <option name="comment">restart is right before increasing natural veg to &gt; 0 while also shifting PCT_CFT</option>
      <option name="tput_tolerance">0.5</option>
    </options>
  </test>
  <test name="ERS_Ly6_Mmpi-serial" grid="1x1_smallvilleIA" compset="IHistClm50BgcCropQianRs" testmods="clm/cropMonthOutput--clm/matrixcnOn_ignore_warnings">
    <machines>
      <machine name="derecho" compiler="intel" category="aux_clm"/>
      <machine name="derecho" compiler="intel" category="aux_clm_mpi_serial"/>
      <machine name="derecho" compiler="intel" category="matrixcn"/>
    </machines>
    <options>
      <option name="wallclock">02:00:00</option>
      <option name="tput_tolerance">0.5</option>
      <option name="comment">Repeat ERS_Ly6_Mmpi-serial...cropMonthOutput</option>
    </options>
  </test>
  <test name="SMS_Ly5_Mmpi-serial" grid="1x1_smallvilleIA" compset="IHistClm60BgcCropQianRs" testmods="clm/gregorian_cropMonthOutput">
    <machines>
      <machine name="derecho" compiler="intel" category="ctsm_sci"/>
      <machine name="derecho" compiler="gnu" category="aux_clm"/>
      <machine name="derecho" compiler="gnu" category="aux_clm_mpi_serial"/>
    </machines>
    <options>
      <option name="wallclock">01:00:00</option>
      <option name="comment">Multi-year Gregorian test with transient and crop to test code that might break in leap years.</option>
      <option name="tput_tolerance">0.5</option>
    </options>
  </test>
  <test name="LII_D_Ld3_PS" grid="f19_g17" compset="I2000Clm50BgcCrop" testmods="clm/default">
    <machines>
      <machine name="derecho" compiler="intel" category="aux_clm"/>
    </machines>
    <options>
      <option name="wallclock">00:20:00</option>
      <option name="comment">Basic LII test, covering the standard range of subgrid heterogeneity - particularly, including crop. Uses a year-2000 restart file so that the restart file has non-zero product pools, so that we exercise the gridcell-level code in init_interp.</option>
    </options>
  </test>
  <test name="LII_D_Ld3_PS" grid="f19_g17" compset="I2000Clm50BgcCrop" testmods="clm/default--clm/matrixcnOn">
    <machines>
      <machine name="derecho" compiler="intel" category="aux_clm"/>
      <machine name="derecho" compiler="intel" category="matrixcn"/>
    </machines>
    <options>
      <option name="wallclock">00:20:00</option>
      <option name="comment">Repeat LII_D... test with matrixcnOn</option>
    </options>
  </test>
  <test name="LII2FINIDATAREAS_D_P256x2_Ld1" grid="f09_g17" compset="I1850Clm50BgcCrop" testmods="clm/default">
    <machines>
      <machine name="derecho" compiler="intel" category="aux_clm"/>
    </machines>
    <options>
      <option name="wallclock">00:20:00</option>
      <option name="comment">Exercise the init_interp_method='use_finidat_areas' option. See documentation at the top of the python script implementing this test for more details and rationale. This test requires a compatible finidat file (i.e., a file that can be used without interpolation). If no such file is available out-of-the-box, then the test will need to use a testmod that points to a compatible file.</option>
    </options>
  </test>
  <test name="LII2FINIDATAREAS_D_P256x2_Ld1" grid="f09_g17" compset="I1850Clm50BgcCrop" testmods="clm/default--clm/matrixcnOn_ignore_warnings">
    <machines>
      <machine name="derecho" compiler="intel" category="aux_clm"/>
      <machine name="derecho" compiler="intel" category="matrixcn"/>
    </machines>
    <options>
      <option name="wallclock">00:20:00</option>
      <option name="comment">Repeat LII2... test with matrixcnOn</option>
    </options>
  </test>
  <test name="LVG_Ld5_D" grid="f10_f10_mg37" compset="I1850Clm60Bgc" testmods="clm/no_vector_output">
    <machines>
      <machine name="derecho" compiler="intel" category="aux_clm"/>
    </machines>
    <options>
      <option name="wallclock">00:20:00</option>
      <option name="comment">Include one LVG debug test (exact configuration is not very important). Note that the LVG test will fail if there is any 1-d output, or output separated by glacier elevation classes (e.g., the various *_FORC fields), so this includes a testmod that turns off any 1-d output.</option>
    </options>
  </test>
  <test name="LCISO_Ld396" grid="f10_f10_mg37" compset="IHistClm60BgcCrop" testmods="clm/ciso_monthly">
    <machines>
      <machine name="derecho" compiler="intel" category="aux_clm"/>
      <machine name="derecho" compiler="intel" category="prebeta"/>
    </machines>
    <options>
      <option name="wallclock">01:30:00</option>
      <option name="comment">Make sure Carbon isotopes on and off with land-use change, does NOT change answers. To verify for landuse change must go beyond a year boundary, because of #404 we can't use a December start, so need to run for beyond the year boundary.</option>
    </options>
  </test>
  <test name="LCISO_Ld396" grid="f10_f10_mg37" compset="IHistClm60BgcCrop" testmods="clm/ciso_monthly--clm/matrixcnOn_ignore_warnings">
    <machines>
      <machine name="derecho" compiler="intel" category="aux_clm"/>
      <machine name="derecho" compiler="intel" category="prebeta"/>
      <machine name="derecho" compiler="intel" category="matrixcn"/>
    </machines>
    <options>
      <option name="wallclock">01:30:00</option>
<<<<<<< HEAD
      <option name="comment"  >Repeat LCISO_Ld396...ciso_monthly test with matrixcnOn</option>
=======
      <option name="comment">Repeat LCISO_Ld396...ciso_monthly test with matrixcnOn</option>
>>>>>>> 7ff60613
    </options>
  </test>
  <test name="NCK_Ld1" grid="f10_f10_mg37" compset="I2000Clm50Sp" testmods="clm/default">
    <machines>
      <machine name="derecho" compiler="intel" category="aux_clm"/>
      <machine name="derecho" compiler="intel" category="prealpha"/>
    </machines>
    <options>
      <option name="wallclock">00:20:00</option>
    </options>
  </test>
  <test name="PEM_D_Ld5" grid="ne30_g17" compset="I2000Clm50BgcCru" testmods="clm/default">
    <machines>
      <machine name="derecho" compiler="intel" category="aux_clm"/>
      <machine name="derecho" compiler="intel" category="prealpha"/>
    </machines>
    <options>
      <option name="wallclock">00:60:00</option>
    </options>
  </test>
  <test name="PEM_Ld1" grid="f10_f10_mg37" compset="I2000Clm60BgcCrop" testmods="clm/till">
    <machines>
      <machine name="derecho" compiler="intel" category="aux_clm"/>
      <machine name="derecho" compiler="intel" category="prebeta"/>
    </machines>
    <options>
      <option name="wallclock">00:20:00</option>
    </options>
  </test>
  <test name="PEM_Ld1" grid="f10_f10_mg37" compset="I2000Clm60BgcCrop" testmods="clm/till--clm/matrixcnOn">
    <machines>
      <machine name="derecho" compiler="intel" category="aux_clm"/>
      <machine name="derecho" compiler="intel" category="prebeta"/>
      <machine name="derecho" compiler="intel" category="matrixcn"/>
    </machines>
    <options>
      <option name="wallclock">00:20:00</option>
      <option name="comment">Repeat PEM_Ld1...till test with matrixcnOn</option>
    </options>
  </test>
  <test name="PET_P64x2_D" grid="f10_f10_mg37" compset="I1850Clm50BgcCrop" testmods="clm/default">
    <machines>
      <machine name="derecho" compiler="intel" category="aux_clm"/>
    </machines>
    <options>
      <option name="wallclock">00:20:00</option>
      <option name="comment">The main purpose of this test is to test threading of init_interp, exercising the OpenMP directives in initInterp. (Note that ERP tests don't compare threaded vs. non-threaded runs of init_interp, since init_interp won't run in the restart case.) Note that this test will use init_interp as long as we don't have out-of-the-box initial conditions at f10 resolution. We could probably get a similar level of confidence in the threading directives by deleting this test and instead changing the LII test to use threading; the main loss would be that that wouldn't test threading combined with interpolating from one resolution to another, as this one does.</option>
      <option name="tput_tolerance">0.5</option>
    </options>
  </test>
  <test name="PET_P64x2_D" grid="f10_f10_mg37" compset="I1850Clm50BgcCrop" testmods="clm/default--clm/matrixcnOn_ignore_warnings">
    <machines>
      <machine name="derecho" compiler="intel" category="aux_clm"/>
      <machine name="derecho" compiler="intel" category="matrixcn"/>
    </machines>
    <options>
      <option name="wallclock">00:20:00</option>
      <option name="comment">Repeat PET_P64x2_D...default test with matrixcnOn</option>
      <option name="tput_tolerance">0.5</option>
    </options>
  </test>
  <test name="SMS" grid="f10_f10_mg37" compset="I2000Clm50BgcCrop" testmods="clm/crop">
    <machines>
      <machine name="derecho" compiler="intel" category="aux_clm"/>
      <machine name="derecho" compiler="nvhpc" category="aux_clm"/>
      <machine name="derecho" compiler="gnu" category="aux_clm"/>
    </machines>
    <options>
      <option name="wallclock">00:20:00</option>
    </options>
  </test>
  <test name="SMS" grid="f45_f45_mg37" compset="I2000Clm60FatesSpRsGs" testmods="clm/FatesColdSatPhen">
    <machines>
      <machine name="derecho" compiler="nvhpc" category="aux_clm"/>
      <machine name="derecho" compiler="nvhpc" category="fates"/>
    </machines>
    <options>
      <option name="wallclock">00:20:00</option>
      <option name="comment">Simple test to make sure the basic Fates-SP compset works"</option>
    </options>
  </test>
  <test name="SMS_D_Ld1" grid="ne30pg3_t232" compset="I1850Clm50BgcSpinup" testmods="clm/cplhist">
    <machines>
      <machine name="derecho" compiler="intel" category="aux_clm"/>
      <machine name="derecho" compiler="intel" category="prealpha"/>
    </machines>
    <options>
      <option name="wallclock">00:20:00</option>
    </options>
  </test>
  <test name="SMS_D_Ld1" grid="ne30pg3_t232" compset="I1850Clm50BgcSpinup" testmods="clm/cplhist--clm/matrixcnOn">
    <machines>
      <machine name="derecho" compiler="intel" category="aux_clm"/>
      <machine name="derecho" compiler="intel" category="prealpha"/>
      <machine name="derecho" compiler="intel" category="matrixcn"/>
    </machines>
    <options>
      <option name="wallclock">00:20:00</option>
      <option name="comment">Repeat last SMS_D_Ld1...cplhist test with matrixcnOn"</option>
    </options>
  </test>
  <test name="SMS_D_Ld1_PS" grid="f19_f19_mg17" compset="I2010Clm50Sp" testmods="clm/clm50cam6LndTuningMode--clm/nofireemis">
    <machines>
      <machine name="derecho" compiler="intel" category="aux_clm"/>
    </machines>
    <options>
      <option name="wallclock">00:20:00</option>
      <option name="comment">Also --nofireemis because this is a SP compset</option>
    </options>
  </test>
  <test name="SMS_Ln9" grid="f19_f19_mg17" compset="IHistClm50Sp" testmods="clm/clm50cam7LndTuningMode_1979Start--clm/nofireemis">
    <machines>
      <machine name="derecho" compiler="intel" category="aux_clm"/>
    </machines>
    <options>
      <option name="wallclock">00:20:00</option>
      <option name="comment">Run f19 for the same as the ne0ARCTIC case starting in 1979"</option>
      <option name="comment">Also --nofireemis because this is a SP compset</option>
    </options>
  </test>
  <test name="SMS_Ln9" grid="ne0POLARCAPne30x4_ne0POLARCAPne30x4_mt12" compset="IHistClm60Sp" testmods="clm/clm60cam7LndTuningMode_1979Start--clm/nofireemis">
    <machines>
      <machine name="derecho" compiler="intel" category="ctsm_sci"/>
    </machines>
    <options>
      <option name="wallclock">00:20:00</option>
      <option name="comment">Run POLARCAP for transient case starting in 1979 as for AMIP CAM cases (no need to run this high core count test with every tag, but include it in the less frequent ctsm_sci testing)"</option>
      <option name="comment">Also --nofireemis because this is a SP compset</option>
    </options>
  </test>
  <test name="SMS_Ln9" grid="ne0ARCTICne30x4_ne0ARCTICne30x4_mt12" compset="IHistClm50Sp" testmods="clm/clm50cam7LndTuningMode_1979Start--clm/nofireemis">
    <machines>
      <machine name="derecho" compiler="intel" category="ctsm_sci"/>
    </machines>
    <options>
      <option name="wallclock">00:20:00</option>
      <option name="comment">Run ARCTIC for transient case starting in 1979 as for AMIP CAM cases (no need to run this high core count test with every tag, but include it in the less frequent ctsm_sci testing)"</option>
      <option name="comment">Clm50 because that is what CAM tests currently; remove when CAM tests for Clm60</option>
      <option name="comment">Also --nofireemis because this is a SP compset</option>
    </options>
  </test>
  <test name="SMS_Ln9" grid="f19_f19_mg17" compset="IHistClm50Sp" testmods="clm/clm50cam7LndTuningMode_1979Start--clm/nofireemis">
    <machines>
      <machine name="derecho" compiler="intel" category="aux_clm"/>
    </machines>
    <options>
      <option name="wallclock">00:20:00</option>
      <option name="comment"  >Run f19 for the same as the ne0ARCTIC case starting in 1979"</option>
      <option name="comment"  >Also --nofireemis because this is a SP compset</option>
    </options>
  </test>
  <test name="SMS_Ln9" grid="ne0POLARCAPne30x4_ne0POLARCAPne30x4_mt12" compset="IHistClm60Sp" testmods="clm/clm60cam7LndTuningMode_1979Start--clm/nofireemis">
    <machines>
      <machine name="derecho" compiler="intel" category="ctsm_sci"/>
    </machines>
    <options>
      <option name="wallclock">00:20:00</option>
      <option name="comment"  >Run POLARCAP for transient case starting in 1979 as for AMIP CAM cases (no need to run this high core count test with every tag, but include it in the less frequent ctsm_sci testing)"</option>
      <option name="comment"  >Also --nofireemis because this is a SP compset</option>
    </options>
  </test>
  <test name="SMS_Ln9" grid="ne0ARCTICne30x4_ne0ARCTICne30x4_mt12" compset="IHistClm50Sp" testmods="clm/clm50cam7LndTuningMode_1979Start--clm/nofireemis">
    <machines>
      <machine name="derecho" compiler="intel" category="ctsm_sci"/>
    </machines>
    <options>
      <option name="wallclock">00:20:00</option>
<<<<<<< HEAD
      <option name="comment"  >Run ARCTIC for transient case starting in 1979 as for AMIP CAM cases (no need to run this high core count test with every tag, but include it in the less frequent ctsm_sci testing)"</option>
      <option name="comment"  >Clm50 because that is what CAM tests currently; remove when CAM tests for Clm60</option>
      <option name="comment"  >Also --nofireemis because this is a SP compset</option>
=======
      <option name="comment">Repeat ARCTIC transient starting in 1979 for Clm60"</option>
      <option name="comment">Also --nofireemis because this is a SP compset</option>
    </options>
  </test>
  <test name="SMS_Ln9" grid="ne0ARCTICGRISne30x8_ne0ARCTICGRISne30x8_mt12" compset="IHistClm50Sp" testmods="clm/clm50cam7LndTuningMode_1979Start--clm/nofireemis">
    <machines>
      <machine name="derecho" compiler="intel" category="ctsm_sci"/>
    </machines>
    <options>
      <option name="wallclock">00:20:00</option>
      <option name="comment">Run ARCTICGRIS for transient case starting in 1979 as for AMIP CAM cases (no need to run this high core count test with every tag, but include it in the less frequent ctsm_sci testing)"</option>
      <option name="comment">Clm50 because that is what CAM tests currently; remove when CAM tests for Clm60</option>
      <option name="comment">Also --nofireemis because this is a SP compset</option>
>>>>>>> 7ff60613
    </options>
  </test>
  <test name="SMS_Ln9" grid="ne0ARCTICne30x4_ne0ARCTICne30x4_mt12" compset="IHistClm60Sp" testmods="clm/clm60cam7LndTuningMode_1979Start--clm/nofireemis">
    <machines>
      <machine name="derecho" compiler="intel" category="ctsm_sci"/>
    </machines>
    <options>
      <option name="wallclock">00:20:00</option>
      <option name="comment"  >Repeat ARCTIC transient starting in 1979 for Clm60"</option>
      <option name="comment"  >Also --nofireemis because this is a SP compset</option>
    </options>
  </test>
  <test name="SMS_Ln9" grid="ne0ARCTICGRISne30x8_ne0ARCTICGRISne30x8_mt12" compset="IHistClm50Sp" testmods="clm/clm50cam7LndTuningMode_1979Start--clm/nofireemis">
    <machines>
      <machine name="derecho" compiler="intel" category="ctsm_sci"/>
    </machines>
    <options>
      <option name="wallclock">00:20:00</option>
<<<<<<< HEAD
      <option name="comment"  >Run ARCTICGRIS for transient case starting in 1979 as for AMIP CAM cases (no need to run this high core count test with every tag, but include it in the less frequent ctsm_sci testing)"</option>
      <option name="comment"  >Clm50 because that is what CAM tests currently; remove when CAM tests for Clm60</option>
      <option name="comment"  >Also --nofireemis because this is a SP compset</option>
    </options>
  </test>
  <test name="SMS_Ln9" grid="ne0ARCTICGRISne30x8_ne0ARCTICGRISne30x8_mt12" compset="IHistClm60Sp" testmods="clm/clm60cam7LndTuningMode_1979Start--clm/nofireemis">
    <machines>
      <machine name="derecho" compiler="intel" category="ctsm_sci"/>
    </machines>
    <options>
      <option name="wallclock">00:20:00</option>
      <option name="comment"  >Repeat ARCTICGRIS transient starting in 1979 for Clm60"</option>
      <option name="comment"  >Also --nofireemis because this is a SP compset</option>
=======
      <option name="comment">Repeat ARCTICGRIS transient starting in 1979 for Clm60"</option>
      <option name="comment">Also --nofireemis because this is a SP compset</option>
>>>>>>> 7ff60613
    </options>
  </test>
  <test name="SMS_Ln9" grid="ne0ARCTICGRISne30x8_ne0ARCTICGRISne30x8_mt12" compset="I1850Clm60BgcCrop" testmods="clm/clm60cam7LndTuningMode--clm/nofireemis">
    <machines>
      <machine name="derecho" compiler="intel" category="ctsm_sci"/>
    </machines>
    <options>
      <option name="wallclock">00:40:00</option>
      <option name="comment">Run ARCTICGRIS for 1850 case (do not run this expensive test with every tag, but include it in the less frequent ctsm_sci testing)"</option>
    </options>
  </test>
  <test name="SMS_Ln9" grid="ne0CONUSne30x8_ne0CONUSne30x8_mt12" compset="IHistClm50Sp" testmods="clm/clm50cam7LndTuningMode_2013Start--clm/nofireemis">
    <machines>
      <machine name="derecho" compiler="intel" category="ctsm_sci"/>
    </machines>
    <options>
      <option name="wallclock">00:20:00</option>
      <option name="comment">Run CONUS for transient case starting in 2013 as for CAM case (no need to run this high core count test with every tag, but include it in the less frequent ctsm_sci testing)"</option>
      <option name="comment">Clm50 because that is what CAM tests currently; remove when CAM tests for Clm60</option>
      <option name="comment">Also --nofireemis because this is a SP compset</option>
    </options>
  </test>
  <test name="SMS_Ln9" grid="ne0CONUSne30x8_ne0CONUSne30x8_mt12" compset="IHistClm50Sp" testmods="clm/clm50cam7LndTuningMode_2013Start--clm/nofireemis">
    <machines>
      <machine name="derecho" compiler="intel" category="ctsm_sci"/>
    </machines>
    <options>
      <option name="wallclock">00:20:00</option>
<<<<<<< HEAD
      <option name="comment"  >Run CONUS for transient case starting in 2013 as for CAM case (no need to run this high core count test with every tag, but include it in the less frequent ctsm_sci testing)"</option>
      <option name="comment"  >Clm50 because that is what CAM tests currently; remove when CAM tests for Clm60</option>
      <option name="comment"  >Also --nofireemis because this is a SP compset</option>
    </options>
  </test>
  <test name="SMS_Ln9" grid="ne0CONUSne30x8_ne0CONUSne30x8_mt12" compset="IHistClm60Sp" testmods="clm/clm60cam7LndTuningMode_2013Start--clm/nofireemis">
    <machines>
      <machine name="derecho" compiler="intel" category="ctsm_sci"/>
    </machines>
    <options>
      <option name="wallclock">00:20:00</option>
      <option name="comment"  >Repeat CONUS transient starting in 2013 for Clm60"</option>
      <option name="comment"  >Also --nofireemis because this is a SP compset</option>
=======
      <option name="comment">Repeat CONUS transient starting in 2013 for Clm60"</option>
      <option name="comment">Also --nofireemis because this is a SP compset</option>
>>>>>>> 7ff60613
    </options>
  </test>
  <!-- Historical science support for clm5_0 workhorse resolutions -->
  <test name="SMS_Ld5" grid="f09_g17" compset="IHistClm50Sp" testmods="clm/nofireemis">
    <machines>
      <machine name="derecho" compiler="intel" category="ctsm_sci"/>
    </machines>
    <options>
      <option name="wallclock">00:20:00</option>
      <option name="comment">Science support for historical clm5_0 physics with SP mode at f09</option>
    </options>
  </test>
  <test name="SMS_Ld5" grid="f19_g17" compset="IHistClm50Sp" testmods="clm/default--clm/nofireemis">
    <machines>
      <machine name="derecho" compiler="intel" category="ctsm_sci"/>
    </machines>
    <options>
      <option name="wallclock">00:20:00</option>
<<<<<<< HEAD
      <option name="comment"  >Science support for historical clm5_0 physics with SP mode at f19</option>
      <option name="comment"  >Also --nofireemis because this is a SP compset</option>
=======
      <option name="comment">Science support for historical clm5_0 physics with SP mode at f19</option>
      <option name="comment">Also --nofireemis because this is a SP compset</option>
>>>>>>> 7ff60613
    </options>
  </test>
  <!-- Historical science support for clm6_0 workhorse resolutions -->
  <test name="SMS_Ld5" grid="f09_g17" compset="IHistClm60Sp" testmods="clm/default--clm/nofireemis">
    <machines>
      <machine name="derecho" compiler="intel" category="ctsm_sci"/>
    </machines>
    <options>
      <option name="wallclock">00:20:00</option>
<<<<<<< HEAD
      <option name="comment"  >Science support for historical clm6_0 physics with SP mode at f09</option>
      <option name="comment"  >Also --nofireemis because this is a SP compset</option>
=======
      <option name="comment">Science support for historical clm6_0 physics with SP mode at f09</option>
      <option name="comment">Also --nofireemis because this is a SP compset</option>
>>>>>>> 7ff60613
    </options>
  </test>
  <test name="SMS_Ld5" grid="f19_g17" compset="IHistClm60Sp" testmods="clm/default--clm/nofireemis">
    <machines>
      <machine name="derecho" compiler="intel" category="ctsm_sci"/>
    </machines>
    <options>
      <option name="wallclock">00:20:00</option>
<<<<<<< HEAD
      <option name="comment"  >Science support for historical clm6_0 physics with SP mode at f19</option>
      <option name="comment"  >Also --nofireemis because this is a SP compset</option>
=======
      <option name="comment">Science support for historical clm6_0 physics with SP mode at f19</option>
      <option name="comment">Also --nofireemis because this is a SP compset</option>
>>>>>>> 7ff60613
    </options>
  </test>
  <test name="SMS_Ln9" grid="ne30pg2_ne30pg2_mg17" compset="I1850Clm50Sp" testmods="clm/clm50cam6LndTuningMode--clm/nofireemis">
    <machines>
      <machine name="derecho" compiler="intel" category="aux_clm"/>
    </machines>
    <options>
      <option name="wallclock">00:40:00</option>
      <option name="comment">Run ne30np4.pg2 to make sure will work for CAM"</option>
      <option name="comment">Also --nofireemis because this is a SP compset</option>
    </options>
  </test>
  <test name="SMS_Ln9" grid="ne30pg2_ne30pg2_mg17" compset="I2000Clm50BgcCrop" testmods="clm/clm50cam6LndTuningMode">
    <machines>
      <machine name="derecho" compiler="intel" category="aux_clm"/>
    </machines>
    <options>
      <option name="wallclock">00:40:00</option>
      <option name="comment">Run ne30np4.pg3 to make sure will work for CAM"</option>
    </options>
  </test>
  <test name="SMS_Ln9" grid="mpasa480_mpasa480" compset="I1850Clm50BgcCrop" testmods="clm/clm50cam6LndTuningMode">
    <machines>
      <machine name="derecho" compiler="gnu" category="aux_clm"/>
    </machines>
    <options>
      <option name="wallclock">00:40:00</option>
      <option name="comment">Run mpasa480 to make sure will work for CAM"</option>
    </options>
  </test>
  <test name="SMS_Ln9" grid="ne3pg3_ne3pg3_mg37" compset="I2000Clm50Sp" testmods="clm/clm50cam6LndTuningMode--clm/nofireemis">
    <machines>
      <machine name="derecho" compiler="gnu" category="aux_clm"/>
    </machines>
    <options>
      <option name="wallclock">00:20:00</option>
      <option name="comment">Run coarse resolution ne3pg3_ne3pg3_mg37 to make sure will work for CAM"</option>
      <option name="comment">Also --nofireemis because this is a SP compset</option>
    </options>
  </test>
  <test name="SMS_D" grid="f10_f10_mg37" compset="I2000Clm60BgcCrop" testmods="clm/crop">
    <machines>
      <machine name="derecho" compiler="nvhpc" category="aux_clm"/>
      <machine name="derecho" compiler="intel" category="aux_clm"/>
      <machine name="derecho" compiler="gnu" category="aux_clm"/>
      <machine name="izumi" compiler="nag" category="aux_clm"/>
    </machines>
    <options>
      <option name="wallclock">00:20:00</option>
    </options>
  </test>
  <test name="ERS_D_Ld5_Mmpi-serial" grid="1x1_vancouverCAN" compset="I1PtClm50SpRs" testmods="clm/CLM1PTStartDate">
    <machines>
      <machine name="izumi" compiler="nag" category="aux_clm"/>
      <machine name="izumi" compiler="nag" category="aux_clm_mpi_serial"/>
      <machine name="izumi" compiler="nag" category="prealpha"/>
    </machines>
    <options>
      <option name="wallclock">00:20:00</option>
    </options>
  </test>
  <test name="SMS_D_Ld1_Mmpi-serial" grid="f45_f45_mg37" compset="I2000Clm50SpRs" testmods="clm/ptsRLA">
    <machines>
      <machine name="derecho" compiler="intel" category="aux_clm"/>
      <machine name="derecho" compiler="intel" category="aux_clm_mpi_serial"/>
      <machine name="derecho" compiler="intel" category="prealpha"/>
      <machine name="derecho" compiler="gnu" category="aux_clm"/>
      <machine name="derecho" compiler="gnu" category="aux_clm_mpi_serial"/>
      <machine name="izumi" compiler="nag" category="aux_clm"/>
      <machine name="izumi" compiler="nag" category="aux_clm_mpi_serial"/>
      <machine name="derecho" compiler="gnu" category="prealpha"/>
      <machine name="izumi" compiler="nag" category="prealpha"/>
    </machines>
    <options>
      <option name="wallclock">00:20:00</option>
    </options>
  </test>
  <test name="SMS_D_Ld1_P48x1" grid="f10_f10_mg37" compset="I2000Clm45BgcCrop" testmods="clm/oldhyd">
    <machines>
      <machine name="izumi" compiler="nag" category="aux_clm"/>
    </machines>
    <options>
      <option name="wallclock">00:20:00</option>
    </options>
  </test>
  <test name="ERP_D_P64x2_Ld3" grid="f10_f10_mg37" compset="I2000Clm45BgcCrop" testmods="clm/no_subgrid_fluxes">
    <machines>
      <machine name="derecho" compiler="gnu" category="aux_clm">
        <options>
          <option name="wallclock">00:20:00</option>
          <option name="comment">This covers some code that isn't covered by any existing tests (such as the oldhyd test), though the amount of additional code coverage is small, so we don't necessarily need to keep this test long-term.</option>
        </options>
      </machine>
    </machines>
  </test>
  <test name="SMS_D_Ld1_P48x1" grid="f10_f10_mg37" compset="I2000Clm50BgcCru" testmods="clm/datm_bias_correct_cruv7">
    <machines>
      <machine name="izumi" compiler="nag" category="aux_clm"/>
    </machines>
    <options>
      <option name="wallclock">00:20:00</option>
    </options>
  </test>
  <test name="SMS_D_Ld3" grid="f10_f10_mg37" compset="I1850Clm50BgcCrop" testmods="clm/default">
    <machines>
      <machine name="derecho" compiler="intel" category="aux_clm"/>
      <machine name="derecho" compiler="intel" category="clm_short"/>
      <machine name="derecho" compiler="intel" category="prealpha"/>
      <machine name="derecho" compiler="intel" category="aux_cime_baselines"/>
    </machines>
    <options>
      <option name="wallclock">00:20:00</option>
    </options>
  </test>
  <test name="SMS_D_Ld3" grid="f10_f10_mg37" compset="I1850Clm50BgcCrop" testmods="clm/default--clm/matrixcnOn">
    <machines>
      <machine name="derecho" compiler="intel" category="aux_clm"/>
      <machine name="derecho" compiler="intel" category="clm_short"/>
      <machine name="derecho" compiler="intel" category="prealpha"/>
      <machine name="derecho" compiler="intel" category="aux_cime_baselines"/>
      <machine name="derecho" compiler="intel" category="matrixcn"/>
    </machines>
    <options>
      <option name="wallclock">00:20:00</option>
      <option name="comment">Repeat last SMS_D_Ld3...default test with matrixcnOn"</option>
    </options>
  </test>
  <test name="SMS_D_Ld3" grid="f10_f10_mg37" compset="I2000Clm50BgcCru" testmods="clm/default">
    <machines>
      <machine name="derecho" compiler="intel" category="aux_clm"/>
      <machine name="derecho" compiler="gnu" category="aux_clm"/>
      <machine name="derecho" compiler="gnu" category="prebeta"/>
    </machines>
    <options>
      <option name="wallclock">00:20:00</option>
    </options>
  </test>
  <test name="SMS_C2_D_Lh12" grid="f10_f10_mg37" compset="I2000Clm50Sp" testmods="clm/pauseResume">
    <machines>
      <machine name="derecho" compiler="intel" category="aux_clm"/>
    </machines>
    <options>
      <option name="wallclock">00:20:00</option>
    </options>
  </test>
  <test name="DAE_C2_D_Lh12" grid="f10_f10_mg37" compset="I2000Clm50BgcCrop" testmods="clm/DA_multidrv">
    <machines>
      <machine name="derecho" compiler="intel" category="aux_clm"/>
      <machine name="derecho" compiler="intel" category="prealpha"/>
    </machines>
    <options>
      <option name="wallclock">00:20:00</option>
    </options>
  </test>
  <test name="SMS_D_Ld5" grid="f10_f10_mg37" compset="I1850Clm45BgcCrop" testmods="clm/crop">
    <machines>
      <machine name="izumi" compiler="nag" category="aux_clm"/>
    </machines>
    <options>
      <option name="wallclock">00:20:00</option>
      <option name="comment">include a nag debug test of Clm45BgcCrop</option>
    </options>
  </test>
  <test name="ERS_D_Ld5_Mmpi-serial" grid="1x1_mexicocityMEX" compset="I1PtClm60SpRs" testmods="clm/CLM1PTStartDate">
    <machines>
      <machine name="derecho" compiler="gnu" category="ctsm_sci"/>
      <machine name="derecho" compiler="gnu" category="aux_clm"/>
      <machine name="derecho" compiler="gnu" category="aux_clm_mpi_serial"/>
      <machine name="derecho" compiler="gnu" category="prebeta"/>
    </machines>
    <options>
      <option name="wallclock">00:20:00</option>
      <option name="tput_tolerance">0.5</option>
      <option name="comment">Want to keep a little single-point testing on HPC machines</option>
    </options>
  </test>
  <test name="SMS_Ld10_D_Mmpi-serial" grid="CLM_USRDAT" compset="I1PtClm60Bgc" testmods="clm/default--clm/NEON/HARV">
    <machines>
      <machine name="derecho" compiler="gnu" category="aux_clm"/>
      <machine name="derecho" compiler="gnu" category="aux_clm_mpi_serial"/>
      <machine name="izumi" compiler="nag" category="aux_clm"/>
      <machine name="izumi" compiler="nag" category="aux_clm_mpi_serial"/>
    </machines>
    <options>
      <option name="wallclock">00:20:00</option>
      <option name="tput_tolerance">0.5</option>
      <option name="comment">Add at least one test of a NEON site</option>
    </options>
  </test>
  <test name="SMS_Ld10_D_Mmpi-serial" grid="CLM_USRDAT" compset="I1PtClm60Bgc" testmods="clm/default--clm/NEON/HARV--clm/matrixcnOn">
    <machines>
      <machine name="derecho" compiler="gnu" category="aux_clm"/>
      <machine name="derecho" compiler="gnu" category="aux_clm_mpi_serial"/>
      <machine name="derecho" compiler="gnu" category="matrixcn"/>
      <machine name="izumi" compiler="nag" category="aux_clm"/>
      <machine name="izumi" compiler="nag" category="aux_clm_mpi_serial"/>
      <machine name="izumi" compiler="nag" category="matrixcn"/>
    </machines>
    <options>
      <option name="wallclock">00:20:00</option>
      <option name="tput_tolerance">0.5</option>
      <option name="comment">Repeat SMS_Ld10_D_Mmpi-serial...HARV test with matrixcnOn</option>
    </options>
  </test>
  <test name="SMS_Ld10_D_Mmpi-serial" grid="CLM_USRDAT" compset="I1PtClm60SpRs" testmods="clm/default--clm/NEON/TOOL">
    <machines>
      <machine name="izumi" compiler="nag" category="aux_clm"/>
      <machine name="izumi" compiler="nag" category="aux_clm_mpi_serial"/>
      <machine name="derecho" compiler="intel" category="aux_clm"/>
      <machine name="derecho" compiler="intel" category="aux_clm_mpi_serial"/>
    </machines>
    <options>
      <option name="wallclock">00:20:00</option>
      <option name="tput_tolerance">0.5</option>
      <option name="comment">Add at least one test of a NEON site with SP</option>
    </options>
  </test>
  <test name="SMS_Ld10_D_Mmpi-serial" grid="CLM_USRDAT" compset="I1PtClm60Bgc" testmods="clm/NEON/MOAB--clm/PRISM">
    <machines>
      <machine name="izumi" compiler="nag" category="aux_clm"/>
      <machine name="izumi" compiler="nag" category="aux_clm_mpi_serial"/>
      <machine name="derecho" compiler="gnu" category="aux_clm"/>
      <machine name="derecho" compiler="gnu" category="aux_clm_mpi_serial"/>
    </machines>
    <options>
      <option name="wallclock">00:20:00</option>
      <option name="tput_tolerance">0.5</option>
      <option name="comment">Add at least one test of a NEON site with PRISM precipitation</option>
    </options>
  </test>

<<<<<<< HEAD
  <test name="ERS_P128x1_Ly3" grid="f10_f10_mg37" compset="I2000Clm60Fates" testmods="clm/FatesColdNoComp">
=======
  <test name="ERS_P128x1_Ld765" grid="f10_f10_mg37" compset="I2000Clm60Fates" testmods="clm/FatesColdNoComp">
>>>>>>> 7ff60613
    <machines>
      <!-- no izumi tests since this has a pe layout specific for derecho -->
      <machine name="derecho" compiler="intel" category="aux_clm"/>
      <machine name="derecho" compiler="intel" category="fates"/>
    </machines>
    <options>
      <option name="wallclock">00:60:00</option>
      <option name="comment">This is a long fates test on full dynamics. The 128 count is designed to minimize wall time.</option>
    </options>
  </test>

  <test name="SMS_Ld10_D_Mmpi-serial" grid="CLM_USRDAT" compset="I1PtClm60Fates" testmods="clm/FatesFireLightningPopDens--clm/NEON/FATES/NIWO">
    <machines>
      <machine name="derecho" compiler="intel" category="aux_clm"/>
      <machine name="derecho" compiler="intel" category="aux_clm_mpi_serial"/>
      <machine name="derecho" compiler="intel" category="fates"/>
      <machine name="izumi" compiler="nag" category="aux_clm"/>
      <machine name="izumi" compiler="nag" category="aux_clm_mpi_serial"/>
      <machine name="izumi" compiler="nag" category="fates"/>
    </machines>
    <options>
      <option name="wallclock">00:20:00</option>
      <option name="tput_tolerance">0.5</option>
      <option name="comment">Add at least one test of a FATES NEON site that needs lightning data</option>
    </options>
  </test>
  <test name="SMS_Ld10_D_Mmpi-serial" grid="CLM_USRDAT" compset="I1PtClm60Fates" testmods="clm/FatesPRISM--clm/NEON/FATES/YELL">
    <machines>
      <machine name="izumi" compiler="nag" category="aux_clm"/>
      <machine name="izumi" compiler="nag" category="aux_clm_mpi_serial"/>
      <machine name="izumi" compiler="nag" category="fates"/>
      <machine name="derecho" compiler="gnu" category="aux_clm"/>
      <machine name="derecho" compiler="gnu" category="aux_clm_mpi_serial"/>
      <machine name="derecho" compiler="gnu" category="fates"/>
    </machines>
    <options>
      <option name="wallclock">00:20:00</option>
      <option name="tput_tolerance">0.5</option>
      <option name="comment">Add at least one test of a FATES NEON site with PRISM precipitation</option>
    </options>
  </test>
  <test name="ERS_D_Ld5" grid="f10_f10_mg37" compset="IHistClm50BgcQian" testmods="clm/ciso_bombspike1963DecStart">
    <machines>
      <machine name="derecho" compiler="intel" category="aux_clm"/>
    </machines>
    <options>
      <option name="wallclock">00:40:00</option>
      <option name="comment">Want a test of the c13 and c14 timeseries that crosses the year boundary. Ideally this test would include crops (in order to cover as much code as possible combined with the c13/c14 timeseries, even though there are no direct interactions between these timeseries and crops), but crop DecStart tests currently fail because of https://github.com/ESCOMP/ctsm/issues/404 and I didn't want to add another long test just to test these options, so for now using a compset without crops. Using a compset with SGLC to avoid problems with CISM in DecStart tests; the only IHistClm50Bgc compset we have with SGLC is this Qian compset, so I'm using this one.</option>
    </options>
  </test>
  <test name="ERS_D_Ld5" grid="f10_f10_mg37" compset="IHistClm50BgcQian" testmods="clm/ciso_bombspike1963DecStart--clm/matrixcnOn_ignore_warnings">
    <machines>
      <machine name="derecho" compiler="intel" category="aux_clm"/>
      <machine name="derecho" compiler="intel" category="matrixcn"/>
    </machines>
    <options>
      <option name="wallclock">00:40:00</option>
      <option name="comment">Repeat ciso_bombspike1963DecStart test with matrixcnOn</option>
    </options>
  </test>
  <test name="SMS_D_Ly6_Mmpi-serial" grid="1x1_smallvilleIA" compset="IHistClm45BgcCropQianRs" testmods="clm/cropMonthOutput">
    <machines>
      <machine name="derecho" compiler="intel" category="aux_clm"/>
      <machine name="derecho" compiler="intel" category="aux_clm_mpi_serial"/>
    </machines>
    <options>
      <option name="wallclock">02:00:00</option>
      <option name="comment">Want a debug test that tests a number of aspects of transient crops, including a new crop landunit and shifting PCT_CFT; move to CLM50 once we can get it fast enough (see bug 2391)</option>
    </options>
  </test>
<<<<<<< HEAD
  <test name="ERS_Ly3" grid="1x1_smallvilleIA" compset="IHistClm50BgcCropQianRs" testmods="clm/smallville_dynlakes_monthly">
=======
  <test name="ERS_Ld765" grid="1x1_smallvilleIA" compset="IHistClm50BgcCropQianRs" testmods="clm/smallville_dynlakes_monthly">
>>>>>>> 7ff60613
    <machines>
      <machine name="derecho" compiler="gnu" category="aux_clm"/>
    </machines>
    <options>
      <option name="wallclock">0:50:00</option>
      <option name="comment">Include a test of transient lakes</option>
    </options>
  </test>
<<<<<<< HEAD
  <test name="ERS_Ly3" grid="1x1_smallvilleIA" compset="IHistClm50BgcCropQianRs" testmods="clm/smallville_dynurban_monthly">
=======
  <test name="ERS_Ld765" grid="1x1_smallvilleIA" compset="IHistClm50BgcCropQianRs" testmods="clm/smallville_dynurban_monthly">
>>>>>>> 7ff60613
    <machines>
      <machine name="derecho" compiler="gnu" category="aux_clm"/>
    </machines>
    <options>
      <option name="wallclock">0:50:00</option>
      <option name="comment">Include a test of transient urban</option>
    </options>
  </test>
  <test name="SMS_D_P48x1_Ld5" grid="f10_f10_mg37" compset="I2000Clm50BgcCrop" testmods="clm/irrig_spunup">
    <machines>
      <machine name="izumi" compiler="nag" category="aux_clm"/>
      <machine name="izumi" compiler="nag" category="prebeta"/>
    </machines>
    <options>
      <option name="wallclock">00:20:00</option>
      <option name="comment">Want nag _D test with irrigation on</option>
    </options>
  </test>
  <test name="SMS_Ld1_PS" grid="f09_g17" compset="I2000Clm50BgcCru" testmods="clm/datm_bias_correct_cruv7">
    <machines>
      <machine name="derecho" compiler="gnu" category="aux_clm"/>
    </machines>
    <options>
      <option name="wallclock">00:20:00</option>
    </options>
  </test>
  <test name="SMS_D_Ld1_Mmpi-serial" grid="f45_f45_mg37" compset="I2000Clm50SpRs" testmods="clm/ptsROA">
    <machines>
      <machine name="derecho" compiler="gnu" category="aux_clm"/>
      <machine name="derecho" compiler="gnu" category="aux_clm_mpi_serial"/>
    </machines>
    <options>
      <option name="wallclock">00:20:00</option>
    </options>
  </test>
  <test name="SMS_Ld5" grid="f10_f10_mg37" compset="I1850Clm45BgcCrop" testmods="clm/till--clm/remove_residues">
    <machines>
      <machine name="derecho" compiler="gnu" category="aux_clm"/>
    </machines>
    <options>
      <option name="wallclock">00:20:00</option>
      <option name="comment">include a production gnu test of Clm45 and tillage</option>
    </options>
  </test>
  <test name="SMS_Ld5" grid="f10_f10_mg37" compset="I1850Clm45BgcCrop" testmods="clm/crop">
    <machines>
      <machine name="derecho" compiler="intel" category="aux_clm"/>
    </machines>
    <options>
      <option name="wallclock">00:20:00</option>
      <option name="comment">include a production intel test of Clm45</option>
    </options>
  </test>
  <test name="SMS_Ld2_D_PS" grid="f09_g17" compset="I1850Clm60BgcCropCmip6" testmods="clm/basic_interp">
    <machines>
      <machine name="derecho" compiler="intel" category="aux_clm"/>
    </machines>
    <options>
      <option name="wallclock">00:20:00</option>
      <option name="comment">This gives a short debug test of the cmip6 configuration as well as a test of the cmip6 configuration at the production resolution, both of which we want. This test needs to use init_interp to work, because of adding virtual Antarctica columns.</option>
    </options>
  </test>
  <test name="SMS_Ld5_D_P48x1" grid="f10_f10_mg37" compset="IHistClm50Bgc" testmods="clm/monthly">
    <machines>
      <machine name="izumi" compiler="nag" category="aux_clm"/>
    </machines>
    <options>
      <option name="wallclock">00:20:00</option>
    </options>
  </test>
  <test name="SMS_Ld5_D_P48x1" grid="f10_f10_mg37" compset="IHistClm60Bgc" testmods="clm/decStart">
    <machines>
      <machine name="izumi" compiler="nag" category="aux_clm"/>
    </machines>
    <options>
      <option name="wallclock">00:20:00</option>
    </options>
  </test>
  <test name="SMS_Ld5" grid="f09_g17" compset="ISSP585Clm50BgcCrop" testmods="clm/ciso_dec2050Start">
    <machines>
      <machine name="derecho" compiler="intel" category="ctsm_sci"/>
    </machines>
    <options>
      <option name="wallclock">00:20:00</option>
      <option name="comment">Transient production future scenario SSP5-8.5 case with isotopes with a december 2050 start</option>
    </options>
  </test>
  <test name="SMS_Ld5" grid="f10_f10_mg37" compset="ISSP245Clm50BgcCrop" testmods="clm/ciso_dec2050Start">
    <machines>
      <machine name="derecho" compiler="gnu" category="aux_clm"/>
      <machine name="derecho" compiler="gnu" category="prebeta"/>
    </machines>
    <options>
      <option name="wallclock">00:20:00</option>
      <option name="comment">Transient production low res future scenario SSP2-4.5 case with isotopes with a december 2050 start, use gnu to move off of intel</option>
    </options>
  </test>
  <test name="SMS_Ld5" grid="f09_g17" compset="ISSP245Clm50BgcCrop" testmods="clm/ciso_dec2050Start">
    <machines>
      <machine name="derecho" compiler="intel" category="ctsm_sci"/>
    </machines>
    <options>
      <option name="wallclock">00:20:00</option>
      <option name="comment">Transient production future scenario SSP2-4.5 case with isotopes with a december 2050 start</option>
    </options>
  </test>
  <test name="SMS_Ld5" grid="f09_g17" compset="ISSP370Clm50BgcCrop" testmods="clm/ciso_dec2050Start">
    <machines>
      <machine name="derecho" compiler="intel" category="ctsm_sci"/>
    </machines>
    <options>
      <option name="wallclock">00:20:00</option>
      <option name="comment">Transient production future scenario SSP3-7.0 case with isotopes with a december 2050 start</option>
    </options>
  </test>
  <test name="SMS_D_Ld5" grid="f09_g17" compset="ISSP126Clm50BgcCrop" testmods="clm/datm_ssp126_anom_forc">
    <machines>
      <machine name="derecho" compiler="intel" category="aux_clm"/>
    </machines>
    <options>
      <option name="wallclock">00:20:00</option>
      <option name="comment">Transient production with anomaly forcing future scenario SSP1-2.6 case</option>
    </options>
  </test>
  <test name="ERP_D_Ld5" grid="f10_f10_mg37" compset="I1850Clm50Bgc" testmods="clm/nlevgrnd_small">
    <machines>
      <machine name="derecho" compiler="intel" category="aux_clm">
        <options>
          <option name="wallclock">0:20:00</option>
          <option name="comment">The main point of this test is to exercise the case where nlevgrnd is less than nlevurb. See the README file in its testmod directory for details.</option>
        </options>
      </machine>
    </machines>
  </test>
  <test name="ERP_D_Ld5" grid="f10_f10_mg37" compset="I1850Clm50Bgc" testmods="clm/nlevgrnd_small--clm/matrixcnOn">
    <machines>
      <machine name="derecho" compiler="intel" category="aux_clm"/>
      <machine name="derecho" compiler="intel" category="matrixcn"/>
    </machines>
    <options>
      <option name="wallclock">0:20:00</option>
      <option name="comment">Repeat nlevgrnd_small test with matrixcnOn</option>
    </options>
  </test>
  <test name="SMS_Ly2_PS" grid="f19_g17" compset="I2000Clm60BgcCrop" testmods="clm/cropMonthOutput">
    <machines>
      <machine name="derecho" compiler="intel" category="aux_clm"/>
    </machines>
    <options>
      <option name="wallclock">02:00:00</option>
      <option name="comment">include a relatively long crop test at relatively high resolution</option>
    </options>
  </test>
  <test name="SMS_Ly3" grid="f10_f10_mg37" compset="I1850Clm50SpG" testmods="clm/glcMEC_long--clm/nofireemis">
    <machines>
      <machine name="derecho" compiler="intel" category="aux_clm"/>
      <machine name="derecho" compiler="intel" category="prebeta"/>
    </machines>
    <options>
      <option name="wallclock">01:30:00</option>
      <option name="comment">Long enough test for SMB to be generated in bare land areas; add a month beyond the 3rd year to allow time for CLM to respond to CISM forcing from the 3rd year. (Note: if we had spun-up initial conditions for an IG compset, we could test this with much shorter test, if it also used the glc override options - much of the need for this long test is to allow the snow pack to spin up.)</option>
      <option name="comment">Also --nofireemis because this is a SP compset</option>
    </options>
  </test>
  <test name="SMS_Ly3_Mmpi-serial" grid="1x1_numaIA" compset="I2000Clm60BgcCropQianRs" testmods="clm/monthly">
    <machines>
      <machine name="derecho" compiler="intel" category="ctsm_sci"/>
    </machines>
    <options>
      <option name="wallclock">01:40:00</option>
      <option name="comment">Single point 3-year test for CTSM science test list with latest CLM version</option>
    </options>
  </test>
  <test name="SMS_Ly3_Mmpi-serial" grid="1x1_numaIA" compset="I2000Clm50BgcDvCropQianRs" testmods="clm/ignor_warn_cropMonthOutputColdStart">
    <machines>
      <machine name="derecho" compiler="gnu" category="aux_clm"/>
      <machine name="derecho" compiler="gnu" category="aux_clm_mpi_serial"/>
    </machines>
    <options>
      <option name="wallclock">01:40:00</option>
      <option name="comment">Single point 3-year test with DV"</option>
    </options>
  </test>
  <test name="SSPMATRIXCN_Ly5_Mmpi-serial" grid="1x1_numaIA" compset="I2000Clm50BgcCropQianRs" testmods="clm/ciso_monthly">
    <machines>
      <machine name="derecho" compiler="intel" category="aux_clm"/>
      <machine name="derecho" compiler="intel" category="aux_clm_mpi_serial"/>
      <machine name="derecho" compiler="intel" category="matrixcn"/>
    </machines>
    <options>
      <option name="wallclock">01:00:00</option>
    </options>
  </test>
  <test name="ERP_D_Ld10" grid="f10_f10_mg37" compset="I1850Clm60BgcCrop" testmods="clm/ADspinup">
    <machines>
      <machine name="derecho" compiler="intel" category="aux_clm"/>
    </machines>
    <options>
      <option name="wallclock">00:20:00</option>
      <option name="comment">Include a restart test for AD spinup mode because of specific logic for spinup_state. Lack of this test did cause a problem.</option>
    </options>
  </test>
  <test name="SSP_D_Ld10" grid="f10_f10_mg37" compset="I1850Clm60Bgc" testmods="clm/rtmColdSSP">
    <machines>
      <machine name="derecho" compiler="intel" category="aux_clm"/>
    </machines>
    <options>
      <option name="wallclock">00:20:00</option>
    </options>
  </test>
  <test name="SSP_D_Ld4" grid="f10_f10_mg37" compset="I1850Clm50BgcCrop" testmods="clm/ciso_rtmColdSSP">
    <machines>
      <machine name="derecho" compiler="intel" category="aux_clm"/>
    </machines>
    <options>
      <option name="wallclock">00:20:00</option>
    </options>
  </test>
  <test name="SSP_Ld10" grid="f10_f10_mg37" compset="I1850Clm50Bgc" testmods="clm/rtmColdSSP">
    <machines>
      <machine name="derecho" compiler="gnu" category="prebeta"/>
      <machine name="derecho" compiler="gnu" category="aux_clm"/>
    </machines>
    <options>
      <option name="wallclock">00:20:00</option>
    </options>
  </test>
  <test name="SSP_Ld4" grid="f09_g17" compset="I1850Clm50BgcCrop" testmods="clm/ciso_rtmColdSSP">
    <machines>
      <machine name="derecho" compiler="intel" category="ctsm_sci"/>
    </machines>
    <options>
      <option name="wallclock">00:20:00</option>
    </options>
  </test>
  <test name="SMS_D_Mmpi-serial_Ld5" grid="5x5_amazon" compset="I2000Clm60FatesRs" testmods="clm/FatesCold">
    <machines>
      <machine name="izumi" compiler="nag" category="aux_clm"/>
      <machine name="izumi" compiler="nag" category="aux_clm_mpi_serial"/>
      <machine name="derecho" compiler="gnu" category="ctsm_sci"/>
      <machine name="derecho" compiler="gnu" category="prebeta"/>
    </machines>
    <options>
      <option name="wallclock">00:20:00</option>
      <option name="comment">5x5_amazon grid with FATES and latest CLM</option>
    </options>
  </test>
<<<<<<< HEAD
  <test name="ERS_D_Ld15" grid="5x5_amazon" compset="I2000Clm50FatesRs" testmods="clm/FatesColdSeedDisp">
=======
  <test name="ERS_D_Ld20" grid="5x5_amazon" compset="I2000Clm50FatesRs" testmods="clm/FatesColdSeedDisp">
>>>>>>> 7ff60613
    <machines>
      <machine name="derecho" compiler="gnu" category="fates"/>
    </machines>
    <options>
      <option name="wallclock">00:40:00</option>
      <option name="comment">This test should be converted to an ERP test once the PEM version of this test is passing COMPARE_base_modpes. Also change to 5x5_amazon once ccs_config updated to allow it</option>
    </options>
  </test>
<<<<<<< HEAD
  <test name="PEM_D_Ld15" grid="5x5_amazon" compset="I2000Clm50FatesRs" testmods="clm/FatesColdSeedDisp">
=======
  <test name="PEM_D_Ld20" grid="5x5_amazon" compset="I2000Clm50FatesRs" testmods="clm/FatesColdSeedDisp">
>>>>>>> 7ff60613
    <machines>
      <machine name="derecho" compiler="gnu" category="fates"/>
    </machines>
    <options>
      <option name="wallclock">00:40:00</option>
      <option name="comment">This checks that the FATES seed dispersal MPI communication is consistent when the PE layout changes. Could convert to 5x5_amazon as above</option>
    </options>
  </test>
  <test name="ERS_D_Ld20" grid="f45_f45_mg37" compset="I2000Clm50FatesRs" testmods="clm/FatesColdTreeDamage">
    <machines>
      <machine name="derecho" compiler="intel" category="fates"/>
    </machines>
    <options>
      <option name="wallclock">00:20:00</option>
      <option name="comment">Ensure functionality of the tree damage option in FATES</option>
    </options>
  </test>
  <test name="ERI_D_Ld20" grid="f45_f45_mg37" compset="I2000Clm50FatesRs" testmods="clm/FatesColdTwoStream">
    <machines>
      <machine name="derecho" compiler="intel" category="fates"/>
      <machine name="derecho" compiler="intel" category="aux_clm"/>
      <machine name="izumi" compiler="nag" category="aux_clm"/>
    </machines>
    <options>
      <option name="wallclock">00:30:00</option>
      <option name="comment">Ensure functionality of two-stream radiation option in FATES</option>
    </options>
  </test>
  <test name="ERS_D_Ld20" grid="f45_f45_mg37" compset="I2000Clm50FatesRs" testmods="clm/FatesColdTwoStreamNoCompFixedBioGeo">
    <machines>
      <machine name="derecho" compiler="gnu" category="fates"/>
      <machine name="betzy"   compiler="gnu" category="aux_clm_noresm"/>
    </machines>
    <options>
      <option name="wallclock">00:30:00</option>
      <option name="comment">Ensure functionality of two-stream radiation option with nocomp-fixedbiogeo in FATES</option>
    </options>
  </test>
  <test name="ERS_D_Ld3_PS" grid="f09_g17" compset="I2000Clm50FatesRs" testmods="clm/FatesCold">
    <machines>
      <machine name="derecho" compiler="intel" category="aux_clm"/>
    </machines>
    <options>
      <option name="wallclock">00:20:00</option>
      <option name="comment">Want one fates test on a large grid: Since FATES has cohorts, it has potential to be a massive memory consumer and netcdf array size maker, so the large grid test will help smoke out these types of issues (and it's a restart test to cover possible memory/netcdf size issues with the restart file).</option>
    </options>
  </test>
  <test name="ERS_D_Ld5" grid="f45_f45_mg37" compset="I2000Clm50FatesRs" testmods="clm/FatesCold">
    <machines>
      <machine name="izumi" compiler="nag" category="fates"/>
    </machines>
    <options>
      <option name="wallclock">00:20:00</option>
      <option name="comment">Want one simple FatesCold gridded test on a izumi using nag compiler.</option>
    </options>
  </test>
  <test name="ERS_D_Ld5" grid="f10_f10_mg37" compset="I2000Clm50Fates" testmods="clm/FatesCold">
    <machines>
      <machine name="derecho" compiler="intel" category="aux_clm"/>
      <machine name="derecho" compiler="intel" category="fates"/>
      <machine name="izumi" compiler="nag" category="aux_clm"/>
    </machines>
    <options>
      <option name="wallclock">00:40:00</option>
    </options>
  </test>
<<<<<<< HEAD
=======
  <test name="ERI_D_Ld20" grid="f10_f10_mg37" compset="I2000Clm50Fates" testmods="clm/FatesCold">
    <machines>
      <machine name="derecho" compiler="intel" category="aux_clm"/>
      <machine name="derecho" compiler="intel" category="fates"/>
      <machine name="izumi" compiler="nag" category="aux_clm"/>
    </machines>
    <options>
      <option name="wallclock">00:40:00</option>
    </options>
  </test>
>>>>>>> 7ff60613
  <test name="ERS_Ld397" grid="f10_f10_mg37" compset="I2000Clm50Fates" testmods="clm/FatesCold">
    <machines>
      <machine name="derecho" compiler="gnu" category="fates"/>
    </machines>
    <options>
      <option name="wallclock">00:50:00</option>
<<<<<<< HEAD
      <option name="comment"  >Present day restart test, 397 days in case year is Gregorian.</option>
=======
      <option name="comment">Present day restart test, 397 days in case year is Gregorian.</option>
>>>>>>> 7ff60613
    </options>
  </test>
  <test name="ERS_Ld397" grid="f45_f45_mg37" compset="I2000Clm50Fates" testmods="clm/FatesColdNoComp">
    <machines>
      <machine name="derecho" compiler="intel" category="fates"/>
    </machines>
    <options>
      <option name="wallclock">00:40:00</option>
<<<<<<< HEAD
      <option name="comment"  >Present day restart test for no-competetion mode, 397 days in case year is Gregorian.</option>
=======
      <option name="comment">Present day restart test for no-competetion mode, 397 days in case year is Gregorian.</option>
>>>>>>> 7ff60613
    </options>
  </test>
  <test name="ERS_D_Mmpi-serial_Ld5" grid="1x1_brazil" compset="I2000Clm50FatesRs" testmods="clm/FatesCold">
    <machines>
      <machine name="izumi" compiler="nag" category="aux_clm"/>
      <machine name="izumi" compiler="nag" category="aux_clm_mpi_serial"/>
      <machine name="derecho" compiler="gnu" category="aux_clm"/>
      <machine name="derecho" compiler="gnu" category="aux_clm_mpi_serial"/>
    </machines>
    <options>
      <option name="wallclock">00:20:00</option>
    </options>
  </test>
  <test name="ERS_D_Mmpi-serial_Ld5" grid="5x5_amazon" compset="I2000Clm50FatesRs" testmods="clm/FatesCold">
    <machines>
      <machine name="derecho" compiler="gnu" category="aux_clm"/>
      <machine name="derecho" compiler="gnu" category="aux_clm_mpi_serial"/>
      <machine name="derecho" compiler="gnu" category="prebeta"/>
    </machines>
    <options>
      <option name="wallclock">00:20:00</option>
    </options>
  </test>
  <test name="SMS_D_Ld5" grid="f45_f45_mg37" compset="I2000Clm60Fates" testmods="clm/FatesCold">
    <machines>
      <machine name="izumi" compiler="nag" category="aux_clm"/>
    </machines>
    <options>
      <option name="wallclock">00:20:00</option>
      <option name="comment">Fates with clm6_0</option>
    </options>
  </test>
  <test name="ERS_D_Mmpi-serial_Ld5" grid="5x5_amazon" compset="I2000Clm60FatesRs" testmods="clm/FatesCold">
    <machines>
      <machine name="derecho" compiler="intel" category="aux_clm"/>
      <machine name="derecho" compiler="intel" category="aux_clm_mpi_serial"/>
    </machines>
    <options>
      <option name="wallclock">00:20:00</option>
      <option name="comment">Run a Fates test with latest Clm6_0</option>
    </options>
  </test>
  <test name="SMS_D_Ld5" grid="f10_f10_mg37" compset="I2000Clm45Fates" testmods="clm/FatesCold">
    <machines>
      <machine name="derecho" compiler="intel" category="aux_clm"/>
      <machine name="derecho" compiler="intel" category="aux_cime_baselines"/>
    </machines>
    <options>
      <option name="wallclock">00:40:00</option>
    </options>
  </test>
  <test name="SMS_D_Lm6_P256x1" grid="f45_f45_mg37" compset="I2000Clm50FatesRs" testmods="clm/FatesCold">
    <machines>
      <machine name="derecho" compiler="intel" category="aux_clm"/>
    </machines>
    <options>
      <option name="wallclock">00:40:00</option>
    </options>
  </test>
  <test name="SMS_D_Ld5" grid="f10_f10_mg37" compset="I2000Clm50FatesRs" testmods="clm/FatesCold">
    <machines>
      <machine name="derecho" compiler="intel" category="aux_clm"/>
      <machine name="derecho" compiler="gnu" category="aux_clm"/>
      <machine name="izumi" compiler="nag" category="aux_clm"/>
      <machine name="derecho" compiler="gnu" category="prebeta"/>
    </machines>
    <options>
      <option name="wallclock">00:20:00</option>
    </options>
  </test>
  <test name="SMS_Ld5_PS" grid="f19_g17" compset="I2000Clm50FatesRs" testmods="clm/FatesCold">
    <machines>
      <machine name="derecho" compiler="gnu" category="aux_clm"/>
    </machines>
    <options>
      <option name="wallclock">00:40:00</option>
    </options>
  </test>
  <test name="ERP_Ld9" grid="f45_f45_mg37" compset="I2000Clm50FatesRs" testmods="clm/FatesColdAllVars">
    <machines>
      <machine name="derecho" compiler="intel" category="aux_clm"/>
    </machines>
    <options>
      <option name="wallclock">00:20:00</option>
      <option name="comment">ERP FATES test covering all standard FATES history variables.</option>
    </options>
  </test>
  <test name="SMS_Ld5" grid="f10_f10_mg37" compset="I2000Clm45Fates" testmods="clm/FatesCold">
    <machines>
      <machine name="derecho" compiler="intel" category="aux_clm"/>
    </machines>
    <options>
      <option name="wallclock">00:40:00</option>
      <option name="comment">60 day exact restart FATES test on f45 grid.</option>
    </options>
  </test>
  <test name="ERS_Ld30" grid="f45_f45_mg37" compset="I2000Clm50FatesRs" testmods="clm/FatesColdFixedBiogeo">
    <machines>
      <machine name="derecho" compiler="intel" category="aux_clm"/>
    </machines>
    <options>
      <option name="wallclock">00:40:00</option>
      <option name="comment">30 day exact restart test for FATES fixed biogeography reduced complexity mode on an f45 grid.</option>
    </options>
  </test>
  <test name="SMS_Ld5" grid="f10_f10_mg37" compset="I2000Clm50FatesRs" testmods="clm/FatesCold">
    <machines>
      <machine name="derecho" compiler="intel" category="aux_clm"/>
    </machines>
    <options>
      <option name="wallclock">00:40:00</option>
      <option name="comment">60 day exact restart test providing coverage for the FATES logging mode on an f45 grid.</option>
    </options>
  </test>
  <test name="ERS_Ld30" grid="f45_f45_mg37" compset="I2000Clm50FatesRs" testmods="clm/FatesColdSizeAgeMort">
    <machines>
      <machine name="derecho" compiler="intel" category="aux_clm"/>
    </machines>
    <options>
      <option name="wallclock">00:40:00</option>
      <option name="comment">30 day exact restart test activating FATES size and age mortality mode on an f45 grid.</option>
    </options>
  </test>
  <test name="ERP_P256x2_Ld30" grid="f45_f45_mg37" compset="I2000Clm60FatesRs" testmods="clm/mimicsFatesCold">
    <machines>
      <machine name="derecho" compiler="intel" category="aux_clm"/>
      <machine name="derecho" compiler="intel" category="fates"/>
    </machines>
    <options>
      <option name="wallclock">00:40:00</option>
      <option name="comment">30 day exact restart test with threading, running FATES-MIMICS on an f45 grid.</option>
    </options>
  </test>
  <test name="SMS_D_Ld5" grid="f10_f10_mg37" compset="I2000Clm50BgcCrop" testmods="clm/irrig_alternate">
    <machines>
      <machine name="izumi" compiler="nag" category="aux_clm">
        <options>
          <option name="wallclock">00:20:00</option>
          <option name="comment">Debug test covering some non-default irrigation options.</option>
        </options>
      </machine>
    </machines>
  </test>
  <test name="SMS_D_Ld10" grid="f10_f10_mg37" compset="I2000Clm50BgcCrop" testmods="clm/tracer_consistency">
    <machines>

      <machine name="derecho" compiler="intel" category="aux_clm">
        <options>
          <option name="wallclock">00:30:00</option>
          <option name="comment">Include a tracer consistency check in debug mode.</option>
        </options>
      </machine>

    </machines>
  </test>
  <test name="ERP_P64x2_D_Ld5" grid="f10_f10_mg37" compset="I2000Ctsm50NwpBgcCropGswp" testmods="clm/default">
    <machines>
      <machine name="derecho" compiler="intel" category="aux_clm"/>
    </machines>
    <options>
      <option name="wallclock">00:30:00</option>
      <option name="comment">A debug ERP test of the NWP configuration with active BGC and CROP.</option>
    </options>
  </test>
  <test name="LWISO_Ld10" grid="f10_f10_mg37" compset="I2000Clm50BgcCrop" testmods="clm/coldStart">
    <machines>
      <machine name="derecho" compiler="gnu" category="aux_clm"/>
    </machines>
    <options>
      <option name="wallclock">00:30:00</option>
      <option name="comment">Ensure that turning on water tracers doesn't change answers. Cold start for now, until we can use initial conditions from a non-isotope case in an isotope case; once we can do that, this should be changed to not be cold start (e.g., 5-day decStart transient test: see also https://github.com/ESCOMP/ctsm/issues/495#issuecomment-516619853).</option>
    </options>
  </test>
  <test name="ERP_P64x2_D_Ld5" grid="f10_f10_mg37" compset="I2000Ctsm50NwpSpGswp" testmods="clm/default">
    <machines>
      <machine name="derecho" compiler="intel" category="aux_clm"/>
    </machines>
    <options>
      <option name="wallclock">00:30:00</option>
      <option name="comment">Include a debug ERP test of the NWP configuration.</option>
    </options>

  </test>
  <test name="SMS_Ld1_PS" grid="nldas2_rnldas2_mnldas2" compset="I2000Ctsm50NwpSpNldas" testmods="clm/default">
    <machines>
      <machine name="derecho" compiler="gnu" category="aux_clm"/>
      <machine name="derecho" compiler="intel" category="ctsm_sci"/>
    </machines>
    <options>
      <option name="wallclock">00:30:00</option>
      <option name="comment">Include a short smoke test covering the nldas2 grid and the I2000Ctsm50NwpSpNldas compset, which uses NLDAS datm forcing.</option>
    </options>
  </test>
  <test name="SMS_Ld1_PS" grid="nldas2_rnldas2_mnldas2" compset="I2000Ctsm50NwpSpNldasRs" testmods="clm/default">
    <machines>
      <machine name="derecho" compiler="gnu" category="aux_clm"/>
    </machines>
    <options>
      <option name="wallclock">00:30:00</option>
      <option name="comment">Include a short smoke test covering the nldas2 grid and the I2000Ctsm50NwpSpNldasRs compset, which uses NLDAS datm forcing.</option>
    </options>
  </test>
  <test name="ERP_D_Ld3" grid="f19_g17" compset="I2000Clm50FatesCruRsGs" testmods="clm/FatesCold">
    <machines>
      <machine name="derecho" compiler="intel" category="fates"/>
    </machines>
    <options>
      <option name="wallclock">00:20:00</option>
      <option name="comment">Short ERP debug FATES test for f19_g17 grid.</option>
    </options>
  </test>
  <test name="ERP_D_P128x2_Ld3" grid="f19_g17" compset="I2000Clm50FatesCru" testmods="clm/FatesCold">
    <machines>
      <machine name="derecho" compiler="intel" category="fates"/>
    </machines>
    <options>
      <option name="wallclock">00:20:00</option>
      <option name="comment">Short ERP debug FATES test for f19_g17 grid with modified task layout.</option>
    </options>
  </test>
  <test name="ERP_Ld3" grid="f09_g17" compset="I2000Clm50FatesRs" testmods="clm/FatesCold">
    <machines>
      <machine name="derecho" compiler="intel" category="fates"/>
      <machine name="lawrencium-lr3" compiler="intel" category="fates"/>
    </machines>
    <options>
      <option name="wallclock">00:20:00</option>
      <option name="comment">Short ERP FATES test for f09_g17 grid.</option>
    </options>
  </test>
  <test name="ERP_Ld9" grid="f45_f45_mg37" compset="I2000Clm50FatesCruRsGs" testmods="clm/FatesColdAllVars">
    <machines>
      <machine name="derecho" compiler="intel" category="fates"/>
      <machine name="lawrencium-lr3" compiler="intel" category="fates"/>
    </machines>
    <options>
      <option name="wallclock">00:20:00</option>
      <option name="comment">ERP FATES test covering all standard FATES history variables.</option>
    </options>
  </test>
  <test name="ERS_D_Ld30" grid="f45_f45_mg37" compset="I2000Clm50FatesCruRsGs" testmods="clm/FatesColdPRT2">
    <machines>
      <machine name="derecho" compiler="intel" category="fates"/>
      <machine name="izumi" compiler="nag" category="fates"/>
      <machine name="lawrencium-lr3" compiler="intel" category="fates"/>
    </machines>
    <options>
      <option name="wallclock">00:40:00</option>
      <option name="comment">Exact restart debug test covering Fates CNP nutrients mode.</option>
    </options>
  </test>
  <test name="ERS_D_Ld30" grid="f45_f45_mg37" compset="HIST_DATM%CRUv7_CLM50%FATES_SICE_SOCN_SROF_SGLC_SWAV_SESP" testmods="clm/FatesColdLandUse">
    <machines>
      <machine name="derecho" compiler="intel" category="fates"/>
      <machine name="izumi" compiler="nag" category="fates"/>
      <machine name="lawrencium-lr3" compiler="intel" category="fates"/>
    </machines>
    <options>
      <option name="wallclock">00:40:00</option>
    </options>
  </test>
  <test name="ERS_D_Ld30" grid="f45_f45_mg37" compset="I2000Clm50FatesCruRsGs" testmods="clm/FatesColdLUH2">
    <machines>
      <machine name="derecho" compiler="intel" category="fates"/>
      <machine name="derecho" compiler="intel" category="fates-landuse"/>
      <machine name="izumi" compiler="nag" category="fates"/>
    </machines>
    <options>
      <option name="wallclock">00:40:00</option>
    </options>
  </test>
  <test name="ERS_D_Ld30" grid="f45_f45_mg37" compset="I2000Clm50FatesCruRsGs" testmods="clm/FatesColdLUH2HarvestArea">
    <machines>
      <machine name="derecho" compiler="intel" category="fates"/>
      <machine name="derecho" compiler="intel" category="fates-landuse"/>
    </machines>
    <options>
      <option name="wallclock">00:40:00</option>
    </options>
  </test>
  <test name="ERS_D_Ld30" grid="f45_f45_mg37" compset="I2000Clm50FatesCruRsGs" testmods="clm/FatesColdLUH2HarvestMass">
    <machines>
      <machine name="derecho" compiler="intel" category="fates"/>
      <machine name="derecho" compiler="intel" category="fates-landuse"/>
    </machines>
    <options>
      <option name="wallclock">00:40:00</option>
    </options>
  </test>
  <test name="PVT_Lm3" grid="f45_f45_mg37" compset="I2000Clm50FatesCruRsGs" testmods="clm/FatesLUPFT">
    <machines>
      <machine name="derecho" compiler="intel" category="fates"/>
      <machine name="derecho" compiler="intel" category="fates-landuse"/>
    </machines>
    <options>
      <option name="wallclock">00:60:00</option>
      <option name="comment">FATES land use potential vegetation spin-up to transient run mode test</option>
    </options>
  </test>
  <test name="ERS_D_Ld3" grid="f19_g17" compset="I2000Clm50FatesCruRsGs" testmods="clm/FatesCold">
    <machines>
      <machine name="derecho" compiler="intel" category="fates"/>
      <machine name="derecho" compiler="gnu" category="fates"/>
      <machine name="lawrencium-lr3" compiler="intel" category="fates"/>
    </machines>
    <options>
      <option name="wallclock">00:40:00</option>
      <option name="comment">Exact restart debug FATES test covering for the f19_g17 grid resolution.</option>
    </options>
  </test>
  <test name="ERS_D_Ld5" grid="f19_g17" compset="I2000Clm50BgcCru" testmods="clm/default">
    <machines>
      <machine name="derecho" compiler="intel" category="fates"/>
      <machine name="lawrencium-lr3" compiler="intel" category="fates"/>
    </machines>
    <options>
      <option name="wallclock">00:20:00</option>
      <option name="comment">Exact restart debug test to provide for some CLM coverage during fates suite tests.</option>
    </options>
  </test>
  <test name="ERS_D_Mmpi-serial_Ld5" grid="1x1_brazil" compset="I2000Clm50FatesCruRsGs" testmods="clm/FatesCold">
    <machines>
      <machine name="derecho" compiler="gnu" category="fates"/>
      <machine name="izumi" compiler="nag" category="fates"/>
      <machine name="lawrencium-lr3" compiler="intel" category="fates"/>
    </machines>
    <options>
      <option name="wallclock">00:20:00</option>
      <option name="comment">Short ERP debug FATES test for single site grid with serial mpi.</option>
    </options>
  </test>
  <test name="ERS_Ld9" grid="f10_f10_mg37" compset="I2000Clm50FatesCruRsGs" testmods="clm/FatesColdCH4Off">
    <machines>
      <machine name="derecho" compiler="intel" category="fates"/>
      <machine name="lawrencium-lr3" compiler="intel" category="fates"/>
      <machine name="derecho" compiler="intel" category="aux_clm"/>
    </machines>
    <options>
      <option name="wallclock">00:10:00</option>
      <option name="comment">30 day exact restart test activating FATES with CH4 off for the f10 grid.</option>
    </options>
  </test>
  <test name="SMS_Lm3_D_Mmpi-serial" grid="1x1_brazil" compset="I2000Clm50FatesCruRsGs" testmods="clm/FatesColdHydro">
    <machines>
      <machine name="derecho" compiler="intel" category="aux_clm"/>
      <machine name="derecho" compiler="intel" category="aux_clm_mpi_serial"/>
      <machine name="derecho" compiler="intel" category="fates"/>
      <machine name="izumi" compiler="nag" category="fates"/>
    </machines>
    <options>
      <option name="wallclock">00:20:00</option>
      <option name="comment">Longer smoke debug test for single site grid with serial mpi with coverage for FATES Hydro. Bypasses grid level mass checks.</option>
    </options>
  </test>
  <test name="ERS_D_Ld5" grid="1x1_brazil" compset="I2000Clm50FatesCruRsGs" testmods="clm/FatesColdHydro">
    <machines>
      <machine name="derecho" compiler="intel" category="fates"/>
      <machine name="izumi" compiler="nag" category="fates"/>
      <machine name="lawrencium-lr3" compiler="intel" category="fates"/>
    </machines>
    <options>
      <option name="wallclock">00:40:00</option>
      <option name="comment">Short exact restart debug test for single site grid with coverage for FATES Hydro. Bypasses grid level mass checks.</option>
    </options>
  </test>
  <test name="ERS_Ld5" grid="f19_g17" compset="I2000Clm45Fates" testmods="clm/FatesCold">
    <machines>
      <machine name="derecho" compiler="intel" category="fates"/>
      <machine name="lawrencium-lr3" compiler="intel" category="fates"/>
    </machines>
    <options>
      <option name="wallclock">00:20:00</option>
      <option name="comment">Exact restart debug FATES test providing coverage for Clm45 physics.</option>
    </options>
  </test>
  <test name="ERI_Ld60" grid="f45_f45_mg37" compset="I2000Clm50FatesCruRsGs" testmods="clm/Fates">
    <machines>
      <machine name="derecho" compiler="intel" category="fates"/>
      <machine name="lawrencium-lr3" compiler="intel" category="fates"/>
    </machines>
    <options>
      <option name="wallclock">00:40:00</option>
      <option name="comment">60 day exact restart FATES test on f45 grid.</option>
    </options>
  </test>
  <test name="ERS_Ld60" grid="f45_f45_mg37" compset="I2000Clm50FatesCruRsGs" testmods="clm/FatesColdNoFire">
    <machines>
      <machine name="derecho" compiler="intel" category="fates"/>
      <machine name="lawrencium-lr3" compiler="intel" category="fates"/>
    </machines>
    <options>
      <option name="wallclock">00:40:00</option>
      <option name="comment">60 day exact restart test that turns off all fire (both FATES and CLM) on an f45 grid.</option>
    </options>
  </test>
  <test name="ERS_Ld60" grid="f45_f45_mg37" compset="I2000Clm50FatesCruRsGs" testmods="clm/FatesColdST3">
    <machines>
      <machine name="derecho" compiler="intel" category="fates"/>
      <machine name="lawrencium-lr3" compiler="intel" category="fates"/>
    </machines>
    <options>
      <option name="wallclock">00:20:00</option>
      <option name="comment">60 day exact restart test activating FATES static stand structure on an f45 grid.</option>
    </options>
  </test>
  <test name="ERS_Ld60" grid="f45_f45_mg37" compset="I2000Clm50FatesCruRsGs" testmods="clm/FatesColdPPhys">
    <machines>
      <machine name="derecho" compiler="intel" category="fates"/>
    </machines>
    <options>
      <option name="wallclock">00:20:00</option>
      <option name="comment">60 day exact restart test activating FATES prescribed physiology mode on an f45 grid.</option>
    </options>
  </test>
  <test name="ERS_Ld30" grid="f45_f45_mg37" compset="I2000Clm50FatesCruRsGs" testmods="clm/FatesColdFixedBiogeo">
    <machines>
      <machine name="derecho" compiler="intel" category="fates"/>
      <machine name="lawrencium-lr3" compiler="intel" category="fates"/>
    </machines>
    <options>
      <option name="wallclock">00:40:00</option>
    </options>
  </test>
  <test name="ERS_Ld30" grid="f45_f45_mg37" compset="I2000Clm50FatesCruRsGs" testmods="clm/FatesColdNoComp">
    <machines>
      <machine name="derecho" compiler="intel" category="fates"/>
      <machine name="lawrencium-lr3" compiler="intel" category="fates"/>
    </machines>
    <options>
      <option name="wallclock">00:40:00</option>
    </options>
  </test>
  <test name="ERS_Ld30" grid="f45_f45_mg37" compset="I2000Clm50FatesCruRsGs" testmods="clm/FatesColdNoCompFixedBioGeo">
    <machines>
      <machine name="derecho" compiler="intel" category="fates"/>
    </machines>
    <options>
      <option name="wallclock">00:40:00</option>
    </options>
  </test>
  <test name="SMS_D" grid="1x1_brazil" compset="I2000Clm60FatesSpCruRsGs" testmods="clm/FatesColdSatPhen">
    <machines>
      <machine name="derecho" compiler="intel" category="ctsm_sci"/>
      <machine name="derecho" compiler="gnu" category="fates"/>
    </machines>
    <options>
      <option name="wallclock">00:20:00</option>
      <option name="comment">Test with DEBUG on for FatesSP mode, NOTE: FatesSp has the largest difference in CTSM code for any FATES mode</option>
    </options>
  </test>
  <test name="ERS_D" grid="1x1_brazil" compset="I2000Clm60FatesSpCruRsGs" testmods="clm/FatesColdDryDepSatPhen">
    <machines>
      <machine name="derecho" compiler="gnu" category="aux_clm"/>
    </machines>
    <options>
      <option name="wallclock">00:20:00</option>
      <option name="comment">Run a test with dry deposition on and FATES-SP</option>
    </options>
  </test>
  <test name="SMS_D" grid="1x1_brazil" compset="I2000Clm60FatesSpCruRsGs" testmods="clm/FatesColdMeganSatPhen">
    <machines>
      <machine name="derecho" compiler="gnu" category="aux_clm"/>
    </machines>
    <options>
      <option name="wallclock">00:20:00</option>
      <option name="comment">Run a test with MEGAN on and FATES-SP</option>
    </options>
  </test>

  <test name="SMS_D_Ld3" grid="f09_g17" compset="I2000Clm60FatesSpCruRsGs" testmods="clm/FatesColdSatPhen_prescribed">
    <machines>
      <machine name="derecho" compiler="gnu" category="fates"/>
    </machines>
    <options>
      <option name="wallclock">00:30:00</option>
      <option name="comment">Test with prescribed LAI and soil moisture with FatesSP mode</option>
    </options>
  </test>
  <test name="SMS_Lm1" grid="f45_f45_mg37" compset="I2000Clm60FatesSpCruRsGs" testmods="clm/FatesColdBasic">
    <machines>
      <machine name="derecho" compiler="intel" category="fates"/>
    </machines>
    <options>
      <option name="wallclock">00:40:00</option>
      <option name="comment">Smoke test that uses just the FATES SP compset.</option>
    </options>
  </test>
  <test name="ERS_Ld30" grid="f45_f45_mg37" compset="I2000Clm60FatesSpCruRsGs" testmods="clm/FatesColdSatPhen">
    <machines>
      <machine name="derecho" compiler="intel" category="fates"/>
      <machine name="lawrencium-lr3" compiler="intel" category="fates"/>
    </machines>
    <options>
      <option name="wallclock">00:40:00</option>
      <option name="comment">30 day exact restart test for FATES fixed biogeography reduced complexity mode on an f45 grid.</option>
    </options>
  </test>
  <test name="ERP_P128x2_Ld30" grid="f45_f45_mg37" compset="I2000Clm60FatesSpCruRsGs" testmods="clm/FatesColdSatPhen">
    <machines>
      <machine name="derecho" compiler="intel" category="fates"/>
      <machine name="derecho" compiler="intel" category="aux_clm"/>
    </machines>
    <options>
      <option name="wallclock">00:40:00</option>
      <option name="comment">30 day exact restart test with threading for FATES fixed biogeography reduced complexity mode on an f45 grid.</option>
    </options>
  </test>
  <test name="ERS_Ld60" grid="f45_f45_mg37" compset="I2000Clm50FatesCruRsGs" testmods="clm/FatesColdLogging">
    <machines>
      <machine name="derecho" compiler="intel" category="fates"/>
    </machines>
    <options>
      <option name="wallclock">00:40:00</option>
      <option name="comment">60 day exact restart test providing coverage for the FATES logging mode on an f45 grid.</option>
    </options>
  </test>
  <test name="ERS_Ld30" grid="f45_f45_mg37" compset="I2000Clm50FatesCruRsGs" testmods="clm/FatesColdSizeAgeMort">
    <machines>
      <machine name="derecho" compiler="intel" category="fates"/>
      <machine name="lawrencium-lr3" compiler="intel" category="fates"/>
    </machines>
    <options>
      <option name="wallclock">00:40:00</option>
      <option name="comment">30 day exact restart test activating FATES size and age mortality mode on an f45 grid.</option>
    </options>
  </test>
  <test name="SMS_Lm6" grid="f45_f45_mg37" compset="I2000Clm50FatesCruRsGs" testmods="clm/Fates">
    <machines>
      <machine name="derecho" compiler="intel" category="fates"/>
      <machine name="lawrencium-lr3" compiler="intel" category="fates"/>
    </machines>
    <options>
      <option name="wallclock">00:20:00</option>
      <option name="comment">Run a short non-Fates test (without land-ice model) in the fates test list, to make sure fates changes do not mess up the standard model</option>
    </options>
  </test>
  <test name="SMS_Lm13" grid="1x1_brazil" compset="I2000Clm50FatesCruRsGs" testmods="clm/FatesCold">
    <machines>
      <machine name="derecho" compiler="intel" category="fates"/>
      <machine name="derecho" compiler="gnu" category="fates"/>
    </machines>
    <options>
      <option name="wallclock">00:40:00</option>
      <option name="comment">13 month single site FATES smoke test.</option>
    </options>
  </test>
  <test name="ERS_Ld366" grid="1x1_brazil" compset="I2000Clm50FatesCruRsGs" testmods="clm/FatesFireLightningPopDens">
    <machines>
      <machine name="derecho" compiler="intel" category="fates"/>
    </machines>
    <options>
      <option name="wallclock">01:00:00</option>
      <option name="comment">12 month exact restart FATES single site debug test covering anthropogenic fire ignition mode.</option>
    </options>
  </test>
  <test name="SMS_Lm1" grid="f10_f10_mg37" compset="I1850Clm60BgcCropCmip6waccm" testmods="clm/basic">
    <machines>
      <machine name="derecho" compiler="gnu" category="aux_clm"/>
      <machine name="derecho" compiler="gnu" category="prealpha"/>
      <machine name="derecho" compiler="gnu" category="prebeta"/>
    </machines>
    <options>
      <option name="wallclock">00:20:00</option>
      <option name="comment">The main point of this test is simply to make sure that the CMIP6WACCMDECK moifierd works. (This configuration is basically the same as I1850Clm50BgcCropCmip6, but without cmip6_glaciers_virtual_antarctica - so we don't need huge coverage of this.) Month-long so that we actually get some history output (because this test exercises a usermods directory with only monthly and yearly output).</option>
    </options>
  </test>
  <test name="SMS_Lm1" grid="f19_g17" compset="I1850Clm50BgcCropCmip6waccm" testmods="clm/basic">
    <machines>
      <machine name="derecho" compiler="intel" category="ctsm_sci"/>
    </machines>
    <options>
      <option name="wallclock">00:60:00</option>
      <option name="comment">The main point of this test is simply to make sure that the CMIP6WACCMDECK modifier works for
2-degree since that resolution turns off Carbon isotopes. (This is in the ctsm_sci test list despite not being a scientifically-supported compset because this needs to be run at 2-degree resolution, which is higher than our standard testing. Also note that the purpose of this is to support scientifically-supported coupled configurations.)</option>
    </options>
  </test>
  <test name="SMS_Lm1_D" grid="f10_f10_mg37" compset="I1850Clm50BgcCrop" testmods="clm/output_crop_highfreq">
    <machines>
      <machine name="derecho" compiler="intel" category="aux_clm"/>
    </machines>
    <options>
      <option name="wallclock">00:20:00</option>
      <option name="comment">Want at least a month-long debug test covering the output_crop usermod, as well as a test covering the output_crop_highfreq usermod. (Note that we already have a year+ test of output_crop via a cmip6 test, so having this test just be a month, rather than a year, seems good enough.)</option>
    </options>
  </test>
  <test name="SMS_Ly1_Mmpi-serial" grid="1x1_brazil" compset="IHistClm60BgcQianRs" testmods="clm/output_bgc_highfreq">
    <machines>
      <machine name="derecho" compiler="intel" category="aux_clm"/>
      <machine name="derecho" compiler="intel" category="aux_clm_mpi_serial"/>
      <machine name="derecho" compiler="intel" category="ctsm_sci"/>
    </machines>
    <options>
      <option name="wallclock">00:20:00</option>
      <option name="comment">Want a year-long test covering the output_bgc and output_bgc_highfreq usermods; don't want a highfreq, year-long global test because of the output volume, so this is single-point.</option>
    </options>
  </test>
  <test name="SMS_Ld12_Mmpi-serial" grid="1x1_vancouverCAN" compset="I1PtClm60SpRs" testmods="clm/output_sp_highfreq">
    <machines>
      <machine name="derecho" compiler="gnu" category="aux_clm"/>
      <machine name="derecho" compiler="gnu" category="aux_clm_mpi_serial"/>
      <machine name="derecho" compiler="intel" category="ctsm_sci"/>
    </machines>
    <options>
      <option name="wallclock">00:10:00</option>
      <option name="comment">Want a year-long test covering the output_sp and output_sp_highfreq usermods; don't want a highfreq, year-long global test because of the output volume, so this is single-point.</option>
    </options>
  </test>
  <test name="SMS_Ld12_Mmpi-serial" grid="1x1_urbanc_alpha" compset="I1PtClm60SpRs" testmods="clm/output_sp_highfreq">
    <machines>
      <machine name="derecho" compiler="intel" category="ctsm_sci"/>
    </machines>
    <options>
      <option name="wallclock">00:10:00</option>
      <option name="comment">Test with the urbanc alpha site with the latest CLM version to make sure all grids work</option>
    </options>
  </test>
  <test name="PFS_Ld10_PS" grid="f19_g17" compset="I2000Clm50BgcCrop">
    <machines>
      <machine name="derecho" compiler="intel" category="aux_clm"/>
    </machines>
    <options>
      <option name="wallclock">00:30:00</option>
      <option name="comment">Can use this test to determine if there are significant throughput changes, at least for this common and important configuration. Note that this deliberately doesn't have any testmods in order to (1) avoid doing history output (because the timing of output can be very variable, and mixing output timing with other aspects of model time can be confusing), and (2) generally keep the test replicating a production configuration as closely as possible (so, for example, we do NOT set BFBFLAG=TRUE for this test).</option>
      <!-- standard throughput tolerance is 25%, but for this PFS test we want a stricter tolerance -->
      <option name="tput_tolerance">0.1</option>
    </options>
  </test>
  <test name="PFS_Ld10_PS" grid="f19_g17" compset="I2000Clm50BgcCrop" testmods="clm/default--clm/matrixcnOn">
    <machines>
      <machine name="derecho" compiler="intel" category="aux_clm"/>
      <machine name="derecho" compiler="intel" category="matrixcn"/>
    </machines>
    <options>
      <option name="wallclock">00:30:00</option>
      <option name="comment">Repeat PFS_Ld10_PS test with matrixcnOn</option>
      <!-- standard throughput tolerance is 25%, but for this PFS test we want a stricter tolerance -->
      <option name="tput_tolerance">0.1</option>
    </options>
  </test>

  <test name="MKSURFDATAESMF_P128x1" grid="f10_f10_mg37" compset="I1850Clm50BgcCrop">
    <machines>
      <machine name="derecho" compiler="intel" category="aux_clm">
        <options>
          <option name="wallclock">00:40:00</option>
          <option name="comment">Smoke test that first runs the mksurfdata_esmf tool and then ensures that the CTSM does not fail using the just-generated fsurdat file. Global BGC CROP case.</option>
        </options>
      </machine>
      <machine name="derecho" compiler="intel" category="clm_pymods">
        <options>
          <option name="wallclock">00:40:00</option>
          <option name="comment">This test invokes python code, so it should be run whenever changing python code (in addition to being run as part of aux_clm).</option>
        </options>
      </machine>
      <machine name="derecho" compiler="intel" category="prealpha">
        <options>
          <option name="wallclock">00:40:00</option>
          <option name="comment">Run prealpha for this test as mksurfdata_esmf is tightly coupled to submodule updates and we want to catch issues with submodules for it ASAP.</option>
        </options>
      </machine>
    </machines>
  </test>

  <test name="FSURDATMODIFYCTSM_D_Mmpi-serial_Ld1" grid="5x5_amazon" compset="I2000Clm50SpRs">
    <machines>
      <machine name="derecho" compiler="gnu" category="aux_clm"/>
      <machine name="derecho" compiler="gnu" category="aux_clm_mpi_serial"/>
      <machine name="derecho" compiler="gnu" category="clm_pymods"/>
    </machines>
    <options>
      <option name="wallclock">00:20:00</option>
      <option name="comment">Smoke test that first runs the fsurdat_modifier tool and then ensures that the CTSM does not fail using the just-generated modified fsurdat file. Regional SP case. A global BGC CROP case was confirmed to PASS when this regional SP case was introduced.</option>
      <option name="comment">This test invokes python code, so it should be run whenever changing python code (in addition to being run as part of aux_clm).</option>
    </options>
  </test>

  <test name="LILACSMOKE_D_Ld2" grid="f10_f10_mg37" compset="I2000Ctsm50NwpSpAsRs" testmods="clm-lilac">
    <machines>
      <machine name="derecho" compiler="intel" category="aux_clm"/>
      <machine name="derecho" compiler="intel" category="clm_pymods"/>
    </machines>
    <options>
      <option name="wallclock">00:20:00</option>
      <option name="comment">Basic LILAC smoke test. Needs to use the nuopc driver. Uses stub atmosphere to avoid needing to download a bunch of unnecessary data if run on a different machine.</option>
      <option name="comment">This LILAC test invokes lilac python code, so it should be run whenever changing python code (in addition to being run as part of aux_clm).</option>
    </options>
  </test>

  <test name="SMS_D_Ln1" grid="f10_f10_mg37" compset="I2000Clm50BgcCropQianRs" testmods="clm-run_self_tests">
    <machines>
      <machine name="derecho" compiler="intel" category="aux_clm"/>
    </machines>
    <options>
      <option name="wallclock">0:20:00</option>
      <option name="comment">Include a test that triggers runtime self-tests. The grid and compset aren't very important here, but we do want more than a single-point test so that we can run on more than one processor; we use Qian atm forcing to facilitate running this test on small systems (to avoid large input data needs). The self-tests are run in initialization, so we only need to run for a single time step.</option>
    </options>
  </test>

  <test name="LGRAIN2_Ly1_P128x1" grid="f10_f10_mg37" compset="I1850Clm50BgcCrop" testmods="clm/ciso--clm/cropMonthOutput">
    <machines>
      <machine name="derecho" compiler="gnu" category="aux_clm"/>
    </machines>
    <options>
      <option name="wallclock">02:00:00</option>
      <option name="comment">Ensure that it works to have a second grain pool, and that we can get bit-for-bit identical answers with a standard run with just one grain pool. This tests infrastructure that will be needed when incorporating AgSys. This test can be dropped once we have some tests exercising AgSys (which will exercise this code).</option>
    </options>
  </test>
  <test name="LGRAIN2_Ly2_P128x1" grid="f10_f10_mg37" compset="I1850Clm45BgcCrop" testmods="clm/ciso--clm/cropMonthOutput">
    <machines>
      <machine name="derecho" compiler="gnu" category="aux_clm"/>
    </machines>
    <options>
      <option name="wallclock">02:00:00</option>
      <option name="comment">Ensure that it works to have a second grain pool, and that we can get bit-for-bit identical answers with a standard run with just one grain pool. This tests infrastructure that will be needed when incorporating AgSys. This test can be dropped once we have some tests exercising AgSys (which will exercise this code). Compared to the Clm50 test, this Clm45 test exercises code in NutrientCompetitionCLM45defaultMod and use_grainproduct false. Need two years because this test starts from a non-crop finidat, so there is no crop growth in the first year.</option>
    </options>
  </test>
  <test name="LREPRSTRUCT_Ly1_P128x1" grid="f10_f10_mg37" compset="I1850Clm50BgcCrop" testmods="clm/ciso--clm/cropMonthOutput">
    <machines>
      <machine name="derecho" compiler="gnu" category="aux_clm"/>
    </machines>
    <options>
      <option name="wallclock">02:00:00</option>
      <option name="comment">Ensure that it works to have a crop reproductive structure pool, and that we can get bit-for-bit identical answers when using that pool compared to a run with a single reproductive grain pool. This tests infrastructure that will be needed when incorporating AgSys. This test can be dropped once we have some tests exercising AgSys (which will exercise this code).</option>
    </options>
  </test>
  <test name="LREPRSTRUCT_Ly2_P128x1" grid="f10_f10_mg37" compset="I1850Clm45BgcCrop" testmods="clm/ciso--clm/cropMonthOutput">
    <machines>
      <machine name="derecho" compiler="gnu" category="aux_clm"/>
    </machines>
    <options>
      <option name="wallclock">02:00:00</option>
      <option name="comment">Ensure that it works to have a crop reproductive structure pool, and that we can get bit-for-bit identical answers when using that pool compared to a run with a single reproductive grain pool. This tests infrastructure that will be needed when incorporating AgSys. This test can be dropped once we have some tests exercising AgSys (which will exercise this code). Compared to the Clm50 test, this Clm45 test exercises code in NutrientCompetitionCLM45defaultMod and use_grainproduct false. Need two years because this test starts from a non-crop finidat, so there is no crop growth in the first year.</option>
    </options>
  </test>

  <test name="REUSEINITFILES_D_Ld1" grid="f10_f10_mg37" compset="I1850Clm50BgcCrop" testmods="clm/default">
    <machines>
      <machine name="derecho" compiler="gnu" category="aux_clm"/>
    </machines>
    <options>
      <option name="wallclock">0:20:00</option>
      <option name="comment">Make sure that a rerun with already-generated initialization files is bit-for-bit</option>
    </options>
  </test>

  <test name="FUNITCTSM_P1x1" grid="f10_f10_mg37" compset="I2000Clm50Sp">
    <machines>
      <machine name="derecho" compiler="intel" category="aux_clm"/>
      <machine name="izumi" compiler="intel" category="aux_clm"/>
    </machines>
    <options>
      <option name="wallclock">00:30:00</option>
      <option name="comment">This test runs CTSM's Fortran unit tests. We're abusing the system test infrastructure to run these, so that a run of the test suite results in the unit tests being run as well. Grid and compset are irrelevant here, except that compset must be one that includes CTSM in order for CIME to find the test definition.</option>
    </options>
  </test>

  <test name="RXCROPMATURITY_Lm61" grid="f09_g17" compset="IHistClm60BgcCrop" testmods="clm/cropMonthOutput">
    <machines>
      <machine name="derecho" compiler="intel" category="ctsm_sci"/>
    </machines>
    <options>
      <option name="wallclock">12:00:00</option>
      <option name="comment">This test is designed to test the ability to prescribe crop sowing dates and maturity requirements. It first performs a GDD-generating run, then calls Python code to generate the maturity requirement file. This is then used in a sowing+maturity forced run, which finally is tested to ensure correct behavior.</option>
    </options>
  </test>

  <test name="RXCROPMATURITY_Lm61" grid="f10_f10_mg37" compset="IHistClm60BgcCrop" testmods="clm/cropMonthOutput">
    <machines>
      <machine name="derecho" compiler="intel" category="rxcropmaturity"/>
      <machine name="derecho" compiler="intel" category="crop_calendars"/>
    </machines>
    <options>
      <option name="wallclock">6:00:00</option>
      <option name="comment">This test is designed to test the ability to prescribe crop sowing dates and maturity requirements. It first performs a GDD-generating run, then calls Python code to generate the maturity requirement file. This is then used in a sowing+maturity forced run, which finally is tested to ensure correct behavior.</option>
    </options>
  </test>

  <test name="RXCROPMATURITYINST_Lm61" grid="f10_f10_mg37" compset="IHistClm60BgcCrop" testmods="clm/cropMonthOutput">
    <machines>
      <machine name="derecho" compiler="intel" category="rxcropmaturity"/>
      <machine name="derecho" compiler="intel" category="crop_calendars"/>
    </machines>
    <options>
      <option name="wallclock">6:00:00</option>
      <option name="comment">As RXCROPMATURITY, but ensure that h1 file is instantaneous. Can be removed once instantaneous and other variables are separated onto separate files.</option>
    </options>
  </test>

  <test name="RXCROPMATURITYSKIPGEN_Ld1097" grid="f10_f10_mg37" compset="IHistClm60BgcCrop" testmods="clm/cropMonthOutput">
    <machines>
      <machine name="derecho" compiler="intel" category="aux_clm"/>
      <machine name="derecho" compiler="intel" category="rxcropmaturity"/>
      <machine name="derecho" compiler="intel" category="crop_calendars"/>
    </machines>
    <options>
      <option name="wallclock">00:45:00</option>
      <option name="comment">This test is designed to test the ability to prescribe crop sowing dates and maturity requirements. Unlike the RXCROPMATURITY test, however, it does not generate its own maturity requirements, instead interpolating a pre-existing maturity requirement file. (This allows the "GDD-generating" run to be mostly skipped.) This is then used in a sowing+maturity forced run, which finally is tested to ensure correct behavior.</option>
    </options>
  </test>

  <test name="RXCROPMATURITYSKIPGENINST_Ld1097" grid="f10_f10_mg37" compset="IHistClm60BgcCrop" testmods="clm/cropMonthOutput">
    <machines>
      <machine name="derecho" compiler="intel" category="rxcropmaturity"/>
      <machine name="derecho" compiler="intel" category="crop_calendars"/>
    </machines>
    <options>
      <option name="wallclock">00:45:00</option>
      <option name="comment">As RXCROPMATURITYSKIPGEN, but ensure that h1 file is instantaneous. Can be removed once instantaneous and other variables are separated onto separate files.</option>
    </options>
  </test>

  <test name="ERP_D_P64x2_Ld10" grid="f10_f10_mg37" compset="I2000Clm60Bgc" testmods="clm/Hillslope">
    <machines>
      <machine name="derecho" compiler="intel" category="aux_clm"/>
      <machine name="derecho" compiler="intel" category="hillslope"/>
    </machines>
    <options>
      <option name="wallclock">00:30:00</option>
    </options>
  </test>

  <test name="SMS_D_Ld3" grid="f10_f10_mg37" compset="I1850Clm60Bgc" testmods="clm/HillslopeFromFile">
    <machines>
      <machine name="derecho" compiler="intel" category="hillslope"/>
    </machines>
    <options>
      <option name="wallclock">00:20:00</option>
    </options>
  </test>

  <test name="SMS_D_Mmpi-serial_Ld5" grid="5x5_amazon" compset="I2000Clm60Bgc" testmods="clm/HillslopeC">
    <machines>
      <machine name="derecho" compiler="gnu" category="aux_clm"/>
      <machine name="derecho" compiler="gnu" category="aux_clm_mpi_serial"/>
      <machine name="derecho" compiler="gnu" category="hillslope"/>
    </machines>
    <options>
      <option name="wallclock">00:20:00</option>
      <option name="comment">Serial test of 5x5_amazon hillslopes</option>
    </options>
  </test>

  <test name="SMS_D_Ld5" grid="5x5_amazon" compset="I2000Clm60Bgc" testmods="clm/HillslopeC">
    <machines>
      <machine name="derecho" compiler="gnu" category="hillslope"/>
    </machines>
    <options>
      <option name="wallclock">00:20:00</option>
      <option name="comment">Parallel test of 5x5_amazon hillslopes</option>
    </options>
  </test>

  <test name="SMS_D_Ld3" grid="f10_f10_mg37" compset="I2000Clm60Bgc" testmods="clm/HillslopeD">
    <machines>
      <machine name="izumi" compiler="nag" category="aux_clm"/>
      <machine name="izumi" compiler="nag" category="hillslope"/>
    </machines>
    <options>
      <option name="wallclock">00:20:00</option>
    </options>
  </test>

  <test name="SMS_D_Ld65" grid="f10_f10_mg37" compset="I2000Clm45BgcCropQianRs" testmods="clm/FireLi2014Qian">
    <machines>
      <machine name="derecho" compiler="intel" category="aux_clm"/>
      <machine name="derecho" compiler="intel" category="fire"/>
    </machines>
    <options>
      <option name="wallclock">00:20:00</option>
    </options>
  </test>

  <test name="SMS_D_Ld65" grid="f10_f10_mg37" compset="I2000Clm50BgcCru" testmods="clm/FireLi2016Cru">
    <machines>
      <machine name="derecho" compiler="gnu" category="aux_clm"/>
      <machine name="derecho" compiler="gnu" category="fire"/>
    </machines>
    <options>
      <option name="wallclock">00:30:00</option>
    </options>
  </test>

  <test name="SMS_D_Ld65" grid="f10_f10_mg37" compset="I2000Clm50BgcCrop" testmods="clm/FireLi2021GSWP">
    <machines>
      <machine name="derecho" compiler="intel" category="aux_clm"/>
      <machine name="derecho" compiler="intel" category="fire"/>
    </machines>
    <options>
      <option name="wallclock">00:30:00</option>
    </options>
  </test>

  <test name="SMS_D_Ld65" grid="f10_f10_mg37" compset="I2000Clm60BgcCrop" testmods="clm/FireLi2024GSWP">
    <machines>
      <machine name="izumi" compiler="nag" category="aux_clm"/>
      <machine name="izumi" compiler="nag" category="fire"/>
    </machines>
    <options>
      <option name="wallclock">00:30:00</option>
    </options>
  </test>

  <test name="SMS_D_Ld65" grid="f10_f10_mg37" compset="I2000Clm60BgcCrop" testmods="clm/FireLi2024CruJra">
    <machines>
      <machine name="derecho" compiler="intel" category="fire"/>
    </machines>
    <options>
      <option name="wallclock">00:30:00</option>
    </options>
  </test>

  <test name="SMS_Ld733" grid="f10_f10_mg37" compset="IHistClm60BgcCrop" testmods="clm/cropMonthOutput--clm/RxCropCalsNoAdapt">
    <machines>
      <machine name="derecho" compiler="intel" category="crop_calendars"/>
    </machines>
    <options>
      <option name="wallclock">01:00:00</option>
    </options>
  </test>

  <test name="SMS_D_Ld733" grid="f10_f10_mg37" compset="IHistClm60BgcCrop" testmods="clm/cropMonthOutput--clm/RxCropCalsAdaptGGCMI">
    <machines>
      <machine name="derecho" compiler="intel" category="crop_calendars"/>
    </machines>
    <options>
      <option name="wallclock">00:20:00</option>
    </options>
  </test>

  <test name="SMS_D_Ld65" grid="f10_f10_mg37" compset="IHistClm60BgcCrop" testmods="clm/cropMonthOutput--clm/RxCropCalsAdaptGGCMI">
    <machines>
      <machine name="izumi" compiler="nag" category="crop_calendars"/>
      <machine name="izumi" compiler="nag" category="aux_clm"/>
    </machines>
    <options>
      <option name="wallclock">00:30:00</option>
    </options>
  </test>

  <test name="ERP_D_P128x1_Ld26" grid="f10_f10_mg37" compset="IHistClm60BgcCrop" testmods="clm/crop--clm/midDecStart--clm/RxCropCalsAdaptGGCMI">
    <machines>
      <machine name="derecho" compiler="intel" category="aux_clm"/>
      <machine name="derecho" compiler="intel" category="crop_calendars"/>
    </machines>
    <options>
      <option name="wallclock">00:30:00</option>
    </options>
  </test>

  <test name="PEM_D_P128x1_Ld26" grid="f10_f10_mg37" compset="IHistClm60BgcCrop" testmods="clm/crop--clm/midDecStart--clm/RxCropCalsAdaptGGCMI">
    <machines>
      <machine name="derecho" compiler="intel" category="aux_clm"/>
      <machine name="derecho" compiler="intel" category="crop_calendars"/>
    </machines>
    <options>
      <option name="wallclock">00:30:00</option>
      <option name="comment">This test is potentially duplicative of the equivalent ERP test. However, ambiguous nearest neighbors can result in different pixels being chosen based on number of processors. Because crop calendar inputs are only updated at beginning of year, this can cause PEM test to fail where ERP test passes.</option>
    </options>
  </test>

  <test name="SMS_Ld65" grid="f10_f10_mg37" compset="IHistClm60BgcCrop" testmods="clm/GddGen">
    <machines>
      <machine name="derecho" compiler="intel" category="crop_calendars"/>
    </machines>
    <options>
      <option name="wallclock">00:20:00</option>
    </options>
  </test>

  <test name="SMS_Ld65" grid="f10_f10_mg37" compset="IHistClm60BgcCrop" testmods="clm/GddGen--clm/StreamGdd20Seasons">
    <machines>
      <machine name="derecho" compiler="intel" category="crop_calendars"/>
    </machines>
    <options>
      <option name="wallclock">00:20:00</option>
    </options>
  </test>

  <test name="SMS_Lm37" grid="f10_f10_mg37" compset="IHistClm50BgcCrop" testmods="clm/cropMonthOutput--clm/oldCropCals">
    <machines>
      <machine name="derecho" compiler="intel" category="crop_calendars"/>
    </machines>
    <options>
      <option name="wallclock">01:30:00</option>
    </options>
  </test>

  <test name="SMS_Ld32" grid="f10_f10_mg37" compset="IHistClm50BgcCrop" testmods="clm/crop--clm/oldCropCals">
    <machines>
      <machine name="derecho" compiler="gnu" category="crop_calendars"/>
    </machines>
    <options>
      <option name="wallclock">00:20:00</option>
    </options>
  </test>

  <!-- ********************************************************************************** -->
  <!--   NORESM Tests -->
  <!-- ********************************************************************************** -->

  <!-- FATES-SP -->

  <test name="SMS_D" grid="ne30pg3_ne30pg3_mtn14" compset="I2000Clm60FatesSpRsGs" testmods="clm/FatesColdSatPhen">
    <machines>
      <machine name="betzy" compiler="gnu" category="aux_clm_noresm"/>
    </machines>
    <options>
      <option name="wallclock">00:30:00</option>
      <option name="comment">Simple test to make sure the basic Fates-SP compset works</option>
    </options>
  </test>
  <test name="ERP_Ld30" grid="f45_f45_mg37" compset="I2000Clm60FatesSpRsGs" testmods="clm/FatesColdSatPhen">
    <machines>
      <machine name="betzy" compiler="intel" category="aux_clm_noresm"/>
    </machines>
    <options>
      <option name="wallclock">00:30:00</option>
      <option name="comment">""</option>
    </options>
  </test>
  <test name="SMS_D" grid="ne30pg3_ne30pg3_mtn14" compset="I2000Clm60FatesSpRsGs" testmods="clm/FatesColdDryDepSatPhen">
    <machines>
      <machine name="betzy" compiler="intel" category="aux_clm_noresm"/>
    </machines>
    <options>
      <option name="wallclock">00:20:00</option>
      <option name="comment">""</option>
    </options>
  </test>
  <test name="SMS_D_Ld3" grid="ne30pg3_ne30pg3_mtn14" compset="I2000Clm60FatesSpRsGs" testmods="clm/FatesColdSatPhen_prescribed">
    <machines>
      <machine name="betzy" compiler="intel" category="aux_clm_noresm"/>
    </machines>
    <options>
      <option name="wallclock">00:20:00</option>
      <option name="comment"></option>
    </options>
  </test>

  <!-- FATES-NOCOMP -->

  <test name="ERS_Ld366" grid="ne30pg3_ne30pg3_mtn14" compset="I2000Clm60Fates" testmods="clm/FatesColdNoComp">
    <machines>
      <machine name="betzy" compiler="intel" category="aux_clm_noresm"/>
    </machines>
    <options>
      <option name="wallclock">01:50:00</option>
      <option name="comment">""</option>
    </options>
  </test>
  <test name="ERS_D_Ld5" grid="1x1_brazil" compset="I2000Clm60FatesSpRsGs" testmods="clm/FatesColdDryDepSatPhen">
    <machines>
      <machine name="betzy" compiler="intel" category="aux_clm_noresm"/>
    </machines>
    <options>
      <option name="wallclock">00:32:00</option>
      <option name="comment">""</option>
    </options>
  </test>

  <!-- FATES-FULL -->

  <test name="ERP_D" grid="f45_f45_mg37" compset="I2000Clm60Fates" testmods="clm/FatesCold">
    <machines>
      <machine name="betzy" compiler="intel" category="aux_clm_noresm"/>
    </machines>
    <options>
      <option name="wallclock">00:50:00</option>
      <option name="comment">""</option>
    </options>
  </test>
  <test name="ERS_D_Ld5" grid="5x5_amazon" compset="I2000Clm60FatesRs" testmods="clm/FatesCold">
    <machines>
      <machine name="betzy" compiler="intel" category="aux_clm_noresm"/>
    </machines>
    <options>
      <option name="wallclock">00:20:00</option>
      <option name="comment">""</option>
    </options>
  </test>

  <!-- non-FATES SP tests -->

  <test name="ERP_D_Ld16" grid="f45_f45_mg37" compset="I2000Clm60Sp" testmods="clm/midDecStart">
    <machines>
      <machine name="betzy" compiler="gnu" category="aux_clm_noresm"/>
    </machines>
    <options>
      <option name="wallclock">00:29:00</option>
      <option name="comment">""</option>
    </options>
  </test>
  <test name="ERP_D_Ld5" grid="f45_f45_mg37" compset="IHistClm60Sp" testmods="clm/default">
    <machines>
      <machine name="betzy" compiler="intel" category="aux_clm_noresm"/>
    </machines>
    <options>
      <option name="wallclock">00:20:00</option>
      <option name="comment">""</option>
    </options>
  </test>
  <test name="ERS_D" grid="f45_f45_mg37" compset="I1850Clm60Sp" testmods="clm/default">
    <machines>
      <machine name="betzy" compiler="gnu" category="aux_clm_noresm"/>
    </machines>
    <options>
      <option name="wallclock">00:20:00</option>
      <option name="comment">""</option>
    </options>
  </test>

  <!-- BGC tests -->

  <test name="ERI_D_Ld9" grid="f45_f45_mg37" compset="I1850Clm60Bgc" testmods="clm/default">
    <machines>
      <machine name="betzy" compiler="intel" category="aux_clm_noresm"/>
    </machines>
    <options>
      <option name="wallclock">00:20:00</option>
      <option name="comment">""</option>
    </options>
  </test>

  <test name="ERP_D_Ld10" grid="f45_f45_mg37" compset="IHistClm60Bgc" testmods="clm/midDecStart">
    <machines>
      <machine name="betzy" compiler="intel" category="aux_clm_noresm"/>
    </machines>
    <options>
      <option name="wallclock">00:29:00</option>
      <option name="comment">""</option>
    </options>
  </test>

  <test name="ERP_Ld761" grid="f45_f45_mg37" compset="IHistClm60Bgc" testmods="clm/monthly">
    <machines>
      <machine name="betzy" compiler="gnu" category="aux_clm_noresm"/>
    </machines>
    <options>
      <option name="wallclock">00:50:00</option>
      <option name="comment">""</option>
    </options>
  </test>

  <!-- BGCCrop tests -->

  <test name="ERI_Ld9" grid="f45_f45_mg37" compset="I2000Clm60BgcCrop" testmods="clm/default">
    <machines>
      <machine name="betzy" compiler="gnu" category="aux_clm_noresm"/>
    </machines>
    <options>
      <option name="wallclock">00:20:00</option>
      <option name="comment">""</option>
    </options>
  </test>

  <test name="ERP_D_Ld10" grid="f45_f45_mg37" compset="IHistClm60BgcCrop" testmods="clm/default">
    <machines>
      <machine name="betzy" compiler="intel" category="aux_clm_noresm"/>
    </machines>
    <options>
      <option name="wallclock">00:50:00</option>
      <option name="comment">""</option>
    </options>
  </test>

  <test name="ERP_D_Ld3" grid="f45_f45_mg37" compset="I2000Clm60BgcCrop" testmods="clm/coldStart">
    <machines>
      <machine name="betzy" compiler="intel" category="aux_clm_noresm"/>
    </machines>
    <options>
      <option name="wallclock">00:20:00</option>
      <option name="comment">""</option>
    </options>
  </test>

  <test name="ERP_D_Ld5" grid="f45_f45_mg37" compset="I2000Clm60BgcCrop" testmods="clm/irrig_spunup">
    <machines>
      <machine name="betzy" compiler="intel" category="aux_clm_noresm"/>
    </machines>
    <options>
      <option name="wallclock">00:20:00</option>
      <option name="comment">""</option>
    </options>
  </test>

  <test name="SMS_Ld761" grid="f19_g17" compset="I2000Clm60BgcCrop" testmods="clm/cropMonthOutput">
    <machines>
      <machine name="betzy" compiler="intel" category="aux_clm_noresm"/>
    </machines>
    <options>
      <option name="wallclock">00:50:00</option>
      <option name="comment">""</option>
    </options>
  </test>

  <test name="ERP_D_Ld10" grid="ne30pg3_ne30pg3_mtn14" compset="I1850Clm60BgcCrop" testmods="clm/ADspinup">
    <machines>
      <machine name="betzy" compiler="intel" category="aux_clm_noresm"/>
    </machines>
    <options>
      <option name="wallclock">00:20:00</option>
      <option name="comment">""</option>
    </options>
  </test>

  <!-- single point non-FATES -->

  <test name="ERS_D_Ld5" grid="1x1_mexicocityMEX" compset="I1PtClm60SpRs" testmods="clm/CLM1PTStartDate">
    <machines>
      <machine name="betzy" compiler="intel" category="aux_clm_noresm"/>
    </machines>
    <options>
      <option name="wallclock">00:40:00</option>
      <option name="comment">""</option>
    </options>
  </test>

</testlist><|MERGE_RESOLUTION|>--- conflicted
+++ resolved
@@ -893,11 +893,7 @@
       <option name="comment">Run in DEBUG with the matrix solution on for spinup with all options it interacts with (requires Bgc, but also turn on Crop and Carbon isotopes)</option>
     </options>
   </test>
-<<<<<<< HEAD
-  <test name="ERS_Ly4_Mmpi-serial" grid="1x1_numaIA" compset="I2000Clm50BgcCrop" testmods="clm/ciso_monthly_matrixcn_spinup">
-=======
   <test name="ERS_Ld1640_Mmpi-serial" grid="1x1_numaIA" compset="I2000Clm50BgcCrop" testmods="clm/ciso_monthly_matrixcn_spinup">
->>>>>>> 7ff60613
     <machines>
       <machine name="derecho" compiler="intel" category="aux_clm"/>
       <machine name="derecho" compiler="intel" category="aux_clm_mpi_serial"/>
@@ -1468,11 +1464,7 @@
     <options>
       <option name="wallclock">02:00:00</option>
       <option name="tput_tolerance">0.5</option>
-<<<<<<< HEAD
-      <option name="comment"  >Repeat ERP_P64x2_Ld396...13 month test with matrixcnOn</option>
-=======
       <option name="comment">Repeat ERP_P64x2_Ld396...13 month test with matrixcnOn</option>
->>>>>>> 7ff60613
     </options>
   </test>
   <test name="REP_P64x2_Ld396" grid="f10_f10_mg37" compset="IHistClm60Bgc" testmods="clm/monthly--clm/matrixcnOn_ignore_warnings">
@@ -1535,21 +1527,13 @@
       <option name="wallclock">00:20:00</option>
     </options>
   </test>
-<<<<<<< HEAD
-  <test name="ERP_P64x2_Ld762" grid="f10_f10_mg37" compset="I2000Clm60BgcCrop" testmods="clm/monthly">
-=======
   <test name="ERP_P64x2_Ld765" grid="f10_f10_mg37" compset="I2000Clm60BgcCrop" testmods="clm/monthly">
->>>>>>> 7ff60613
     <machines>
       <machine name="derecho" compiler="intel" category="aux_clm"/>
     </machines>
     <options>
       <option name="wallclock">01:40:00</option>
-<<<<<<< HEAD
-      <option name="comment"  >threaded ERP test for crop for 25 months</option>
-=======
       <option name="comment">threaded ERP test for crop for 25 months</option>
->>>>>>> 7ff60613
     </options>
   </test>
   <test name="ERP_P64x2_D_Ld5" grid="f10_f10_mg37" compset="I1850Clm45BgcCrop" testmods="clm/crop">
@@ -1579,11 +1563,7 @@
       <option name="comment">Want a multi-year global crop restart test; this was 5 years when we were doing cold start, but 3 years is probably sufficient given that we have spun-up crop initial conditions</option>
     </options>
   </test>
-<<<<<<< HEAD
-  <test name="ERP_P64x2_Ly3" grid="f10_f10_mg37" compset="I2000Clm50BgcCrop" testmods="clm/clm50cropIrrigMonth_interp">
-=======
   <test name="ERP_P64x2_Ld1096" grid="f10_f10_mg37" compset="I2000Clm50BgcCrop" testmods="clm/clm50cropIrrigMonth_interp">
->>>>>>> 7ff60613
     <machines>
       <machine name="derecho" compiler="intel" category="aux_clm"/>
       <machine name="derecho" compiler="intel" category="prebeta"/>
@@ -1988,11 +1968,7 @@
     </machines>
     <options>
       <option name="wallclock">01:30:00</option>
-<<<<<<< HEAD
-      <option name="comment"  >Repeat LCISO_Ld396...ciso_monthly test with matrixcnOn</option>
-=======
       <option name="comment">Repeat LCISO_Ld396...ciso_monthly test with matrixcnOn</option>
->>>>>>> 7ff60613
     </options>
   </test>
   <test name="NCK_Ld1" grid="f10_f10_mg37" compset="I2000Clm50Sp" testmods="clm/default">
@@ -2160,11 +2136,6 @@
     </machines>
     <options>
       <option name="wallclock">00:20:00</option>
-<<<<<<< HEAD
-      <option name="comment"  >Run ARCTIC for transient case starting in 1979 as for AMIP CAM cases (no need to run this high core count test with every tag, but include it in the less frequent ctsm_sci testing)"</option>
-      <option name="comment"  >Clm50 because that is what CAM tests currently; remove when CAM tests for Clm60</option>
-      <option name="comment"  >Also --nofireemis because this is a SP compset</option>
-=======
       <option name="comment">Repeat ARCTIC transient starting in 1979 for Clm60"</option>
       <option name="comment">Also --nofireemis because this is a SP compset</option>
     </options>
@@ -2178,7 +2149,6 @@
       <option name="comment">Run ARCTICGRIS for transient case starting in 1979 as for AMIP CAM cases (no need to run this high core count test with every tag, but include it in the less frequent ctsm_sci testing)"</option>
       <option name="comment">Clm50 because that is what CAM tests currently; remove when CAM tests for Clm60</option>
       <option name="comment">Also --nofireemis because this is a SP compset</option>
->>>>>>> 7ff60613
     </options>
   </test>
   <test name="SMS_Ln9" grid="ne0ARCTICne30x4_ne0ARCTICne30x4_mt12" compset="IHistClm60Sp" testmods="clm/clm60cam7LndTuningMode_1979Start--clm/nofireemis">
@@ -2197,24 +2167,8 @@
     </machines>
     <options>
       <option name="wallclock">00:20:00</option>
-<<<<<<< HEAD
-      <option name="comment"  >Run ARCTICGRIS for transient case starting in 1979 as for AMIP CAM cases (no need to run this high core count test with every tag, but include it in the less frequent ctsm_sci testing)"</option>
-      <option name="comment"  >Clm50 because that is what CAM tests currently; remove when CAM tests for Clm60</option>
-      <option name="comment"  >Also --nofireemis because this is a SP compset</option>
-    </options>
-  </test>
-  <test name="SMS_Ln9" grid="ne0ARCTICGRISne30x8_ne0ARCTICGRISne30x8_mt12" compset="IHistClm60Sp" testmods="clm/clm60cam7LndTuningMode_1979Start--clm/nofireemis">
-    <machines>
-      <machine name="derecho" compiler="intel" category="ctsm_sci"/>
-    </machines>
-    <options>
-      <option name="wallclock">00:20:00</option>
-      <option name="comment"  >Repeat ARCTICGRIS transient starting in 1979 for Clm60"</option>
-      <option name="comment"  >Also --nofireemis because this is a SP compset</option>
-=======
       <option name="comment">Repeat ARCTICGRIS transient starting in 1979 for Clm60"</option>
       <option name="comment">Also --nofireemis because this is a SP compset</option>
->>>>>>> 7ff60613
     </options>
   </test>
   <test name="SMS_Ln9" grid="ne0ARCTICGRISne30x8_ne0ARCTICGRISne30x8_mt12" compset="I1850Clm60BgcCrop" testmods="clm/clm60cam7LndTuningMode--clm/nofireemis">
@@ -2243,24 +2197,8 @@
     </machines>
     <options>
       <option name="wallclock">00:20:00</option>
-<<<<<<< HEAD
-      <option name="comment"  >Run CONUS for transient case starting in 2013 as for CAM case (no need to run this high core count test with every tag, but include it in the less frequent ctsm_sci testing)"</option>
-      <option name="comment"  >Clm50 because that is what CAM tests currently; remove when CAM tests for Clm60</option>
-      <option name="comment"  >Also --nofireemis because this is a SP compset</option>
-    </options>
-  </test>
-  <test name="SMS_Ln9" grid="ne0CONUSne30x8_ne0CONUSne30x8_mt12" compset="IHistClm60Sp" testmods="clm/clm60cam7LndTuningMode_2013Start--clm/nofireemis">
-    <machines>
-      <machine name="derecho" compiler="intel" category="ctsm_sci"/>
-    </machines>
-    <options>
-      <option name="wallclock">00:20:00</option>
-      <option name="comment"  >Repeat CONUS transient starting in 2013 for Clm60"</option>
-      <option name="comment"  >Also --nofireemis because this is a SP compset</option>
-=======
       <option name="comment">Repeat CONUS transient starting in 2013 for Clm60"</option>
       <option name="comment">Also --nofireemis because this is a SP compset</option>
->>>>>>> 7ff60613
     </options>
   </test>
   <!-- Historical science support for clm5_0 workhorse resolutions -->
@@ -2279,13 +2217,8 @@
     </machines>
     <options>
       <option name="wallclock">00:20:00</option>
-<<<<<<< HEAD
-      <option name="comment"  >Science support for historical clm5_0 physics with SP mode at f19</option>
-      <option name="comment"  >Also --nofireemis because this is a SP compset</option>
-=======
       <option name="comment">Science support for historical clm5_0 physics with SP mode at f19</option>
       <option name="comment">Also --nofireemis because this is a SP compset</option>
->>>>>>> 7ff60613
     </options>
   </test>
   <!-- Historical science support for clm6_0 workhorse resolutions -->
@@ -2295,13 +2228,8 @@
     </machines>
     <options>
       <option name="wallclock">00:20:00</option>
-<<<<<<< HEAD
-      <option name="comment"  >Science support for historical clm6_0 physics with SP mode at f09</option>
-      <option name="comment"  >Also --nofireemis because this is a SP compset</option>
-=======
       <option name="comment">Science support for historical clm6_0 physics with SP mode at f09</option>
       <option name="comment">Also --nofireemis because this is a SP compset</option>
->>>>>>> 7ff60613
     </options>
   </test>
   <test name="SMS_Ld5" grid="f19_g17" compset="IHistClm60Sp" testmods="clm/default--clm/nofireemis">
@@ -2310,13 +2238,8 @@
     </machines>
     <options>
       <option name="wallclock">00:20:00</option>
-<<<<<<< HEAD
-      <option name="comment"  >Science support for historical clm6_0 physics with SP mode at f19</option>
-      <option name="comment"  >Also --nofireemis because this is a SP compset</option>
-=======
       <option name="comment">Science support for historical clm6_0 physics with SP mode at f19</option>
       <option name="comment">Also --nofireemis because this is a SP compset</option>
->>>>>>> 7ff60613
     </options>
   </test>
   <test name="SMS_Ln9" grid="ne30pg2_ne30pg2_mg17" compset="I1850Clm50Sp" testmods="clm/clm50cam6LndTuningMode--clm/nofireemis">
@@ -2548,11 +2471,7 @@
     </options>
   </test>
 
-<<<<<<< HEAD
-  <test name="ERS_P128x1_Ly3" grid="f10_f10_mg37" compset="I2000Clm60Fates" testmods="clm/FatesColdNoComp">
-=======
   <test name="ERS_P128x1_Ld765" grid="f10_f10_mg37" compset="I2000Clm60Fates" testmods="clm/FatesColdNoComp">
->>>>>>> 7ff60613
     <machines>
       <!-- no izumi tests since this has a pe layout specific for derecho -->
       <machine name="derecho" compiler="intel" category="aux_clm"/>
@@ -2623,11 +2542,7 @@
       <option name="comment">Want a debug test that tests a number of aspects of transient crops, including a new crop landunit and shifting PCT_CFT; move to CLM50 once we can get it fast enough (see bug 2391)</option>
     </options>
   </test>
-<<<<<<< HEAD
-  <test name="ERS_Ly3" grid="1x1_smallvilleIA" compset="IHistClm50BgcCropQianRs" testmods="clm/smallville_dynlakes_monthly">
-=======
   <test name="ERS_Ld765" grid="1x1_smallvilleIA" compset="IHistClm50BgcCropQianRs" testmods="clm/smallville_dynlakes_monthly">
->>>>>>> 7ff60613
     <machines>
       <machine name="derecho" compiler="gnu" category="aux_clm"/>
     </machines>
@@ -2636,11 +2551,7 @@
       <option name="comment">Include a test of transient lakes</option>
     </options>
   </test>
-<<<<<<< HEAD
-  <test name="ERS_Ly3" grid="1x1_smallvilleIA" compset="IHistClm50BgcCropQianRs" testmods="clm/smallville_dynurban_monthly">
-=======
   <test name="ERS_Ld765" grid="1x1_smallvilleIA" compset="IHistClm50BgcCropQianRs" testmods="clm/smallville_dynurban_monthly">
->>>>>>> 7ff60613
     <machines>
       <machine name="derecho" compiler="gnu" category="aux_clm"/>
     </machines>
@@ -2888,11 +2799,7 @@
       <option name="comment">5x5_amazon grid with FATES and latest CLM</option>
     </options>
   </test>
-<<<<<<< HEAD
-  <test name="ERS_D_Ld15" grid="5x5_amazon" compset="I2000Clm50FatesRs" testmods="clm/FatesColdSeedDisp">
-=======
   <test name="ERS_D_Ld20" grid="5x5_amazon" compset="I2000Clm50FatesRs" testmods="clm/FatesColdSeedDisp">
->>>>>>> 7ff60613
     <machines>
       <machine name="derecho" compiler="gnu" category="fates"/>
     </machines>
@@ -2901,11 +2808,7 @@
       <option name="comment">This test should be converted to an ERP test once the PEM version of this test is passing COMPARE_base_modpes. Also change to 5x5_amazon once ccs_config updated to allow it</option>
     </options>
   </test>
-<<<<<<< HEAD
-  <test name="PEM_D_Ld15" grid="5x5_amazon" compset="I2000Clm50FatesRs" testmods="clm/FatesColdSeedDisp">
-=======
   <test name="PEM_D_Ld20" grid="5x5_amazon" compset="I2000Clm50FatesRs" testmods="clm/FatesColdSeedDisp">
->>>>>>> 7ff60613
     <machines>
       <machine name="derecho" compiler="gnu" category="fates"/>
     </machines>
@@ -2972,8 +2875,6 @@
       <option name="wallclock">00:40:00</option>
     </options>
   </test>
-<<<<<<< HEAD
-=======
   <test name="ERI_D_Ld20" grid="f10_f10_mg37" compset="I2000Clm50Fates" testmods="clm/FatesCold">
     <machines>
       <machine name="derecho" compiler="intel" category="aux_clm"/>
@@ -2984,18 +2885,13 @@
       <option name="wallclock">00:40:00</option>
     </options>
   </test>
->>>>>>> 7ff60613
   <test name="ERS_Ld397" grid="f10_f10_mg37" compset="I2000Clm50Fates" testmods="clm/FatesCold">
     <machines>
       <machine name="derecho" compiler="gnu" category="fates"/>
     </machines>
     <options>
       <option name="wallclock">00:50:00</option>
-<<<<<<< HEAD
-      <option name="comment"  >Present day restart test, 397 days in case year is Gregorian.</option>
-=======
       <option name="comment">Present day restart test, 397 days in case year is Gregorian.</option>
->>>>>>> 7ff60613
     </options>
   </test>
   <test name="ERS_Ld397" grid="f45_f45_mg37" compset="I2000Clm50Fates" testmods="clm/FatesColdNoComp">
@@ -3004,11 +2900,7 @@
     </machines>
     <options>
       <option name="wallclock">00:40:00</option>
-<<<<<<< HEAD
-      <option name="comment"  >Present day restart test for no-competetion mode, 397 days in case year is Gregorian.</option>
-=======
       <option name="comment">Present day restart test for no-competetion mode, 397 days in case year is Gregorian.</option>
->>>>>>> 7ff60613
     </options>
   </test>
   <test name="ERS_D_Mmpi-serial_Ld5" grid="1x1_brazil" compset="I2000Clm50FatesRs" testmods="clm/FatesCold">
