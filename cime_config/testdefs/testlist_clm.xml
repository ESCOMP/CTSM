<?xml version="1.0"?>
<!--
     CTSM test list. Test suites included:
        clm_pymods: System tests for the python code that also run CTSM cases (subset of aux_clm tests)
        clm_short: The short CLM test for basic testing of a few configurations
        aux_clm: Main workhorse test list to be run on main machines before most tags are made
        fates: The FATES testlist, run when FATES is updated
        ctsm_sci: Tests for all science supported compset/resolution configurations, plus all supported resolutions
        prelpha: Run before CESM alpha tags (subset of aux_clm tests)
        prebeta: Run before CESM beta tags (more extensive, but should have tests outside of prealpha) (subset of aux_clm tests)
        aux_cime_baselines: CESM cime baselines (subset of aux_clm tests)
        hillslope: Experimental test list used for the hillslope option of the model
        rxcropmaturity: Short tests to be run during development related to prescribed crop calendars
        matrixcn: Tests exercising the matrix-CN capability
        aux_clm_mpi_serial: aux_clm tests using mpi-serial. Useful for redoing tests that failed due to https://github.com/ESCOMP/CTSM/issues/2916, after having replaced libraries/mpi-serial with a fresh copy.
-->
<testlist version="2.0">
  <test name="ERI_D_Ld9" grid="f10_f10_mg37" compset="I1850Clm60Bgc" testmods="clm/default">
    <machines>
      <machine name="derecho" compiler="gnu" category="aux_clm"/>
      <machine name="derecho" compiler="gnu" category="ctsm_sci"/>
    </machines>
    <options>
      <option name="wallclock">00:40:00</option>
    </options>
  </test>
  <test name="ERI_D_Ld9" grid="f10_f10_mg37" compset="I1850Clm60BgcCrujra" testmods="clm/default">
    <machines>
      <machine name="derecho" compiler="gnu" category="aux_clm"/>
      <machine name="derecho" compiler="gnu" category="ctsm_sci"/>
    </machines>
    <options>
      <option name="wallclock">00:40:00</option>
      <option name="comment">Repeat last ERI_D_Ld9...default test with Crujra while Gswp is still the default</option>
    </options>
  </test>
  <test name="ERI_D_Ld9" grid="f10_f10_mg37" compset="I1850Clm60Bgc" testmods="clm/default--clm/matrixcnOn">
    <machines>
      <machine name="derecho" compiler="gnu" category="aux_clm"/>
      <machine name="derecho" compiler="gnu" category="matrixcn"/>
    </machines>
    <options>
      <option name="wallclock">00:40:00</option>
      <option name="comment">Repeat last ERI_D_Ld9...default test with matrixcnOn</option>
    </options>
  </test>
  <test name="SMS_D_Ld3_PS" grid="f09_g17" compset="I1850Clm60SpNoAnthro" testmods="clm/decStart1851_noinitial--clm/nofireemis">
    <machines>
      <machine name="derecho" compiler="intel" category="aux_clm"/>
      <machine name="derecho" compiler="intel" category="ctsm_sci"/>
      <machine name="derecho" compiler="intel" category="prebeta"/>
    </machines>
    <options>
      <option name="wallclock">00:20:00</option>
      <option name="comment">No anthropogenic compset</option>
      <option name="comment">Also --nofireemis because this is a SP compset</option>
    </options>
  </test>
  <test name="SMS_D_Ld3_PS" grid="f09_t232" compset="I1850Clm60SpCrujraNoAnthro" testmods="clm/decStart1851_noinitial--clm/nofireemis">
    <machines>
      <machine name="derecho" compiler="intel" category="aux_clm"/>
      <machine name="derecho" compiler="intel" category="ctsm_sci"/>
      <machine name="derecho" compiler="intel" category="prebeta"/>
    </machines>
    <options>
      <option name="wallclock">00:20:00</option>
      <option name="comment">Repeat no anthropogenic compset with t232 and Crujra while the defaults have not changed</option>
    </options>
  </test>
  <test name="SMS_D_Ld3_PS" grid="f09_g17" compset="I1850Clm60BgcNoAnthro" testmods="clm/decStart1851_noinitial--clm/matrixcnOn">
    <machines>
      <machine name="derecho" compiler="intel" category="aux_clm"/>
      <machine name="derecho" compiler="intel" category="prebeta"/>
      <machine name="derecho" compiler="intel" category="matrixcn"/>
    </machines>
    <options>
      <option name="wallclock">00:20:00</option>
      <option name="comment">No anthropogenic compset, repeated with matrixcnOn (combines Bgc from next one and _D_ from previous one)</option>
    </options>
  </test>
  <test name="SMS_Ld3_PS" grid="f09_g17" compset="I1850Clm60BgcNoAnthro" testmods="clm/decStart1851_noinitial">
    <machines>
      <machine name="derecho" compiler="intel" category="ctsm_sci"/>
    </machines>
    <options>
      <option name="wallclock">00:20:00</option>
      <option name="comment">No anthropogenic compset for Bgc and ctsm_sci test list</option>
    </options>
  </test>
  <test name="SMS_Ld3_PS" grid="f09_t232" compset="I1850Clm60BgcCrujraNoAnthro" testmods="clm/decStart1851_noinitial">
    <machines>
      <machine name="derecho" compiler="intel" category="ctsm_sci"/>
    </machines>
    <options>
      <option name="wallclock">00:20:00</option>
      <option name="comment">Repeat no anthropogenic compset with t232 and Crujra while the defaults have not changed</option>
    </options>
  </test>
  <test name="ERI_D_Ld9" grid="f10_f10_mg37" compset="I2000Clm50BgcCru" testmods="clm/default">
    <machines>
      <machine name="derecho" compiler="gnu" category="aux_clm"/>
      <machine name="derecho" compiler="intel" category="aux_clm"/>
    </machines>
    <options>
      <option name="wallclock">00:20:00</option>
    </options>
  </test>
  <test name="SMS_Ln9" grid="f10_f10_mg37" compset="I1850Clm45Bgc" testmods="clm/clm45cam4LndTuningModeZDustSoilErod">
    <machines>
      <machine name="derecho" compiler="intel" category="aux_clm"/>
      <machine name="derecho" compiler="gnu" category="aux_clm"/>
    </machines>
    <options>
      <option name="wallclock">00:20:00</option>
      <option name="comment">Simple test use soil eroditability in CTSM for CAM4 tuning</option>
    </options>
  </test>
  <test name="SMS_Ln9" grid="f09_f09_mg17" compset="I1850Clm45Bgc" testmods="clm/clm45cam4LndTuningModeZDustSoilErod">
    <machines>

      <machine name="derecho" compiler="intel" category="aux_clm"/>
    </machines>
    <options>
      <option name="wallclock">00:20:00</option>
      <option name="comment">Simple test use soil eroditability in CTSM for CAM4 tuning, at 1-degree</option>
    </options>
  </test>
  <test name="SMS_Ln9" grid="f10_f10_mg37" compset="I2000Clm50Sp" testmods="clm/clm50cam5LndTuningModeZDustSoilErod--clm/nofireemis">
    <machines>
      <machine name="derecho" compiler="gnu" category="aux_clm"/>
      <machine name="derecho" compiler="intel" category="aux_clm"/>
    </machines>
    <options>
      <option name="wallclock">00:20:00</option>
      <option name="comment">Simple test use soil eroditability in CTSM for CAM5 tuning</option>
      <option name="comment">Also --nofireemis because this is a SP compset</option>
    </options>
  </test>
  <test name="ERP_D_Ld9" grid="ne30pg3_t232" compset="I1850Clm60BgcCropG" testmods="clm/clm60cam7LndTuningModeLDust">
    <machines>
      <machine name="derecho" compiler="intel" category="aux_clm"/>
    </machines>
    <options>
      <option name="wallclock">00:20:00</option>
      <option name="comment">CESM3 development Exact restart test with change in the processor count at the standard coupled resolution</option>
    </options>
  </test>
    <test name="ERP_D_Ld9" grid="f10_f10_mg37" compset="I1850Clm60BgcCrop" testmods="clm/clm60cam7LndTuningModeLDust">
    <machines>
      <machine name="izumi" compiler="nag" category="aux_clm"/>
    </machines>
    <options>
      <option name="wallclock">00:20:00</option>
      <option name="comment">CESM3 development Exact restart test with change in the processor count at f10, for izumi nag</option>
    </options>
  </test>
  <test name="ERP_D_Ld9" grid="ne30pg3_t232" compset="I1850Clm60BgcCropG" testmods="clm/clm60cam6LndTuningMode">
    <machines>
      <machine name="derecho" compiler="intel" category="aux_clm"/>
    </machines>
    <options>
      <option name="wallclock">00:20:00</option>
      <option name="comment">CESM3 development Exact restart test with change in the processor count at the standard coupled resolution</option>
    </options>
  </test>
  <test name="ERP_D_Ld9" grid="ne30pg3_t232" compset="IHistClm60BgcCropG" testmods="clm/clm60cam7LndTuningModeLDust">
    <machines>
      <machine name="derecho" compiler="intel" category="aux_clm"/>
    </machines>
    <options>
      <option name="wallclock">00:20:00</option>
      <option name="comment">CESM3 development Exact restart test with change in the processor count at the standard coupled resolution for transient</option>
    </options>
  </test>
  <test name="ERS_D_Ld9" grid="ne30pg3_t232" compset="I1850Clm60BgcCropG" testmods="clm/clm60cam7LndTuningMode">
    <machines>
      <machine name="derecho" compiler="intel" category="aux_clm"/>
    </machines>
    <options>
      <option name="wallclock">00:20:00</option>
      <option name="comment">CESM3 development simple exact restart test at the standard coupled resolution</option>
    </options>
  </test>
  <test name="ERI_D" grid="ne30pg3_t232" compset="I1850Clm60BgcCropG" testmods="clm/clm60cam7LndTuningModeLDust">
    <machines>
      <machine name="derecho" compiler="intel" category="aux_clm"/>
    </machines>
    <options>
      <option name="wallclock">00:40:00</option>
      <option name="comment">CESM3 development Exact restart test for all startup types at the standard coupled resolution</option>
    </options>
  </test>
  <test name="SMS_Lm1" grid="ne30pg3_t232" compset="I1850Clm60BgcCropG" testmods="clm/clm60cam7LndTuningMode">
    <machines>
      <machine name="derecho" compiler="intel" category="aux_clm"/>
      <machine name="derecho" compiler="intel" category="ctsm_sci"/>
    </machines>
    <options>
      <option name="wallclock">00:20:00</option>
      <option name="comment">CESM3 development test at the standard coupled resolution for a month</option>
    </options>
  </test>
  <test name="SMS_Lm1" grid="ne30pg3_t232" compset="I1850Clm60BgcCropCrujraG" testmods="clm/clm60cam7LndTuningMode">
    <machines>
      <machine name="derecho" compiler="intel" category="aux_clm"/>
      <machine name="derecho" compiler="intel" category="ctsm_sci"/>
    </machines>
    <options>
      <option name="wallclock">00:20:00</option>
      <option name="comment">Repeat CESM3 development test with Crujra while Gswp is still the default</option>
    </options>
  </test>
  <test name="SMS" grid="ne30pg3_t232" compset="I2000Clm60BgcCrop" testmods="clm/clm60cam7LndTuningMode">
    <machines>
      <machine name="derecho" compiler="intel" category="aux_clm"/>
    </machines>
    <options>
      <option name="wallclock">00:20:00</option>
      <option name="comment">CESM3 development test at the standard coupled resolution for 2000</option>
    </options>
  </test>
  <test name="SMS_Ld5" grid="hcru_hcru_mt13" compset="I2000Clm60Sp" testmods="clm/default">
    <machines>
      <machine name="derecho" compiler="intel" category="ctsm_sci"/>
    </machines>
    <options>
      <option name="wallclock">00:20:00</option>
      <option name="comment">CTSM science test list for the half degree grid with latest CLM version for 2000</option>
    </options>
  </test>
  <test name="SMS_Ld5" grid="hcru_hcru_mt13" compset="I2000Clm60SpCrujra" testmods="clm/default">
    <machines>
      <machine name="derecho" compiler="intel" category="ctsm_sci"/>
    </machines>
    <options>
      <option name="wallclock">00:20:00</option>
      <option name="comment">Repeat CTSM science test with Crujra while Gswp is still the default</option>
    </options>
  </test>
  <test name="SMS_Ld5" grid="hcru_hcru_mt13" compset="IHistClm60BgcCrop" testmods="clm/default">
    <machines>
      <machine name="derecho" compiler="intel" category="ctsm_sci"/>
    </machines>
    <options>
      <option name="wallclock">00:20:00</option>
      <option name="comment">CTSM science test list for the half degree grid with latest CLM version for historical</option>
    </options>
  </test>
  <test name="SMS_Ld5" grid="hcru_hcru_mt13" compset="IHistClm60BgcCropCrujra" testmods="clm/default">
    <machines>
      <machine name="derecho" compiler="intel" category="ctsm_sci"/>
    </machines>
    <options>
      <option name="wallclock">00:20:00</option>
      <option name="comment">Repeat CTSM science test with Crujra while Gswp is still the default</option>
    </options>
  </test>
  <test name="SMS_Ln9" grid="C96_C96_mt232" compset="I2000Clm60Sp" testmods="clm/clm60cam7LndTuningMode--clm/nofireemis">
    <machines>
      <machine name="derecho" compiler="intel" category="ctsm_sci"/>
    </machines>
    <options>
      <option name="wallclock">00:60:00</option>
      <option name="comment">We have one C96 test in aux_clm; this is another that uses a different compset. No needn't run this additional C96 test with every tag, but include it in the less frequent ctsm_sci testing.</option>
      <option name="comment">Also --nofireemis because this is a SP compset</option>
    </options>
  </test>
  <test name="SMS_Ln9" grid="C96_C96_mt232" compset="I2000Clm60SpCrujra" testmods="clm/clm60cam7LndTuningMode--clm/nofireemis">
    <machines>
      <machine name="derecho" compiler="intel" category="ctsm_sci"/>
    </machines>
    <options>
      <option name="wallclock">00:60:00</option>
      <option name="comment">Repeat C96 test with Crujra while Gswp is still the default</option>
    </options>
  </test>
  <test name="SMS_Ln9" grid="mpasa480_mpasa480" compset="I1850Clm60SpRs" testmods="clm/clm60cam7LndTuningMode--clm/nofireemis">
    <machines>
      <machine name="derecho" compiler="intel" category="ctsm_sci"/>
    </machines>
    <options>
      <option name="wallclock">00:60:00</option>
      <option name="comment">mpasa low resolution grid, tested in CAM, so do both 1850 and 2000 with latest CLM version and include in the CTSM science test list</option>
      <option name="comment">Also --nofireemis because this is a SP compset</option>
    </options>
  </test>
  <test name="SMS_Ln9" grid="mpasa480_mpasa480" compset="I1850Clm60SpCrujraRs" testmods="clm/clm60cam7LndTuningMode--clm/nofireemis">
    <machines>
      <machine name="derecho" compiler="intel" category="ctsm_sci"/>
    </machines>
    <options>
      <option name="wallclock">00:60:00</option>
      <option name="comment">Repeat mpasa low resolution test with Crujra while Gswp is still the default</option>
    </options>
  </test>
  <test name="SMS_Ln9" grid="mpasa480_mpasa480" compset="I2000Clm60SpRs" testmods="clm/clm60cam7LndTuningMode--clm/nofireemis">
    <machines>
      <machine name="derecho" compiler="intel" category="ctsm_sci"/>
    </machines>
    <options>
      <option name="wallclock">00:60:00</option>
      <option name="comment">mpasa low resolution grid, tested in CAM, so do both 1850 and 2000 with latest CLM version and include in the CTSM science test list</option>
      <option name="comment">Also --nofireemis because this is a SP compset</option>
    </options>
  </test>
  <test name="SMS_Ln9" grid="mpasa480_mpasa480" compset="I2000Clm60SpCrujraRs" testmods="clm/clm60cam7LndTuningMode--clm/nofireemis">
    <machines>
      <machine name="derecho" compiler="intel" category="ctsm_sci"/>
    </machines>
    <options>
      <option name="wallclock">00:60:00</option>
      <option name="comment">Repeat mpasa low resolution test with Crujra while Gswp is still the default</option>
    </options>
  </test>
  <test name="SMS_Ln9" grid="mpasa120_mpasa120" compset="IHistClm60Sp" testmods="clm/clm60cam7LndTuningMode--clm/nofireemis">
    <machines>
      <machine name="derecho" compiler="intel" category="ctsm_sci"/>
    </machines>
    <options>
      <option name="wallclock">00:60:00</option>
      <option name="comment">Test that the workhorse mpasa resolution functions for CAM, for both Hist and 2000 with latest CLM version. No need to run this test with every tag, but include it in the less frequent ctsm_sci testing.</option>
      <option name="comment">Also --nofireemis because this is a SP compset</option>
    </options>
  </test>
  <test name="SMS_Ln9" grid="mpasa120_mpasa120" compset="IHistClm60SpCrujra" testmods="clm/clm60cam7LndTuningMode--clm/nofireemis">
    <machines>
      <machine name="derecho" compiler="intel" category="ctsm_sci"/>
    </machines>
    <options>
      <option name="wallclock">00:60:00</option>
      <option name="comment">Repeat test of the workhorse mpasa resolution with Crujra while Gswp is still the default</option>
    </options>
  </test>
  <test name="SMS_Ln9" grid="mpasa120_mpasa120" compset="I2000Clm60Sp" testmods="clm/clm60cam7LndTuningMode--clm/nofireemis">
    <machines>
      <machine name="derecho" compiler="intel" category="ctsm_sci"/>
    </machines>
    <options>
      <option name="wallclock">00:60:00</option>
      <option name="comment">Test that the workhorse mpasa resolution functions for CAM, for both Hist and 2000 with latest CLM version. No need to run this test with every tag, but include it in the less frequent ctsm_sci testing.</option>
      <option name="comment">Also --nofireemis because this is a SP compset</option>
    </options>
  </test>
  <test name="SMS_Ln9" grid="mpasa120_mpasa120" compset="I2000Clm60SpCrujra" testmods="clm/clm60cam7LndTuningMode--clm/nofireemis">
    <machines>
      <machine name="derecho" compiler="intel" category="ctsm_sci"/>
    </machines>
    <options>
      <option name="wallclock">00:60:00</option>
      <option name="comment">Repeat test of the workhorse mpasa resolution with Crujra while Gswp is still the default</option>
    </options>
  </test>
  <test name="SMS_Ln9" grid="mpasa60_mpasa60" compset="I2000Clm60Sp" testmods="clm/clm60cam7LndTuningModeLDust--clm/nofireemis">
    <machines>
      <machine name="derecho" compiler="intel" category="ctsm_sci"/>
    </machines>
    <options>
      <option name="wallclock">00:60:00</option>
      <option name="comment">Higher resolution mpasa grid for CAM with latest CLM version. Include it in the less frequent ctsm_sci testing.</option>
      <option name="comment">Also --nofireemis because this is a SP compset</option>
    </options>
  </test>
  <test name="SMS_Ln9" grid="mpasa60_mpasa60" compset="I2000Clm60SpCrujra" testmods="clm/clm60cam7LndTuningModeLDust--clm/nofireemis">
    <machines>
      <machine name="derecho" compiler="intel" category="ctsm_sci"/>
    </machines>
    <options>
      <option name="wallclock">00:60:00</option>
      <option name="comment">Repeat higher resolution mpasa test with Crujra while Gswp is still the default</option>
    </options>
  </test>
  <test name="SMS_Ln9" grid="mpasa15_mpasa15" compset="I2000Clm60SpRs" testmods="clm/clm60cam7LndTuningMode--clm/nofireemis">
    <machines>
      <machine name="derecho" compiler="intel" category="ctsm_sci"/>
    </machines>
    <options>
      <option name="wallclock">00:60:00</option>
      <option name="comment">Higher resolution mpasa grid for CAM with latest CLM version. Include it in the less frequent ctsm_sci testing.</option>
      <option name="comment">Also --nofireemis because this is a SP compset</option>
    </options>
  </test>
  <test name="SMS_Ln9" grid="mpasa15_mpasa15" compset="I2000Clm60SpCrujraRs" testmods="clm/clm60cam7LndTuningMode--clm/nofireemis">
    <machines>
      <machine name="derecho" compiler="intel" category="ctsm_sci"/>
    </machines>
    <options>
      <option name="wallclock">00:60:00</option>
      <option name="comment">Repeat higher resolution mpasa test with Crujra while Gswp is still the default</option>
    </options>
  </test>
  <test name="ERI_D_Ld9" grid="ne30_g17" compset="I2000Clm50BgcCru" testmods="clm/vrtlay">
    <machines>
      <machine name="derecho" compiler="intel" category="aux_clm"/>
    </machines>
    <options>
      <option name="wallclock">00:60:00</option>
    </options>
  </test>
  <test name="ERI_D_Ld9" grid="ne30_g17" compset="I2000Clm50BgcCru" testmods="clm/vrtlay--clm/matrixcnOn">
    <machines>
      <machine name="derecho" compiler="intel" category="aux_clm"/>
      <machine name="derecho" compiler="intel" category="matrixcn"/>
    </machines>
    <options>
      <option name="wallclock">00:60:00</option>
      <option name="comment">Repeat last ERI_D_Ld9...vrtlay test with matrixcnOn</option>
    </options>
  </test>
  <test name="SMS_D_Ld1_PS" grid="f09_g17" compset="I1850Clm50Sp" testmods="clm/default">
    <machines>
      <machine name="derecho" compiler="intel" category="aux_clm"/>
    </machines>
    <options>
      <option name="wallclock">00:20:00</option>
      <option name="comment">Include a test of this scientifically-supported compset at a scientifically-supported resolution</option>
    </options>
  </test>
  <!-- science support for workhorse resolutions with CLM5_0 physics -->
  <test name="SMS_Ld1" grid="f09_g17" compset="I1850Clm50Sp" testmods="clm/default">
    <machines>
      <machine name="derecho" compiler="intel" category="ctsm_sci"/>
    </machines>
    <options>
      <option name="wallclock">00:40:00</option>
      <option name="comment">Science support for I1850Clm50Sp at f09</option>
    </options>
  </test>
  <test name="SMS_Ld1" grid="f19_g17" compset="I1850Clm50Sp" testmods="clm/default">
    <machines>
      <machine name="derecho" compiler="intel" category="ctsm_sci"/>
    </machines>
    <options>
      <option name="wallclock">00:40:00</option>
      <option name="comment">Science support for I1850Clm50Sp at f19</option>
    </options>
  </test>
  <test name="SMS_Ld1" grid="f09_g17" compset="I1850Clm50SpCru" testmods="clm/default">
    <machines>
      <machine name="derecho" compiler="intel" category="ctsm_sci"/>
    </machines>
    <options>
      <option name="wallclock">00:20:00</option>
      <option name="comment">Science support for I1850Clm50SpCru at f09</option>
    </options>
  </test>
  <test name="SMS_Ld1" grid="f19_g17" compset="I1850Clm50SpCru" testmods="clm/default">
    <machines>
      <machine name="derecho" compiler="intel" category="ctsm_sci"/>
    </machines>
    <options>
      <option name="wallclock">00:20:00</option>
      <option name="comment">Science support for I1850Clm50SpCru at f19</option>
    </options>
  </test>
  <!-- science support for workhorse resolutions with CLM6_0 physics -->
  <test name="SMS_Ld1" grid="f09_g17" compset="I1850Clm60Sp" testmods="clm/default">
    <machines>
      <machine name="derecho" compiler="intel" category="ctsm_sci"/>
    </machines>
    <options>
      <option name="wallclock">00:20:00</option>
      <option name="comment">Science support for 1850 with clm6_0 for SP mode at f09</option>
    </options>
  </test>
  <test name="SMS_Ld1" grid="f09_t232" compset="I1850Clm60SpCrujra" testmods="clm/default">
    <machines>
      <machine name="derecho" compiler="intel" category="ctsm_sci"/>
    </machines>
    <options>
      <option name="wallclock">00:20:00</option>
      <option name="comment">Repeat this science support test with t232 and Crujra while the defaults have not changed</option>
    </options>
  </test>
  <test name="SMS_Ld1" grid="f19_g17" compset="I1850Clm60Sp" testmods="clm/default">
    <machines>
      <machine name="derecho" compiler="intel" category="ctsm_sci"/>
    </machines>
    <options>
      <option name="wallclock">00:20:00</option>
      <option name="comment">Science support for 1850 with clm6_0 for SP mode at f19</option>
    </options>
  </test>
  <test name="SMS_Ld1" grid="f19_g17" compset="I1850Clm60SpCrujra" testmods="clm/default">
    <machines>
      <machine name="derecho" compiler="intel" category="ctsm_sci"/>
    </machines>
    <options>
      <option name="wallclock">00:20:00</option>
      <option name="comment">Repeat this science support test with Crujra while Gswp is still the default</option>
    </options>
  </test>
  <test name="SMS_Ld1" grid="f09_g17" compset="I1850Clm60Sp" testmods="clm/clm60cam7LndTuningMode--clm/nofireemis">
    <machines>
      <machine name="derecho" compiler="intel" category="ctsm_sci"/>
    </machines>
    <options>
      <option name="wallclock">00:20:00</option>
      <option name="comment">Science support for 1850 with clm6_0 for SP mode at f09 with CAM7</option>
      <option name="comment">Also --nofireemis because this is a SP compset</option>
    </options>
  </test>
  <test name="SMS_Ld1" grid="f09_t232" compset="I1850Clm60SpCrujra" testmods="clm/clm60cam7LndTuningMode--clm/nofireemis">
    <machines>
      <machine name="derecho" compiler="intel" category="ctsm_sci"/>
    </machines>
    <options>
      <option name="wallclock">00:20:00</option>
      <option name="comment">Repeat this science support test with t232 and Crujra while the defaults have not changed</option>
    </options>
  </test>
  <test name="SMS_Ld1" grid="f19_g17" compset="I1850Clm60Sp" testmods="clm/clm60cam7LndTuningMode--clm/nofireemis">
    <machines>
      <machine name="derecho" compiler="intel" category="ctsm_sci"/>
    </machines>
    <options>
      <option name="wallclock">00:20:00</option>
      <option name="comment">Science support for 1850 with clm6_0 for SP mode at f19 with CAM7</option>
      <option name="comment">Also --nofireemis because this is a SP compset</option>
    </options>
  </test>
  <test name="SMS_Ld1" grid="f19_g17" compset="I1850Clm60SpCrujra" testmods="clm/clm60cam7LndTuningMode--clm/nofireemis">
    <machines>
      <machine name="derecho" compiler="intel" category="ctsm_sci"/>
    </machines>
    <options>
      <option name="wallclock">00:20:00</option>
      <option name="comment">Repeat this science support test with Crujra while Gswp is still the default</option>
    </options>
  </test>
  <test name="ERP_D_Ld3_PS" grid="f09_g17" compset="I2000Clm50Sp" testmods="clm/prescribed">
    <machines>
      <machine name="derecho" compiler="intel" category="aux_clm"/>
      <machine name="derecho" compiler="intel" category="prealpha"/>
    </machines>
    <options>
      <option name="wallclock">00:20:00</option>
      <option name="comment">Include a test of prescribed soil-moisture, has to be at f09, should be 2000 and for SP</option>
    </options>
  </test>
  <test name="ERI_D_Ld9_P48x1" grid="f10_f10_mg37" compset="I2000Clm50BgcCru" testmods="clm/reduceOutput">
    <machines>
      <machine name="izumi" compiler="nag" category="aux_clm"/>
      <machine name="izumi" compiler="nag" category="prebeta"/>
    </machines>
    <options>
      <option name="wallclock">00:40:00</option>
    </options>
  </test>
  <test name="ERI_D_Ld9_P48x1" grid="f10_f10_mg37" compset="I2000Clm50Sp" testmods="clm/reduceOutput">
    <machines>
      <machine name="izumi" compiler="nag" category="aux_clm"/>
    </machines>
    <options>
      <option name="wallclock">00:40:00</option>
    </options>
  </test>
  <test name="ERI_D_Ld9_P48x1" grid="f10_f10_mg37" compset="I2000Clm50Sp" testmods="clm/SNICARFRC">
    <machines>
      <machine name="izumi" compiler="nag" category="aux_clm"/>
    </machines>
    <options>
      <option name="wallclock">00:40:00</option>
    </options>
  </test>
  <test name="ERS_D" grid="f10_f10_mg37" compset="I1850Clm60Sp" testmods="clm/ExcessIceStreams">
    <machines>
      <machine name="izumi" compiler="nag" category="aux_clm"/>
    </machines>
    <options>
      <option name="wallclock">00:20:00</option>
      <option name="comment">Include an excess ice test starting up from streams</option>
    </options>
  </test>
  <test name="SMS_Lm12" grid="f09_f09_mg17" compset="I1850Clm60Sp" testmods="clm/ExcessIceStartup_output_sp_exice">
    <machines>
      <machine name="derecho" compiler="intel" category="ctsm_sci"/>
    </machines>
    <options>
      <option name="wallclock">01:00:00</option>
      <option name="comment">Include an excess ice test starting up from an finidat startup file with excessice output with extra output</option>
    </options>
  </test>
  <test name="SMS_Lm12" grid="f09_t232" compset="I1850Clm60SpCrujra" testmods="clm/ExcessIceStartup_output_sp_exice">
    <machines>
      <machine name="derecho" compiler="intel" category="ctsm_sci"/>
    </machines>
    <options>
      <option name="wallclock">01:00:00</option>
      <option name="comment">Repeat excess ice test with t232 and Crujra while the defaults have not changed</option>
    </options>
  </test>
  <test name="SMS_Ln9_P256x3" grid="f19_g17" compset="IHistClm50Sp" testmods="clm/waccmx_offline2005Start">
    <machines>
      <machine name="derecho" compiler="intel" category="ctsm_sci"/>
    </machines>
    <options>
      <option name="wallclock">00:20:00</option>
      <option name="comment">Do a test similar to FXHIST starting at a 2005 start date, will interpoalte from the 2003 IC file</option>
    </options>
  </test>
  <test name="SMS_D_Ln9_P128x3" grid="f19_g17" compset="IHistClm50Sp" testmods="clm/waccmx_offline">
    <machines>
      <machine name="derecho" compiler="intel" category="aux_clm"/>
    </machines>
    <options>
      <option name="wallclock">00:20:00</option>
      <option name="comment">Run a transient case with standalone settings similar to the FXHIST waccm test</option>
    </options>
  </test>
  <test name="ERP_D_P64x2_Ld3" grid="f10_f10_mg37" compset="I2000Clm50BgcCru" testmods="clm/cn_conly">
    <machines>
      <machine name="derecho" compiler="intel" category="aux_clm"/>
    </machines>
    <options>
      <option name="wallclock">00:20:00</option>
    </options>
  </test>
  <test name="ERP_D_P64x2_Ld3" grid="f10_f10_mg37" compset="I2000Clm50BgcCru" testmods="clm/snowveg_norad">
    <machines>
      <machine name="derecho" compiler="gnu" category="aux_clm"/>
    </machines>
    <options>
      <option name="wallclock">00:20:00</option>
    </options>
  </test>
  <test name="ERI_Ld9" grid="f10_f10_mg37" compset="I2000Clm50BgcCru" testmods="clm/drydepnomegan">
    <machines>
      <machine name="derecho" compiler="gnu" category="aux_clm"/>
    </machines>
    <options>
      <option name="wallclock">00:20:00</option>
    </options>
  </test>
  <test name="ERI_Ld9" grid="f10_f10_mg37" compset="I2000Clm50BgcCru" testmods="clm/default">
    <machines>
      <machine name="derecho" compiler="gnu" category="aux_clm"/>
      <machine name="derecho" compiler="intel" category="aux_clm"/>
    </machines>
    <options>
      <option name="wallclock">00:20:00</option>
    </options>
  </test>
  <test name="ERI_Ld9" grid="f45_g37" compset="I2000Clm50BgcCru" testmods="clm/nofire">
    <machines>
      <machine name="derecho" compiler="intel" category="aux_clm"/>
    </machines>
    <options>
      <option name="wallclock">00:20:00</option>
    </options>
  </test>
  <test name="ERI_Ld9" grid="f45_g37" compset="I2000Clm50BgcCru" testmods="clm/nofire--clm/matrixcnOn">
    <machines>
      <machine name="derecho" compiler="intel" category="aux_clm"/>
      <machine name="derecho" compiler="intel" category="matrixcn"/>
    </machines>
    <options>
      <option name="wallclock">00:20:00</option>
      <option name="comment">Repeat last ERI_Ld9...nofire test with matrixcnOn</option>
    </options>
  </test>
  <test name="ERI_Ld9" grid="f09_g17" compset="I2000Clm60BgcCrop" testmods="clm/default">
    <machines>
      <machine name="derecho" compiler="intel" category="ctsm_sci"/>
    </machines>
    <options>
      <option name="wallclock">00:40:00</option>
      <option name="comment">Include an ERI test at production resolution in the ctsm_sci test list</option>
    </options>
  </test>
  <test name="ERI_Ld9" grid="f09_t232" compset="I2000Clm60BgcCropCrujra" testmods="clm/default">
    <machines>
      <machine name="derecho" compiler="intel" category="ctsm_sci"/>
    </machines>
    <options>
      <option name="wallclock">00:40:00</option>
      <option name="comment">Repeat this ERI test with t232 and Crujra while the defaults have not changed</option>
    </options>
  </test>
  <test name="ERI_C2_Ld9" grid="f10_f10_mg37" compset="I2000Clm60BgcCrop" testmods="clm/default">
    <machines>
      <machine name="derecho" compiler="gnu" category="aux_clm"/>
    </machines>
    <options>
      <option name="wallclock">00:20:00</option>
    </options>
  </test>
  <test name="ERS_Ld3" grid="f10_f10_mg37" compset="I2000Clm60Bgc" testmods="clm/ciso_cwd_hr">
    <machines>
      <machine name="derecho" compiler="intel" category="aux_clm"/>
      <machine name="derecho" compiler="intel" category="ctsm_sci"/>
    </machines>
    <options>
      <option name="wallclock">00:20:00</option>
    </options>
  </test>
  <test name="ERS_Ld3" grid="f10_f10_mg37" compset="I2000Clm60BgcCrujra" testmods="clm/ciso_cwd_hr">
    <machines>
      <machine name="derecho" compiler="intel" category="aux_clm"/>
      <machine name="derecho" compiler="intel" category="ctsm_sci"/>
    </machines>
    <options>
      <option name="wallclock">00:20:00</option>
      <option name="comment">Repeat this ERS test with Crujra while Gswp is stil the default</option>
    </options>
  </test>
  <test name="ERS_Ld3" grid="f10_f10_mg37" compset="I2000Clm60Bgc" testmods="clm/ciso_cwd_hr--clm/matrixcnOn">
    <machines>
      <machine name="derecho" compiler="intel" category="aux_clm"/>
      <machine name="derecho" compiler="intel" category="matrixcn"/>
    </machines>
    <options>
      <option name="wallclock">00:20:00</option>
      <option name="comment">Repeat last ERS_Ld3...ciso_cwd_hr test with matrixcnOn</option>
    </options>
  </test>
  <test name="ERP_Ld9" grid="f45_g37" compset="I2000Clm60Bgc" testmods="clm/default">
    <machines>
      <machine name="derecho" compiler="intel" category="aux_clm"/>
      <machine name="derecho" compiler="intel" category="ctsm_sci"/>
    </machines>
    <options>
      <option name="wallclock">00:20:00</option>
    </options>
  </test>
  <test name="ERP_Ld9" grid="f45_g37" compset="I2000Clm60BgcCrujra" testmods="clm/default">
    <machines>
      <machine name="derecho" compiler="intel" category="aux_clm"/>
      <machine name="derecho" compiler="intel" category="ctsm_sci"/>
    </machines>
    <options>
      <option name="wallclock">00:20:00</option>
      <option name="comment">Repeat this ERP test with Crujra while Gswp is stil the default</option>
    </options>
  </test>
  <test name="ERP_D" grid="f10_f10_mg37" compset="IHistClm60Bgc" testmods="clm/decStart">
    <machines>
      <machine name="derecho" compiler="gnu" category="aux_clm"/>
      <machine name="derecho" compiler="intel" category="aux_clm"/>
    </machines>
    <options>
      <option name="wallclock">00:20:00</option>
    </options>
  </test>
  <test name="ERP_D" grid="f10_f10_mg37" compset="IHistClm60Bgc" testmods="clm/decStart--clm/matrixcnOn_ignore_warnings">
    <machines>
      <machine name="derecho" compiler="gnu" category="aux_clm"/>
      <machine name="derecho" compiler="gnu" category="matrixcn"/>
    </machines>
    <options>
      <option name="wallclock">00:20:00</option>
      <option name="comment">Repeat last ERP_D...decStart test with matrixcnOn</option>
    </options>
  </test>
  <test name="ERP_D_Ld3_P64x2" grid="f10_f10_mg37" compset="I2000Clm50BgcCru" testmods="clm/default">
    <machines>
      <machine name="derecho" compiler="intel" category="aux_clm"/>
      <machine name="derecho" compiler="gnu" category="aux_clm"/>
    </machines>
    <options>
      <option name="wallclock">00:20:00</option>
    </options>
  </test>
  <test name="ERP_D_Ld5" grid="f10_f10_mg37" compset="I1850Clm50BgcCropG" testmods="clm/glcMEC_changeFlags">
    <machines>
      <machine name="derecho" compiler="gnu" category="aux_clm"/>
    </machines>
    <options>
      <option name="wallclock">00:20:00</option>
      <option name="comment">cism is not answer preserving across processor changes, but short test length should be ok.</option>
    </options>
  </test>
  <test name="SMS" grid="f09_g17" compset="I1850Clm50BgcCropG" testmods="clm/default">
    <machines>
      <machine name="derecho" compiler="intel" category="ctsm_sci"/>
    </machines>
    <options>
      <option name="wallclock">00:20:00</option>
      <option name="comment">Science support for 1850 clm5_0 physics for BgcCrop wtih CISM at f09</option>
    </options>
  </test>
  <!-- clm5_0 physics workhorse resolution BGC science test list -->
  <test name="SMS_Ld5" grid="f19_g17" compset="I1850Clm50Bgc" testmods="clm/default">
    <machines>
      <machine name="derecho" compiler="intel" category="ctsm_sci"/>
    </machines>
    <options>
      <option name="wallclock">00:20:00</option>
      <option name="comment">Science support for 1850 clm5_0 physics for Bgc at f19</option>
    </options>
  </test>
  <test name="SMS_Ld5" grid="f09_g17" compset="I1850Clm50Bgc" testmods="clm/default">
    <machines>
      <machine name="derecho" compiler="intel" category="ctsm_sci"/>
    </machines>
    <options>
      <option name="wallclock">00:20:00</option>
      <option name="comment">Science support for 1850 clm5_0 physics for Bgc at f09</option>
    </options>
  </test>
  <!-- clm6_0 physics workhorse resolution BGC science test list -->
  <test name="SMS_Ld5" grid="f19_g17" compset="I1850Clm60Bgc" testmods="clm/default">
    <machines>
      <machine name="derecho" compiler="intel" category="ctsm_sci"/>
    </machines>
    <options>
      <option name="wallclock">00:20:00</option>
      <option name="comment">Science support for 1850 Clm6_0 physics for Bgc at f19</option>
    </options>
  </test>
  <test name="SMS_Ld5" grid="f19_g17" compset="I1850Clm60BgcCrujra" testmods="clm/default">
    <machines>
      <machine name="derecho" compiler="intel" category="ctsm_sci"/>
    </machines>
    <options>
      <option name="wallclock">00:20:00</option>
      <option name="comment">Repeat this science support test with Crujra while Gswp is still the default</option>
    </options>
  </test>
  <test name="SMS_Ld5" grid="f09_g17" compset="I1850Clm60Bgc" testmods="clm/default">
    <machines>
      <machine name="derecho" compiler="intel" category="ctsm_sci"/>
    </machines>
    <options>
      <option name="wallclock">00:20:00</option>
      <option name="comment">Science support for 1850 Clm6_0 physics for Bgc at f09</option>
    </options>
  </test>
  <test name="SMS_Ld5" grid="f09_t232" compset="I1850Clm60BgcCrujra" testmods="clm/default">
    <machines>
      <machine name="derecho" compiler="intel" category="ctsm_sci"/>
    </machines>
    <options>
      <option name="wallclock">00:20:00</option>
      <option name="comment">Repeat this science support test with t232 and Crujra while the defaults have not changed</option>
    </options>
  </test>
  <test name="ERP_D_Ld5" grid="ne30_g17" compset="I1850Clm50BgcCrop" testmods="clm/default">
    <machines>
      <machine name="derecho" compiler="intel" category="ctsm_sci"/>
    </machines>
    <options>
      <option name="wallclock">00:60:00</option>
    </options>
  </test>
  <test name="SMS" grid="ne3pg3_ne3pg3_mg37" compset="IHistClm60SpRs" testmods="clm/clm60cam7LndTuningMode--clm/nofireemis">
    <machines>
      <machine name="derecho" compiler="intel" category="ctsm_sci"/>
    </machines>
    <options>
      <option name="wallclock">00:60:00</option>
      <option name="comment">Low resolution SE grid for running with CAM with latest CLM version in the CTSM science test list, tested in CAM, so test all of Hist, SSP5-8.5 and 2000</option>
      <option name="comment">Also --nofireemis because this is a SP compset</option>
    </options>
  </test>
  <test name="SMS" grid="ne3pg3_ne3pg3_mg37" compset="IHistClm60SpCrujraRs" testmods="clm/clm60cam7LndTuningMode--clm/nofireemis">
    <machines>
      <machine name="derecho" compiler="intel" category="ctsm_sci"/>
    </machines>
    <options>
      <option name="wallclock">00:60:00</option>
      <option name="comment">Repeat this low res SE grid test with Crujra while Gswp is still the default</option>
    </options>
  </test>
  <test name="SMS" grid="ne3pg3_ne3pg3_mg37" compset="I2000Clm60SpRs" testmods="clm/clm60cam7LndTuningMode--clm/nofireemis">
    <machines>
      <machine name="derecho" compiler="intel" category="ctsm_sci"/>
    </machines>
    <options>
      <option name="wallclock">00:60:00</option>
      <option name="comment">Low resolution SE grid for running with CAM with latest CLM version in the CTSM science test list, tested in CAM, so test all of Hist, SSP5-8.5 and 2000</option>
      <option name="comment">Also --nofireemis because this is a SP compset</option>
    </options>
  </test>
  <test name="SMS" grid="ne3pg3_ne3pg3_mg37" compset="I2000Clm60SpCrujraRs" testmods="clm/clm60cam7LndTuningMode--clm/nofireemis">
    <machines>
      <machine name="derecho" compiler="intel" category="ctsm_sci"/>
    </machines>
    <options>
      <option name="wallclock">00:60:00</option>
      <option name="comment">Repeat this low res SE grid test with Crujra while Gswp is still the default</option>
    </options>
  </test>
  <test name="SMS" grid="ne16pg3_ne16pg3_mg17" compset="I1850Clm60Sp" testmods="clm/clm60cam7LndTuningMode--clm/nofireemis">
    <machines>
      <machine name="derecho" compiler="intel" category="ctsm_sci"/>
    </machines>
    <options>
      <option name="wallclock">00:60:00</option>
      <option name="comment">Medium resolution SE grid for running with CAM with latest CLM version in the CTSM science test list, test both 1850 and 2000</option>
      <option name="comment">Also --nofireemis because this is a SP compset</option>
    </options>
  </test>
  <test name="SMS" grid="ne16pg3_ne16pg3_mg17" compset="I1850Clm60SpCrujra" testmods="clm/clm60cam7LndTuningMode--clm/nofireemis">
    <machines>
      <machine name="derecho" compiler="intel" category="ctsm_sci"/>
    </machines>
    <options>
      <option name="wallclock">00:60:00</option>
      <option name="comment">Repeat this medium res SE grid test with Crujra while Gswp is still the default</option>
    </options>
  </test>
  <test name="SMS" grid="ne16pg3_ne16pg3_mg17" compset="I2000Clm60Sp" testmods="clm/clm60cam7LndTuningMode--clm/nofireemis">
    <machines>
      <machine name="derecho" compiler="intel" category="ctsm_sci"/>
    </machines>
    <options>
      <option name="wallclock">00:60:00</option>
      <option name="comment">Medium resolution SE grid for running with CAM with latest CLM version in the CTSM science test list, test both 1850 and 2000</option>
      <option name="comment">Also --nofireemis because this is a SP compset</option>
    </options>
  </test>
  <test name="SMS" grid="ne16pg3_ne16pg3_mg17" compset="I2000Clm60SpCrujra" testmods="clm/clm60cam7LndTuningMode--clm/nofireemis">
    <machines>
      <machine name="derecho" compiler="intel" category="ctsm_sci"/>
    </machines>
    <options>
      <option name="wallclock">00:60:00</option>
      <option name="comment">Repeat this medium res SE grid test with Crujra while Gswp is still the default</option>
    </options>
  </test>
  <test name="SMS" grid="ne16pg3_ne16pg3_mg17" compset="IHistClm60Sp" testmods="clm/clm60cam7LndTuningMode--clm/nofireemis">
    <machines>
      <machine name="derecho" compiler="intel" category="ctsm_sci"/>
    </machines>
    <options>
      <option name="wallclock">00:60:00</option>
      <option name="comment">Medium resolution SE grid for running with CAM with latest CLM version in the CTSM science test list, test IHist</option>
      <option name="comment">Also --nofireemis because this is a SP compset</option>
    </options>
  </test>
  <test name="SMS" grid="ne16pg3_ne16pg3_mg17" compset="IHistClm60SpCrujra" testmods="clm/clm60cam7LndTuningMode--clm/nofireemis">
    <machines>
      <machine name="derecho" compiler="intel" category="ctsm_sci"/>
    </machines>
    <options>
      <option name="wallclock">00:60:00</option>
      <option name="comment">Repeat this medium res SE grid test with Crujra while Gswp is still the default</option>
    </options>
  </test>
  <test name="SMS" grid="ne30_g17" compset="I2000Clm60Sp" testmods="clm/clm60cam7LndTuningMode--clm/nofireemis">
    <machines>
      <machine name="derecho" compiler="intel" category="ctsm_sci"/>
    </machines>
    <options>
      <option name="wallclock">00:60:00</option>
      <option name="comment">Workhorse SE grid for running with CAM with the latest CLM version in the CTSM science test list, tested in CAM, so test all of Hist, SSP5-8.5 and 2000</option>
      <option name="comment">Also --nofireemis because this is a SP compset</option>
    </options>
  </test>
  <test name="SMS" grid="ne30_g17" compset="I2000Clm60SpCrujra" testmods="clm/clm60cam7LndTuningMode--clm/nofireemis">
    <machines>
      <machine name="derecho" compiler="intel" category="ctsm_sci"/>
    </machines>
    <options>
      <option name="wallclock">00:60:00</option>
      <option name="comment">Repeat this SE grid test with Crujra while Gswp is still the default</option>
    </options>
  </test>
  <test name="SMS" grid="ne30pg2_ne30pg2_mg17" compset="I1850Clm60Sp" testmods="clm/clm60cam7LndTuningMode--clm/nofireemis">
    <machines>
      <machine name="derecho" compiler="intel" category="ctsm_sci"/>
    </machines>
    <options>
      <option name="wallclock">00:60:00</option>
      <option name="comment">Workhorse SE grid for running with CAM with the latest CLM version in the CTSM science test list, tested in CAM, so test all of Hist, SSP5-8.5 and 2000</option>
      <option name="comment">Also --nofireemis because this is a SP compset</option>
    </options>
  </test>
  <test name="SMS" grid="ne30pg2_ne30pg2_mg17" compset="I1850Clm60SpCrujra" testmods="clm/clm60cam7LndTuningMode--clm/nofireemis">
    <machines>
      <machine name="derecho" compiler="intel" category="ctsm_sci"/>
    </machines>
    <options>
      <option name="wallclock">00:60:00</option>
      <option name="comment">Repeat this SE grid test with Crujra while Gswp is still the default</option>
    </options>
  </test>
  <test name="SMS" grid="ne30pg2_ne30pg2_mg17" compset="I2000Clm60Sp" testmods="clm/clm60cam7LndTuningMode--clm/nofireemis">
    <machines>
      <machine name="derecho" compiler="intel" category="ctsm_sci"/>
    </machines>
    <options>
      <option name="wallclock">00:60:00</option>
      <option name="comment">Workhorse SE grid for running with CAM with the latest CLM version in the CTSM science test list, tested in CAM, so test all of Hist, SSP5-8.5 and 2000</option>
      <option name="comment">Also --nofireemis because this is a SP compset</option>
    </options>
  </test>
  <test name="SMS" grid="ne30pg2_ne30pg2_mg17" compset="I2000Clm60SpCrujra" testmods="clm/clm60cam7LndTuningMode--clm/nofireemis">
    <machines>
      <machine name="derecho" compiler="intel" category="ctsm_sci"/>
    </machines>
    <options>
      <option name="wallclock">00:60:00</option>
      <option name="comment">Repeat this SE grid test with Crujra while Gswp is still the default</option>
    </options>
  </test>
   <test name="SMS" grid="ne30pg3_ne30pg3_mg17" compset="IHistClm60Sp" testmods="clm/clm60cam7LndTuningMode--clm/nofireemis">
    <machines>
      <machine name="derecho" compiler="intel" category="ctsm_sci"/>
    </machines>
    <options>
      <option name="wallclock">00:60:00</option>
      <option name="comment">Workhorse SE grid for running with CAM with the latest CLM version in the CTSM science test list, tested in CAM, so test all of Hist, SSP5-8.5 and 2000</option>
      <option name="comment">Also --nofireemis because this is a SP compset</option>
    </options>
  </test>
   <test name="SMS" grid="ne30pg3_ne30pg3_mg17" compset="IHistClm60SpCrujra" testmods="clm/clm60cam7LndTuningMode--clm/nofireemis">
    <machines>
      <machine name="derecho" compiler="intel" category="ctsm_sci"/>
    </machines>
    <options>
      <option name="wallclock">00:60:00</option>
      <option name="comment">Repeat this SE grid test with Crujra while Gswp is still the default</option>
    </options>
  </test>
  <test name="SMS" grid="ne30pg3_ne30pg3_mg17" compset="I2000Clm60Sp" testmods="clm/clm60cam7LndTuningMode--clm/nofireemis">
    <machines>
      <machine name="derecho" compiler="intel" category="ctsm_sci"/>
    </machines>
    <options>
      <option name="wallclock">00:60:00</option>
      <option name="comment">Workhorse SE grid for running with CAM and with the latest CLM version in the CTSM science test list, tested in CAM, so test all of Hist, SSP5-8.5 and 2000</option>
      <option name="comment">Also --nofireemis because this is a SP compset</option>
    </options>
  </test>
  <test name="SMS" grid="ne30pg3_ne30pg3_mg17" compset="I2000Clm60SpCrujra" testmods="clm/clm60cam7LndTuningMode--clm/nofireemis">
    <machines>
      <machine name="derecho" compiler="intel" category="ctsm_sci"/>
    </machines>
    <options>
      <option name="wallclock">00:60:00</option>
      <option name="comment">Repeat this SE grid test with Crujra while Gswp is still the default</option>
    </options>
  </test>
  <test name="SMS_Ln9" grid="ne120pg3_t13" compset="I2000Clm60Sp" testmods="clm/clm60cam7LndTuningMode--clm/nofireemis">
    <machines>
      <machine name="derecho" compiler="intel" category="ctsm_sci"/>
    </machines>
    <options>
      <option name="wallclock">00:60:00</option>
      <option name="comment">High resolution SE grid for running with CAM and with the latest CLM version in the CTSM science test list, tested in CAM, so test all of Hist, SSP5-8.5 and 2000</option>
      <option name="comment">Also --nofireemis because this is a SP compset</option>
    </options>
  </test>
  <test name="SMS_Ln9" grid="ne120pg3_t13" compset="I2000Clm60SpCrujra" testmods="clm/clm60cam7LndTuningMode--clm/nofireemis">
    <machines>
      <machine name="derecho" compiler="intel" category="ctsm_sci"/>
    </machines>
    <options>
      <option name="wallclock">00:60:00</option>
      <option name="comment">Repeat this high res SE grid test with Crujra while Gswp is still the default</option>
    </options>
  </test>
  <!-- Historical clm5_0 physics BgcCrop science support -->
  <test name="SMS_Ln9_P256x2" grid="C96_C96_mt232" compset="IHistClm50BgcCrop" testmods="clm/clm50cam6LndTuningMode">
    <machines>
      <machine name="derecho" compiler="intel" category="aux_clm"/>
    </machines>
    <options>
      <option name="wallclock">00:20:00</option>
      <option name="comment">Want one C96 test in the aux_clm test suite; just a short smoke test to make sure it can get off the ground. Use a PE layout that (1) has threading, because CAM uses threading at this resolution; and (2) has a smaller-than-standard task count in order to get through the queue faster.</option>
    </options>
  </test>
  <test name="SMS_Ld5" grid="f09_g17" compset="IHistClm50BgcCrop" testmods="clm/default">
    <machines>
      <machine name="derecho" compiler="intel" category="ctsm_sci"/>
    </machines>
    <options>
      <option name="wallclock">00:20:00</option>
      <option name="comment">Science support for Historical clm5_0 physics with BGC-Crop at f09</option>
    </options>
  </test>
  <test name="SMS_Ld5" grid="f19_g17" compset="IHistClm50BgcCrop" testmods="clm/default">
    <machines>
      <machine name="derecho" compiler="intel" category="ctsm_sci"/>
    </machines>
    <options>
      <option name="wallclock">00:20:00</option>
      <option name="comment">Science support for Historical clm5_0 physics with BGC-Crop at f19</option>
    </options>
  </test>
  <!-- Historical clm6_0 physics BgcCrop science support -->
  <test name="SMS_Ld5" grid="f09_g17" compset="IHistClm60BgcCrop" testmods="clm/default">
    <machines>
      <machine name="derecho" compiler="intel" category="ctsm_sci"/>
    </machines>
    <options>
      <option name="wallclock">00:20:00</option>
      <option name="comment">Science support for Historical clm6_0 physics with BGC-Crop at f09</option>
    </options>
  </test>
  <test name="SMS_Ld5" grid="f09_t232" compset="IHistClm60BgcCropCrujra" testmods="clm/default">
    <machines>
      <machine name="derecho" compiler="intel" category="ctsm_sci"/>
    </machines>
    <options>
      <option name="wallclock">00:20:00</option>
      <option name="comment">Repeat this science support test with t232 and Crujra while the default have not changed</option>
    </options>
  </test>
  <test name="SMS_Ld5" grid="f19_g17" compset="IHistClm60BgcCrop" testmods="clm/default">
    <machines>
      <machine name="derecho" compiler="intel" category="ctsm_sci"/>
    </machines>
    <options>
      <option name="wallclock">00:20:00</option>
      <option name="comment">Science support for Historical clm6_0 physics with BGC-Crop at f19</option>
    </options>
  </test>
  <test name="SMS_Ld5" grid="f19_g17" compset="IHistClm60BgcCropCrujra" testmods="clm/default">
    <machines>
      <machine name="derecho" compiler="intel" category="ctsm_sci"/>
    </machines>
    <options>
      <option name="wallclock">00:20:00</option>
      <option name="comment">Repeat this science support test with Crujra while Gswp is still the default</option>
    </options>
  </test>
  <test name="ERP_D_Ld5" grid="f10_f10_mg37" compset="IHistClm50BgcCrop" testmods="clm/allActive">
    <machines>
      <machine name="derecho" compiler="intel" category="aux_clm"/>
    </machines>
    <options>
      <option name="wallclock">00:20:00</option>
      <option name="comment">Use a transient compset so we allocate and run all PFTs (non-transient cases only allocate memory for non-zero-weight PFTs)</option>
    </options>
  </test>
  <test name="ERP_D_Ld5" grid="f10_f10_mg37" compset="IHistClm50BgcCrop" testmods="clm/allActive--clm/matrixcnOn_ignore_warnings">
    <machines>
      <machine name="derecho" compiler="intel" category="aux_clm"/>
      <machine name="derecho" compiler="intel" category="matrixcn"/>
    </machines>
    <options>
      <option name="wallclock">00:20:00</option>
      <option name="comment">Repeat ERP_D_Ld5_allActive test with matrixcnOn</option>
    </options>
  </test>
  <test name="ERP_D_Ld5" grid="f10_f10_mg37" compset="I2000Clm50BgcCru" testmods="clm/anoxia">
    <machines>
      <machine name="derecho" compiler="intel" category="aux_clm"/>
    </machines>
    <options>
      <option name="wallclock">00:20:00</option>
      <option name="comment">Run a test with anoxia turned on</option>
    </options>
  </test>
  <test name="ERP_D_Ld5" grid="f10_f10_mg37" compset="I2000Clm50BgcCru" testmods="clm/anoxia--clm/matrixcnOn">
    <machines>
      <machine name="derecho" compiler="intel" category="aux_clm"/>
      <machine name="derecho" compiler="intel" category="matrixcn"/>
    </machines>
    <options>
      <option name="wallclock">00:20:00</option>
      <option name="comment">Repeat anoxia test with matrixcnOn</option>
    </options>
  </test>
  <test name="ERP_D_Ld5" grid="f10_f10_mg37" compset="I2000Clm50BgcCru" testmods="clm/ciso_flexCN_FUN">
    <machines>
      <machine name="derecho" compiler="gnu" category="aux_clm"/>
    </machines>
    <options>
      <option name="wallclock">00:20:00</option>
    </options>
  </test>
  <test name="ERP_D_Ld5" grid="f10_f10_mg37" compset="I2000Clm50BgcCru" testmods="clm/ciso_flexCN_FUN--clm/matrixcnOn">
    <machines>
      <machine name="derecho" compiler="gnu" category="aux_clm"/>
      <machine name="derecho" compiler="gnu" category="matrixcn"/>
    </machines>
    <options>
      <option name="wallclock">00:20:00</option>
      <option name="comment">Repeat ERP_D_Ld5...ciso_flexCN_FUN test with matrixcnOn</option>
    </options>
  </test>
  <test name="SMS_D" grid="f10_f10_mg37" compset="I1850Clm60BgcCrop" testmods="clm/ciso_soil_matrixcn_only">
    <machines>
      <machine name="derecho" compiler="intel" category="aux_clm"/>
      <machine name="derecho" compiler="intel" category="matrixcn"/>
      <machine name="izumi" compiler="nag" category="aux_clm"/>
      <machine name="izumi" compiler="nag" category="matrixcn"/>
    </machines>
    <options>
      <option name="wallclock">01:20:00</option>
      <option name="comment">Run soil matrix solution without CN matrix with debug on and the extra options that it interacts with (isotopes and crop)</option>
    </options>
  </test>
  <test name="ERS_Ld396" grid="f10_f10_mg37" compset="I1850Clm60Bgc" testmods="clm/monthly_matrixcn_fast_spinup">
    <machines>
      <machine name="derecho" compiler="intel" category="aux_clm"/>
    </machines>
    <options>
      <option name="wallclock">01:20:00</option>
      <option name="comment">Run matrix solution fast spinup for restart beyond a year (to trigger next year logic) turning off extra options to make faster (so without crop or isotopes). This test would've caught a previous bug.</option>
    </options>
  </test>
  <test name="SMS_Lm1" grid="f10_f10_mg37" compset="I1850Clm60Bgc" testmods="clm/clm60_monthly_matrixcn_soilCN30">
    <machines>
      <machine name="derecho" compiler="intel" category="aux_clm"/>
    </machines>
    <options>
      <option name="wallclock">01:20:00</option>
      <option name="comment">Smoke test of soil CN-matrix on with soil CN ratio set to 30</option>
    </options>
  </test>
  <test name="ERS_D" grid="f19_g17" compset="I1850Clm50BgcCrop" testmods="clm/ciso_monthly_matrixcn_spinup">
    <machines>
      <machine name="derecho" compiler="intel" category="aux_clm"/>
      <machine name="derecho" compiler="intel" category="matrixcn"/>
    </machines>
    <options>
      <option name="wallclock">01:20:00</option>
      <option name="comment">Run in DEBUG with the matrix solution on for spinup with all options it interacts with (requires Bgc, but also turn on Crop and Carbon isotopes)</option>
    </options>
  </test>
  <test name="ERS_D" grid="f10_f10_mg37" compset="I1850Clm50BgcCrop" testmods="clm/ciso_monthly_matrixcn_spinup">
    <machines>
      <machine name="izumi" compiler="nag" category="aux_clm"/>
      <machine name="izumi" compiler="nag" category="matrixcn"/>
    </machines>
    <options>
      <option name="wallclock">01:20:00</option>
      <option name="comment">Run in DEBUG with the matrix solution on for spinup with all options it interacts with (requires Bgc, but also turn on Crop and Carbon isotopes)</option>
    </options>
  </test>
  <test name="ERS_Ld1640_Mmpi-serial" grid="1x1_numaIA" compset="I2000Clm50BgcCrop" testmods="clm/ciso_monthly_matrixcn_spinup">
    <machines>
      <machine name="derecho" compiler="intel" category="aux_clm"/>
      <machine name="derecho" compiler="intel" category="aux_clm_mpi_serial"/>
      <machine name="derecho" compiler="intel" category="matrixcn"/>
    </machines>
    <options>
      <option name="wallclock">02:00:00</option>
      <option name="comment">Run without DEBUG for a long period for a single-point case with the matrix solution on for spinup with all options it interacts with (requires Bgc, but also turn on Crop and Carbon isotopes)</option>
    </options>
  </test>
  <test name="LCISO_Ld396" grid="f10_f10_mg37" compset="I1850Clm50BgcCrop" testmods="clm/ciso_monthly_matrixcn_spinup">
    <machines>
      <machine name="derecho" compiler="intel" category="aux_clm"/>
      <machine name="derecho" compiler="intel" category="matrixcn"/>
    </machines>
    <options>
      <option name="wallclock">00:40:00</option>
      <option name="comment">Run without DEBUG for a long period for a low resolution case with the matrix solution on for spinup with all options it interacts with (requires Bgc, but also turn on Crop and Carbon isotopes)</option>
    </options>
  </test>
  <test name="ERP_D_Ld5" grid="f10_f10_mg37" compset="I2000Clm50BgcCru" testmods="clm/fire_emis">
    <machines>
      <machine name="derecho" compiler="gnu" category="aux_clm"/>
      <machine name="derecho" compiler="gnu" category="prebeta"/>
    </machines>
    <options>
      <option name="wallclock">00:20:00</option>
    </options>
  </test>
  <test name="ERP_D_Ld5" grid="f10_f10_mg37" compset="I2000Clm60Sp" testmods="clm/decStart">
    <machines>
      <machine name="derecho" compiler="intel" category="aux_clm"/>
    </machines>
    <options>
      <option name="wallclock">00:20:00</option>
      <option name="comment">2000 Sp test for CLM60</option>
    </options>
  </test>
  <test name="ERP_D_Ld5" grid="f10_f10_mg37" compset="I2000Clm50Sp" testmods="clm/reduceOutput">
    <machines>
      <machine name="derecho" compiler="gnu" category="aux_clm"/>
      <machine name="derecho" compiler="intel" category="aux_clm"/>
    </machines>
    <options>
      <option name="wallclock">00:20:00</option>
    </options>
  </test>
  <test name="ERP_D_Ld5" grid="f10_f10_mg37" compset="IHistClm50SpCru" testmods="clm/drydepnomegan--clm/nofireemis">
    <machines>
      <machine name="derecho" compiler="gnu" category="aux_clm"/>
      <machine name="derecho" compiler="gnu" category="prebeta"/>
    </machines>
    <options>
      <option name="wallclock">00:20:00</option>
      <option name="comment">Also --nofireemis because this is a SP compset</option>
    </options>
  </test>
  <test name="ERP_D_Ld5" grid="f10_f10_mg37" compset="IHistClm60Sp" testmods="clm/default">
    <machines>
      <machine name="derecho" compiler="intel" category="aux_clm"/>
    </machines>
    <options>
      <option name="wallclock">00:20:00</option>
      <option name="comment">Test Hist compset with Sp for CLM6.0</option>
    </options>
  </test>
  <test name="ERP_D_Ld5" grid="ne30pg3_t232" compset="IHistClm60Sp" testmods="clm/default">
    <machines>
      <machine name="derecho" compiler="intel" category="aux_clm"/>
    </machines>
    <options>
      <option name="wallclock">00:20:00</option>
      <option name="comment">Test Hist compset with Sp for CLM6.0</option>
    </options>
  </test>
  <test name="SMS_Ld5" grid="f09_g17" compset="IHistClm50SpCru" testmods="clm/default">
    <machines>
      <machine name="derecho" compiler="intel" category="ctsm_sci"/>
    </machines>
    <options>
      <option name="wallclock">00:20:00</option>
      <option name="comment">Science support for IHistClm50SpCru at f09</option>
    </options>
  </test>
  <test name="SMS_Ld5" grid="f19_g17" compset="IHistClm50SpCru" testmods="clm/default">
    <machines>
      <machine name="derecho" compiler="intel" category="ctsm_sci"/>
    </machines>
    <options>
      <option name="wallclock">00:20:00</option>
      <option name="comment">Science support for IHistClm50SpCru at f19</option>
    </options>
  </test>
  <test name="ERP_D_Ld5_P48x1" grid="f10_f10_mg37" compset="I1850Clm60Bgc" testmods="clm/ciso">
    <machines>
      <machine name="izumi" compiler="nag" category="aux_clm"/>
    </machines>
    <options>
      <option name="wallclock">00:20:00</option>
    </options>
  </test>
  <test name="ERP_D_Ld5_P48x1" grid="f10_f10_mg37" compset="I1850Clm60Bgc" testmods="clm/ciso--clm/matrixcnOn">
    <machines>
      <machine name="izumi" compiler="nag" category="aux_clm"/>
      <machine name="izumi" compiler="nag" category="matrixcn"/>
    </machines>
    <options>
      <option name="wallclock">00:20:00</option>
      <option name="comment">Repeat last ERP_D_Ld5_P48x1...ciso test with matrixcnOn</option>
    </options>
  </test>
  <test name="ERP_D_Ld10_P64x2" grid="f10_f10_mg37" compset="IHistClm60BgcCrop" testmods="clm/ciso_decStart">
    <machines>
      <machine name="derecho" compiler="intel" category="aux_clm"/>
    </machines>
    <options>
      <option name="wallclock">00:40:00</option>
      <option name="comment">Transient case with isotopes with a December start</option>
    </options>
  </test>
  <test name="ERP_D_Ld10_P64x2" grid="f10_f10_mg37" compset="IHistClm60BgcCrop" testmods="clm/ciso_decStart--clm/matrixcnOn_ignore_warnings">
    <machines>
      <machine name="derecho" compiler="intel" category="aux_clm"/>
      <machine name="derecho" compiler="intel" category="matrixcn"/>
    </machines>
    <options>
      <option name="wallclock">00:40:00</option>
      <option name="comment">Repeat ERP_D_Ld10_P64x2...ciso_decStart test with matrixcnOn</option>
    </options>
  </test>
  <test name="ERP_D_Ld10_P64x2" grid="f10_f10_mg37" compset="IHistClm60BgcCrop" testmods="clm/default">
    <machines>
      <machine name="derecho" compiler="intel" category="aux_clm"/>
      <machine name="derecho" compiler="intel" category="crop_calendars"/>
    </machines>
    <options>
      <option name="wallclock">00:40:00</option>
      <option name="comment">Transient case with isotopes with a December start, without Meier roughness</option>
    </options>
  </test>
  <test name="ERP_D_Ld10_P64x2" grid="f10_f10_mg37" compset="IHistClm60BgcCrop" testmods="clm/default--clm/matrixcnOn_ignore_warnings">
    <machines>
      <machine name="derecho" compiler="intel" category="aux_clm"/>
      <machine name="derecho" compiler="intel" category="matrixcn"/>
    </machines>
    <options>
      <option name="wallclock">00:40:00</option>
      <option name="comment">Repeat ERP_D_Ld10_P64x2...default test with matrixcnOn</option>
    </options>
  </test>
  <test name="SMS_Ld3_PS" grid="f09_g17" compset="IHistClm50BgcCrop" testmods="clm/f09_dec1990Start_GU_LULCC">
    <machines>
      <machine name="derecho" compiler="intel" category="aux_clm"/>
    </machines>
    <options>
      <option name="wallclock">00:40:00</option>
      <option name="comment">Transient case with a December 1990 start, and Gross Unrepresented Land Use and Land Cover change on, with f09 datasets with non-zero GU_LULCC values</option>
    </options>
  </test>
  <test name="SMS_Ld3_PS" grid="f09_g17" compset="IHistClm50BgcCrop" testmods="clm/f09_dec1990Start_GU_LULCC--clm/matrixcnOn_ignore_warnings">
    <machines>
      <machine name="derecho" compiler="intel" category="aux_clm"/>
      <machine name="derecho" compiler="intel" category="matrixcn"/>
    </machines>
    <options>
      <option name="wallclock">00:40:00</option>
      <option name="comment">Repeat SMS_Ld3_PS...GU_LULCC test with matrixcnOn</option>
    </options>
  </test>
  <test name="ERP_D_Ld5_P48x1" grid="f10_f10_mg37" compset="I2000Clm50BgcCru" testmods="clm/reduceOutput">
    <machines>
      <machine name="izumi" compiler="nag" category="aux_clm"/>
    </machines>
    <options>
      <option name="wallclock">00:20:00</option>
    </options>
  </test>
  <test name="ERP_D_Ld5_P48x1" grid="f10_f10_mg37" compset="I2000Clm50Sp" testmods="clm/o3lombardozzi2015">
    <machines>
      <machine name="izumi" compiler="nag" category="aux_clm"/>
    </machines>
    <options>
      <option name="wallclock">00:20:00</option>
    </options>
  </test>
  <test name="ERP_D_P64x2_Ld3" grid="f10_f10_mg37" compset="I1850Clm50BgcCrop" testmods="clm/default">
    <machines>
      <machine name="derecho" compiler="intel" category="aux_clm"/>
      <machine name="derecho" compiler="gnu" category="aux_clm"/>
      <machine name="derecho" compiler="intel" category="clm_short"/>
      <machine name="derecho" compiler="gnu" category="clm_short"/>
    </machines>
    <options>
      <option name="wallclock">00:20:00</option>
    </options>
  </test>
  <test name="ERP_D_P64x2_Ld3" grid="f10_f10_mg37" compset="I1850Clm50BgcCrop" testmods="clm/default--clm/matrixcnOn_ignore_warnings">
    <machines>
      <machine name="derecho" compiler="intel" category="aux_clm"/>
      <machine name="derecho" compiler="intel" category="clm_short"/>
      <machine name="derecho" compiler="intel" category="matrixcn"/>
    </machines>
    <options>
      <option name="wallclock">00:20:00</option>
      <option name="comment">Repeat last ERP_D_P64x2_Ld3...default test with matrixcnOn</option>
    </options>
  </test>
  <test name="ERP_D_P64x2_Ld3" grid="f10_f10_mg37" compset="I2000Clm60BgcCrop" testmods="clm/coldStart">
    <machines>
      <machine name="derecho" compiler="intel" category="aux_clm"/>
    </machines>
    <options>
      <option name="wallclock">00:20:00</option>
    </options>
  </test>
  <test name="ERP_D_P64x2_Ld3" grid="f10_f10_mg37" compset="I2000Clm60BgcCrop" testmods="clm/coldStart--clm/matrixcnOn_ignore_warnings">
    <machines>
      <machine name="derecho" compiler="intel" category="aux_clm"/>
      <machine name="derecho" compiler="intel" category="matrixcn"/>
    </machines>
    <options>
      <option name="wallclock">00:20:00</option>
      <option name="comment">Repeat last ERP_D_P64x2_Ld3...coldStart test with matrixcnOn</option>
    </options>
  </test>
  <test name="SMS_D" grid="1x1_brazil" compset="I1850Clm60BgcCrop" testmods="clm/mimics_matrixcn">
    <machines>
      <machine name="derecho" compiler="gnu" category="aux_clm"/>
      <machine name="derecho" compiler="gnu" category="matrixcn"/>
    </machines>
    <options>
      <option name="wallclock">00:20:00</option>
      <option name="comment">Test soil_decomp_method = 'MIMICSWieder2015' with CN matrix on but soil matrixcn off</option>
    </options>
  </test>
  <test name="ERP_D_P64x2_Ld3" grid="f10_f10_mg37" compset="I1850Clm60BgcCrop" testmods="clm/mimics">
    <machines>
      <machine name="derecho" compiler="gnu" category="aux_clm"/>
    </machines>
    <options>
      <option name="wallclock">00:20:00</option>
      <option name="comment">Test soil_decomp_method = 'MIMICSWieder2015'</option>
    </options>
  </test>
  <test name="SMS_Ld5_Mmpi-serial" grid="1x1_brazil" compset="IHistClm60Bgc" testmods="clm/mimics">
    <machines>
      <machine name="derecho" compiler="gnu" category="aux_clm"/>
      <machine name="derecho" compiler="gnu" category="aux_clm_mpi_serial"/>
    </machines>
    <options>
      <option name="wallclock">00:20:00</option>
      <option name="comment">Test soil_decomp_method = 'MIMICSWieder2015' for a transient case</option>
    </options>
  </test>
  <test name="SMS_Ly5_Mmpi-serial" grid="1x1_brazil" compset="IHistClm50BgcQianRs" testmods="clm/newton_krylov_spinup">
    <machines>
      <machine name="derecho" compiler="intel" category="aux_clm"/>
      <machine name="derecho" compiler="intel" category="aux_clm_mpi_serial"/>
    </machines>
    <options>
      <option name="wallclock">00:20:00</option>
      <option name="comment">Test soil_decomp_method = 'MIMICSWieder2015' with Newton-Krylov spinup variables on</option>
    </options>
  </test>
  <test name="ERP_D_P64x2_Ld3" grid="f10_f10_mg37" compset="I2000Clm50BgcCru" testmods="clm/flexCN_FUN">
    <machines>
      <machine name="derecho" compiler="intel" category="aux_clm"/>
    </machines>
    <options>
      <option name="wallclock">00:20:00</option>
    </options>
  </test>
  <test name="ERP_D_P64x2_Ld3" grid="f10_f10_mg37" compset="I2000Clm50BgcCru" testmods="clm/flexCN_FUN--clm/matrixcnOn_ignore_warnings">
    <machines>
      <machine name="derecho" compiler="intel" category="aux_clm"/>
      <machine name="derecho" compiler="intel" category="matrixcn"/>
    </machines>
    <options>
      <option name="wallclock">00:20:00</option>
      <option name="comment">Repeat last ERP_D_P64x2_Ld3...flexCN_FUN test with matrixcnOn</option>
    </options>
  </test>
  <test name="ERP_D_P64x2_Ld3" grid="f10_f10_mg37" compset="I2000Clm50BgcCru" testmods="clm/noFUN_flexCN">
    <machines>
      <machine name="derecho" compiler="intel" category="aux_clm"/>
    </machines>
    <options>
      <option name="wallclock">00:20:00</option>
    </options>
  </test>
  <test name="ERP_D_P64x2_Ld3" grid="f10_f10_mg37" compset="I2000Clm50BgcCru" testmods="clm/noFUN_flexCN--clm/matrixcnOn_ignore_warnings">
    <machines>
      <machine name="derecho" compiler="intel" category="aux_clm"/>
      <machine name="derecho" compiler="intel" category="matrixcn"/>
    </machines>
    <options>
      <option name="wallclock">00:20:00</option>
      <option name="comment">Repeat last ERP_D_P64x2_Ld3...noFUN_flexCN test with matrixcnOn</option>
    </options>
  </test>
  <test name="ERP_D_P64x2_Ld3" grid="f10_f10_mg37" compset="I2000Clm50BgcCru" testmods="clm/luna">
    <machines>
      <machine name="derecho" compiler="intel" category="aux_clm"/>
    </machines>
    <options>
      <option name="wallclock">00:20:00</option>
    </options>
  </test>
  <test name="ERP_D_P64x2_Ld3" grid="f10_f10_mg37" compset="I2000Clm50BgcCru" testmods="clm/default">
    <machines>
      <machine name="derecho" compiler="intel" category="aux_clm"/>
      <machine name="derecho" compiler="gnu" category="aux_clm"/>
    </machines>
    <options>
      <option name="wallclock">00:20:00</option>
    </options>
  </test>
  <test name="ERP_D_P64x2_Ld30" grid="f10_f10_mg37" compset="I2000Clm50BgcCru" testmods="clm/default">
    <machines>
      <machine name="derecho" compiler="intel" category="aux_clm"/>
    </machines>
    <options>
      <option name="wallclock">00:40:00</option>
      <option name="comment">NOTE(bja, 201509) constrain_stress_deciduous_onset is on by default for clm50, but functionality is not exercised by nine day tests, Sean Swenson verified that it is active during 30 day tests.</option>
    </options>
  </test>
  <test name="ERP_D_P64x2_Ld5" grid="f10_f10_mg37" compset="I2000Clm60BgcCrop" testmods="clm/irrig_spunup">
    <machines>
      <machine name="derecho" compiler="intel" category="aux_clm"/>
    </machines>
    <options>
      <option name="wallclock">00:20:00</option>
      <option name="comment">Want ERP _D test with irrigation on</option>
    </options>
  </test>
  <test name="ERP_D_P64x2_Ld5" grid="f10_f10_mg37" compset="I2000Clm50BgcCropRtm" testmods="clm/irrig_spunup">
    <machines>
      <machine name="derecho" compiler="intel" category="aux_clm"/>
    </machines>
    <options>
      <option name="wallclock">00:20:00</option>
      <option name="comment">Include an irrigation test with RTM to test irrigation-river feedbacks with that component</option>
    </options>
  </test>
  <test name="ERS_D_Ld5" grid="f10_f10_mg37" compset="I2000Clm50BgcCropRtm" testmods="rtm/rtmOnFloodOnEffvelOn">
    <machines>
      <machine name="derecho" compiler="intel" category="aux_clm"/>
      <machine name="derecho" compiler="intel" category="prebeta"/>
    </machines>
    <options>
      <option name="wallclock">00:20:00</option>
      <option name="comment">Do a test with RTM and flooding on as that also impacts CLM code</option>
    </options>
  </test>
  <test name="ERP_D_P48x1" grid="f10_f10_mg37" compset="IHistClm60Bgc" testmods="clm/decStart">
    <machines>
      <machine name="izumi" compiler="nag" category="aux_clm"/>
      <machine name="izumi" compiler="nag" category="prealpha"/>
    </machines>
    <options>
      <option name="wallclock">00:20:00</option>
    </options>
  </test>
  <test name="ERP_D_P48x1" grid="f10_f10_mg37" compset="IHistClm60Bgc" testmods="clm/decStart--clm/matrixcnOn_ignore_warnings">
    <machines>
      <machine name="izumi" compiler="nag" category="aux_clm"/>
      <machine name="izumi" compiler="nag" category="prealpha"/>
      <machine name="izumi" compiler="nag" category="matrixcn"/>
    </machines>
    <options>
      <option name="wallclock">00:20:00</option>
      <option name="comment">Repeat ERP_D_P48x1...decStart test with matrixcnOn</option>
    </options>
  </test>
  <test name="ERP_D_Ld5" grid="f10_f10_mg37" compset="I1850Clm50Bgc" testmods="clm/drydepnomegan">
    <machines>
      <machine name="derecho" compiler="gnu" category="aux_clm"/>
    </machines>
    <options>
      <option name="wallclock">00:20:00</option>
    </options>
  </test>
  <test name="ERP_Ld5" grid="f10_f10_mg37" compset="I1850Clm50Bgc" testmods="clm/default">
    <machines>
      <machine name="derecho" compiler="gnu" category="aux_clm"/>
      <machine name="derecho" compiler="intel" category="aux_clm"/>
    </machines>
    <options>
      <option name="wallclock">00:20:00</option>
    </options>
  </test>
  <test name="ERP_D_Ld5_P48x1" grid="f10_f10_mg37" compset="I1850Clm50Bgc" testmods="clm/ciso">
    <machines>
      <machine name="izumi" compiler="nag" category="aux_clm"/>
    </machines>
    <options>
      <option name="wallclock">00:20:00</option>
    </options>
  </test>
  <test name="SMS_Ld3" grid="f09_g17" compset="I1850Clm50BgcCropCru" testmods="clm/default">
    <machines>
      <machine name="derecho" compiler="intel" category="ctsm_sci"/>
    </machines>
    <options>
      <option name="wallclock">00:20:00</option>
      <option name="comment">Science support for I1850Clm50BgcCropCru at f09</option>
    </options>
  </test>
  <test name="SMS_Ld3" grid="f19_g17" compset="I1850Clm50BgcCropCru" testmods="clm/default">
    <machines>
      <machine name="derecho" compiler="intel" category="ctsm_sci"/>
    </machines>
    <options>
      <option name="wallclock">00:20:00</option>
      <option name="comment">Science support for I1850Clm50BgcCropCru at f19</option>
    </options>
  </test>
  <test name="ERP_D_Ld5_P48x1" grid="f10_f10_mg37" compset="I2000Clm50BgcCru" testmods="clm/flexCN_FUN_BNF">
    <machines>
      <machine name="derecho" compiler="intel" category="aux_clm"/>
      <machine name="izumi" compiler="nag" category="aux_clm"/>
    </machines>
    <options>
      <option name="wallclock">00:20:00</option>
    </options>
  </test>
  <test name="ERP_D_Ld5_P48x1" grid="f10_f10_mg37" compset="I2000Clm50BgcCru" testmods="clm/flexCN_FUN">
    <machines>
      <machine name="izumi" compiler="nag" category="aux_clm"/>
    </machines>
    <options>
      <option name="wallclock">00:20:00</option>
    </options>
  </test>
  <test name="ERP_D_Ld5_P48x1" grid="f10_f10_mg37" compset="I2000Clm50BgcCru" testmods="clm/flexCN_FUN--clm/matrixcnOn">
    <machines>
      <machine name="izumi" compiler="nag" category="aux_clm"/>
      <machine name="izumi" compiler="nag" category="matrixcn"/>
    </machines>
    <options>
      <option name="wallclock">00:20:00</option>
      <option name="comment">Repeat ERP_D_Ld5_P48x1...flexCN_FUN test with matrixcnOn</option>
    </options>
  </test>
  <test name="ERP_D_Ld5_P48x1" grid="f10_f10_mg37" compset="I2000Clm50BgcCru" testmods="clm/noFUN_flexCN">
    <machines>
      <machine name="izumi" compiler="nag" category="aux_clm"/>
    </machines>
    <options>
      <option name="wallclock">00:20:00</option>
    </options>
  </test>
  <test name="ERP_D_Ld5_P48x1" grid="f10_f10_mg37" compset="I2000Clm50BgcCru" testmods="clm/noFUN_flexCN--clm/matrixcnOn">
    <machines>
      <machine name="izumi" compiler="nag" category="aux_clm"/>
      <machine name="izumi" compiler="nag" category="matrixcn"/>
    </machines>
    <options>
      <option name="wallclock">00:20:00</option>
      <option name="comment">Repeat ERP_D_Ld5_P48x1...noFUN_flexCN test with matrixcnOn</option>
    </options>
  </test>
  <test name="ERP_D_Ld5_P48x1" grid="f10_f10_mg37" compset="I2000Clm50BgcCru" testmods="clm/luna">
    <machines>
      <machine name="izumi" compiler="nag" category="aux_clm"/>
    </machines>
    <options>
      <option name="wallclock">00:20:00</option>
    </options>
  </test>
  <test name="ERP_Ly3_P64x2" grid="f10_f10_mg37" compset="IHistClm50BgcCrop" testmods="clm/cropMonthOutput">
    <machines>
      <machine name="derecho" compiler="intel" category="aux_clm"/>
    </machines>
    <options>
      <option name="wallclock">01:40:00</option>
      <option name="comment">Multi-year global test of transient crops together with transient glaciers. Use no-evolve glaciers with ERP test</option>
    </options>
  </test>
  <test name="ERP_Ly3_P64x2" grid="f10_f10_mg37" compset="IHistClm60BgcCrop" testmods="clm/cropMonthOutput--clm/matrixcnOn_ignore_warnings">
    <machines>
      <machine name="derecho" compiler="intel" category="aux_clm"/>
      <machine name="derecho" compiler="intel" category="matrixcn"/>
    </machines>
    <options>
      <option name="wallclock">01:40:00</option>
      <option name="comment">Repeat ERP_Ly3_P64x2...cropMonthOutput test with matrixcnOn</option>
    </options>
  </test>
  <test name="ERI_D_Ld9" grid="f10_f10_mg37" compset="I1850Clm45Bgc" testmods="clm/default">
    <machines>
      <machine name="derecho" compiler="gnu" category="aux_clm"/>
    </machines>
    <options>
      <option name="wallclock">00:40:00</option>
      <option name="comment">include a Clm45 ERI test; also, want a debug test of I1850Clm45Bgc</option>
    </options>
  </test>
  <test name="ERP_P64x2_D_Ld5" grid="f10_f10_mg37" compset="I1850Clm45BgcCru" testmods="clm/ciso">
    <machines>
      <machine name="derecho" compiler="intel" category="aux_clm"/>
      <machine name="derecho" compiler="intel" category="prealpha"/>
      <machine name="derecho" compiler="intel" category="aux_cime_baselines"/>
    </machines>
    <options>
      <option name="wallclock">00:20:00</option>
    </options>
  </test>
  <test name="ERP_P64x2_D_Ld5" grid="f10_f10_mg37" compset="I1850Clm50Bgc" testmods="clm/ciso">
    <machines>
      <machine name="derecho" compiler="intel" category="aux_clm"/>
    </machines>
    <options>
      <option name="wallclock">00:20:00</option>
    </options>
  </test>
  <test name="ERP_P64x2_D_Ld5" grid="f10_f10_mg37" compset="I1850Clm50Bgc" testmods="clm/ciso--clm/matrixcnOn_ignore_warnings">
    <machines>
      <machine name="derecho" compiler="intel" category="aux_clm"/>
      <machine name="derecho" compiler="intel" category="matrixcn"/>
    </machines>
    <options>
      <option name="wallclock">00:20:00</option>
      <option name="comment">Repeat ERP_P64x2_D_Ld5...ciso test with matrixcnOn</option>
    </options>
  </test>
  <test name="ERP_P64x2_D_Ld5" grid="f10_f10_mg37" compset="I2000Clm45Sp" testmods="clm/default">
    <machines>
      <machine name="derecho" compiler="intel" category="aux_clm"/>
    </machines>
    <options>
      <option name="wallclock">00:20:00</option>
      <option name="comment">include a debug test of I2000Clm45Sp</option>
    </options>
  </test>
  <test name="ERP_P64x2_D_Ld5" grid="f10_f10_mg37" compset="IHistClm45BgcCru" testmods="clm/decStart">
    <machines>
      <machine name="derecho" compiler="intel" category="aux_clm"/>
    </machines>
    <options>
      <option name="wallclock">00:20:00</option>
      <option name="comment">include a debug test of IHistClm45BgcCru</option>
    </options>
  </test>
  <test name="ERP_D_Ld5" grid="f10_f10_mg37" compset="IHistClm45Sp" testmods="clm/decStart">
    <machines>
      <machine name="derecho" compiler="intel" category="aux_clm"/>
    </machines>
    <options>
      <option name="wallclock">00:20:00</option>
    </options>
  </test>
  <test name="ERP_P64x2_Ld396" grid="f10_f10_mg37" compset="IHistClm60Bgc" testmods="clm/monthly">
    <machines>
      <machine name="derecho" compiler="intel" category="aux_clm"/>
      <machine name="derecho" compiler="gnu" category="aux_clm"/>
    </machines>
    <options>
      <option name="wallclock">02:00:00</option>
      <option name="tput_tolerance">0.5</option>
    </options>
  </test>
  <test name="ERP_P64x2_Ld396" grid="f10_f10_mg37" compset="IHistClm60Bgc" testmods="clm/monthly--clm/matrixcnOn_ignore_warnings">
    <machines>
      <machine name="derecho" compiler="intel" category="aux_clm"/>
      <machine name="derecho" compiler="intel" category="matrixcn"/>
    </machines>
    <options>
      <option name="wallclock">02:00:00</option>
      <option name="tput_tolerance">0.5</option>
      <option name="comment">Repeat ERP_P64x2_Ld396...13 month test with matrixcnOn</option>
    </options>
  </test>
  <test name="REP_P64x2_Ld396" grid="f10_f10_mg37" compset="IHistClm60Bgc" testmods="clm/monthly--clm/matrixcnOn_ignore_warnings">
    <machines>
      <machine name="derecho" compiler="intel" category="aux_clm"/>
      <machine name="derecho" compiler="intel" category="matrixcn"/>
    </machines>
    <options>
      <option name="wallclock">02:00:00</option>
      <option name="tput_tolerance">0.5</option>
      <option name="comment">Repeat ERP_P64x2_Ld396...13 month test with matrixcnOn as REP test because both tests fail as reported in #2619</option>
    </options>
  </test>
  <test name="REP_P64x2_Ld13" grid="f10_f10_mg37" compset="IHistClm60Bgc" testmods="clm/monthly--clm/matrixcnOn_ignore_warnings">
    <machines>
      <machine name="derecho" compiler="intel" category="aux_clm"/>
      <machine name="derecho" compiler="intel" category="matrixcn"/>
    </machines>
    <options>
      <option name="wallclock">02:00:00</option>
      <option name="tput_tolerance">0.5</option>
      <option name="comment">Repeat REP_P64x2_Ld396...13 month test with matrixcnOn as shorter REP_P64x2_Ld13 because the longer one fails as reported in issue #2619</option>
    </options>
  </test>
  <test name="ERP_P64x2_D" grid="f10_f10_mg37" compset="I2000Clm50SpRtmFl" testmods="clm/default">
    <machines>
      <machine name="derecho" compiler="intel" category="aux_clm"/>
      <machine name="derecho" compiler="intel" category="prealpha"/>
    </machines>
    <options>
      <option name="wallclock">00:20:00</option>
      <option name="comment">include a debug test with flooding on</option>
    </options>
  </test>
  <test name="ERP_P256x2_D_Ld5" grid="f19_g17_gris4" compset="I1850Clm50BgcCropG" testmods="clm/glcMEC_increase">
    <machines>
      <machine name="derecho" compiler="intel" category="aux_clm"/>
      <machine name="derecho" compiler="intel" category="prealpha"/>
    </machines>
    <options>
      <option name="wallclock">00:20:00</option>
      <option name="comment">cism is not answer preserving across processor changes, but short test length should be ok.</option>
    </options>
  </test>
  <test name="ERP_P64x2_D_Ld5" grid="f10_f10_mg37" compset="I2000Clm50Sp" testmods="clm/default">
    <machines>
      <machine name="derecho" compiler="gnu" category="aux_clm"/>
      <machine name="derecho" compiler="gnu" category="prealpha"/>
    </machines>
    <options>
      <option name="wallclock">00:20:00</option>
    </options>
  </test>
  <test name="SMS_P384x2_D_Ld5" grid="f19_g17" compset="I2000Clm50Sp" testmods="clm/default">
    <machines>
      <machine name="derecho" compiler="intel" category="aux_clm"/>
      <machine name="derecho" compiler="intel" category="aux_cime_baselines"/>
    </machines>
    <options>
      <option name="wallclock">00:20:00</option>
    </options>
  </test>
  <test name="ERP_P64x2_Ld765" grid="f10_f10_mg37" compset="I2000Clm60BgcCrop" testmods="clm/monthly">
    <machines>
      <machine name="derecho" compiler="intel" category="aux_clm"/>
    </machines>
    <options>
      <option name="wallclock">01:40:00</option>
      <option name="comment">threaded ERP test for crop for 25 months</option>
    </options>
  </test>
  <test name="ERP_P64x2_D_Ld5" grid="f10_f10_mg37" compset="I1850Clm45BgcCrop" testmods="clm/crop">
    <machines>
      <machine name="derecho" compiler="intel" category="aux_clm"/>
    </machines>
    <options>
      <option name="wallclock">00:20:00</option>
      <option name="comment">include a debug test of I1850Clm45BgcCrop</option>
      <option name="tput_tolerance">0.5</option>
    </options>
  </test>
  <test name="ERP_P64x2_D_Ld5" grid="f10_f10_mg37" compset="I1850Clm45BgcCru" testmods="clm/default">
    <machines>
      <machine name="derecho" compiler="intel" category="aux_clm"/>
    </machines>
    <options>
      <option name="wallclock">00:20:00</option>
    </options>
  </test>
  <test name="ERP_P64x2_Ld1096" grid="f10_f10_mg37" compset="I2000Clm50BgcCrop" testmods="clm/irrig_o3falk_reduceOutput">
    <machines>
      <machine name="derecho" compiler="intel" category="aux_clm"/>
    </machines>
    <options>
      <option name="wallclock">01:40:00</option>
      <option name="comment">Want a multi-year global crop restart test; this was 5 years when we were doing cold start, but 3 years is probably sufficient given that we have spun-up crop initial conditions</option>
    </options>
  </test>
  <test name="ERP_P64x2_Ld1096" grid="f10_f10_mg37" compset="I2000Clm50BgcCrop" testmods="clm/clm50cropIrrigMonth_interp">
    <machines>
      <machine name="derecho" compiler="intel" category="aux_clm"/>
      <machine name="derecho" compiler="intel" category="prebeta"/>
    </machines>
    <options>
      <option name="wallclock">01:40:00</option>
      <option name="comment">Want a multi-year global crop restart test; this was 5 years when we were doing cold start, but 3 years is probably sufficient given that we have spun-up crop initial conditions</option>
    </options>
  </test>
  <test name="ERP_P64x2_Ld366" grid="f10_f10_mg37" compset="I2000Clm50BgcCrop" testmods="clm/irrig_alternate_monthly">
    <machines>
      <machine name="derecho" compiler="intel" category="aux_clm">
        <options>
          <option name="wallclock">00:30:00</option>
          <option name="comment">Want an ERP test covering some non-default irrigation options. Long enough so that we're likely to exercise the various groundwater irrigation code.</option>
        </options>
      </machine>
    </machines>
  </test>
  <test name="ERS_D" grid="f10_f10_mg37" compset="I1850Clm50BgcCrop" testmods="clm/reseedresetsnow">
    <machines>
      <machine name="derecho" compiler="intel" category="aux_clm"/>
    </machines>
    <options>
      <option name="wallclock">00:20:00</option>
    </options>
  </test>
  <test name="ERS_D" grid="f10_f10_mg37" compset="I1850Clm50BgcCrop" testmods="clm/reseedresetsnow--clm/matrixcnOn">
    <machines>
      <machine name="derecho" compiler="intel" category="aux_clm"/>
      <machine name="derecho" compiler="intel" category="matrixcn"/>
    </machines>
    <options>
      <option name="wallclock">00:20:00</option>
      <option name="comment">Repeat ERS_D...reseedresetsnow test with matrixcnOn</option>
    </options>
  </test>
  <test name="ERP_P64x2_D_Ld10" grid="f10_f10_mg37" compset="IHistClm50SpG" testmods="clm/glcMEC_decrease--clm/nofireemis">
    <machines>
      <machine name="derecho" compiler="intel" category="aux_clm"/>
    </machines>
    <options>
      <option name="wallclock">00:20:00</option>
      <option name="comment">Test transient PFTs (via HIST) in conjunction with changing glacier area. This test also covers the reset_dynbal_baselines option. CISM is not answer preserving across processor changes, but short test length should be OK.</option>
      <option name="comment">Also --nofireemis because this is a SP compset</option>
    </options>
  </test>
  <test name="SMS_Ln9" grid="C96_C96_mt232" compset="IHistClm60BgcCrop" testmods="clm/clm60cam7LndTuningMode">
    <machines>
      <machine name="derecho" compiler="intel" category="ctsm_sci"/>
    </machines>
    <options>
      <option name="wallclock">00:10:00</option>
      <option name="comment">We have one C96 test in aux_clm; this is another that uses a different compset with latest CLM version. No need to run this additional C96 test with every tag, but include it in the less frequent ctsm_sci testing.</option>
    </options>
  </test>
  <test name="SMS_Ln9" grid="C96_C96_mt232" compset="IHistClm60BgcCropCrujra" testmods="clm/clm60cam7LndTuningMode">
    <machines>
      <machine name="derecho" compiler="intel" category="ctsm_sci"/>
    </machines>
    <options>
      <option name="wallclock">00:10:00</option>
      <option name="comment">Repeat this C96 test with Crujra while Gswp is still the default</option>
    </options>
  </test>
  <test name="ERS_D_Ld10" grid="f10_f10_mg37" compset="IHistClm50Sp" testmods="clm/collapse_pfts_78_to_16_decStart_f10">
    <machines>
      <machine name="derecho" compiler="intel" category="aux_clm"/>
    </machines>
    <options>
      <option name="wallclock">00:20:00</option>
      <option name="comment">test transient PFTs (via HIST) with a December start, reading 78-pft data and running with 16 pfts</option>
    </options>
  </test>
  <test name="SOILSTRUCTUD_Ld5" grid="f10_f10_mg37" compset="I2000Clm50BgcCrop" testmods="clm/default">
    <machines>
      <machine name="derecho" compiler="intel" category="aux_clm"/>
    </machines>
    <options>
      <option name="wallclock">00:20:00</option>
      <option name="comment">test soil_layerstruct_userdefined set to the same dzsoi values as in the predefined case 4SL_2m and expect bfb same answers</option>
    </options>
  </test>
  <test name="ERS_D_Ld12" grid="f10_f10_mg37" compset="I1850Clm50BgcCropG" testmods="clm/glcMEC_spunup_inc_dec_bgc">
    <machines>
      <machine name="derecho" compiler="intel" category="aux_clm"/>
    </machines>
    <options>
      <option name="wallclock">00:20:00</option>
      <option name="comment">Tests updates of BGC variables with increasing and decreasing glacier areas</option>
    </options>
  </test>
  <test name="ERP_P64x2_D_Ld3" grid="f10_f10_mg37" compset="I1850Clm50BgcCrop" testmods="clm/extra_outputs">
    <machines>
      <machine name="derecho" compiler="gnu" category="aux_clm"/>
    </machines>
    <options>
      <option name="wallclock">00:20:00</option>
      <option name="comment">Among other extra outputs, ensure that writing the list of all history fields to a separate file does not cause failure</option>
    </options>
  </test>
  <test name="ERS_D_Ld3" grid="f10_f10_mg37" compset="I1850Clm50BgcCrop" testmods="clm/default">
    <machines>
      <machine name="derecho" compiler="intel" category="aux_clm"/>
      <machine name="derecho" compiler="gnu" category="aux_clm"/>
      <machine name="derecho" compiler="intel" category="clm_short"/>
      <machine name="derecho" compiler="gnu" category="clm_short"/>
    </machines>
    <options>
      <option name="wallclock">00:20:00</option>
    </options>
  </test>
  <test name="ERS_D_Ld3" grid="f10_f10_mg37" compset="I2000Clm50BgcCru" testmods="clm/deepsoil_bedrock">
    <machines>
      <machine name="derecho" compiler="intel" category="aux_clm"/>
    </machines>
    <options>
      <option name="wallclock">00:20:00</option>
    </options>
  </test>
  <test name="ERS_D_Ld5" grid="f10_f10_mg37" compset="I2000Clm50BgcCru" testmods="clm/default">
    <machines>
      <machine name="derecho" compiler="intel" category="aux_clm"/>
    </machines>
    <options>
      <option name="wallclock">00:20:00</option>
    </options>
  </test>
  <test name="ERS_D_Ld6" grid="f10_f10_mg37" compset="I1850Clm45BgcCrop" testmods="clm/clm50CMIP6frc">
    <machines>
      <machine name="derecho" compiler="gnu" category="aux_clm"/>
      <machine name="derecho" compiler="intel" category="aux_clm"/>
    </machines>
    <options>
      <option name="wallclock">00:20:00</option>
    </options>
  </test>
  <test name="ERS_D_Ld7_Mmpi-serial" grid="1x1_smallvilleIA" compset="IHistClm50BgcCropRs" testmods="clm/decStart1851_noinitial">
    <machines>
      <machine name="derecho" compiler="intel" category="aux_clm"/>
      <machine name="derecho" compiler="intel" category="aux_clm_mpi_serial"/>
    </machines>
    <options>
      <option name="wallclock">00:20:00</option>
      <option name="comment">Transient crop run with a mid-year restart, restarting shortly after a big landunit transition, to make sure that the annually-dribbled fluxes generated from landunit transitions restart properly</option>
    </options>
  </test>
  <test name="ERS_Ld3_D" grid="f10_f10_mg37" compset="I1850Clm50BgcCrop" testmods="clm/rad_hrly_light_res_half">
    <machines>
      <machine name="derecho" compiler="gnu" category="aux_clm"/>
    </machines>
    <options>
      <option name="wallclock">00:20:00</option>
    </options>
  </test>
  <test name="ERS_Ld600_Mmpi-serial" grid="1x1_smallvilleIA" compset="I1850Clm50BgcCrop" testmods="clm/cropMonthlyNoinitial">
    <machines>
      <machine name="derecho" compiler="gnu" category="aux_clm"/>
      <machine name="derecho" compiler="gnu" category="aux_clm_mpi_serial"/>
    </machines>
    <options>
      <option name="wallclock">01:20:00</option>
      <option name="comment">tests mid-year restart, with the restart file being written in the middle of the first year after cold start initialization</option>
    </options>
  </test>
  <test name="ERS_Ly5_Mmpi-serial" grid="1x1_smallvilleIA" compset="I1850Clm50BgcCrop" testmods="clm/ciso_monthly">
    <machines>
      <machine name="derecho" compiler="gnu" category="aux_clm"/>
      <machine name="derecho" compiler="gnu" category="aux_clm_mpi_serial"/>
    </machines>
    <options>
      <option name="wallclock">02:00:00</option>
      <option name="comment">multi-year test with crops and isotopes that includes all crop types; added (2020-05-21) in order to test the new switchgrass and miscanthus crops (which otherwise aren't currently tested)</option>
    </options>
  </test>
  <test name="ERS_Ly5_Mmpi-serial" grid="1x1_smallvilleIA" compset="I1850Clm50BgcCrop" testmods="clm/ciso_monthly--clm/matrixcnOn">
    <machines>
      <machine name="derecho" compiler="gnu" category="aux_clm"/>
      <machine name="derecho" compiler="gnu" category="aux_clm_mpi_serial"/>
      <machine name="derecho" compiler="gnu" category="matrixcn"/>
    </machines>
    <options>
      <option name="wallclock">02:00:00</option>
      <option name="comment">Repeat ERS_Ly5_Mmpi-serial...ciso_monthly test with matrixcnOn</option>
    </options>
  </test>
  <test name="ERS_Ld1200_Mmpi-serial" grid="1x1_numaIA" compset="I2000Clm50BgcCropQianRs" testmods="clm/cropMonthlyNoinitial">
    <machines>
      <machine name="derecho" compiler="gnu" category="aux_clm"/>
      <machine name="derecho" compiler="gnu" category="aux_clm_mpi_serial"/>
    </machines>
    <options>
      <option name="wallclock">02:00:00</option>
      <option name="comment">tests mid-year restart, with the restart file being written in the middle of the second year after cold start initialization (to test crop restarts at different points throughout the first few years after cold start)</option>
    </options>
  </test>
  <test name="ERS_Ld1600_Mmpi-serial" grid="1x1_numaIA" compset="I2000Clm50BgcCropQianRs" testmods="clm/cropMonthlyNoinitial">
    <machines>
      <machine name="derecho" compiler="intel" category="aux_clm"/>
      <machine name="derecho" compiler="intel" category="aux_clm_mpi_serial"/>
    </machines>
    <options>
      <option name="wallclock">02:00:00</option>
      <option name="comment">tests mid-year restart, with the restart file being written after more than 2 years after cold start initialization (to test crop restarts at different points throughout the first few years after cold start)</option>
    </options>
  </test>
  <test name="ERS_Ly20_Mmpi-serial" grid="1x1_numaIA" compset="I2000Clm50BgcCropQianRs" testmods="clm/cropMonthlyNoinitial">
    <machines>
      <machine name="derecho" compiler="intel" category="aux_clm"/>
      <machine name="derecho" compiler="intel" category="aux_clm_mpi_serial"/>
    </machines>
    <options>
      <option name="wallclock">04:00:00</option>
      <option name="tput_tolerance">0.5</option>
      <option name="comment">20 year single point tests with BGC-Crop starting from cold start (crop keeps a 20 year running mean, so this tests the sequence of that running mean being established)</option>
    </options>
  </test>
  <test name="ERS_Ly20_Mmpi-serial" grid="1x1_numaIA" compset="I2000Clm50BgcCropQianRs" testmods="clm/cropMonthlyNoinitial--clm/matrixcnOn">
    <machines>
      <machine name="derecho" compiler="intel" category="aux_clm"/>
      <machine name="derecho" compiler="intel" category="aux_clm_mpi_serial"/>
      <machine name="derecho" compiler="intel" category="matrixcn"/>
    </machines>
    <options>
      <option name="wallclock">04:00:00</option>
      <option name="tput_tolerance">0.5</option>
      <option name="comment">Repeat ERS_Ly20_Mmpi-serial...cropMonthlyNoinitial test with matrixcnOn</option>
    </options>
  </test>
  <test name="ERS_Ly3" grid="f10_f10_mg37" compset="I1850Clm60BgcCropCmip6" testmods="clm/basic">
    <machines>
      <machine name="derecho" compiler="intel" category="aux_clm"/>
    </machines>
    <options>
      <option name="wallclock">01:40:00</option>
      <option name="comment">Include a long ERS test of the cmip6 configuration, though at coarse resolution. This gives a year+ test covering the output_crop usermod, which is something we want: if this is removed, we should add a test of at least a year duration covering the output_crop usermod. This test needs to use init_interp to work, because of adding virtual Antarctica columns (currently the default out-of-the-box setting uses init_interp for this).</option>
    </options>
  </test>
  <test name="ERS_Ly3_Mmpi-serial" grid="1x1_smallvilleIA" compset="IHistClm50BgcCropQianRs" testmods="clm/cropMonthOutput">
    <machines>
      <machine name="derecho" compiler="gnu" category="aux_clm"/>
      <machine name="derecho" compiler="gnu" category="aux_clm_mpi_serial"/>
    </machines>
    <options>
      <option name="wallclock">01:40:00</option>
      <option name="comment">restart is right before the transition from 100% nat veg to 100% crop</option>
    </options>
  </test>
  <test name="ERS_Ly3_P64x2" grid="f10_f10_mg37" compset="IHistClm50BgcCropG" testmods="clm/cropMonthOutput">
    <machines>
      <machine name="derecho" compiler="intel" category="aux_clm"/>
    </machines>
    <options>
      <option name="wallclock">01:40:00</option>
      <option name="comment">Multi-year global test of transient crops together with transient glaciers. Use glacier evolution with ERS test</option>
    </options>
  </test>
  <test name="ERS_Ly5_P128x1" grid="f10_f10_mg37" compset="IHistClm60BgcCrop" testmods="clm/cropMonthOutput">
    <machines>
      <machine name="derecho" compiler="intel" category="aux_clm"/>
    </machines>
    <options>
      <option name="wallclock">01:40:00</option>
      <option name="comment">Want a multi-year global test of transient crops; also want a multi-year transient restart test.  Using P60x1 and ERS rather than ERP to get faster turnaround of this long-running test</option>
    </options>
  </test>
  <test name="ERS_Ly5_P128x1" grid="f10_f10_mg37" compset="IHistClm60BgcCrop" testmods="clm/cropMonthOutput--clm/matrixcnOn_ignore_warnings">
    <machines>
      <machine name="derecho" compiler="intel" category="aux_clm"/>
      <machine name="derecho" compiler="intel" category="matrixcn"/>
    </machines>
    <options>
      <option name="wallclock">01:40:00</option>
      <option name="comment">Repeat ERS_Ly5_P128x1...cropMonthOutput test with matrixcnOn</option>
    </options>
  </test>
  <test name="ERS_Ly5_P128x1" grid="f10_f10_mg37" compset="IHistClm45BgcCrop" testmods="clm/cropMonthOutput">
    <machines>
      <machine name="derecho" compiler="intel" category="aux_clm"/>
    </machines>
    <options>
      <option name="wallclock">03:00:00</option>
      <option name="comment">include a long Clm45 test, and include a production intel test of Clm45</option>
    </options>
  </test>
  <test name="ERS_Ly3" grid="f10_f10_mg37" compset="I2000Clm60BgcCrop">
    <machines>
      <machine name="derecho" compiler="intel" category="aux_clm"/>
    </machines>
    <options>
      <option name="wallclock">01:40:00</option>
      <option name="comment">include a long exact restart test with clm60</option>
    </options>
  </test>
  <test name="SMS_D" grid="f10_f10_mg37" compset="I2000Clm60Bgc">
    <machines>
      <machine name="derecho" compiler="intel" category="aux_clm"/>
      <machine name="derecho" compiler="gnu" category="aux_clm"/>
    </machines>
    <options>
      <option name="wallclock">00:20:00</option>
      <option name="comment">include a short DEBUG test with clm60 without crop</option>
    </options>
  </test>
  <test name="ERS_D" grid="f10_f10_mg37" compset="I1850Clm60Sp">
    <machines>
      <machine name="derecho" compiler="intel" category="aux_clm"/>
    </machines>
    <options>
      <option name="wallclock">00:20:00</option>
      <option name="comment">Exact restart short DEBUG SP test with clm60</option>
    </options>
  </test>
  <test name="ERS_Ly6_Mmpi-serial" grid="1x1_smallvilleIA" compset="IHistClm50BgcCropQianRs" testmods="clm/cropMonthOutput">
    <machines>
      <machine name="derecho" compiler="intel" category="aux_clm"/>
      <machine name="derecho" compiler="intel" category="aux_clm_mpi_serial"/>
    </machines>
    <options>
      <option name="wallclock">02:00:00</option>
      <option name="comment">restart is right before increasing natural veg to &gt; 0 while also shifting PCT_CFT</option>
      <option name="tput_tolerance">0.5</option>
    </options>
  </test>
  <test name="ERS_Ly6_Mmpi-serial" grid="1x1_smallvilleIA" compset="IHistClm50BgcCropQianRs" testmods="clm/cropMonthOutput--clm/matrixcnOn_ignore_warnings">
    <machines>
      <machine name="derecho" compiler="intel" category="aux_clm"/>
      <machine name="derecho" compiler="intel" category="aux_clm_mpi_serial"/>
      <machine name="derecho" compiler="intel" category="matrixcn"/>
    </machines>
    <options>
      <option name="wallclock">02:00:00</option>
      <option name="tput_tolerance">0.5</option>
      <option name="comment">Repeat ERS_Ly6_Mmpi-serial...cropMonthOutput</option>
    </options>
  </test>
  <test name="SMS_Ly5_Mmpi-serial" grid="1x1_smallvilleIA" compset="IHistClm60BgcCropQianRs" testmods="clm/gregorian_cropMonthOutput">
    <machines>
      <machine name="derecho" compiler="intel" category="ctsm_sci"/>
      <machine name="derecho" compiler="gnu" category="aux_clm"/>
      <machine name="derecho" compiler="gnu" category="aux_clm_mpi_serial"/>
    </machines>
    <options>
      <option name="wallclock">01:00:00</option>
      <option name="comment">Multi-year Gregorian test with transient and crop to test code that might break in leap years.</option>
      <option name="tput_tolerance">0.5</option>
    </options>
  </test>
  <test name="LII_D_Ld3_PS" grid="f19_g17" compset="I2000Clm50BgcCrop" testmods="clm/default">
    <machines>
      <machine name="derecho" compiler="intel" category="aux_clm"/>
    </machines>
    <options>
      <option name="wallclock">00:20:00</option>
      <option name="comment">Basic LII test, covering the standard range of subgrid heterogeneity - particularly, including crop. Uses a year-2000 restart file so that the restart file has non-zero product pools, so that we exercise the gridcell-level code in init_interp.</option>
    </options>
  </test>
  <test name="LII_D_Ld3_PS" grid="f19_g17" compset="I2000Clm50BgcCrop" testmods="clm/default--clm/matrixcnOn">
    <machines>
      <machine name="derecho" compiler="intel" category="aux_clm"/>
      <machine name="derecho" compiler="intel" category="matrixcn"/>
    </machines>
    <options>
      <option name="wallclock">00:20:00</option>
      <option name="comment">Repeat LII_D... test with matrixcnOn</option>
    </options>
  </test>
  <test name="LII2FINIDATAREAS_D_P256x2_Ld1" grid="f09_g17" compset="I1850Clm50BgcCrop" testmods="clm/default">
    <machines>
      <machine name="derecho" compiler="intel" category="aux_clm"/>
    </machines>
    <options>
      <option name="wallclock">00:20:00</option>
      <option name="comment">Exercise the init_interp_method='use_finidat_areas' option. See documentation at the top of the python script implementing this test for more details and rationale. This test requires a compatible finidat file (i.e., a file that can be used without interpolation). If no such file is available out-of-the-box, then the test will need to use a testmod that points to a compatible file.</option>
    </options>
  </test>
  <test name="LII2FINIDATAREAS_D_P256x2_Ld1" grid="f09_g17" compset="I1850Clm50BgcCrop" testmods="clm/default--clm/matrixcnOn_ignore_warnings">
    <machines>
      <machine name="derecho" compiler="intel" category="aux_clm"/>
      <machine name="derecho" compiler="intel" category="matrixcn"/>
    </machines>
    <options>
      <option name="wallclock">00:20:00</option>
      <option name="comment">Repeat LII2... test with matrixcnOn</option>
    </options>
  </test>
  <test name="LVG_Ld5_D" grid="f10_f10_mg37" compset="I1850Clm60Bgc" testmods="clm/no_vector_output">
    <machines>
      <machine name="derecho" compiler="intel" category="aux_clm"/>
    </machines>
    <options>
      <option name="wallclock">00:20:00</option>
      <option name="comment">Include one LVG debug test (exact configuration is not very important). Note that the LVG test will fail if there is any 1-d output, or output separated by glacier elevation classes (e.g., the various *_FORC fields), so this includes a testmod that turns off any 1-d output.</option>
    </options>
  </test>
  <test name="LCISO_Ld396" grid="f10_f10_mg37" compset="IHistClm60BgcCrop" testmods="clm/ciso_monthly">
    <machines>
      <machine name="derecho" compiler="intel" category="aux_clm"/>
      <machine name="derecho" compiler="intel" category="prebeta"/>
    </machines>
    <options>
      <option name="wallclock">01:30:00</option>
      <option name="comment">Make sure Carbon isotopes on and off with land-use change, does NOT change answers. To verify for landuse change must go beyond a year boundary, because of #404 we can't use a December start, so need to run for beyond the year boundary.</option>
    </options>
  </test>
  <test name="LCISO_Ld396" grid="f10_f10_mg37" compset="IHistClm60BgcCrop" testmods="clm/ciso_monthly--clm/matrixcnOn_ignore_warnings">
    <machines>
      <machine name="derecho" compiler="intel" category="aux_clm"/>
      <machine name="derecho" compiler="intel" category="prebeta"/>
      <machine name="derecho" compiler="intel" category="matrixcn"/>
    </machines>
    <options>
      <option name="wallclock">01:30:00</option>
      <option name="comment">Repeat LCISO_Ld396...ciso_monthly test with matrixcnOn</option>
    </options>
  </test>
  <test name="NCK_Ld1" grid="f10_f10_mg37" compset="I2000Clm50Sp" testmods="clm/default">
    <machines>
      <machine name="derecho" compiler="intel" category="aux_clm"/>
      <machine name="derecho" compiler="intel" category="prealpha"/>
    </machines>
    <options>
      <option name="wallclock">00:20:00</option>
    </options>
  </test>
  <test name="PEM_D_Ld5" grid="ne30_g17" compset="I2000Clm50BgcCru" testmods="clm/default">
    <machines>
      <machine name="derecho" compiler="intel" category="aux_clm"/>
      <machine name="derecho" compiler="intel" category="prealpha"/>
    </machines>
    <options>
      <option name="wallclock">00:60:00</option>
    </options>
  </test>
  <test name="PEM_Ld1" grid="f10_f10_mg37" compset="I2000Clm60BgcCrop" testmods="clm/till">
    <machines>
      <machine name="derecho" compiler="intel" category="aux_clm"/>
      <machine name="derecho" compiler="intel" category="prebeta"/>
    </machines>
    <options>
      <option name="wallclock">00:20:00</option>
    </options>
  </test>
  <test name="PEM_Ld1" grid="f10_f10_mg37" compset="I2000Clm60BgcCrop" testmods="clm/till--clm/matrixcnOn">
    <machines>
      <machine name="derecho" compiler="intel" category="aux_clm"/>
      <machine name="derecho" compiler="intel" category="prebeta"/>
      <machine name="derecho" compiler="intel" category="matrixcn"/>
    </machines>
    <options>
      <option name="wallclock">00:20:00</option>
      <option name="comment">Repeat PEM_Ld1...till test with matrixcnOn</option>
    </options>
  </test>
  <test name="PET_P64x2_D" grid="f10_f10_mg37" compset="I1850Clm50BgcCrop" testmods="clm/default">
    <machines>
      <machine name="derecho" compiler="intel" category="aux_clm"/>
    </machines>
    <options>
      <option name="wallclock">00:20:00</option>
      <option name="comment">The main purpose of this test is to test threading of init_interp, exercising the OpenMP directives in initInterp. (Note that ERP tests don't compare threaded vs. non-threaded runs of init_interp, since init_interp won't run in the restart case.) Note that this test will use init_interp as long as we don't have out-of-the-box initial conditions at f10 resolution. We could probably get a similar level of confidence in the threading directives by deleting this test and instead changing the LII test to use threading; the main loss would be that that wouldn't test threading combined with interpolating from one resolution to another, as this one does.</option>
      <option name="tput_tolerance">0.5</option>
    </options>
  </test>
  <test name="PET_P64x2_D" grid="f10_f10_mg37" compset="I1850Clm50BgcCrop" testmods="clm/default--clm/matrixcnOn_ignore_warnings">
    <machines>
      <machine name="derecho" compiler="intel" category="aux_clm"/>
      <machine name="derecho" compiler="intel" category="matrixcn"/>
    </machines>
    <options>
      <option name="wallclock">00:20:00</option>
      <option name="comment">Repeat PET_P64x2_D...default test with matrixcnOn</option>
      <option name="tput_tolerance">0.5</option>
    </options>
  </test>
  <test name="SMS" grid="f10_f10_mg37" compset="I2000Clm50BgcCrop" testmods="clm/crop">
    <machines>
      <machine name="derecho" compiler="intel" category="aux_clm"/>
      <machine name="derecho" compiler="nvhpc" category="aux_clm"/>
      <machine name="derecho" compiler="gnu" category="aux_clm"/>
    </machines>
    <options>
      <option name="wallclock">00:20:00</option>
    </options>
  </test>
  <test name="SMS" grid="f45_f45_mg37" compset="I2000Clm60FatesSpRsGs" testmods="clm/FatesColdSatPhen">
    <machines>
      <machine name="derecho" compiler="nvhpc" category="aux_clm"/>
      <machine name="derecho" compiler="nvhpc" category="fates"/>
    </machines>
    <options>
      <option name="wallclock">00:20:00</option>
      <option name="comment">Simple test to make sure the basic Fates-SP compset works"</option>
    </options>
  </test>
  <test name="SMS_D_Ld1" grid="ne30pg3_t232" compset="I1850Clm50BgcSpinup" testmods="clm/cplhist">
    <machines>
      <machine name="derecho" compiler="intel" category="aux_clm"/>
      <machine name="derecho" compiler="intel" category="prealpha"/>
    </machines>
    <options>
      <option name="wallclock">00:20:00</option>
    </options>
  </test>
  <test name="SMS_D_Ld1" grid="ne30pg3_t232" compset="I1850Clm50BgcSpinup" testmods="clm/cplhist--clm/matrixcnOn">
    <machines>
      <machine name="derecho" compiler="intel" category="aux_clm"/>
      <machine name="derecho" compiler="intel" category="prealpha"/>
      <machine name="derecho" compiler="intel" category="matrixcn"/>
    </machines>
    <options>
      <option name="wallclock">00:20:00</option>
      <option name="comment">Repeat last SMS_D_Ld1...cplhist test with matrixcnOn"</option>
    </options>
  </test>
  <test name="SMS_D_Ld1_PS" grid="f19_f19_mg17" compset="I2010Clm50Sp" testmods="clm/clm50cam6LndTuningMode--clm/nofireemis">
    <machines>
      <machine name="derecho" compiler="intel" category="aux_clm"/>
    </machines>
    <options>
      <option name="wallclock">00:20:00</option>
      <option name="comment">Also --nofireemis because this is a SP compset</option>
    </options>
  </test>
  <test name="SMS_Ln9" grid="f19_f19_mg17" compset="IHistClm50Sp" testmods="clm/clm50cam7LndTuningMode_1979Start--clm/nofireemis">
    <machines>
      <machine name="derecho" compiler="intel" category="aux_clm"/>
    </machines>
    <options>
      <option name="wallclock">00:20:00</option>
      <option name="comment">Run f19 for the same as the ne0ARCTIC case starting in 1979"</option>
      <option name="comment">Also --nofireemis because this is a SP compset</option>
    </options>
  </test>
  <test name="SMS_Ln9" grid="ne0POLARCAPne30x4_ne0POLARCAPne30x4_mt12" compset="IHistClm60Sp" testmods="clm/clm60cam7LndTuningMode_1979Start--clm/nofireemis">
    <machines>
      <machine name="derecho" compiler="intel" category="ctsm_sci"/>
    </machines>
    <options>
      <option name="wallclock">00:20:00</option>
      <option name="comment">Run POLARCAP for transient case starting in 1979 as for AMIP CAM cases (no need to run this high core count test with every tag, but include it in the less frequent ctsm_sci testing)"</option>
      <option name="comment">Also --nofireemis because this is a SP compset</option>
    </options>
  </test>
<<<<<<< HEAD
  <test name="SMS_Ln9" grid="ne0POLARCAPne30x4_ne0POLARCAPne30x4_mt12" compset="IHistClm50Sp" testmods="clm/clm50cam6LndTuningMode_1979Start--clm/nofireemis">
=======
  <test name="SMS_Ln9" grid="ne0POLARCAPne30x4_ne0POLARCAPne30x4_mt12" compset="IHistClm60SpCrujra" testmods="clm/clm60cam7LndTuningMode_1979Start--clm/nofireemis">
>>>>>>> c2a8c6c0
    <machines>
      <machine name="derecho" compiler="intel" category="ctsm_sci"/>
    </machines>
    <options>
      <option name="wallclock">00:20:00</option>
<<<<<<< HEAD
      <option name="comment"  >POLARCAP test with clm50cam6"</option>
      <option name="comment"  >Also --nofireemis because this is a SP compset</option>
=======
      <option name="comment">Repeat POLARCAP test with Crujra while Gswp is still the default</option>
>>>>>>> c2a8c6c0
    </options>
  </test>
  <test name="SMS_Ln9" grid="ne0ARCTICne30x4_ne0ARCTICne30x4_mt12" compset="IHistClm50Sp" testmods="clm/clm50cam7LndTuningMode_1979Start--clm/nofireemis">
    <machines>
      <machine name="derecho" compiler="intel" category="ctsm_sci"/>
    </machines>
    <options>
      <option name="wallclock">00:20:00</option>
      <option name="comment">Run ARCTIC for transient case starting in 1979 as for AMIP CAM cases (no need to run this high core count test with every tag, but include it in the less frequent ctsm_sci testing)"</option>
      <option name="comment">Clm50 because that is what CAM tests currently; remove when CAM tests for Clm60</option>
      <option name="comment">Also --nofireemis because this is a SP compset</option>
    </options>
  </test>
  <test name="SMS_Ln9" grid="ne0ARCTICne30x4_ne0ARCTICne30x4_mt12" compset="IHistClm50Sp" testmods="clm/clm50cam6LndTuningMode_1979Start--clm/nofireemis">
    <machines>
      <machine name="derecho" compiler="intel" category="ctsm_sci"/>
    </machines>
    <options>
      <option name="wallclock">00:20:00</option>
      <option name="comment"  >ARCTIC test with cam6"</option>
      <option name="comment"  >Clm50 because that is what CAM tests currently; remove when CAM tests for Clm60</option>
      <option name="comment"  >Also --nofireemis because this is a SP compset</option>
    </options>
  </test>
  <test name="SMS_Ln9" grid="ne0ARCTICne30x4_ne0ARCTICne30x4_mt12" compset="IHistClm60Sp" testmods="clm/clm60cam7LndTuningMode_1979Start--clm/nofireemis">
    <machines>
      <machine name="derecho" compiler="intel" category="ctsm_sci"/>
    </machines>
    <options>
      <option name="wallclock">00:20:00</option>
      <option name="comment">Repeat ARCTIC transient starting in 1979 for Clm60"</option>
      <option name="comment">Also --nofireemis because this is a SP compset</option>
    </options>
  </test>
  <test name="SMS_Ln9" grid="ne0ARCTICne30x4_ne0ARCTICne30x4_mt12" compset="IHistClm60SpCrujra" testmods="clm/clm60cam7LndTuningMode_1979Start--clm/nofireemis">
    <machines>
      <machine name="derecho" compiler="intel" category="ctsm_sci"/>
    </machines>
    <options>
      <option name="wallclock">00:20:00</option>
      <option name="comment">Repeat ARCTIC test with Crujra while Gswp is still the default</option>
    </options>
  </test>
  <test name="SMS_Ln9" grid="ne0ARCTICGRISne30x8_ne0ARCTICGRISne30x8_mt12" compset="IHistClm50Sp" testmods="clm/clm50cam7LndTuningMode_1979Start--clm/nofireemis">
    <machines>
      <machine name="derecho" compiler="intel" category="ctsm_sci"/>
    </machines>
    <options>
      <option name="wallclock">00:20:00</option>
      <option name="comment">Run ARCTICGRIS for transient case starting in 1979 as for AMIP CAM cases (no need to run this high core count test with every tag, but include it in the less frequent ctsm_sci testing)"</option>
      <option name="comment">Clm50 because that is what CAM tests currently; remove when CAM tests for Clm60</option>
      <option name="comment">Also --nofireemis because this is a SP compset</option>
    </options>
  </test>
  <test name="SMS_Ln9" grid="ne0ARCTICGRISne30x8_ne0ARCTICGRISne30x8_mt12" compset="IHistClm50Sp" testmods="clm/clm50cam6LndTuningMode_1979Start--clm/nofireemis">
    <machines>
      <machine name="derecho" compiler="intel" category="ctsm_sci"/>
    </machines>
    <options>
      <option name="wallclock">00:20:00</option>
      <option name="comment"  >ARCTICGRIS test with cam6"</option>
      <option name="comment"  >Clm50 because that is what CAM tests currently; remove when CAM tests for Clm60</option>
      <option name="comment"  >Also --nofireemis because this is a SP compset</option>
    </options>
  </test>
  <test name="SMS_Ln9" grid="ne0ARCTICGRISne30x8_ne0ARCTICGRISne30x8_mt12" compset="IHistClm60Sp" testmods="clm/clm60cam7LndTuningMode_1979Start--clm/nofireemis">
    <machines>
      <machine name="derecho" compiler="intel" category="ctsm_sci"/>
    </machines>
    <options>
      <option name="wallclock">00:20:00</option>
      <option name="comment">Repeat ARCTICGRIS transient starting in 1979 for Clm60"</option>
      <option name="comment">Also --nofireemis because this is a SP compset</option>
    </options>
  </test>
  <test name="SMS_Ln9" grid="ne0ARCTICGRISne30x8_ne0ARCTICGRISne30x8_mt12" compset="IHistClm60SpCrujra" testmods="clm/clm60cam7LndTuningMode_1979Start--clm/nofireemis">
    <machines>
      <machine name="derecho" compiler="intel" category="ctsm_sci"/>
    </machines>
    <options>
      <option name="wallclock">00:20:00</option>
      <option name="comment">Repeat ARCTICGRIS test with Crujra while Gswp is still the default</option>
    </options>
  </test>
  <test name="SMS_Ln9" grid="ne0ARCTICGRISne30x8_ne0ARCTICGRISne30x8_mt12" compset="I1850Clm60BgcCrop" testmods="clm/clm60cam7LndTuningMode--clm/nofireemis">
    <machines>
      <machine name="derecho" compiler="intel" category="ctsm_sci"/>
    </machines>
    <options>
      <option name="wallclock">00:40:00</option>
      <option name="comment">Run ARCTICGRIS for 1850 case (do not run this expensive test with every tag, but include it in the less frequent ctsm_sci testing)"</option>
    </options>
  </test>
  <test name="SMS_Ln9" grid="ne0ARCTICGRISne30x8_ne0ARCTICGRISne30x8_mt12" compset="I1850Clm60BgcCropCrujra" testmods="clm/clm60cam7LndTuningMode--clm/nofireemis">
    <machines>
      <machine name="derecho" compiler="intel" category="ctsm_sci"/>
    </machines>
    <options>
      <option name="wallclock">00:40:00</option>
      <option name="comment">Repeat ARCTICGRIS test with Crujra while Gswp is still the default</option>
    </options>
  </test>
  <test name="SMS_Ln9" grid="ne0CONUSne30x8_ne0CONUSne30x8_mt12" compset="IHistClm50Sp" testmods="clm/clm50cam7LndTuningMode_2013Start--clm/nofireemis">
    <machines>
      <machine name="derecho" compiler="intel" category="ctsm_sci"/>
    </machines>
    <options>
      <option name="wallclock">00:20:00</option>
      <option name="comment">Run CONUS for transient case starting in 2013 as for CAM case (no need to run this high core count test with every tag, but include it in the less frequent ctsm_sci testing)"</option>
      <option name="comment">Clm50 because that is what CAM tests currently; remove when CAM tests for Clm60</option>
      <option name="comment">Also --nofireemis because this is a SP compset</option>
    </options>
  </test>
  <test name="SMS_Ln9" grid="ne0CONUSne30x8_ne0CONUSne30x8_mt12" compset="IHistClm50Sp" testmods="clm/clm50cam6LndTuningMode_2013Start--clm/nofireemis">
    <machines>
      <machine name="derecho" compiler="intel" category="ctsm_sci"/>
    </machines>
    <options>
      <option name="wallclock">00:20:00</option>
      <option name="comment"  >Repeat CONUS transient starting in 2013 for cam6"</option>
      <option name="comment"  >Also --nofireemis because this is a SP compset</option>
    </options>
  </test>
  <test name="SMS_Ln9" grid="ne0CONUSne30x8_ne0CONUSne30x8_mt12" compset="IHistClm60Sp" testmods="clm/clm60cam7LndTuningMode_2013Start--clm/nofireemis">
    <machines>
      <machine name="derecho" compiler="intel" category="ctsm_sci"/>
    </machines>
    <options>
      <option name="wallclock">00:20:00</option>
      <option name="comment">Repeat CONUS transient starting in 2013 for Clm60"</option>
      <option name="comment">Also --nofireemis because this is a SP compset</option>
    </options>
  </test>
  <test name="SMS_Ln9" grid="ne0CONUSne30x8_ne0CONUSne30x8_mt12" compset="IHistClm60SpCrujra" testmods="clm/clm60cam7LndTuningMode_2013Start--clm/nofireemis">
    <machines>
      <machine name="derecho" compiler="intel" category="ctsm_sci"/>
    </machines>
    <options>
      <option name="wallclock">00:20:00</option>
      <option name="comment">Repeat CONUS test with Crujra while Gswp is still the default</option>
    </options>
  </test>
  <!-- Historical science support for clm5_0 workhorse resolutions -->
  <test name="SMS_Ld5" grid="f09_g17" compset="IHistClm50Sp" testmods="clm/nofireemis">
    <machines>
      <machine name="derecho" compiler="intel" category="ctsm_sci"/>
    </machines>
    <options>
      <option name="wallclock">00:20:00</option>
      <option name="comment">Science support for historical clm5_0 physics with SP mode at f09</option>
    </options>
  </test>
  <test name="SMS_Ld5" grid="f19_g17" compset="IHistClm50Sp" testmods="clm/default--clm/nofireemis">
    <machines>
      <machine name="derecho" compiler="intel" category="ctsm_sci"/>
    </machines>
    <options>
      <option name="wallclock">00:20:00</option>
      <option name="comment">Science support for historical clm5_0 physics with SP mode at f19</option>
      <option name="comment">Also --nofireemis because this is a SP compset</option>
    </options>
  </test>
  <!-- Historical science support for clm6_0 workhorse resolutions -->
  <test name="SMS_Ld5" grid="f09_g17" compset="IHistClm60Sp" testmods="clm/default--clm/nofireemis">
    <machines>
      <machine name="derecho" compiler="intel" category="ctsm_sci"/>
    </machines>
    <options>
      <option name="wallclock">00:20:00</option>
      <option name="comment">Science support for historical clm6_0 physics with SP mode at f09</option>
      <option name="comment">Also --nofireemis because this is a SP compset</option>
    </options>
  </test>
  <test name="SMS_Ld5" grid="f09_t232" compset="IHistClm60SpCrujra" testmods="clm/default--clm/nofireemis">
    <machines>
      <machine name="derecho" compiler="intel" category="ctsm_sci"/>
    </machines>
    <options>
      <option name="wallclock">00:20:00</option>
      <option name="comment">Repeat this science support test with t232 and Crujra while the defaults have not changed</option>
    </options>
  </test>
  <test name="SMS_Ld5" grid="f19_g17" compset="IHistClm60Sp" testmods="clm/default--clm/nofireemis">
    <machines>
      <machine name="derecho" compiler="intel" category="ctsm_sci"/>
    </machines>
    <options>
      <option name="wallclock">00:20:00</option>
      <option name="comment">Science support for historical clm6_0 physics with SP mode at f19</option>
      <option name="comment">Also --nofireemis because this is a SP compset</option>
    </options>
  </test>
  <test name="SMS_Ld5" grid="f19_g17" compset="IHistClm60SpCrujra" testmods="clm/default--clm/nofireemis">
    <machines>
      <machine name="derecho" compiler="intel" category="ctsm_sci"/>
    </machines>
    <options>
      <option name="wallclock">00:20:00</option>
      <option name="comment">Repeat this science support test with Crujra while Gswp is still the default</option>
    </options>
  </test>
  <test name="SMS_Ln9" grid="ne30pg2_ne30pg2_mg17" compset="I1850Clm50Sp" testmods="clm/clm50cam6LndTuningMode--clm/nofireemis">
    <machines>
      <machine name="derecho" compiler="intel" category="aux_clm"/>
    </machines>
    <options>
      <option name="wallclock">00:40:00</option>
      <option name="comment">Run ne30np4.pg2 to make sure will work for CAM"</option>
      <option name="comment">Also --nofireemis because this is a SP compset</option>
    </options>
  </test>
  <test name="SMS_Ln9" grid="ne30pg2_ne30pg2_mg17" compset="I2000Clm50BgcCrop" testmods="clm/clm50cam6LndTuningMode">
    <machines>
      <machine name="derecho" compiler="intel" category="aux_clm"/>
    </machines>
    <options>
      <option name="wallclock">00:40:00</option>
      <option name="comment">Run ne30np4.pg3 to make sure will work for CAM"</option>
    </options>
  </test>
  <test name="SMS_Ln9" grid="mpasa480_mpasa480" compset="I1850Clm50BgcCrop" testmods="clm/clm50cam6LndTuningMode">
    <machines>
      <machine name="derecho" compiler="gnu" category="aux_clm"/>
    </machines>
    <options>
      <option name="wallclock">00:40:00</option>
      <option name="comment">Run mpasa480 to make sure will work for CAM"</option>
    </options>
  </test>
  <test name="SMS_Ln9" grid="ne3pg3_ne3pg3_mg37" compset="I2000Clm50Sp" testmods="clm/clm50cam6LndTuningMode--clm/nofireemis">
    <machines>
      <machine name="derecho" compiler="gnu" category="aux_clm"/>
    </machines>
    <options>
      <option name="wallclock">00:20:00</option>
      <option name="comment">Run coarse resolution ne3pg3_ne3pg3_mg37 to make sure will work for CAM"</option>
      <option name="comment">Also --nofireemis because this is a SP compset</option>
    </options>
  </test>
  <test name="SMS_D" grid="f10_f10_mg37" compset="I2000Clm60BgcCrop" testmods="clm/crop">
    <machines>
      <machine name="derecho" compiler="nvhpc" category="aux_clm"/>
      <machine name="derecho" compiler="intel" category="aux_clm"/>
      <machine name="derecho" compiler="gnu" category="aux_clm"/>
      <machine name="izumi" compiler="nag" category="aux_clm"/>
    </machines>
    <options>
      <option name="wallclock">00:20:00</option>
    </options>
  </test>
  <test name="ERS_D_Ld5_Mmpi-serial" grid="1x1_vancouverCAN" compset="I1PtClm50SpRs" testmods="clm/CLM1PTStartDate">
    <machines>
      <machine name="izumi" compiler="nag" category="aux_clm"/>
      <machine name="izumi" compiler="nag" category="aux_clm_mpi_serial"/>
      <machine name="izumi" compiler="nag" category="prealpha"/>
    </machines>
    <options>
      <option name="wallclock">00:20:00</option>
    </options>
  </test>
  <test name="SMS_D_Ld1_Mmpi-serial" grid="ne3_ne3_mg37" compset="I2000Clm50SpRs" testmods="clm/ptsRLA">
    <machines>
      <machine name="derecho" compiler="intel" category="aux_clm"/>
      <machine name="derecho" compiler="intel" category="aux_clm_mpi_serial"/>
      <machine name="derecho" compiler="intel" category="prealpha"/>
      <machine name="derecho" compiler="gnu" category="aux_clm"/>
      <machine name="derecho" compiler="gnu" category="aux_clm_mpi_serial"/>
      <machine name="izumi" compiler="nag" category="aux_clm"/>
      <machine name="izumi" compiler="nag" category="aux_clm_mpi_serial"/>
      <machine name="derecho" compiler="gnu" category="prealpha"/>
      <machine name="izumi" compiler="nag" category="prealpha"/>
    </machines>
    <options>
      <option name="wallclock">00:20:00</option>
    </options>
  </test>
  <test name="SMS_D_Ld1_P48x1" grid="f10_f10_mg37" compset="I2000Clm45BgcCrop" testmods="clm/oldhyd">
    <machines>
      <machine name="izumi" compiler="nag" category="aux_clm"/>
    </machines>
    <options>
      <option name="wallclock">00:20:00</option>
    </options>
  </test>
  <test name="ERP_D_P64x2_Ld3" grid="f10_f10_mg37" compset="I2000Clm45BgcCrop" testmods="clm/no_subgrid_fluxes">
    <machines>
      <machine name="derecho" compiler="gnu" category="aux_clm">
        <options>
          <option name="wallclock">00:20:00</option>
          <option name="comment">This covers some code that isn't covered by any existing tests (such as the oldhyd test), though the amount of additional code coverage is small, so we don't necessarily need to keep this test long-term.</option>
        </options>
      </machine>
    </machines>
  </test>
  <test name="SMS_D_Ld1_P48x1" grid="f10_f10_mg37" compset="I2000Clm50BgcCru" testmods="clm/datm_bias_correct_cruv7">
    <machines>
      <machine name="izumi" compiler="nag" category="aux_clm"/>
    </machines>
    <options>
      <option name="wallclock">00:20:00</option>
    </options>
  </test>
  <test name="SMS_D_Ld3" grid="f10_f10_mg37" compset="I1850Clm50BgcCrop" testmods="clm/default">
    <machines>
      <machine name="derecho" compiler="intel" category="aux_clm"/>
      <machine name="derecho" compiler="intel" category="clm_short"/>
      <machine name="derecho" compiler="intel" category="prealpha"/>
      <machine name="derecho" compiler="intel" category="aux_cime_baselines"/>
    </machines>
    <options>
      <option name="wallclock">00:20:00</option>
    </options>
  </test>
  <test name="SMS_D_Ld3" grid="f10_f10_mg37" compset="I1850Clm50BgcCrop" testmods="clm/default--clm/matrixcnOn">
    <machines>
      <machine name="derecho" compiler="intel" category="aux_clm"/>
      <machine name="derecho" compiler="intel" category="clm_short"/>
      <machine name="derecho" compiler="intel" category="prealpha"/>
      <machine name="derecho" compiler="intel" category="aux_cime_baselines"/>
      <machine name="derecho" compiler="intel" category="matrixcn"/>
    </machines>
    <options>
      <option name="wallclock">00:20:00</option>
      <option name="comment">Repeat last SMS_D_Ld3...default test with matrixcnOn"</option>
    </options>
  </test>
  <test name="SMS_D_Ld3" grid="f10_f10_mg37" compset="I2000Clm50BgcCru" testmods="clm/default">
    <machines>
      <machine name="derecho" compiler="intel" category="aux_clm"/>
      <machine name="derecho" compiler="gnu" category="aux_clm"/>
      <machine name="derecho" compiler="gnu" category="prebeta"/>
    </machines>
    <options>
      <option name="wallclock">00:20:00</option>
    </options>
  </test>
  <test name="SMS_C2_D_Lh12" grid="f10_f10_mg37" compset="I2000Clm50Sp" testmods="clm/pauseResume">
    <machines>
      <machine name="derecho" compiler="intel" category="aux_clm"/>
    </machines>
    <options>
      <option name="wallclock">00:20:00</option>
    </options>
  </test>
  <test name="DAE_C2_D_Lh12" grid="f10_f10_mg37" compset="I2000Clm50BgcCrop" testmods="clm/DA_multidrv">
    <machines>
      <machine name="derecho" compiler="intel" category="aux_clm"/>
      <machine name="derecho" compiler="intel" category="prealpha"/>
    </machines>
    <options>
      <option name="wallclock">00:20:00</option>
    </options>
  </test>
  <test name="SMS_D_Ld5" grid="f10_f10_mg37" compset="I1850Clm45BgcCrop" testmods="clm/crop">
    <machines>
      <machine name="izumi" compiler="nag" category="aux_clm"/>
    </machines>
    <options>
      <option name="wallclock">00:20:00</option>
      <option name="comment">include a nag debug test of Clm45BgcCrop</option>
    </options>
  </test>
  <test name="ERS_D_Ld5_Mmpi-serial" grid="1x1_mexicocityMEX" compset="I1PtClm60SpRs" testmods="clm/CLM1PTStartDate">
    <machines>
      <machine name="derecho" compiler="gnu" category="ctsm_sci"/>
      <machine name="derecho" compiler="gnu" category="aux_clm"/>
      <machine name="derecho" compiler="gnu" category="aux_clm_mpi_serial"/>
      <machine name="derecho" compiler="gnu" category="prebeta"/>
    </machines>
    <options>
      <option name="wallclock">00:20:00</option>
      <option name="tput_tolerance">0.5</option>
      <option name="comment">Want to keep a little single-point testing on HPC machines</option>
    </options>
  </test>
  <test name="SMS_Ld10_D_Mmpi-serial" grid="CLM_USRDAT" compset="I1PtClm60Bgc" testmods="clm/default--clm/NEON/HARV">
    <machines>
      <machine name="derecho" compiler="gnu" category="aux_clm"/>
      <machine name="derecho" compiler="gnu" category="aux_clm_mpi_serial"/>
      <machine name="izumi" compiler="nag" category="aux_clm"/>
      <machine name="izumi" compiler="nag" category="aux_clm_mpi_serial"/>
    </machines>
    <options>
      <option name="wallclock">00:20:00</option>
      <option name="tput_tolerance">0.5</option>
      <option name="comment">Add at least one test of a NEON site</option>
    </options>
  </test>
  <test name="SMS_Ld10_D_Mmpi-serial" grid="CLM_USRDAT" compset="I1PtClm60Bgc" testmods="clm/default--clm/NEON/HARV--clm/matrixcnOn">
    <machines>
      <machine name="derecho" compiler="gnu" category="aux_clm"/>
      <machine name="derecho" compiler="gnu" category="aux_clm_mpi_serial"/>
      <machine name="derecho" compiler="gnu" category="matrixcn"/>
      <machine name="izumi" compiler="nag" category="aux_clm"/>
      <machine name="izumi" compiler="nag" category="aux_clm_mpi_serial"/>
      <machine name="izumi" compiler="nag" category="matrixcn"/>
    </machines>
    <options>
      <option name="wallclock">00:20:00</option>
      <option name="tput_tolerance">0.5</option>
      <option name="comment">Repeat SMS_Ld10_D_Mmpi-serial...HARV test with matrixcnOn</option>
    </options>
  </test>
  <test name="SMS_Ld10_D_Mmpi-serial" grid="CLM_USRDAT" compset="I1PtClm60SpRs" testmods="clm/default--clm/NEON/TOOL">
    <machines>
      <machine name="izumi" compiler="nag" category="aux_clm"/>
      <machine name="izumi" compiler="nag" category="aux_clm_mpi_serial"/>
      <machine name="derecho" compiler="intel" category="aux_clm"/>
      <machine name="derecho" compiler="intel" category="aux_clm_mpi_serial"/>
    </machines>
    <options>
      <option name="wallclock">00:20:00</option>
      <option name="tput_tolerance">0.5</option>
      <option name="comment">Add at least one test of a NEON site with SP</option>
    </options>
  </test>
  <test name="SMS_Ld10_D_Mmpi-serial" grid="CLM_USRDAT" compset="I1PtClm60Bgc" testmods="clm/NEON/MOAB--clm/PRISM">
    <machines>
      <machine name="izumi" compiler="nag" category="aux_clm"/>
      <machine name="izumi" compiler="nag" category="aux_clm_mpi_serial"/>
      <machine name="derecho" compiler="gnu" category="aux_clm"/>
      <machine name="derecho" compiler="gnu" category="aux_clm_mpi_serial"/>
    </machines>
    <options>
      <option name="wallclock">00:20:00</option>
      <option name="tput_tolerance">0.5</option>
      <option name="comment">Add at least one test of a NEON site with PRISM precipitation</option>
    </options>
  </test>

  <test name="ERS_P128x1_Ld765" grid="f10_f10_mg37" compset="I2000Clm60Fates" testmods="clm/FatesColdNoComp">
    <machines>
      <!-- no izumi tests since this has a pe layout specific for derecho -->
      <machine name="derecho" compiler="intel" category="aux_clm"/>
      <machine name="derecho" compiler="intel" category="fates"/>
    </machines>
    <options>
      <option name="wallclock">00:60:00</option>
      <option name="comment">This is a long fates test on full dynamics. The 128 count is designed to minimize wall time.</option>
    </options>
  </test>

  <test name="SMS_Ld10_D_Mmpi-serial" grid="CLM_USRDAT" compset="I1PtClm60Fates" testmods="clm/FatesFireLightningPopDens--clm/NEON/FATES/NIWO">
    <machines>
      <machine name="derecho" compiler="intel" category="aux_clm"/>
      <machine name="derecho" compiler="intel" category="aux_clm_mpi_serial"/>
      <machine name="derecho" compiler="intel" category="fates"/>
      <machine name="izumi" compiler="nag" category="aux_clm"/>
      <machine name="izumi" compiler="nag" category="aux_clm_mpi_serial"/>
      <machine name="izumi" compiler="nag" category="fates"/>
    </machines>
    <options>
      <option name="wallclock">00:20:00</option>
      <option name="tput_tolerance">0.5</option>
      <option name="comment">Add at least one test of a FATES NEON site that needs lightning data</option>
    </options>
  </test>
  <test name="SMS_Ld10_D_Mmpi-serial" grid="CLM_USRDAT" compset="I1PtClm60Fates" testmods="clm/FatesPRISM--clm/NEON/FATES/YELL">
    <machines>
      <machine name="izumi" compiler="nag" category="aux_clm"/>
      <machine name="izumi" compiler="nag" category="aux_clm_mpi_serial"/>
      <machine name="izumi" compiler="nag" category="fates"/>
      <machine name="derecho" compiler="gnu" category="aux_clm"/>
      <machine name="derecho" compiler="gnu" category="aux_clm_mpi_serial"/>
      <machine name="derecho" compiler="gnu" category="fates"/>
    </machines>
    <options>
      <option name="wallclock">00:20:00</option>
      <option name="tput_tolerance">0.5</option>
      <option name="comment">Add at least one test of a FATES NEON site with PRISM precipitation</option>
    </options>
  </test>
  <test name="ERS_D_Ld5" grid="f10_f10_mg37" compset="IHistClm50BgcQian" testmods="clm/ciso_bombspike1963DecStart">
    <machines>
      <machine name="derecho" compiler="intel" category="aux_clm"/>
    </machines>
    <options>
      <option name="wallclock">00:40:00</option>
      <option name="comment">Want a test of the c13 and c14 timeseries that crosses the year boundary. Ideally this test would include crops (in order to cover as much code as possible combined with the c13/c14 timeseries, even though there are no direct interactions between these timeseries and crops), but crop DecStart tests currently fail because of https://github.com/ESCOMP/ctsm/issues/404 and I didn't want to add another long test just to test these options, so for now using a compset without crops. Using a compset with SGLC to avoid problems with CISM in DecStart tests; the only IHistClm50Bgc compset we have with SGLC is this Qian compset, so I'm using this one.</option>
    </options>
  </test>
  <test name="ERS_D_Ld5" grid="f10_f10_mg37" compset="IHistClm50BgcQian" testmods="clm/ciso_bombspike1963DecStart--clm/matrixcnOn_ignore_warnings">
    <machines>
      <machine name="derecho" compiler="intel" category="aux_clm"/>
      <machine name="derecho" compiler="intel" category="matrixcn"/>
    </machines>
    <options>
      <option name="wallclock">00:40:00</option>
      <option name="comment">Repeat ciso_bombspike1963DecStart test with matrixcnOn</option>
    </options>
  </test>
  <test name="SMS_D_Ly6_Mmpi-serial" grid="1x1_smallvilleIA" compset="IHistClm45BgcCropQianRs" testmods="clm/cropMonthOutput">
    <machines>
      <machine name="derecho" compiler="intel" category="aux_clm"/>
      <machine name="derecho" compiler="intel" category="aux_clm_mpi_serial"/>
    </machines>
    <options>
      <option name="wallclock">02:00:00</option>
      <option name="comment">Want a debug test that tests a number of aspects of transient crops, including a new crop landunit and shifting PCT_CFT; move to CLM50 once we can get it fast enough (see bug 2391)</option>
    </options>
  </test>
  <test name="ERS_Ld765" grid="1x1_smallvilleIA" compset="IHistClm50BgcCropQianRs" testmods="clm/smallville_dynlakes_monthly">
    <machines>
      <machine name="derecho" compiler="gnu" category="aux_clm"/>
    </machines>
    <options>
      <option name="wallclock">0:50:00</option>
      <option name="comment">Include a test of transient lakes</option>
    </options>
  </test>
  <test name="ERS_Ld765" grid="1x1_smallvilleIA" compset="IHistClm50BgcCropQianRs" testmods="clm/smallville_dynurban_monthly">
    <machines>
      <machine name="derecho" compiler="gnu" category="aux_clm"/>
    </machines>
    <options>
      <option name="wallclock">0:50:00</option>
      <option name="comment">Include a test of transient urban</option>
    </options>
  </test>
  <test name="SMS_D_P48x1_Ld5" grid="f10_f10_mg37" compset="I2000Clm50BgcCrop" testmods="clm/irrig_spunup">
    <machines>
      <machine name="izumi" compiler="nag" category="aux_clm"/>
      <machine name="izumi" compiler="nag" category="prebeta"/>
    </machines>
    <options>
      <option name="wallclock">00:20:00</option>
      <option name="comment">Want nag _D test with irrigation on</option>
    </options>
  </test>
  <test name="SMS_Ld1_PS" grid="f09_g17" compset="I2000Clm50BgcCru" testmods="clm/datm_bias_correct_cruv7">
    <machines>
      <machine name="derecho" compiler="gnu" category="aux_clm"/>
    </machines>
    <options>
      <option name="wallclock">00:20:00</option>
    </options>
  </test>
  <test name="SMS_D_Ld1_Mmpi-serial" grid="ne3_ne3_mg37" compset="I2000Clm50SpRs" testmods="clm/ptsROA">
    <machines>
      <machine name="derecho" compiler="gnu" category="aux_clm"/>
      <machine name="derecho" compiler="gnu" category="aux_clm_mpi_serial"/>
    </machines>
    <options>
      <option name="wallclock">00:20:00</option>
    </options>
  </test>
  <test name="SMS_Ld5" grid="f10_f10_mg37" compset="I1850Clm45BgcCrop" testmods="clm/till--clm/remove_residues">
    <machines>
      <machine name="derecho" compiler="gnu" category="aux_clm"/>
    </machines>
    <options>
      <option name="wallclock">00:20:00</option>
      <option name="comment">include a production gnu test of Clm45 and tillage</option>
    </options>
  </test>
  <test name="SMS_Ld5" grid="f10_f10_mg37" compset="I1850Clm45BgcCrop" testmods="clm/crop">
    <machines>
      <machine name="derecho" compiler="intel" category="aux_clm"/>
    </machines>
    <options>
      <option name="wallclock">00:20:00</option>
      <option name="comment">include a production intel test of Clm45</option>
    </options>
  </test>
  <test name="SMS_Ld2_D_PS" grid="f09_g17" compset="I1850Clm60BgcCropCmip6" testmods="clm/basic_interp">
    <machines>
      <machine name="derecho" compiler="intel" category="aux_clm"/>
    </machines>
    <options>
      <option name="wallclock">00:20:00</option>
      <option name="comment">This gives a short debug test of the cmip6 configuration as well as a test of the cmip6 configuration at the production resolution, both of which we want. This test needs to use init_interp to work, because of adding virtual Antarctica columns.</option>
    </options>
  </test>
  <test name="SMS_Ld5_D_P48x1" grid="f10_f10_mg37" compset="IHistClm50Bgc" testmods="clm/monthly">
    <machines>
      <machine name="izumi" compiler="nag" category="aux_clm"/>
    </machines>
    <options>
      <option name="wallclock">00:20:00</option>
    </options>
  </test>
  <test name="SMS_Ld5_D_P48x1" grid="f10_f10_mg37" compset="IHistClm60Bgc" testmods="clm/decStart">
    <machines>
      <machine name="izumi" compiler="nag" category="aux_clm"/>
    </machines>
    <options>
      <option name="wallclock">00:20:00</option>
    </options>
  </test>
  <test name="SMS_Ld5" grid="f09_g17" compset="ISSP585Clm50BgcCrop" testmods="clm/ciso_dec2050Start">
    <machines>
      <machine name="derecho" compiler="intel" category="ctsm_sci"/>
    </machines>
    <options>
      <option name="wallclock">00:20:00</option>
      <option name="comment">Transient production future scenario SSP5-8.5 case with isotopes with a december 2050 start</option>
    </options>
  </test>
  <test name="SMS_Ld5" grid="f09_t232" compset="ISSP585Clm60BgcCropCrujra" testmods="clm/ciso_dec2050Start">
    <machines>
      <machine name="derecho" compiler="intel" category="ctsm_sci"/>
    </machines>
    <options>
      <option name="wallclock">00:20:00</option>
      <option name="comment">Transient production test with clm6, t232, and Crujra while the defaults have not changed</option>
    </options>
  </test>
  <test name="SMS_Ld5" grid="f10_f10_mg37" compset="ISSP245Clm50BgcCrop" testmods="clm/ciso_dec2050Start">
    <machines>
      <machine name="derecho" compiler="gnu" category="aux_clm"/>
      <machine name="derecho" compiler="gnu" category="prebeta"/>
    </machines>
    <options>
      <option name="wallclock">00:20:00</option>
      <option name="comment">Transient production low res future scenario SSP2-4.5 case with isotopes with a december 2050 start, use gnu to move off of intel</option>
    </options>
  </test>
  <test name="SMS_Ld5" grid="f09_g17" compset="ISSP245Clm50BgcCrop" testmods="clm/ciso_dec2050Start">
    <machines>
      <machine name="derecho" compiler="intel" category="ctsm_sci"/>
    </machines>
    <options>
      <option name="wallclock">00:20:00</option>
      <option name="comment">Transient production future scenario SSP2-4.5 case with isotopes with a december 2050 start</option>
    </options>
  </test>
  <test name="SMS_Ld5" grid="f09_t232" compset="ISSP245Clm60BgcCropCrujra" testmods="clm/ciso_dec2050Start">
    <machines>
      <machine name="derecho" compiler="intel" category="ctsm_sci"/>
    </machines>
    <options>
      <option name="wallclock">00:20:00</option>
      <option name="comment">Transient production test with clm6, t232, and Crujra while the defaults have not changed</option>
    </options>
  </test>
  <test name="SMS_Ld5" grid="f09_g17" compset="ISSP370Clm50BgcCrop" testmods="clm/ciso_dec2050Start">
    <machines>
      <machine name="derecho" compiler="intel" category="ctsm_sci"/>
    </machines>
    <options>
      <option name="wallclock">00:20:00</option>
      <option name="comment">Transient production future scenario SSP3-7.0 case with isotopes with a december 2050 start</option>
    </options>
  </test>
  <test name="SMS_Ld5" grid="f09_t232" compset="ISSP370Clm60BgcCropCrujra" testmods="clm/ciso_dec2050Start">
    <machines>
      <machine name="derecho" compiler="intel" category="ctsm_sci"/>
    </machines>
    <options>
      <option name="wallclock">00:20:00</option>
      <option name="comment">Transient production test with clm6, t232, and Crujra while the defaults have not changed</option>
    </options>
  </test>
  <test name="SMS_D_Ld5" grid="f09_g17" compset="ISSP126Clm50BgcCrop" testmods="clm/datm_ssp126_anom_forc">
    <machines>
      <machine name="derecho" compiler="intel" category="aux_clm"/>
    </machines>
    <options>
      <option name="wallclock">00:20:00</option>
      <option name="comment">Transient production with anomaly forcing future scenario SSP1-2.6 case</option>
    </options>
  </test>
  <test name="ERP_D_Ld5" grid="f10_f10_mg37" compset="I1850Clm50Bgc" testmods="clm/nlevgrnd_small">
    <machines>
      <machine name="derecho" compiler="intel" category="aux_clm">
        <options>
          <option name="wallclock">0:20:00</option>
          <option name="comment">The main point of this test is to exercise the case where nlevgrnd is less than nlevurb. See the README file in its testmod directory for details.</option>
        </options>
      </machine>
    </machines>
  </test>
  <test name="ERP_D_Ld5" grid="f10_f10_mg37" compset="I1850Clm50Bgc" testmods="clm/nlevgrnd_small--clm/matrixcnOn">
    <machines>
      <machine name="derecho" compiler="intel" category="aux_clm"/>
      <machine name="derecho" compiler="intel" category="matrixcn"/>
    </machines>
    <options>
      <option name="wallclock">0:20:00</option>
      <option name="comment">Repeat nlevgrnd_small test with matrixcnOn</option>
    </options>
  </test>
  <test name="SMS_Ly2_PS" grid="f19_g17" compset="I2000Clm60BgcCrop" testmods="clm/cropMonthOutput">
    <machines>
      <machine name="derecho" compiler="intel" category="aux_clm"/>
    </machines>
    <options>
      <option name="wallclock">02:00:00</option>
      <option name="comment">include a relatively long crop test at relatively high resolution</option>
    </options>
  </test>
  <test name="SMS_Ly3" grid="f10_f10_mg37" compset="I1850Clm50SpG" testmods="clm/glcMEC_long--clm/nofireemis">
    <machines>
      <machine name="derecho" compiler="intel" category="aux_clm"/>
      <machine name="derecho" compiler="intel" category="prebeta"/>
    </machines>
    <options>
      <option name="wallclock">01:30:00</option>
      <option name="comment">Long enough test for SMB to be generated in bare land areas; add a month beyond the 3rd year to allow time for CLM to respond to CISM forcing from the 3rd year. (Note: if we had spun-up initial conditions for an IG compset, we could test this with much shorter test, if it also used the glc override options - much of the need for this long test is to allow the snow pack to spin up.)</option>
      <option name="comment">Also --nofireemis because this is a SP compset</option>
    </options>
  </test>
  <test name="SMS_Ly3_Mmpi-serial" grid="1x1_numaIA" compset="I2000Clm60BgcCropQianRs" testmods="clm/monthly">
    <machines>
      <machine name="derecho" compiler="intel" category="ctsm_sci"/>
    </machines>
    <options>
      <option name="wallclock">01:40:00</option>
      <option name="comment">Single point 3-year test for CTSM science test list with latest CLM version</option>
    </options>
  </test>
  <test name="SMS_Ly3_Mmpi-serial" grid="1x1_numaIA" compset="I2000Clm50BgcDvCropQianRs" testmods="clm/ignor_warn_cropMonthOutputColdStart">
    <machines>
      <machine name="derecho" compiler="gnu" category="aux_clm"/>
      <machine name="derecho" compiler="gnu" category="aux_clm_mpi_serial"/>
    </machines>
    <options>
      <option name="wallclock">01:40:00</option>
      <option name="comment">Single point 3-year test with DV"</option>
    </options>
  </test>
  <test name="SSPMATRIXCN_Ly5_Mmpi-serial" grid="1x1_numaIA" compset="I2000Clm50BgcCropQianRs" testmods="clm/ciso_monthly">
    <machines>
      <machine name="derecho" compiler="intel" category="aux_clm"/>
      <machine name="derecho" compiler="intel" category="aux_clm_mpi_serial"/>
      <machine name="derecho" compiler="intel" category="matrixcn"/>
    </machines>
    <options>
      <option name="wallclock">01:00:00</option>
    </options>
  </test>
  <test name="ERP_D_Ld10" grid="f10_f10_mg37" compset="I1850Clm60BgcCrop" testmods="clm/ADspinup">
    <machines>
      <machine name="derecho" compiler="intel" category="aux_clm"/>
    </machines>
    <options>
      <option name="wallclock">00:20:00</option>
      <option name="comment">Include a restart test for AD spinup mode because of specific logic for spinup_state. Lack of this test did cause a problem.</option>
    </options>
  </test>
  <test name="SSP_D_Ld10" grid="f10_f10_mg37" compset="I1850Clm60Bgc" testmods="clm/rtmColdSSP">
    <machines>
      <machine name="derecho" compiler="intel" category="aux_clm"/>
    </machines>
    <options>
      <option name="wallclock">00:20:00</option>
    </options>
  </test>
  <test name="SSP_D_Ld4" grid="f10_f10_mg37" compset="I1850Clm50BgcCrop" testmods="clm/ciso_rtmColdSSP">
    <machines>
      <machine name="derecho" compiler="intel" category="aux_clm"/>
    </machines>
    <options>
      <option name="wallclock">00:20:00</option>
    </options>
  </test>
  <test name="SSP_Ld10" grid="f10_f10_mg37" compset="I1850Clm50Bgc" testmods="clm/rtmColdSSP">
    <machines>
      <machine name="derecho" compiler="gnu" category="prebeta"/>
      <machine name="derecho" compiler="gnu" category="aux_clm"/>
    </machines>
    <options>
      <option name="wallclock">00:20:00</option>
    </options>
  </test>
  <test name="SSP_Ld4" grid="f09_g17" compset="I1850Clm50BgcCrop" testmods="clm/ciso_rtmColdSSP">
    <machines>
      <machine name="derecho" compiler="intel" category="ctsm_sci"/>
    </machines>
    <options>
      <option name="wallclock">00:20:00</option>
    </options>
  </test>
  <test name="SMS_D_Mmpi-serial_Ld5" grid="5x5_amazon" compset="I2000Clm60FatesRs" testmods="clm/FatesCold">
    <machines>
      <machine name="izumi" compiler="nag" category="aux_clm"/>
      <machine name="izumi" compiler="nag" category="aux_clm_mpi_serial"/>
      <machine name="derecho" compiler="gnu" category="ctsm_sci"/>
      <machine name="derecho" compiler="gnu" category="prebeta"/>
    </machines>
    <options>
      <option name="wallclock">00:20:00</option>
      <option name="comment">5x5_amazon grid with FATES and latest CLM</option>
    </options>
  </test>
  <test name="SMS_D_Mmpi-serial_Ld5" grid="5x5_amazon" compset="I2000Clm60FatesCrujraRs" testmods="clm/FatesCold">
    <machines>
      <machine name="izumi" compiler="nag" category="aux_clm"/>
      <machine name="izumi" compiler="nag" category="aux_clm_mpi_serial"/>
      <machine name="derecho" compiler="gnu" category="ctsm_sci"/>
      <machine name="derecho" compiler="gnu" category="prebeta"/>
    </machines>
    <options>
      <option name="wallclock">00:20:00</option>
      <option name="comment">Repeat 5x5_amazon FATES test with Crujra while Gswp is still the default</option>
    </options>
  </test>
  <test name="ERS_D_Ld20" grid="5x5_amazon" compset="I2000Clm50FatesRs" testmods="clm/FatesColdSeedDisp">
    <machines>
      <machine name="derecho" compiler="gnu" category="fates"/>
    </machines>
    <options>
      <option name="wallclock">00:40:00</option>
      <option name="comment">This test should be converted to an ERP test once the PEM version of this test is passing COMPARE_base_modpes. Also change to 5x5_amazon once ccs_config updated to allow it</option>
    </options>
  </test>
  <test name="PEM_D_Ld20" grid="5x5_amazon" compset="I2000Clm50FatesRs" testmods="clm/FatesColdSeedDisp">
    <machines>
      <machine name="derecho" compiler="gnu" category="fates"/>
    </machines>
    <options>
      <option name="wallclock">00:40:00</option>
      <option name="comment">This checks that the FATES seed dispersal MPI communication is consistent when the PE layout changes. Could convert to 5x5_amazon as above</option>
    </options>
  </test>
  <test name="ERS_D_Ld20" grid="f45_f45_mg37" compset="I2000Clm50FatesRs" testmods="clm/FatesColdTreeDamage">
    <machines>
      <machine name="derecho" compiler="intel" category="fates"/>
    </machines>
    <options>
      <option name="wallclock">00:20:00</option>
      <option name="comment">Ensure functionality of the tree damage option in FATES</option>
    </options>
  </test>
  <test name="ERI_D_Ld20" grid="f45_f45_mg37" compset="I2000Clm50FatesRs" testmods="clm/FatesColdTwoStream">
    <machines>
      <machine name="derecho" compiler="intel" category="fates"/>
      <machine name="derecho" compiler="intel" category="aux_clm"/>
      <machine name="izumi" compiler="nag" category="aux_clm"/>
    </machines>
    <options>
      <option name="wallclock">00:30:00</option>
      <option name="comment">Ensure functionality of two-stream radiation option in FATES</option>
    </options>
  </test>
  <test name="ERS_D_Ld20" grid="f45_f45_mg37" compset="I2000Clm50FatesRs" testmods="clm/FatesColdTwoStreamNoCompFixedBioGeo">
    <machines>
      <machine name="derecho" compiler="gnu" category="fates"/>
      <machine name="derecho" compiler="gnu" category="aux_clm"/>
    </machines>
    <options>
      <option name="wallclock">00:30:00</option>
      <option name="comment">Ensure functionality of two-stream radiation option with nocomp-fixedbiogeo in FATES</option>
    </options>
  </test>
  <test name="ERS_D_Ld3_PS" grid="f09_g17" compset="I2000Clm50FatesRs" testmods="clm/FatesCold">
    <machines>
      <machine name="derecho" compiler="intel" category="aux_clm"/>
    </machines>
    <options>
      <option name="wallclock">00:20:00</option>
      <option name="comment">Want one fates test on a large grid: Since FATES has cohorts, it has potential to be a massive memory consumer and netcdf array size maker, so the large grid test will help smoke out these types of issues (and it's a restart test to cover possible memory/netcdf size issues with the restart file).</option>
    </options>
  </test>
  <test name="ERS_D_Ld5" grid="f45_f45_mg37" compset="I2000Clm50FatesRs" testmods="clm/FatesCold">
    <machines>
      <machine name="izumi" compiler="nag" category="fates"/>
    </machines>
    <options>
      <option name="wallclock">00:20:00</option>
      <option name="comment">Want one simple FatesCold gridded test on a izumi using nag compiler.</option>
    </options>
  </test>
  <test name="ERS_D_Ld5" grid="f10_f10_mg37" compset="I2000Clm50Fates" testmods="clm/FatesCold">
    <machines>
      <machine name="derecho" compiler="intel" category="aux_clm"/>
      <machine name="derecho" compiler="intel" category="fates"/>
      <machine name="izumi" compiler="nag" category="aux_clm"/>
    </machines>
    <options>
      <option name="wallclock">00:40:00</option>
    </options>
  </test>
  <test name="ERI_D_Ld20" grid="f10_f10_mg37" compset="I2000Clm50Fates" testmods="clm/FatesCold">
    <machines>
      <machine name="derecho" compiler="intel" category="aux_clm"/>
      <machine name="derecho" compiler="intel" category="fates"/>
      <machine name="izumi" compiler="nag" category="aux_clm"/>
    </machines>
    <options>
      <option name="wallclock">00:40:00</option>
    </options>
  </test>
  <test name="ERS_Ld397" grid="f10_f10_mg37" compset="I2000Clm50Fates" testmods="clm/FatesCold">
    <machines>
      <machine name="derecho" compiler="gnu" category="fates"/>
    </machines>
    <options>
      <option name="wallclock">00:50:00</option>
      <option name="comment">Present day restart test, 397 days in case year is Gregorian.</option>
    </options>
  </test>
  <test name="ERS_Ld397" grid="f45_f45_mg37" compset="I2000Clm50Fates" testmods="clm/FatesColdNoComp">
    <machines>
      <machine name="derecho" compiler="intel" category="fates"/>
    </machines>
    <options>
      <option name="wallclock">00:40:00</option>
      <option name="comment">Present day restart test for no-competetion mode, 397 days in case year is Gregorian.</option>
    </options>
  </test>
  <test name="ERS_D_Mmpi-serial_Ld5" grid="1x1_brazil" compset="I2000Clm50FatesRs" testmods="clm/FatesCold">
    <machines>
      <machine name="izumi" compiler="nag" category="aux_clm"/>
      <machine name="izumi" compiler="nag" category="aux_clm_mpi_serial"/>
      <machine name="derecho" compiler="gnu" category="aux_clm"/>
      <machine name="derecho" compiler="gnu" category="aux_clm_mpi_serial"/>
    </machines>
    <options>
      <option name="wallclock">00:20:00</option>
    </options>
  </test>
  <test name="ERS_D_Mmpi-serial_Ld5" grid="5x5_amazon" compset="I2000Clm50FatesRs" testmods="clm/FatesCold">
    <machines>
      <machine name="derecho" compiler="gnu" category="aux_clm"/>
      <machine name="derecho" compiler="gnu" category="aux_clm_mpi_serial"/>
      <machine name="derecho" compiler="gnu" category="prebeta"/>
    </machines>
    <options>
      <option name="wallclock">00:20:00</option>
    </options>
  </test>
  <test name="SMS_D_Ld5" grid="f45_f45_mg37" compset="I2000Clm60Fates" testmods="clm/FatesCold">
    <machines>
      <machine name="izumi" compiler="nag" category="aux_clm"/>
    </machines>
    <options>
      <option name="wallclock">00:20:00</option>
      <option name="comment">Fates with clm6_0</option>
    </options>
  </test>
  <test name="ERS_D_Mmpi-serial_Ld5" grid="5x5_amazon" compset="I2000Clm60FatesRs" testmods="clm/FatesCold">
    <machines>
      <machine name="derecho" compiler="intel" category="aux_clm"/>
      <machine name="derecho" compiler="intel" category="aux_clm_mpi_serial"/>
    </machines>
    <options>
      <option name="wallclock">00:20:00</option>
      <option name="comment">Run a Fates test with latest Clm6_0</option>
    </options>
  </test>
  <test name="SMS_D_Ld5" grid="f10_f10_mg37" compset="I2000Clm45Fates" testmods="clm/FatesCold">
    <machines>
      <machine name="derecho" compiler="intel" category="aux_clm"/>
      <machine name="derecho" compiler="intel" category="aux_cime_baselines"/>
    </machines>
    <options>
      <option name="wallclock">00:40:00</option>
    </options>
  </test>
  <test name="SMS_D_Lm6_P256x1" grid="f45_f45_mg37" compset="I2000Clm50FatesRs" testmods="clm/FatesCold">
    <machines>
      <machine name="derecho" compiler="intel" category="aux_clm"/>
    </machines>
    <options>
      <option name="wallclock">00:40:00</option>
    </options>
  </test>
  <test name="SMS_D_Ld5" grid="f10_f10_mg37" compset="I2000Clm50FatesRs" testmods="clm/FatesCold">
    <machines>
      <machine name="derecho" compiler="intel" category="aux_clm"/>
      <machine name="derecho" compiler="gnu" category="aux_clm"/>
      <machine name="izumi" compiler="nag" category="aux_clm"/>
      <machine name="derecho" compiler="gnu" category="prebeta"/>
    </machines>
    <options>
      <option name="wallclock">00:20:00</option>
    </options>
  </test>
  <test name="SMS_Ld5_PS" grid="f19_g17" compset="I2000Clm50FatesRs" testmods="clm/FatesCold">
    <machines>
      <machine name="derecho" compiler="gnu" category="aux_clm"/>
    </machines>
    <options>
      <option name="wallclock">00:40:00</option>
    </options>
  </test>
  <test name="ERP_Ld9" grid="f45_f45_mg37" compset="I2000Clm50FatesRs" testmods="clm/FatesColdAllVars">
    <machines>
      <machine name="derecho" compiler="intel" category="aux_clm"/>
    </machines>
    <options>
      <option name="wallclock">00:20:00</option>
      <option name="comment">ERP FATES test covering all standard FATES history variables.</option>
    </options>
  </test>
  <test name="SMS_Ld5" grid="f10_f10_mg37" compset="I2000Clm45Fates" testmods="clm/FatesCold">
    <machines>
      <machine name="derecho" compiler="intel" category="aux_clm"/>
    </machines>
    <options>
      <option name="wallclock">00:40:00</option>
      <option name="comment">60 day exact restart FATES test on f45 grid.</option>
    </options>
  </test>
  <test name="ERS_Ld30" grid="f45_f45_mg37" compset="I2000Clm50FatesRs" testmods="clm/FatesColdFixedBiogeo">
    <machines>
      <machine name="derecho" compiler="intel" category="aux_clm"/>
    </machines>
    <options>
      <option name="wallclock">00:40:00</option>
      <option name="comment">30 day exact restart test for FATES fixed biogeography reduced complexity mode on an f45 grid.</option>
    </options>
  </test>
  <test name="SMS_Ld5" grid="f10_f10_mg37" compset="I2000Clm50FatesRs" testmods="clm/FatesCold">
    <machines>
      <machine name="derecho" compiler="intel" category="aux_clm"/>
    </machines>
    <options>
      <option name="wallclock">00:40:00</option>
      <option name="comment">60 day exact restart test providing coverage for the FATES logging mode on an f45 grid.</option>
    </options>
  </test>
  <test name="ERS_Ld30" grid="f45_f45_mg37" compset="I2000Clm50FatesRs" testmods="clm/FatesColdSizeAgeMort">
    <machines>
      <machine name="derecho" compiler="intel" category="aux_clm"/>
    </machines>
    <options>
      <option name="wallclock">00:40:00</option>
      <option name="comment">30 day exact restart test activating FATES size and age mortality mode on an f45 grid.</option>
    </options>
  </test>
  <test name="ERP_P256x2_Ld30" grid="f45_f45_mg37" compset="I2000Clm60FatesRs" testmods="clm/mimicsFatesCold">
    <machines>
      <machine name="derecho" compiler="intel" category="aux_clm"/>
      <machine name="derecho" compiler="intel" category="fates"/>
    </machines>
    <options>
      <option name="wallclock">00:40:00</option>
      <option name="comment">30 day exact restart test with threading, running FATES-MIMICS on an f45 grid.</option>
    </options>
  </test>
  <test name="SMS_D_Ld5" grid="f10_f10_mg37" compset="I2000Clm50BgcCrop" testmods="clm/irrig_alternate">
    <machines>
      <machine name="izumi" compiler="nag" category="aux_clm">
        <options>
          <option name="wallclock">00:20:00</option>
          <option name="comment">Debug test covering some non-default irrigation options.</option>
        </options>
      </machine>
    </machines>
  </test>
  <test name="SMS_D_Ld10" grid="f10_f10_mg37" compset="I2000Clm50BgcCrop" testmods="clm/tracer_consistency">
    <machines>

      <machine name="derecho" compiler="intel" category="aux_clm">
        <options>
          <option name="wallclock">00:30:00</option>
          <option name="comment">Include a tracer consistency check in debug mode.</option>
        </options>
      </machine>

    </machines>
  </test>
  <test name="ERP_P64x2_D_Ld5" grid="f10_f10_mg37" compset="I2000Ctsm50NwpBgcCropGswp" testmods="clm/default">
    <machines>
      <machine name="derecho" compiler="intel" category="aux_clm"/>
    </machines>
    <options>
      <option name="wallclock">00:30:00</option>
      <option name="comment">A debug ERP test of the NWP configuration with active BGC and CROP.</option>
    </options>
  </test>
  <test name="LWISO_Ld10" grid="f10_f10_mg37" compset="I2000Clm50BgcCrop" testmods="clm/coldStart">
    <machines>
      <machine name="derecho" compiler="gnu" category="aux_clm"/>
    </machines>
    <options>
      <option name="wallclock">00:30:00</option>
      <option name="comment">Ensure that turning on water tracers doesn't change answers. Cold start for now, until we can use initial conditions from a non-isotope case in an isotope case; once we can do that, this should be changed to not be cold start (e.g., 5-day decStart transient test: see also https://github.com/ESCOMP/ctsm/issues/495#issuecomment-516619853).</option>
    </options>
  </test>
  <test name="ERP_P64x2_D_Ld5" grid="f10_f10_mg37" compset="I2000Ctsm50NwpSpGswp" testmods="clm/default">
    <machines>
      <machine name="derecho" compiler="intel" category="aux_clm"/>
    </machines>
    <options>
      <option name="wallclock">00:30:00</option>
      <option name="comment">Include a debug ERP test of the NWP configuration.</option>
    </options>

  </test>
  <test name="SMS_Ld1_PS" grid="nldas2_rnldas2_mnldas2" compset="I2000Ctsm50NwpSpNldas" testmods="clm/default">
    <machines>
      <machine name="derecho" compiler="gnu" category="aux_clm"/>
      <machine name="derecho" compiler="intel" category="ctsm_sci"/>
    </machines>
    <options>
      <option name="wallclock">00:30:00</option>
      <option name="comment">Include a short smoke test covering the nldas2 grid and the I2000Ctsm50NwpSpNldas compset, which uses NLDAS datm forcing.</option>
    </options>
  </test>
  <test name="SMS_Ld1_PS" grid="nldas2_rnldas2_mnldas2" compset="I2000Ctsm50NwpSpNldasRs" testmods="clm/default">
    <machines>
      <machine name="derecho" compiler="gnu" category="aux_clm"/>
    </machines>
    <options>
      <option name="wallclock">00:30:00</option>
      <option name="comment">Include a short smoke test covering the nldas2 grid and the I2000Ctsm50NwpSpNldasRs compset, which uses NLDAS datm forcing.</option>
    </options>
  </test>
  <test name="ERP_D_Ld3" grid="f19_g17" compset="I2000Clm50FatesCruRsGs" testmods="clm/FatesCold">
    <machines>
      <machine name="derecho" compiler="intel" category="fates"/>
    </machines>
    <options>
      <option name="wallclock">00:20:00</option>
      <option name="comment">Short ERP debug FATES test for f19_g17 grid.</option>
    </options>
  </test>
  <test name="ERP_D_P128x2_Ld3" grid="f19_g17" compset="I2000Clm50FatesCru" testmods="clm/FatesCold">
    <machines>
      <machine name="derecho" compiler="intel" category="fates"/>
    </machines>
    <options>
      <option name="wallclock">00:20:00</option>
      <option name="comment">Short ERP debug FATES test for f19_g17 grid with modified task layout.</option>
    </options>
  </test>
  <test name="ERP_Ld3" grid="f09_g17" compset="I2000Clm50FatesRs" testmods="clm/FatesCold">
    <machines>
      <machine name="derecho" compiler="intel" category="fates"/>
      <machine name="lawrencium-lr3" compiler="intel" category="fates"/>
    </machines>
    <options>
      <option name="wallclock">00:20:00</option>
      <option name="comment">Short ERP FATES test for f09_g17 grid.</option>
    </options>
  </test>
  <test name="ERP_Ld9" grid="f45_f45_mg37" compset="I2000Clm50FatesCruRsGs" testmods="clm/FatesColdAllVars">
    <machines>
      <machine name="derecho" compiler="intel" category="fates"/>
      <machine name="lawrencium-lr3" compiler="intel" category="fates"/>
    </machines>
    <options>
      <option name="wallclock">00:20:00</option>
      <option name="comment">ERP FATES test covering all standard FATES history variables.</option>
    </options>
  </test>
  <test name="ERS_D_Ld30" grid="f45_f45_mg37" compset="I2000Clm50FatesCruRsGs" testmods="clm/FatesColdPRT2">
    <machines>
      <machine name="derecho" compiler="intel" category="fates"/>
      <machine name="izumi" compiler="nag" category="fates"/>
      <machine name="lawrencium-lr3" compiler="intel" category="fates"/>
    </machines>
    <options>
      <option name="wallclock">00:40:00</option>
      <option name="comment">Exact restart debug test covering Fates CNP nutrients mode.</option>
    </options>
  </test>
  <test name="ERS_D_Ld30" grid="f45_f45_mg37" compset="HIST_DATM%CRUv7_CLM50%FATES_SICE_SOCN_SROF_SGLC_SWAV_SESP" testmods="clm/FatesColdLandUse">
    <machines>
      <machine name="derecho" compiler="intel" category="fates"/>
      <machine name="izumi" compiler="nag" category="fates"/>
      <machine name="lawrencium-lr3" compiler="intel" category="fates"/>
    </machines>
    <options>
      <option name="wallclock">00:40:00</option>
    </options>
  </test>
  <test name="ERS_D_Ld30" grid="f45_f45_mg37" compset="I2000Clm50FatesCruRsGs" testmods="clm/FatesColdLUH2">
    <machines>
      <machine name="derecho" compiler="intel" category="fates"/>
      <machine name="derecho" compiler="intel" category="fates-landuse"/>
      <machine name="izumi" compiler="nag" category="fates"/>
    </machines>
    <options>
      <option name="wallclock">00:40:00</option>
    </options>
  </test>
  <test name="ERS_D_Ld30" grid="f45_f45_mg37" compset="I2000Clm50FatesCruRsGs" testmods="clm/FatesColdLUH2HarvestArea">
    <machines>
      <machine name="derecho" compiler="intel" category="fates"/>
      <machine name="derecho" compiler="intel" category="fates-landuse"/>
    </machines>
    <options>
      <option name="wallclock">00:40:00</option>
    </options>
  </test>
  <test name="ERS_D_Ld30" grid="f45_f45_mg37" compset="I2000Clm50FatesCruRsGs" testmods="clm/FatesColdLUH2HarvestMass">
    <machines>
      <machine name="derecho" compiler="intel" category="fates"/>
      <machine name="derecho" compiler="intel" category="fates-landuse"/>
    </machines>
    <options>
      <option name="wallclock">00:40:00</option>
    </options>
  </test>
  <test name="PVT_Lm3" grid="f45_f45_mg37" compset="I2000Clm50FatesCruRsGs" testmods="clm/FatesLUPFT">
    <machines>
      <machine name="derecho" compiler="intel" category="fates"/>
      <machine name="derecho" compiler="intel" category="fates-landuse"/>
    </machines>
    <options>
      <option name="wallclock">00:60:00</option>
      <option name="comment">FATES land use potential vegetation spin-up to transient run mode test</option>
    </options>
  </test>
  <test name="ERS_D_Ld3" grid="f19_g17" compset="I2000Clm50FatesCruRsGs" testmods="clm/FatesCold">
    <machines>
      <machine name="derecho" compiler="intel" category="fates"/>
      <machine name="derecho" compiler="gnu" category="fates"/>
      <machine name="lawrencium-lr3" compiler="intel" category="fates"/>
    </machines>
    <options>
      <option name="wallclock">00:40:00</option>
      <option name="comment">Exact restart debug FATES test covering for the f19_g17 grid resolution.</option>
    </options>
  </test>
  <test name="ERS_D_Ld5" grid="f19_g17" compset="I2000Clm50BgcCru" testmods="clm/default">
    <machines>
      <machine name="derecho" compiler="intel" category="fates"/>
      <machine name="lawrencium-lr3" compiler="intel" category="fates"/>
    </machines>
    <options>
      <option name="wallclock">00:20:00</option>
      <option name="comment">Exact restart debug test to provide for some CLM coverage during fates suite tests.</option>
    </options>
  </test>
  <test name="ERS_D_Mmpi-serial_Ld5" grid="1x1_brazil" compset="I2000Clm50FatesCruRsGs" testmods="clm/FatesCold">
    <machines>
      <machine name="derecho" compiler="gnu" category="fates"/>
      <machine name="izumi" compiler="nag" category="fates"/>
      <machine name="lawrencium-lr3" compiler="intel" category="fates"/>
    </machines>
    <options>
      <option name="wallclock">00:20:00</option>
      <option name="comment">Short ERP debug FATES test for single site grid with serial mpi.</option>
    </options>
  </test>
  <test name="ERS_Ld9" grid="f10_f10_mg37" compset="I2000Clm50FatesCruRsGs" testmods="clm/FatesColdCH4Off">
    <machines>
      <machine name="derecho" compiler="intel" category="fates"/>
      <machine name="lawrencium-lr3" compiler="intel" category="fates"/>
      <machine name="derecho" compiler="intel" category="aux_clm"/>
    </machines>
    <options>
      <option name="wallclock">00:10:00</option>
      <option name="comment">30 day exact restart test activating FATES with CH4 off for the f10 grid.</option>
    </options>
  </test>
  <test name="SMS_Lm3_D_Mmpi-serial" grid="1x1_brazil" compset="I2000Clm50FatesCruRsGs" testmods="clm/FatesColdHydro">
    <machines>
      <machine name="derecho" compiler="intel" category="aux_clm"/>
      <machine name="derecho" compiler="intel" category="aux_clm_mpi_serial"/>
      <machine name="derecho" compiler="intel" category="fates"/>
      <machine name="izumi" compiler="nag" category="fates"/>
    </machines>
    <options>
      <option name="wallclock">00:20:00</option>
      <option name="comment">Longer smoke debug test for single site grid with serial mpi with coverage for FATES Hydro. Bypasses grid level mass checks.</option>
    </options>
  </test>
  <test name="ERS_D_Ld5" grid="1x1_brazil" compset="I2000Clm50FatesCruRsGs" testmods="clm/FatesColdHydro">
    <machines>
      <machine name="derecho" compiler="intel" category="fates"/>
      <machine name="izumi" compiler="nag" category="fates"/>
      <machine name="lawrencium-lr3" compiler="intel" category="fates"/>
    </machines>
    <options>
      <option name="wallclock">00:40:00</option>
      <option name="comment">Short exact restart debug test for single site grid with coverage for FATES Hydro. Bypasses grid level mass checks.</option>
    </options>
  </test>
  <test name="ERS_Ld5" grid="f19_g17" compset="I2000Clm45Fates" testmods="clm/FatesCold">
    <machines>
      <machine name="derecho" compiler="intel" category="fates"/>
      <machine name="lawrencium-lr3" compiler="intel" category="fates"/>
    </machines>
    <options>
      <option name="wallclock">00:20:00</option>
      <option name="comment">Exact restart debug FATES test providing coverage for Clm45 physics.</option>
    </options>
  </test>
  <test name="ERI_Ld60" grid="f45_f45_mg37" compset="I2000Clm50FatesCruRsGs" testmods="clm/Fates">
    <machines>
      <machine name="derecho" compiler="intel" category="fates"/>
      <machine name="lawrencium-lr3" compiler="intel" category="fates"/>
    </machines>
    <options>
      <option name="wallclock">00:40:00</option>
      <option name="comment">60 day exact restart FATES test on f45 grid.</option>
    </options>
  </test>
  <test name="ERS_Ld60" grid="f45_f45_mg37" compset="I2000Clm50FatesCruRsGs" testmods="clm/FatesColdNoFire">
    <machines>
      <machine name="derecho" compiler="intel" category="fates"/>
      <machine name="lawrencium-lr3" compiler="intel" category="fates"/>
    </machines>
    <options>
      <option name="wallclock">00:40:00</option>
      <option name="comment">60 day exact restart test that turns off all fire (both FATES and CLM) on an f45 grid.</option>
    </options>
  </test>
  <test name="ERS_Ld60" grid="f45_f45_mg37" compset="I2000Clm50FatesCruRsGs" testmods="clm/FatesColdST3">
    <machines>
      <machine name="derecho" compiler="intel" category="fates"/>
      <machine name="lawrencium-lr3" compiler="intel" category="fates"/>
    </machines>
    <options>
      <option name="wallclock">00:20:00</option>
      <option name="comment">60 day exact restart test activating FATES static stand structure on an f45 grid.</option>
    </options>
  </test>
  <test name="ERS_Ld60" grid="f45_f45_mg37" compset="I2000Clm50FatesCruRsGs" testmods="clm/FatesColdPPhys">
    <machines>
      <machine name="derecho" compiler="intel" category="fates"/>
    </machines>
    <options>
      <option name="wallclock">00:20:00</option>
      <option name="comment">60 day exact restart test activating FATES prescribed physiology mode on an f45 grid.</option>
    </options>
  </test>
  <test name="ERS_Ld30" grid="f45_f45_mg37" compset="I2000Clm50FatesCruRsGs" testmods="clm/FatesColdFixedBiogeo">
    <machines>
      <machine name="derecho" compiler="intel" category="fates"/>
      <machine name="lawrencium-lr3" compiler="intel" category="fates"/>
    </machines>
    <options>
      <option name="wallclock">00:40:00</option>
    </options>
  </test>
  <test name="ERS_Ld30" grid="f45_f45_mg37" compset="I2000Clm50FatesCruRsGs" testmods="clm/FatesColdNoComp">
    <machines>
      <machine name="derecho" compiler="intel" category="fates"/>
      <machine name="lawrencium-lr3" compiler="intel" category="fates"/>
    </machines>
    <options>
      <option name="wallclock">00:40:00</option>
    </options>
  </test>
  <test name="ERS_Ld30" grid="f45_f45_mg37" compset="I2000Clm50FatesCruRsGs" testmods="clm/FatesColdNoCompFixedBioGeo">
    <machines>
      <machine name="derecho" compiler="intel" category="fates"/>
    </machines>
    <options>
      <option name="wallclock">00:40:00</option>
    </options>
  </test>
  <test name="SMS_D" grid="1x1_brazil" compset="I2000Clm60FatesSpCruRsGs" testmods="clm/FatesColdSatPhen">
    <machines>
      <machine name="derecho" compiler="intel" category="ctsm_sci"/>
      <machine name="derecho" compiler="gnu" category="fates"/>
    </machines>
    <options>
      <option name="wallclock">00:20:00</option>
      <option name="comment">Test with DEBUG on for FatesSP mode, NOTE: FatesSp has the largest difference in CTSM code for any FATES mode</option>
    </options>
  </test>
  <test name="SMS_D" grid="1x1_brazil" compset="I2000Clm60FatesSpCruRsGs" testmods="clm/FatesColdDryDepSatPhen">
    <machines>
      <machine name="derecho" compiler="gnu" category="aux_clm"/>
    </machines>
    <options>
      <option name="wallclock">00:20:00</option>
      <option name="comment">Run a test with dry deposition on and FATES-SP</option>
    </options>
  </test>
  <test name="SMS_D" grid="1x1_brazil" compset="I2000Clm60FatesSpCruRsGs" testmods="clm/FatesColdMeganSatPhen">
    <machines>
      <machine name="derecho" compiler="gnu" category="aux_clm"/>
    </machines>
    <options>
      <option name="wallclock">00:20:00</option>
      <option name="comment">Run a test with MEGAN on and FATES-SP</option>
    </options>
  </test>

  <test name="SMS_D_Ld3" grid="f09_g17" compset="I2000Clm60FatesSpCruRsGs" testmods="clm/FatesColdSatPhen_prescribed">
    <machines>
      <machine name="derecho" compiler="gnu" category="fates"/>
    </machines>
    <options>
      <option name="wallclock">00:30:00</option>
      <option name="comment">Test with prescribed LAI and soil moisture with FatesSP mode</option>
    </options>
  </test>
  <test name="SMS_Lm1" grid="f45_f45_mg37" compset="I2000Clm60FatesSpCruRsGs" testmods="clm/FatesColdBasic">
    <machines>
      <machine name="derecho" compiler="intel" category="fates"/>
    </machines>
    <options>
      <option name="wallclock">00:40:00</option>
      <option name="comment">Smoke test that uses just the FATES SP compset.</option>
    </options>
  </test>
  <test name="ERS_Ld30" grid="f45_f45_mg37" compset="I2000Clm60FatesSpCruRsGs" testmods="clm/FatesColdSatPhen">
    <machines>
      <machine name="derecho" compiler="intel" category="fates"/>
      <machine name="lawrencium-lr3" compiler="intel" category="fates"/>
    </machines>
    <options>
      <option name="wallclock">00:40:00</option>
      <option name="comment">30 day exact restart test for FATES fixed biogeography reduced complexity mode on an f45 grid.</option>
    </options>
  </test>
  <test name="ERP_P128x2_Ld30" grid="f45_f45_mg37" compset="I2000Clm60FatesSpCruRsGs" testmods="clm/FatesColdSatPhen">
    <machines>
      <machine name="derecho" compiler="intel" category="fates"/>
      <machine name="derecho" compiler="intel" category="aux_clm"/>
    </machines>
    <options>
      <option name="wallclock">00:40:00</option>
      <option name="comment">30 day exact restart test with threading for FATES fixed biogeography reduced complexity mode on an f45 grid.</option>
    </options>
  </test>
  <test name="ERS_Ld60" grid="f45_f45_mg37" compset="I2000Clm50FatesCruRsGs" testmods="clm/FatesColdLogging">
    <machines>
      <machine name="derecho" compiler="intel" category="fates"/>
    </machines>
    <options>
      <option name="wallclock">00:40:00</option>
      <option name="comment">60 day exact restart test providing coverage for the FATES logging mode on an f45 grid.</option>
    </options>
  </test>
  <test name="ERS_Ld30" grid="f45_f45_mg37" compset="I2000Clm50FatesCruRsGs" testmods="clm/FatesColdSizeAgeMort">
    <machines>
      <machine name="derecho" compiler="intel" category="fates"/>
      <machine name="lawrencium-lr3" compiler="intel" category="fates"/>
    </machines>
    <options>
      <option name="wallclock">00:40:00</option>
      <option name="comment">30 day exact restart test activating FATES size and age mortality mode on an f45 grid.</option>
    </options>
  </test>
  <test name="SMS_Lm6" grid="f45_f45_mg37" compset="I2000Clm50FatesCruRsGs" testmods="clm/Fates">
    <machines>
      <machine name="derecho" compiler="intel" category="fates"/>
      <machine name="lawrencium-lr3" compiler="intel" category="fates"/>
    </machines>
    <options>
      <option name="wallclock">00:20:00</option>
      <option name="comment">Run a short non-Fates test (without land-ice model) in the fates test list, to make sure fates changes do not mess up the standard model</option>
    </options>
  </test>
  <test name="SMS_Lm13" grid="1x1_brazil" compset="I2000Clm50FatesCruRsGs" testmods="clm/FatesCold">
    <machines>
      <machine name="derecho" compiler="intel" category="fates"/>
      <machine name="derecho" compiler="gnu" category="fates"/>
    </machines>
    <options>
      <option name="wallclock">00:40:00</option>
      <option name="comment">13 month single site FATES smoke test.</option>
    </options>
  </test>
  <test name="ERS_Ld366" grid="1x1_brazil" compset="I2000Clm50FatesCruRsGs" testmods="clm/FatesFireLightningPopDens">
    <machines>
      <machine name="derecho" compiler="intel" category="fates"/>
    </machines>
    <options>
      <option name="wallclock">01:00:00</option>
      <option name="comment">12 month exact restart FATES single site debug test covering anthropogenic fire ignition mode.</option>
    </options>
  </test>
  <test name="SMS_Lm1" grid="f10_f10_mg37" compset="I1850Clm60BgcCropCmip6waccm" testmods="clm/basic">
    <machines>
      <machine name="derecho" compiler="gnu" category="aux_clm"/>
      <machine name="derecho" compiler="gnu" category="prealpha"/>
      <machine name="derecho" compiler="gnu" category="prebeta"/>
    </machines>
    <options>
      <option name="wallclock">00:20:00</option>
      <option name="comment">The main point of this test is simply to make sure that the CMIP6WACCMDECK moifierd works. (This configuration is basically the same as I1850Clm50BgcCropCmip6, but without cmip6_glaciers_virtual_antarctica - so we don't need huge coverage of this.) Month-long so that we actually get some history output (because this test exercises a usermods directory with only monthly and yearly output).</option>
    </options>
  </test>
  <test name="SMS_Lm1" grid="f19_g17" compset="I1850Clm50BgcCropCmip6waccm" testmods="clm/basic">
    <machines>
      <machine name="derecho" compiler="intel" category="ctsm_sci"/>
    </machines>
    <options>
      <option name="wallclock">00:60:00</option>
      <option name="comment">The main point of this test is simply to make sure that the CMIP6WACCMDECK modifier works for
2-degree since that resolution turns off Carbon isotopes. (This is in the ctsm_sci test list despite not being a scientifically-supported compset because this needs to be run at 2-degree resolution, which is higher than our standard testing. Also note that the purpose of this is to support scientifically-supported coupled configurations.)</option>
    </options>
  </test>
  <test name="SMS_Lm1_D" grid="f10_f10_mg37" compset="I1850Clm50BgcCrop" testmods="clm/output_crop_highfreq">
    <machines>
      <machine name="derecho" compiler="intel" category="aux_clm"/>
    </machines>
    <options>
      <option name="wallclock">00:20:00</option>
      <option name="comment">Want at least a month-long debug test covering the output_crop usermod, as well as a test covering the output_crop_highfreq usermod. (Note that we already have a year+ test of output_crop via a cmip6 test, so having this test just be a month, rather than a year, seems good enough.)</option>
    </options>
  </test>
  <test name="SMS_Ly1_Mmpi-serial" grid="1x1_brazil" compset="IHistClm60BgcQianRs" testmods="clm/output_bgc_highfreq">
    <machines>
      <machine name="derecho" compiler="intel" category="aux_clm"/>
      <machine name="derecho" compiler="intel" category="aux_clm_mpi_serial"/>
      <machine name="derecho" compiler="intel" category="ctsm_sci"/>
    </machines>
    <options>
      <option name="wallclock">00:20:00</option>
      <option name="comment">Want a year-long test covering the output_bgc and output_bgc_highfreq usermods; don't want a highfreq, year-long global test because of the output volume, so this is single-point.</option>
    </options>
  </test>
  <test name="SMS_Ld12_Mmpi-serial" grid="1x1_vancouverCAN" compset="I1PtClm60SpRs" testmods="clm/output_sp_highfreq">
    <machines>
      <machine name="derecho" compiler="gnu" category="aux_clm"/>
      <machine name="derecho" compiler="gnu" category="aux_clm_mpi_serial"/>
      <machine name="derecho" compiler="intel" category="ctsm_sci"/>
    </machines>
    <options>
      <option name="wallclock">00:10:00</option>
      <option name="comment">Want a year-long test covering the output_sp and output_sp_highfreq usermods; don't want a highfreq, year-long global test because of the output volume, so this is single-point.</option>
    </options>
  </test>
  <test name="SMS_Ld12_Mmpi-serial" grid="1x1_urbanc_alpha" compset="I1PtClm60SpRs" testmods="clm/output_sp_highfreq">
    <machines>
      <machine name="derecho" compiler="intel" category="ctsm_sci"/>
    </machines>
    <options>
      <option name="wallclock">00:10:00</option>
      <option name="comment">Test with the urbanc alpha site with the latest CLM version to make sure all grids work</option>
    </options>
  </test>
  <test name="PFS_Ld10_PS" grid="f19_g17" compset="I2000Clm50BgcCrop">
    <machines>
      <machine name="derecho" compiler="intel" category="aux_clm"/>
    </machines>
    <options>
      <option name="wallclock">00:30:00</option>
      <option name="comment">Can use this test to determine if there are significant throughput changes, at least for this common and important configuration. Note that this deliberately doesn't have any testmods in order to (1) avoid doing history output (because the timing of output can be very variable, and mixing output timing with other aspects of model time can be confusing), and (2) generally keep the test replicating a production configuration as closely as possible (so, for example, we do NOT set BFBFLAG=TRUE for this test).</option>
      <!-- standard throughput tolerance is 25%, but for this PFS test we want a stricter tolerance -->
      <option name="tput_tolerance">0.1</option>
    </options>
  </test>
  <test name="PFS_Ld10_PS" grid="f19_g17" compset="I2000Clm50BgcCrop" testmods="clm/default--clm/matrixcnOn">
    <machines>
      <machine name="derecho" compiler="intel" category="aux_clm"/>
      <machine name="derecho" compiler="intel" category="matrixcn"/>
    </machines>
    <options>
      <option name="wallclock">00:30:00</option>
      <option name="comment">Repeat PFS_Ld10_PS test with matrixcnOn</option>
      <!-- standard throughput tolerance is 25%, but for this PFS test we want a stricter tolerance -->
      <option name="tput_tolerance">0.1</option>
    </options>
  </test>

  <test name="MKSURFDATAESMF_P128x1" grid="f10_f10_mg37" compset="I1850Clm50BgcCrop">
    <machines>
      <machine name="derecho" compiler="intel" category="aux_clm">
        <options>
          <option name="wallclock">00:40:00</option>
          <option name="comment">Smoke test that first runs the mksurfdata_esmf tool and then ensures that the CTSM does not fail using the just-generated fsurdat file. Global BGC CROP case.</option>
        </options>
      </machine>
      <machine name="derecho" compiler="intel" category="clm_pymods">
        <options>
          <option name="wallclock">00:40:00</option>
          <option name="comment">This test invokes python code, so it should be run whenever changing python code (in addition to being run as part of aux_clm).</option>
        </options>
      </machine>
      <machine name="derecho" compiler="intel" category="prealpha">
        <options>
          <option name="wallclock">00:40:00</option>
          <option name="comment">Run prealpha for this test as mksurfdata_esmf is tightly coupled to submodule updates and we want to catch issues with submodules for it ASAP.</option>
        </options>
      </machine>
    </machines>
  </test>

  <test name="FSURDATMODIFYCTSM_D_Mmpi-serial_Ld1" grid="5x5_amazon" compset="I2000Clm50SpRs">
    <machines>
      <machine name="derecho" compiler="gnu" category="aux_clm"/>
      <machine name="derecho" compiler="gnu" category="aux_clm_mpi_serial"/>
      <machine name="derecho" compiler="gnu" category="clm_pymods"/>
    </machines>
    <options>
      <option name="wallclock">00:20:00</option>
      <option name="comment">Smoke test that first runs the fsurdat_modifier tool and then ensures that the CTSM does not fail using the just-generated modified fsurdat file. Regional SP case. A global BGC CROP case was confirmed to PASS when this regional SP case was introduced.</option>
      <option name="comment">This test invokes python code, so it should be run whenever changing python code (in addition to being run as part of aux_clm).</option>
    </options>
  </test>

  <test name="LILACSMOKE_D_Ld2" grid="f10_f10_mg37" compset="I2000Ctsm50NwpSpAsRs" testmods="clm-lilac">
    <machines>
      <machine name="derecho" compiler="intel" category="aux_clm"/>
      <machine name="derecho" compiler="intel" category="clm_pymods"/>
    </machines>
    <options>
      <option name="wallclock">00:20:00</option>
      <option name="comment">Basic LILAC smoke test. Needs to use the nuopc driver. Uses stub atmosphere to avoid needing to download a bunch of unnecessary data if run on a different machine.</option>
      <option name="comment">This LILAC test invokes lilac python code, so it should be run whenever changing python code (in addition to being run as part of aux_clm).</option>
    </options>
  </test>

  <test name="SMS_D_Ln1" grid="f10_f10_mg37" compset="I2000Clm50BgcCropQianRs" testmods="clm-run_self_tests">
    <machines>
      <machine name="derecho" compiler="intel" category="aux_clm"/>
    </machines>
    <options>
      <option name="wallclock">0:20:00</option>
      <option name="comment">Include a test that triggers runtime self-tests. The grid and compset aren't very important here, but we do want more than a single-point test so that we can run on more than one processor; we use Qian atm forcing to facilitate running this test on small systems (to avoid large input data needs). The self-tests are run in initialization, so we only need to run for a single time step.</option>
    </options>
  </test>

  <test name="LGRAIN2_Ly1_P128x1" grid="f10_f10_mg37" compset="I1850Clm50BgcCrop" testmods="clm/ciso--clm/cropMonthOutput">
    <machines>
      <machine name="derecho" compiler="gnu" category="aux_clm"/>
    </machines>
    <options>
      <option name="wallclock">02:00:00</option>
      <option name="comment">Ensure that it works to have a second grain pool, and that we can get bit-for-bit identical answers with a standard run with just one grain pool. This tests infrastructure that will be needed when incorporating AgSys. This test can be dropped once we have some tests exercising AgSys (which will exercise this code).</option>
    </options>
  </test>
  <test name="LGRAIN2_Ly2_P128x1" grid="f10_f10_mg37" compset="I1850Clm45BgcCrop" testmods="clm/ciso--clm/cropMonthOutput">
    <machines>
      <machine name="derecho" compiler="gnu" category="aux_clm"/>
    </machines>
    <options>
      <option name="wallclock">02:00:00</option>
      <option name="comment">Ensure that it works to have a second grain pool, and that we can get bit-for-bit identical answers with a standard run with just one grain pool. This tests infrastructure that will be needed when incorporating AgSys. This test can be dropped once we have some tests exercising AgSys (which will exercise this code). Compared to the Clm50 test, this Clm45 test exercises code in NutrientCompetitionCLM45defaultMod and use_grainproduct false. Need two years because this test starts from a non-crop finidat, so there is no crop growth in the first year.</option>
    </options>
  </test>
  <test name="LREPRSTRUCT_Ly1_P128x1" grid="f10_f10_mg37" compset="I1850Clm50BgcCrop" testmods="clm/ciso--clm/cropMonthOutput">
    <machines>
      <machine name="derecho" compiler="gnu" category="aux_clm"/>
    </machines>
    <options>
      <option name="wallclock">02:00:00</option>
      <option name="comment">Ensure that it works to have a crop reproductive structure pool, and that we can get bit-for-bit identical answers when using that pool compared to a run with a single reproductive grain pool. This tests infrastructure that will be needed when incorporating AgSys. This test can be dropped once we have some tests exercising AgSys (which will exercise this code).</option>
    </options>
  </test>
  <test name="LREPRSTRUCT_Ly2_P128x1" grid="f10_f10_mg37" compset="I1850Clm45BgcCrop" testmods="clm/ciso--clm/cropMonthOutput">
    <machines>
      <machine name="derecho" compiler="gnu" category="aux_clm"/>
    </machines>
    <options>
      <option name="wallclock">02:00:00</option>
      <option name="comment">Ensure that it works to have a crop reproductive structure pool, and that we can get bit-for-bit identical answers when using that pool compared to a run with a single reproductive grain pool. This tests infrastructure that will be needed when incorporating AgSys. This test can be dropped once we have some tests exercising AgSys (which will exercise this code). Compared to the Clm50 test, this Clm45 test exercises code in NutrientCompetitionCLM45defaultMod and use_grainproduct false. Need two years because this test starts from a non-crop finidat, so there is no crop growth in the first year.</option>
    </options>
  </test>

  <test name="REUSEINITFILES_D_Ld1" grid="f10_f10_mg37" compset="I1850Clm50BgcCrop" testmods="clm/default">
    <machines>
      <machine name="derecho" compiler="gnu" category="aux_clm"/>
    </machines>
    <options>
      <option name="wallclock">0:20:00</option>
      <option name="comment">Make sure that a rerun with already-generated initialization files is bit-for-bit</option>
    </options>
  </test>

  <test name="FUNITCTSM_P1x1" grid="f10_f10_mg37" compset="I2000Clm50Sp">
    <machines>
      <machine name="derecho" compiler="intel" category="aux_clm"/>
      <machine name="izumi" compiler="intel" category="aux_clm"/>
    </machines>
    <options>
      <option name="wallclock">00:30:00</option>
      <option name="comment">This test runs CTSM's Fortran unit tests. We're abusing the system test infrastructure to run these, so that a run of the test suite results in the unit tests being run as well. Grid and compset are irrelevant here, except that compset must be one that includes CTSM in order for CIME to find the test definition.</option>
    </options>
  </test>

  <test name="RXCROPMATURITY_Lm61" grid="f09_g17" compset="IHistClm60BgcCrop" testmods="clm/cropMonthOutput">
    <machines>
      <machine name="derecho" compiler="intel" category="ctsm_sci"/>
    </machines>
    <options>
      <option name="wallclock">12:00:00</option>
      <option name="comment">This test is designed to test the ability to prescribe crop sowing dates and maturity requirements. It first performs a GDD-generating run, then calls Python code to generate the maturity requirement file. This is then used in a sowing+maturity forced run, which finally is tested to ensure correct behavior.</option>
    </options>
  </test>
  <test name="RXCROPMATURITY_Lm61" grid="f09_t232" compset="IHistClm60BgcCropCrujra"  testmods="clm/cropMonthOutput">
    <machines>
      <machine name="derecho" compiler="intel" category="ctsm_sci"/>
    </machines>
    <options>
      <option name="wallclock">12:00:00</option>
      <option name="comment">Repeat RXCROP test with t232 and Crujra while the defaults have not changed</option>
    </options>
  </test>

  <test name="RXCROPMATURITY_Lm61" grid="f10_f10_mg37" compset="IHistClm60BgcCrop" testmods="clm/cropMonthOutput">
    <machines>
      <machine name="derecho" compiler="intel" category="rxcropmaturity"/>
      <machine name="derecho" compiler="intel" category="crop_calendars"/>
    </machines>
    <options>
      <option name="wallclock">6:00:00</option>
      <option name="comment">This test is designed to test the ability to prescribe crop sowing dates and maturity requirements. It first performs a GDD-generating run, then calls Python code to generate the maturity requirement file. This is then used in a sowing+maturity forced run, which finally is tested to ensure correct behavior.</option>
    </options>
  </test>

  <test name="RXCROPMATURITYINST_Lm61" grid="f10_f10_mg37" compset="IHistClm60BgcCrop" testmods="clm/cropMonthOutput">
    <machines>
      <machine name="derecho" compiler="intel" category="rxcropmaturity"/>
      <machine name="derecho" compiler="intel" category="crop_calendars"/>
    </machines>
    <options>
      <option name="wallclock">6:00:00</option>
      <option name="comment">As RXCROPMATURITY, but ensure that h1 file is instantaneous. Can be removed once instantaneous and other variables are separated onto separate files.</option>
    </options>
  </test>

  <test name="RXCROPMATURITYSKIPGEN_Ld1097" grid="f10_f10_mg37" compset="IHistClm60BgcCrop" testmods="clm/cropMonthOutput">
    <machines>
      <machine name="derecho" compiler="intel" category="aux_clm"/>
      <machine name="derecho" compiler="intel" category="rxcropmaturity"/>
      <machine name="derecho" compiler="intel" category="crop_calendars"/>
    </machines>
    <options>
      <option name="wallclock">00:45:00</option>
      <option name="comment">This test is designed to test the ability to prescribe crop sowing dates and maturity requirements. Unlike the RXCROPMATURITY test, however, it does not generate its own maturity requirements, instead interpolating a pre-existing maturity requirement file. (This allows the "GDD-generating" run to be mostly skipped.) This is then used in a sowing+maturity forced run, which finally is tested to ensure correct behavior.</option>
    </options>
  </test>

  <test name="RXCROPMATURITYSKIPGENINST_Ld1097" grid="f10_f10_mg37" compset="IHistClm60BgcCrop" testmods="clm/cropMonthOutput">
    <machines>
      <machine name="derecho" compiler="intel" category="rxcropmaturity"/>
      <machine name="derecho" compiler="intel" category="crop_calendars"/>
    </machines>
    <options>
      <option name="wallclock">00:45:00</option>
      <option name="comment">As RXCROPMATURITYSKIPGEN, but ensure that h1 file is instantaneous. Can be removed once instantaneous and other variables are separated onto separate files.</option>
    </options>
  </test>

  <test name="ERP_D_P64x2_Ld10" grid="f10_f10_mg37" compset="I2000Clm60Bgc" testmods="clm/Hillslope">
    <machines>
      <machine name="derecho" compiler="intel" category="aux_clm"/>
      <machine name="derecho" compiler="intel" category="hillslope"/>
    </machines>
    <options>
      <option name="wallclock">00:30:00</option>
    </options>
  </test>

  <test name="SMS_D_Ld3" grid="f10_f10_mg37" compset="I1850Clm60Bgc" testmods="clm/HillslopeFromFile">
    <machines>
      <machine name="derecho" compiler="intel" category="hillslope"/>
    </machines>
    <options>
      <option name="wallclock">00:20:00</option>
    </options>
  </test>

  <test name="SMS_D_Mmpi-serial_Ld5" grid="5x5_amazon" compset="I2000Clm60Bgc" testmods="clm/HillslopeC">
    <machines>
      <machine name="derecho" compiler="gnu" category="aux_clm"/>
      <machine name="derecho" compiler="gnu" category="aux_clm_mpi_serial"/>
      <machine name="derecho" compiler="gnu" category="hillslope"/>
    </machines>
    <options>
      <option name="wallclock">00:20:00</option>
      <option name="comment">Serial test of 5x5_amazon hillslopes</option>
    </options>
  </test>

  <test name="SMS_D_Ld5" grid="5x5_amazon" compset="I2000Clm60Bgc" testmods="clm/HillslopeC">
    <machines>
      <machine name="derecho" compiler="gnu" category="hillslope"/>
    </machines>
    <options>
      <option name="wallclock">00:20:00</option>
      <option name="comment">Parallel test of 5x5_amazon hillslopes</option>
    </options>
  </test>

  <test name="SMS_D_Ld3" grid="f10_f10_mg37" compset="I2000Clm60Bgc" testmods="clm/HillslopeD">
    <machines>
      <machine name="izumi" compiler="nag" category="aux_clm"/>
      <machine name="izumi" compiler="nag" category="hillslope"/>
    </machines>
    <options>
      <option name="wallclock">00:20:00</option>
    </options>
  </test>

  <test name="SMS_D_Ld65" grid="f10_f10_mg37" compset="I2000Clm45BgcCropQianRs" testmods="clm/FireLi2014Qian">
    <machines>
      <machine name="derecho" compiler="intel" category="aux_clm"/>
      <machine name="derecho" compiler="intel" category="fire"/>
    </machines>
    <options>
      <option name="wallclock">00:20:00</option>
    </options>
  </test>

  <test name="SMS_D_Ld65" grid="f10_f10_mg37" compset="I2000Clm50BgcCru" testmods="clm/FireLi2016Cru">
    <machines>
      <machine name="derecho" compiler="gnu" category="aux_clm"/>
      <machine name="derecho" compiler="gnu" category="fire"/>
    </machines>
    <options>
      <option name="wallclock">00:30:00</option>
    </options>
  </test>

  <test name="SMS_D_Ld65" grid="f10_f10_mg37" compset="I2000Clm50BgcCrop" testmods="clm/FireLi2021GSWP">
    <machines>
      <machine name="derecho" compiler="intel" category="aux_clm"/>
      <machine name="derecho" compiler="intel" category="fire"/>
    </machines>
    <options>
      <option name="wallclock">00:30:00</option>
    </options>
  </test>

  <test name="SMS_D_Ld65" grid="f10_f10_mg37" compset="I2000Clm60BgcCrop" testmods="clm/FireLi2024GSWP">
    <machines>
      <machine name="izumi" compiler="nag" category="aux_clm"/>
      <machine name="izumi" compiler="nag" category="fire"/>
    </machines>
    <options>
      <option name="wallclock">00:30:00</option>
    </options>
  </test>

  <test name="SMS_D_Ld65" grid="f10_f10_mg37" compset="I2000Clm60BgcCrop" testmods="clm/FireLi2024CruJra">
    <machines>
      <machine name="derecho" compiler="intel" category="fire"/>
    </machines>
    <options>
      <option name="wallclock">00:30:00</option>
    </options>
  </test>

  <test name="SMS_Ld733" grid="f10_f10_mg37" compset="IHistClm60BgcCrop" testmods="clm/cropMonthOutput--clm/RxCropCalsNoAdapt">
    <machines>
      <machine name="derecho" compiler="intel" category="crop_calendars"/>
    </machines>
    <options>
      <option name="wallclock">01:00:00</option>
    </options>
  </test>

  <test name="SMS_D_Ld733" grid="f10_f10_mg37" compset="IHistClm60BgcCrop" testmods="clm/cropMonthOutput--clm/RxCropCalsAdaptGGCMI">
    <machines>
      <machine name="derecho" compiler="intel" category="crop_calendars"/>
    </machines>
    <options>
      <option name="wallclock">00:20:00</option>
    </options>
  </test>

  <test name="SMS_D_Ld65" grid="f10_f10_mg37" compset="IHistClm60BgcCrop" testmods="clm/cropMonthOutput--clm/RxCropCalsAdaptGGCMI">
    <machines>
      <machine name="izumi" compiler="nag" category="crop_calendars"/>
      <machine name="izumi" compiler="nag" category="aux_clm"/>
    </machines>
    <options>
      <option name="wallclock">00:30:00</option>
    </options>
  </test>

  <test name="ERP_D_P128x1_Ld26" grid="f10_f10_mg37" compset="IHistClm60BgcCrop" testmods="clm/crop--clm/midDecStart--clm/RxCropCalsAdaptGGCMI">
    <machines>
      <machine name="derecho" compiler="intel" category="aux_clm"/>
      <machine name="derecho" compiler="intel" category="crop_calendars"/>
    </machines>
    <options>
      <option name="wallclock">00:30:00</option>
    </options>
  </test>

  <test name="PEM_D_P128x1_Ld26" grid="f10_f10_mg37" compset="IHistClm60BgcCrop" testmods="clm/crop--clm/midDecStart--clm/RxCropCalsAdaptGGCMI">
    <machines>
      <machine name="derecho" compiler="intel" category="aux_clm"/>
      <machine name="derecho" compiler="intel" category="crop_calendars"/>
    </machines>
    <options>
      <option name="wallclock">00:30:00</option>
      <option name="comment">This test is potentially duplicative of the equivalent ERP test. However, ambiguous nearest neighbors can result in different pixels being chosen based on number of processors. Because crop calendar inputs are only updated at beginning of year, this can cause PEM test to fail where ERP test passes.</option>
    </options>
  </test>

  <test name="SMS_Ld65" grid="f10_f10_mg37" compset="IHistClm60BgcCrop" testmods="clm/GddGen">
    <machines>
      <machine name="derecho" compiler="intel" category="crop_calendars"/>
    </machines>
    <options>
      <option name="wallclock">00:20:00</option>
    </options>
  </test>

  <test name="SMS_Ld65" grid="f10_f10_mg37" compset="IHistClm60BgcCrop" testmods="clm/GddGen--clm/StreamGdd20Seasons">
    <machines>
      <machine name="derecho" compiler="intel" category="crop_calendars"/>
    </machines>
    <options>
      <option name="wallclock">00:20:00</option>
    </options>
  </test>

  <test name="SMS_Lm37" grid="f10_f10_mg37" compset="IHistClm50BgcCrop" testmods="clm/cropMonthOutput--clm/oldCropCals">
    <machines>
      <machine name="derecho" compiler="intel" category="crop_calendars"/>
    </machines>
    <options>
      <option name="wallclock">01:30:00</option>
    </options>
  </test>

  <test name="SMS_Ld32" grid="f10_f10_mg37" compset="IHistClm50BgcCrop" testmods="clm/crop--clm/oldCropCals">
    <machines>
      <machine name="derecho" compiler="gnu" category="crop_calendars"/>
    </machines>
    <options>
      <option name="wallclock">00:20:00</option>
    </options>
  </test>


</testlist><|MERGE_RESOLUTION|>--- conflicted
+++ resolved
@@ -2437,22 +2437,24 @@
       <option name="comment">Also --nofireemis because this is a SP compset</option>
     </options>
   </test>
-<<<<<<< HEAD
   <test name="SMS_Ln9" grid="ne0POLARCAPne30x4_ne0POLARCAPne30x4_mt12" compset="IHistClm50Sp" testmods="clm/clm50cam6LndTuningMode_1979Start--clm/nofireemis">
-=======
-  <test name="SMS_Ln9" grid="ne0POLARCAPne30x4_ne0POLARCAPne30x4_mt12" compset="IHistClm60SpCrujra" testmods="clm/clm60cam7LndTuningMode_1979Start--clm/nofireemis">
->>>>>>> c2a8c6c0
-    <machines>
-      <machine name="derecho" compiler="intel" category="ctsm_sci"/>
-    </machines>
-    <options>
-      <option name="wallclock">00:20:00</option>
-<<<<<<< HEAD
+    <machines>
+      <machine name="derecho" compiler="intel" category="ctsm_sci"/>
+    </machines>
+    <options>
+      <option name="wallclock">00:20:00</option>
       <option name="comment"  >POLARCAP test with clm50cam6"</option>
       <option name="comment"  >Also --nofireemis because this is a SP compset</option>
-=======
+    </options>
+  </test>
+  <test name="SMS_Ln9" grid="ne0POLARCAPne30x4_ne0POLARCAPne30x4_mt12" compset="IHistClm60SpCrujra" testmods="clm/clm60cam7LndTuningMode_1979Start--clm/nofireemis">
+    <machines>
+      <machine name="derecho" compiler="intel" category="ctsm_sci"/>
+    </machines>
+    <options>
+      <option name="wallclock">00:20:00</option>
       <option name="comment">Repeat POLARCAP test with Crujra while Gswp is still the default</option>
->>>>>>> c2a8c6c0
+      <option name="comment"  >Also --nofireemis because this is a SP compset</option>
     </options>
   </test>
   <test name="SMS_Ln9" grid="ne0ARCTICne30x4_ne0ARCTICne30x4_mt12" compset="IHistClm50Sp" testmods="clm/clm50cam7LndTuningMode_1979Start--clm/nofireemis">
