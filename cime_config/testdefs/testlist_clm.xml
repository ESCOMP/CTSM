--- conflicted
+++ resolved
@@ -3056,21 +3056,16 @@
       <option name="comment">Transient production future scenario SSP3-7.0 case with isotopes with a december 2050 start</option>
     </options>
   </test>
-<<<<<<< HEAD
-  
+  <test name="SMS_Ld5" grid="f09_t232" compset="ISSP370Clm60BgcCropCrujra" testmods="clm/ciso_dec2050Start">
+    <machines>
+      <machine name="derecho" compiler="intel" category="ctsm_sci"/>
+    </machines>
+    <options>
+      <option name="wallclock">00:20:00</option>
+      <option name="comment">Transient production test with clm6, t232, and Crujra while the defaults have not changed</option>
+    </options>
+  </test>
   <test name="SMS_D_Ld5" grid="f09_g17" compset="ISSP126Clm50BgcCrop" testmods="clm/default">
-=======
-  <test name="SMS_Ld5" grid="f09_t232" compset="ISSP370Clm60BgcCropCrujra" testmods="clm/ciso_dec2050Start">
-    <machines>
-      <machine name="derecho" compiler="intel" category="ctsm_sci"/>
-    </machines>
-    <options>
-      <option name="wallclock">00:20:00</option>
-      <option name="comment">Transient production test with clm6, t232, and Crujra while the defaults have not changed</option>
-    </options>
-  </test>
-  <test name="SMS_D_Ld5" grid="f09_g17" compset="ISSP126Clm50BgcCrop" testmods="clm/datm_ssp126_anom_forc">
->>>>>>> 38e25b80
     <machines>
       <machine name="derecho" compiler="intel" category="aux_clm"/>
       <machine name="derecho" compiler="intel" category="ssp"/>
