<?xml version="1.0"?>
<!--
     CTSM test list. Test suites included:
        ctsm_pymods: System tests for the python codes that also run CTSM cases
        clm_short: The short CLM test for basic testing of a few configurations
        aux_clm: Main workhorse test list to be run on main machines before most tags are made
        fates: The FATES testlist, run when FATES is updated
        ctsm_sci: Tests for all science supported compset/resolution configurations, plus all supported resolutions
        prelpha: Run before CESM alpha tags
        prebeta: Run before CESM beta tags (more extensive, but should have tests outside of prealpha)
        aux_cime_baselines: CESM cime baselines
-->
<testlist version="2.0">
  <test name="ERI_D_Ld9" grid="f10_f10_mg37" compset="I1850Clm51Bgc" testmods="clm/default">
    <machines>
      <machine name="cheyenne" compiler="gnu" category="aux_clm"/>
      <machine name="derecho" compiler="gnu" category="aux_clm"/>
    </machines>
    <options>
      <option name="wallclock">00:20:00</option>
    </options>
  </test>
  <test name="SMS_D_Ld3_PS" grid="f09_g17" compset="I1850Clm50BgcNoAnthro" testmods="clm/decStart1851_noinitial">
    <machines>
      <machine name="cheyenne" compiler="intel" category="aux_clm"/>
      <machine name="cheyenne" compiler="intel" category="prebeta"/>
      <machine name="derecho" compiler="intel" category="aux_clm"/>
      <machine name="derecho" compiler="intel" category="prebeta"/>
    </machines>
    <options>
      <option name="wallclock">00:20:00</option>
      <option name="comment"  >No anthropogenic compset</option>
    </options>
  </test>
  <test name="SMS_Ld5" grid="hcru_hcru_mt13" compset="I1850Clm51BgcCrop" testmods="clm/default">
    <machines>
      <machine name="cheyenne" compiler="intel" category="ctsm_sci"/>
    </machines>
    <options>
      <option name="wallclock">00:20:00</option>
      <option name="comment"  >CTSM science test list for the half degree grid with latest CLM version</option>
    </options>
  </test>
  <test name="SMS_Ld5" grid="f09_g17" compset="I1850Clm45BgcCru" testmods="clm/default">
    <machines>
      <machine name="cheyenne" compiler="intel" category="ctsm_sci"/>
      <machine name="derecho" compiler="intel" category="ctsm_sci"/>
    </machines>
    <options>
      <option name="wallclock">00:20:00</option>
      <option name="comment"  >Science support for I1850Clm45BgcCru at f09</option>
    </options>
  </test>
  <test name="SMS_Ld5" grid="f19_g17" compset="I1850Clm45BgcCru" testmods="clm/default">
    <machines>
      <machine name="cheyenne" compiler="intel" category="ctsm_sci"/>
      <machine name="derecho" compiler="intel" category="ctsm_sci"/>
    </machines>
    <options>
      <option name="wallclock">00:20:00</option>
      <option name="comment"  >Science support for I1850Clm45BgcCru at f19</option>
    </options>
  </test>
  <test name="ERI_D_Ld9" grid="f10_f10_mg37" compset="I2000Clm50BgcCru" testmods="clm/default">
    <machines>
      <machine name="cheyenne" compiler="gnu" category="aux_clm"/>
      <machine name="cheyenne" compiler="intel" category="aux_clm"/>
      <machine name="derecho" compiler="gnu" category="aux_clm"/>
      <machine name="derecho" compiler="intel" category="aux_clm"/>
    </machines>
    <options>
      <option name="wallclock">00:20:00</option>
    </options>
  </test>
<<<<<<< HEAD
  <test name="SMS_Ln9" grid="C24_C24_mg17" compset="I2000Clm51SpRs" testmods="clm/clm51cam6LndTuningMode">
    <machines>
      <machine name="cheyenne" compiler="intel" category="ctsm_sci"/>
    </machines>
    <options>
      <option name="wallclock">00:60:00</option>
      <option name="comment">Low resolution C24 test with latest CLM version for the CTSM science test list</option>
    </options>
  </test>
  <test name="SMS_Ln9" grid="C48_C48_mg17" compset="I1850Clm51SpRs" testmods="clm/clm51cam6LndTuningMode">
    <machines>
      <machine name="cheyenne" compiler="intel" category="ctsm_sci"/>
    </machines>
    <options>
      <option name="wallclock">00:60:00</option>
      <option name="comment">Low resolution C48 test with latest CLM version for the CTSM science test list, both 1850 and 2000 because tested in CAM</option>
    </options>
  </test>
  <test name="SMS_Ln9" grid="C48_C48_mg17" compset="I2000Clm51SpRs" testmods="clm/clm51cam6LndTuningMode">
=======
  <test name="ERP_D_Ld9" grid="ne30pg3_t232" compset="I1850Clm51BgcCrop" testmods="clm/clm51cam6LndTuningMode">
    <machines>
      <machine name="derecho" compiler="intel" category="cesm3_dev"/>
      <machine name="derecho" compiler="intel" category="aux_clm"/>
    </machines>
    <options>
      <option name="wallclock">00:20:00</option>
      <option name="comment">CESM3 development Exact restart test with change in the processor count at the standard coupled resolution</option>
    </options>
  </test>
  <test name="ERP_D_Ld9" grid="ne30pg3_t232" compset="IHistClm51BgcCrop" testmods="clm/clm51cam6LndTuningMode">
    <machines>
      <machine name="derecho" compiler="intel" category="cesm3_dev"/>
    </machines>
    <options>
      <option name="wallclock">00:20:00</option>
      <option name="comment">CESM3 development Exact restart test with change in the processor count at the standard coupled resolution for transient</option>
    </options>
  </test>
  <test name="PEM_D_Ld9" grid="ne30pg3_t232" compset="I1850Clm51BgcCrop" testmods="clm/clm51cam6LndTuningMode">
    <machines>
      <machine name="derecho" compiler="intel" category="cesm3_dev"/>
    </machines>
    <options>
      <option name="wallclock">00:20:00</option>
      <option name="comment">CESM3 development test with change in the processor count at the standard coupled resolution</option>
    </options>
  </test>
  <test name="ERS_D_Ld9" grid="ne30pg3_t232" compset="I1850Clm51BgcCrop" testmods="clm/clm51cam6LndTuningMode">
    <machines>
      <machine name="derecho" compiler="intel" category="cesm3_dev"/>
    </machines>
    <options>
      <option name="wallclock">00:20:00</option>
      <option name="comment">CESM3 development simple exact restart test at the standard coupled resolution</option>
    </options>
  </test>
  <test name="ERI_D" grid="ne30pg3_t232" compset="I1850Clm51BgcCrop" testmods="clm/clm51cam6LndTuningMode">
    <machines>
      <machine name="derecho" compiler="intel" category="cesm3_dev"/>
      <machine name="derecho" compiler="intel" category="aux_clm"/>
    </machines>
    <options>
      <option name="wallclock">00:20:00</option>
      <option name="comment">CESM3 development Exact restart test for all startup types at the standard coupled resolution</option>
    </options>
  </test>
  <test name="SMS_Lm1" grid="ne30pg3_t232" compset="I1850Clm51BgcCrop" testmods="clm/clm51cam6LndTuningMode">
    <machines>
      <machine name="derecho" compiler="intel" category="cesm3_dev"/>
    </machines>
    <options>
      <option name="wallclock">00:20:00</option>
      <option name="comment">CESM3 development test at the standard coupled resolution for a month</option>
    </options>
  </test>
  <test name="SMS" grid="ne30pg3_t232" compset="I2000Clm51BgcCrop" testmods="clm/clm51cam6LndTuningMode">
    <machines>
      <machine name="derecho" compiler="intel" category="cesm3_dev"/>
    </machines>
    <options>
      <option name="wallclock">00:20:00</option>
      <option name="comment">CESM3 development test at the standard coupled resolution for 2000</option>
    </options>
  </test>
  <test name="SMS_Ln9" grid="C96_t061" compset="I2000Clm50SpRs" testmods="clm/clm50cam6LndTuningMode">
>>>>>>> 438bcc68
    <machines>
      <machine name="cheyenne" compiler="intel" category="ctsm_sci"/>
      <machine name="derecho" compiler="intel" category="ctsm_sci"/>
    </machines>
    <options>
      <option name="wallclock">00:60:00</option>
      <option name="comment">Low resolution C48 test with the latest CLM version for the CTSM science test list, both 1850 and 2000 because tested in CAM</option>
    </options>
  </test>
  <test name="SMS_Ln9" grid="C96_t061" compset="I2000Clm51Sp" testmods="clm/clm51cam6LndTuningMode">
    <machines>
      <machine name="cheyenne" compiler="intel" category="ctsm_sci"/>
      <machine name="derecho" compiler="intel" category="ctsm_sci"/>
    </machines>
    <options>
      <option name="wallclock">00:60:00</option>
      <option name="comment">We have one C96 test in aux_clm; this is another that uses a different compset. No needn't run this additional C96 test with every tag, but include it in the less frequent ctsm_sci testing.</option>
    </options>
  </test>
  <test name="SMS_Ln9" grid="C192_C192_mg17" compset="I2000Clm51Sp" testmods="clm/clm51cam6LndTuningMode">
    <machines>
      <machine name="cheyenne" compiler="intel" category="ctsm_sci"/>
    </machines>
    <options>
      <option name="wallclock">00:60:00</option>
      <option name="comment">FV3 high resolution C192 resolution test with latest CLM version for the CTSM science test list</option>
    </options>
  </test>
   <test name="SMS_Ln9" grid="C384_C384_mg17" compset="I2000Clm51Sp" testmods="clm/clm51cam6LndTuningMode">
    <machines>
      <machine name="cheyenne" compiler="intel" category="ctsm_sci"/>
    </machines>
    <options>
      <option name="wallclock">00:60:00</option>
      <option name="comment">FV3 high resolution C384 resolution test with latest CLM version for the CTSM science test list</option>
    </options>
  </test>
  <test name="SMS_Ln9" grid="mpasa480_mpasa480" compset="IHistClm51SpRs" testmods="clm/clm51cam6LndTuningMode">
    <machines>
      <machine name="cheyenne" compiler="intel" category="ctsm_sci"/>
    </machines>
    <options>
      <option name="wallclock">00:60:00</option>
      <option name="comment">mpasa low resolution grid, tested in CAM, so do both Hist and 2000 with latest CLM version and include in the CTSM science test list</option>
    </options>
  </test>
  <test name="SMS_Ln9" grid="mpasa480_mpasa480" compset="I2000Clm51SpRs" testmods="clm/clm51cam6LndTuningMode">
    <machines>
      <machine name="cheyenne" compiler="intel" category="ctsm_sci"/>
    </machines>
    <options>
      <option name="wallclock">00:60:00</option>
      <option name="comment">mpasa low resolution grid, tested in CAM, so do both Hist and 2000 with latest CLM version and include in the CTSM science test list</option>
    </options>
  </test>
  <test name="SMS_Ln9" grid="mpasa120_mpasa120" compset="IHistClm51Sp" testmods="clm/clm51cam6LndTuningMode">
    <machines>
      <machine name="cheyenne" compiler="intel" category="ctsm_sci"/>
    </machines>
    <options>
      <option name="wallclock">00:60:00</option>
      <option name="comment">Test that the workhorse mpasa resolution functions for CAM, for both Hist and 2000 with latest CLM version. No need to run this test with every tag, but include it in the less frequent ctsm_sci testing.</option>
    </options>
  </test>
  <test name="SMS_Ln9" grid="mpasa120_mpasa120" compset="I2000Clm51Sp" testmods="clm/clm51cam6LndTuningMode">
    <machines>
      <machine name="cheyenne" compiler="intel" category="ctsm_sci"/>
    </machines>
    <options>
      <option name="wallclock">00:60:00</option>
      <option name="comment">Test that the workhorse mpasa resolution functions for CAM, for both Hist and 2000 with latest CLM version. No need to run this test with every tag, but include it in the less frequent ctsm_sci testing.</option>
    </options>
  </test>
  <test name="SMS_Ln9" grid="mpasa60_mpasa60" compset="I2000Clm51Sp" testmods="clm/clm51cam6LndTuningMode">
    <machines>
      <machine name="cheyenne" compiler="intel" category="ctsm_sci"/>
    </machines>
    <options>
      <option name="wallclock">00:60:00</option>
      <option name="comment">Higher resolution mpasa grid for CAM with latest CLM version. Include it in the less frequent ctsm_sci testing.</option>
    </options>
  </test>
  <test name="SMS_Ln9" grid="mpasa30_mpasa30" compset="I1850Clm51SpRs" testmods="clm/clm51cam6LndTuningMode">
    <machines>
      <machine name="cheyenne" compiler="intel" category="ctsm_sci"/>
    </machines>
    <options>
      <option name="wallclock">00:60:00</option>
      <option name="comment">Higher resolution mpasa grid for CAM with latest CLM version. Include it in the less frequent ctsm_sci testing.</option>
    </options>
  </test>
  <test name="SMS_Ln9" grid="mpasa15_mpasa15" compset="I2000Clm51SpRs" testmods="clm/clm51cam6LndTuningMode">
    <machines>
      <machine name="cheyenne" compiler="intel" category="ctsm_sci"/>
    </machines>
    <options>
      <option name="wallclock">00:60:00</option>
      <option name="comment">Higher resolution mpasa grid for CAM with latest CLM version. Include it in the less frequent ctsm_sci testing.</option>
    </options>
  </test>
  <test name="ERI_D_Ld9" grid="ne30_g17" compset="I2000Clm50BgcCru" testmods="clm/vrtlay">
    <machines>
      <machine name="cheyenne" compiler="intel" category="aux_clm"/>
      <machine name="derecho" compiler="intel" category="aux_clm"/>
    </machines>
    <options>
      <option name="wallclock">00:60:00</option>
    </options>
  </test>
  <test name="ERI_D_Ld9" grid="f10_f10_mg37" compset="I2000Clm50Sp" testmods="clm/SNICARFRC">
    <machines>
      <machine name="cheyenne" compiler="intel" category="aux_clm"/>
    </machines>
    <options>
      <option name="wallclock">00:20:00</option>
    </options>
  </test>
  <test name="SMS_D_Ld1_PS" grid="f09_g17" compset="I1850Clm50Sp" testmods="clm/default">
    <machines>
      <machine name="cheyenne" compiler="intel" category="aux_clm"/>
      <machine name="derecho" compiler="intel" category="aux_clm"/>
    </machines>
    <options>
      <option name="wallclock">00:20:00</option>
      <option name="comment"  >Include a test of this scientifically-supported compset at a scientifically-supported resolution</option>
    </options>
  </test>
  <!-- science support for workhorse resolutions with CLM5_0 physics -->
  <test name="SMS_Ld1" grid="f09_g17" compset="I1850Clm50Sp" testmods="clm/default">
    <machines>
      <machine name="cheyenne" compiler="intel" category="ctsm_sci"/>
      <machine name="derecho" compiler="intel" category="ctsm_sci"/>
    </machines>
    <options>
      <option name="wallclock">00:20:00</option>
      <option name="comment"  >Science support for I1850Clm50Sp at f09</option>
    </options>
  </test>
  <test name="SMS_Ld1" grid="f19_g17" compset="I1850Clm50Sp" testmods="clm/default">
    <machines>
      <machine name="cheyenne" compiler="intel" category="ctsm_sci"/>
      <machine name="derecho" compiler="intel" category="ctsm_sci"/>
    </machines>
    <options>
      <option name="wallclock">00:20:00</option>
      <option name="comment"  >Science support for I1850Clm50Sp at f19</option>
    </options>
  </test>
  <test name="SMS_Ld1" grid="f09_g17" compset="I1850Clm50SpCru" testmods="clm/default">
    <machines>
      <machine name="cheyenne" compiler="intel" category="ctsm_sci"/>
      <machine name="derecho" compiler="intel" category="ctsm_sci"/>
    </machines>
    <options>
      <option name="wallclock">00:20:00</option>
      <option name="comment"  >Science support for I1850Clm50SpCru at f09</option>
    </options>
  </test>
  <test name="SMS_Ld1" grid="f19_g17" compset="I1850Clm50SpCru" testmods="clm/default">
    <machines>
      <machine name="cheyenne" compiler="intel" category="ctsm_sci"/>
      <machine name="derecho" compiler="intel" category="ctsm_sci"/>
    </machines>
    <options>
      <option name="wallclock">00:20:00</option>
      <option name="comment"  >Science support for I1850Clm50SpCru at f19</option>
    </options>
  </test>
  <!-- science support for workhorse resolutions with CLM5_1 physics -->
  <test name="SMS_Ld1" grid="f09_g17" compset="I1850Clm51Sp" testmods="clm/default">
    <machines>
      <machine name="cheyenne" compiler="intel" category="ctsm_sci"/>
    </machines>
    <options>
      <option name="wallclock">00:20:00</option>
      <option name="comment"  >Science support for 1850 with clm5_1 for SP mode at f09</option>
    </options>
  </test>
  <test name="SMS_Ld1" grid="f19_g17" compset="I1850Clm51Sp" testmods="clm/default">
    <machines>
      <machine name="cheyenne" compiler="intel" category="ctsm_sci"/>
    </machines>
    <options>
      <option name="wallclock">00:20:00</option>
      <option name="comment"  >Science support for 1850 with clm5_1 for SP mode at f19</option>
    </options>
  </test>
  <test name="ERP_D_Ld3_PS" grid="f09_g17" compset="I2000Clm50Sp" testmods="clm/prescribed">
    <machines>
      <machine name="cheyenne" compiler="intel" category="aux_clm"/>
      <machine name="cheyenne" compiler="intel" category="prealpha"/>
      <machine name="derecho" compiler="intel" category="aux_clm"/>
      <machine name="derecho" compiler="intel" category="prealpha"/>
    </machines>
    <options>
      <option name="wallclock">00:20:00</option>
      <option name="comment"  >Include a test of prescribed soil-moisture, has to be at f09, should be 2000 and for SP</option>
    </options>
  </test>
  <test name="ERI_D_Ld9_P48x1" grid="f10_f10_mg37" compset="I2000Clm50BgcCru" testmods="clm/reduceOutput">
    <machines>
      <machine name="izumi" compiler="nag" category="aux_clm"/>
      <machine name="izumi" compiler="nag" category="prebeta"/>
    </machines>
    <options>
      <option name="wallclock">00:40:00</option>
    </options>
  </test>
  <test name="ERI_D_Ld9_P48x1" grid="f10_f10_mg37" compset="I2000Clm50Sp" testmods="clm/reduceOutput">
    <machines>
      <machine name="izumi" compiler="nag" category="aux_clm"/>
    </machines>
    <options>
      <option name="wallclock">00:40:00</option>
    </options>
  </test>
  <test name="ERI_D_Ld9_P48x1" grid="f10_f10_mg37" compset="I2000Clm50Sp" testmods="clm/SNICARFRC">
    <machines>
      <machine name="izumi" compiler="nag" category="aux_clm"/>
    </machines>
    <options>
      <option name="wallclock">00:40:00</option>
    </options>
  </test>
  <test name="ERS_D" grid="f10_f10_mg37" compset="I1850Clm51Sp" testmods="clm/ExcessIceStreams">
    <machines>
      <machine name="izumi"    compiler="nag" category="aux_clm"/>
    </machines>
    <options>
      <option name="wallclock">00:20:00</option>
      <option name="comment"  >Include an excess ice test starting up from streams</option>
    </options>
  </test>
  <test name="SMS_Lm12" grid="f09_f09_mg17" compset="I1850Clm51Sp" testmods="clm/ExcessIceStartup_output_sp_exice">
    <machines>
      <machine name="cheyenne" compiler="intel" category="ctsm_sci"/>
      <machine name="derecho" compiler="intel" category="ctsm_sci"/>
    </machines>
    <options>
      <option name="wallclock">01:00:00</option>
      <option name="comment"  >Include an excess ice test starting up from an finidat startup file with excessice output with extra output</option>
    </options>
  </test>
  <test name="SMS_Ln9_P144x3" grid="f19_g17" compset="IHistClm51Sp" testmods="clm/waccmx_offline2005Start">
    <machines>
      <machine name="cheyenne" compiler="intel" category="ctsm_sci"/>
    </machines>
    <options>
      <option name="wallclock">00:20:00</option>
      <option name="comment">Do a test similar to FXHIST with latest CLM version starting at a 2005 start date, will interpoalte from the 2003 IC file</option>
    </options>
  </test>
  <test name="SMS_Ln9_P256x3" grid="f19_g17" compset="IHistClm50Sp" testmods="clm/waccmx_offline2005Start">
    <machines>
      <machine name="derecho" compiler="intel" category="ctsm_sci"/>
    </machines>
    <options>
      <option name="wallclock">00:20:00</option>
      <option name="comment">Do a test similar to FXHIST starting at a 2005 start date, will interpoalte from the 2003 IC file</option>
    </options>
  </test>
  <test name="SMS_D_Ln9_P36x3" grid="f19_g17" compset="IHistClm50Sp" testmods="clm/waccmx_offline">
    <machines>
      <machine name="cheyenne" compiler="intel" category="aux_clm"/>
    </machines>
    <options>
      <option name="wallclock">00:20:00</option>
      <option name="comment">Run a transient case with standalone settings similar to the FXHIST waccm test</option>
    </options>
  </test>
  <test name="SMS_D_Ln9_P128x3" grid="f19_g17" compset="IHistClm50Sp" testmods="clm/waccmx_offline">
    <machines>
      <machine name="derecho" compiler="intel" category="aux_clm"/>
    </machines>
    <options>
      <option name="wallclock">00:20:00</option>
      <option name="comment">Run a transient case with standalone settings similar to the FXHIST waccm test</option>
    </options>
  </test>
  <test name="ERP_D_P36x2_Ld3" grid="f10_f10_mg37" compset="I2000Clm50BgcCru" testmods="clm/cn_conly">
    <machines>
      <machine name="cheyenne" compiler="intel" category="aux_clm"/>
    </machines>
    <options>
      <option name="wallclock">00:20:00</option>
    </options>
  </test>
  <test name="ERP_D_P64x2_Ld3" grid="f10_f10_mg37" compset="I2000Clm50BgcCru" testmods="clm/cn_conly">
    <machines>
      <machine name="derecho" compiler="intel" category="aux_clm"/>
    </machines>
    <options>
      <option name="wallclock">00:20:00</option>
    </options>
  </test>
  <test name="ERP_D_P36x2_Ld3" grid="f10_f10_mg37" compset="I2000Clm50BgcCru" testmods="clm/snowveg_norad">
    <machines>
      <machine name="cheyenne" compiler="gnu" category="aux_clm"/>
    </machines>
    <options>
      <option name="wallclock">00:20:00</option>
    </options>
  </test>
  <test name="ERP_D_P64x2_Ld3" grid="f10_f10_mg37" compset="I2000Clm50BgcCru" testmods="clm/snowveg_norad">
    <machines>
      <machine name="derecho" compiler="gnu" category="aux_clm"/>
    </machines>
    <options>
      <option name="wallclock">00:20:00</option>
    </options>
  </test>
  <test name="ERI_Ld9" grid="f10_f10_mg37" compset="I2000Clm50BgcCru" testmods="clm/drydepnomegan">
    <machines>
      <machine name="cheyenne" compiler="gnu" category="aux_clm"/>
      <machine name="derecho" compiler="gnu" category="aux_clm"/>
    </machines>
    <options>
      <option name="wallclock">00:20:00</option>
    </options>
  </test>
  <test name="ERI_Ld9" grid="f10_f10_mg37" compset="I2000Clm50BgcCru" testmods="clm/default">
    <machines>
      <machine name="cheyenne" compiler="gnu" category="aux_clm"/>
      <machine name="cheyenne" compiler="intel" category="aux_clm"/>
      <machine name="derecho" compiler="gnu" category="aux_clm"/>
      <machine name="derecho" compiler="intel" category="aux_clm"/>
    </machines>
    <options>
      <option name="wallclock">00:20:00</option>
    </options>
  </test>
  <test name="ERI_Ld9" grid="f45_g37" compset="I2000Clm50BgcCru" testmods="clm/nofire">
    <machines>
      <machine name="cheyenne" compiler="intel" category="aux_clm"/>
      <machine name="derecho" compiler="intel" category="aux_clm"/>
    </machines>
    <options>
      <option name="wallclock">00:20:00</option>
    </options>
  </test>
  <test name="ERI_Ld9" grid="f09_g17" compset="I2000Clm51BgcCrop" testmods="clm/default">
    <machines>
      <machine name="cheyenne" compiler="intel" category="ctsm_sci"/>
      <machine name="derecho" compiler="intel" category="ctsm_sci"/>
    </machines>
    <options>
      <option name="wallclock">00:20:00</option>
      <option name="comment">Include an ERI test at production resolution in the ctsm_sci test list</option>
    </options>
  </test>
  <test name="ERI_C2_Ld9" grid="f10_f10_mg37" compset="I2000Clm51BgcCrop" testmods="clm/default">
    <machines>
      <machine name="cheyenne" compiler="gnu" category="aux_clm"/>
      <machine name="derecho" compiler="gnu" category="aux_clm"/>
    </machines>
    <options>
      <option name="wallclock">00:20:00</option>
    </options>
  </test>
  <test name="ERS_Ld3" grid="f10_f10_mg37" compset="I2000Clm51Bgc" testmods="clm/ciso_cwd_hr">
    <machines>
      <machine name="cheyenne" compiler="intel" category="aux_clm"/>
      <machine name="derecho" compiler="intel" category="aux_clm"/>
    </machines>
    <options>
      <option name="wallclock">00:20:00</option>
    </options>
  </test>
  <test name="ERP_Ld9" grid="f45_g37" compset="I2000Clm51Bgc" testmods="clm/default">
    <machines>
      <machine name="cheyenne" compiler="intel" category="aux_clm"/>
<<<<<<< HEAD
      <machine name="cheyenne" compiler="intel" category="ctsm_sci"/>
=======
      <machine name="derecho" compiler="intel" category="aux_clm"/>
>>>>>>> 438bcc68
    </machines>
    <options>
      <option name="wallclock">00:20:00</option>
    </options>
  </test>
  <test name="ERP_D" grid="f10_f10_mg37" compset="IHistClm51Bgc" testmods="clm/decStart">
    <machines>
      <machine name="cheyenne" compiler="gnu" category="aux_clm"/>
      <machine name="cheyenne" compiler="intel" category="aux_clm"/>
      <machine name="derecho" compiler="gnu" category="aux_clm"/>
      <machine name="derecho" compiler="intel" category="aux_clm"/>
    </machines>
    <options>
      <option name="wallclock">00:20:00</option>
    </options>
  </test>
  <test name="ERP_D_Ld3_P36x2" grid="f10_f10_mg37" compset="I2000Clm50BgcCru" testmods="clm/default">
    <machines>
      <machine name="cheyenne" compiler="intel" category="aux_clm"/>
      <machine name="cheyenne" compiler="gnu" category="aux_clm"/>
    </machines>
    <options>
      <option name="wallclock">00:20:00</option>
    </options>
  </test>
  <test name="ERP_D_Ld3_P64x2" grid="f10_f10_mg37" compset="I2000Clm50BgcCru" testmods="clm/default">
    <machines>
      <machine name="derecho" compiler="intel" category="aux_clm"/>
      <machine name="derecho" compiler="gnu" category="aux_clm"/>
    </machines>
    <options>
      <option name="wallclock">00:20:00</option>
    </options>
  </test>
  <test name="ERP_D_Ld5" grid="f10_f10_mg37" compset="I1850Clm50BgcCropG" testmods="clm/glcMEC_changeFlags">
    <machines>
      <machine name="cheyenne" compiler="gnu" category="aux_clm"/>
      <machine name="derecho" compiler="gnu" category="aux_clm"/>
    </machines>
    <options>
      <option name="wallclock">00:20:00</option>
      <option name="comment"  >cism is not answer preserving across processor changes, but short test length should be ok.</option>
    </options>
  </test>
  <!-- clm5_0 physics workhorse resolution BGC science test list -->
  <test name="SMS_Ld5" grid="f19_g17" compset="I1850Clm50Bgc" testmods="clm/default">
    <machines>
      <machine name="cheyenne" compiler="intel" category="ctsm_sci"/>
      <machine name="derecho" compiler="intel" category="ctsm_sci"/>
    </machines>
    <options>
      <option name="wallclock">00:20:00</option>
      <option name="comment"  >Science support for 1850 clm5_0 physics for Bgc at f19</option>
    </options>
  </test>
  <test name="SMS_Ld5" grid="f09_g17" compset="I1850Clm50Bgc" testmods="clm/default">
    <machines>
      <machine name="cheyenne" compiler="intel" category="ctsm_sci"/>
      <machine name="derecho" compiler="intel" category="ctsm_sci"/>
    </machines>
    <options>
      <option name="wallclock">00:20:00</option>
      <option name="comment"  >Science support for 1850 clm5_0 physics for Bgc at f09</option>
    </options>
  </test>
  <!-- clm5_1 physics workhorse resolution BGC science test list -->
  <test name="SMS_Ld5" grid="f19_g17" compset="I1850Clm51Bgc" testmods="clm/default">
    <machines>
      <machine name="cheyenne" compiler="intel" category="ctsm_sci"/>
    </machines>
    <options>
      <option name="wallclock">00:20:00</option>
      <option name="comment"  >Science support for 1850 Clm5_1 physics for Bgc at f19</option>
    </options>
  </test>
  <test name="SMS_Ld5" grid="f09_g17" compset="I1850Clm51Bgc" testmods="clm/default">
    <machines>
      <machine name="cheyenne" compiler="intel" category="ctsm_sci"/>
    </machines>
    <options>
      <option name="wallclock">00:20:00</option>
      <option name="comment"  >Science support for 1850 Clm5_1 physics for Bgc at f09</option>
    </options>
  </test>
  <test name="ERP_D_Ld5" grid="ne30_g17" compset="I1850Clm50BgcCrop" testmods="clm/default">
    <machines>
      <machine name="izumi" compiler="nag" category="prealpha"/>
    </machines>
    <options>
      <option name="wallclock">00:60:00</option>
    </options>
  </test>
  <test name="SMS" grid="ne3pg3_ne3pg3_mg37" compset="IHistClm51SpRs" testmods="clm/clm51cam6LndTuningMode">
    <machines>
      <machine name="cheyenne" compiler="intel" category="ctsm_sci"/>
    </machines>
    <options>
      <option name="wallclock">00:60:00</option>
      <option name="comment">Low resolution SE grid for running with CAM with latest CLM version in the CTSM science test list, tested in CAM, so test all of Hist, SSP5-8.5 and 2000</option>
    </options>
  </test>
  <test name="SMS" grid="ne3pg3_ne3pg3_mg37" compset="ISSP585Clm51BgcCrop" testmods="clm/clm51cam6LndTuningMode">
    <machines>
      <machine name="cheyenne" compiler="intel" category="ctsm_sci"/>
    </machines>
    <options>
      <option name="wallclock">00:60:00</option>
      <option name="comment">Low resolution SE grid for running with CAM with latest CLM version in the CTSM science test list, tested in CAM, so test all of Hist, SSP5-8.5 and 2000</option>
    </options>
  </test>
  <test name="SMS" grid="ne3pg3_ne3pg3_mg37" compset="I2000Clm51SpRs" testmods="clm/clm51cam6LndTuningMode">
    <machines>
      <machine name="cheyenne" compiler="intel" category="ctsm_sci"/>
    </machines>
    <options>
      <option name="wallclock">00:60:00</option>
      <option name="comment">Low resolution SE grid for running with CAM with latest CLM version in the CTSM science test list, tested in CAM, so test all of Hist, SSP5-8.5 and 2000</option>
    </options>
  </test>
  <test name="SMS" grid="ne5pg3_ne5pg3_mg37" compset="I1850Clm51SpRs" testmods="clm/clm51cam6LndTuningMode">
    <machines>
      <machine name="cheyenne" compiler="intel" category="ctsm_sci"/>
    </machines>
    <options>
      <option name="wallclock">00:60:00</option>
      <option name="comment">Low resolution SE grid for running with CAM with latest CLM version in the CTSM science test list, tested in CAM, so test both 1850 and 2000</option>
    </options>
  </test>
  <test name="SMS" grid="ne5pg3_ne5pg3_mg37" compset="I2000Clm51SpRs" testmods="clm/clm51cam6LndTuningMode">
    <machines>
      <machine name="cheyenne" compiler="intel" category="ctsm_sci"/>
    </machines>
    <options>
      <option name="wallclock">00:60:00</option>
      <option name="comment">Low resolution SE grid for running with CAM with latest CLM version in the CTSM science test list, tested in CAM, so test both 1850 and 2000</option>
    </options>
  </test>
  <!-- These need to be turned off until they are allowed in ccs_config
  <test name="SMS" grid="ne16pg3_ne16pg3_mg17" compset="I1850Clm51Sp" testmods="clm/clm51cam6LndTuningMode">
    <machines>
      <machine name="cheyenne" compiler="intel" category="ctsm_sci"/>
    </machines>
    <options>
      <option name="wallclock">00:60:00</option>
      <option name="comment">Medium resolution SE grid for running with CAM with latest CLM version in the CTSM science test list, test both 1850 and 2000</option>
    </options>
  </test>
  <test name="SMS" grid="ne16pg3_ne16pg3_mg17" compset="I2000Clm51Sp" testmods="clm/clm51cam6LndTuningMode">
    <machines>
      <machine name="cheyenne" compiler="intel" category="ctsm_sci"/>
    </machines>
    <options>
      <option name="wallclock">00:60:00</option>
      <option name="comment">Medium resolution SE grid for running with CAM with latest CLM version in the CTSM science test list, test both 1850 and 2000</option>
    </options>
  </test>
  -->
  <test name="SMS" grid="ne16_ne16_mg17" compset="I1850Clm51Sp" testmods="clm/clm51cam6LndTuningMode">
    <machines>
      <machine name="cheyenne" compiler="intel" category="ctsm_sci"/>
    </machines>
    <options>
      <option name="wallclock">00:60:00</option>
      <option name="comment">Medium resolution SE grid for running with CAM with latest CLM version in the CTSM science test list, tested in CAM, so test both 1850 and 2000</option>
    </options>
  </test>
  <test name="SMS" grid="ne16_ne16_mg17" compset="I2000Clm51Sp" testmods="clm/clm51cam6LndTuningMode">
    <machines>
      <machine name="cheyenne" compiler="intel" category="ctsm_sci"/>
    </machines>
    <options>
      <option name="wallclock">00:60:00</option>
      <option name="comment">Medium resolution SE grid for running with CAM and with the latest CLM version in the CTSM science test list, tested in CAM, so test both 1850 and 2000</option>
    </options>
  </test>
  <test name="SMS" grid="ne30_g17" compset="IHistClm51Sp" testmods="clm/clm51cam6LndTuningMode">
    <machines>
      <machine name="cheyenne" compiler="intel" category="ctsm_sci"/>
    </machines>
    <options>
      <option name="wallclock">00:60:00</option>
      <option name="comment">Workhorse SE grid for running with CAM with the latest CLM version in the CTSM science test list, tested in CAM, so test all of Hist, SSP5-8.5 and 2000</option>
    </options>
  </test>
  <test name="SMS" grid="ne30_g17" compset="ISSP585Clm51BgcCrop" testmods="clm/clm51cam6LndTuningMode">
    <machines>
      <machine name="cheyenne" compiler="intel" category="ctsm_sci"/>
    </machines>
    <options>
      <option name="wallclock">00:60:00</option>
      <option name="comment">Workhorse SE grid for running with CAM with the latest CLM version in the CTSM science test list, tested in CAM, so test all of Hist, SSP5-8.5 and 2000</option>
    </options>
  </test>
  <test name="SMS" grid="ne30_g17" compset="I2000Clm51Sp" testmods="clm/clm51cam6LndTuningMode">
    <machines>
      <machine name="cheyenne" compiler="intel" category="ctsm_sci"/>
    </machines>
    <options>
      <option name="wallclock">00:60:00</option>
      <option name="comment">Workhorse SE grid for running with CAM with the latest CLM version in the CTSM science test list, tested in CAM, so test all of Hist, SSP5-8.5 and 2000</option>
    </options>
  </test>
  <test name="SMS" grid="ne30pg2_ne30pg2_mg17" compset="IHistClm51Sp" testmods="clm/clm51cam6LndTuningMode">
    <machines>
      <machine name="cheyenne" compiler="intel" category="ctsm_sci"/>
    </machines>
    <options>
      <option name="wallclock">00:60:00</option>
      <option name="comment">Workhorse SE grid for running with CAM with the latest CLM version in the CTSM science test list, tested in CAM, so test all of Hist, SSP5-8.5 and 2000</option>
    </options>
  </test>
  <test name="SMS" grid="ne30pg2_ne30pg2_mg17" compset="ISSP585Clm51BgcCrop" testmods="clm/clm51cam6LndTuningMode">
    <machines>
      <machine name="cheyenne" compiler="intel" category="ctsm_sci"/>
    </machines>
    <options>
      <option name="wallclock">00:60:00</option>
      <option name="comment">Workhorse SE grid for running with CAM with the latest CLM version in the CTSM science test list, tested in CAM, so test all of Hist, SSP5-8.5 and 2000</option>
    </options>
  </test>
  <test name="SMS" grid="ne30pg2_ne30pg2_mg17" compset="I2000Clm51Sp" testmods="clm/clm51cam6LndTuningMode">
    <machines>
      <machine name="cheyenne" compiler="intel" category="ctsm_sci"/>
    </machines>
    <options>
      <option name="wallclock">00:60:00</option>
      <option name="comment">Workhorse SE grid for running with CAM with the latest CLM version in the CTSM science test list, tested in CAM, so test all of Hist, SSP5-8.5 and 2000</option>
    </options>
  </test>
   <test name="SMS" grid="ne30pg3_ne30pg3_mg17" compset="IHistClm51Sp" testmods="clm/clm51cam6LndTuningMode">
    <machines>
      <machine name="cheyenne" compiler="intel" category="ctsm_sci"/>
    </machines>
    <options>
      <option name="wallclock">00:60:00</option>
      <option name="comment">Workhorse SE grid for running with CAM with the latest CLM version in the CTSM science test list, tested in CAM, so test all of Hist, SSP5-8.5 and 2000</option>
    </options>
  </test>
  <test name="SMS" grid="ne30pg3_ne30pg3_mg17" compset="ISSP585Clm51BgcCrop" testmods="clm/clm51cam6LndTuningMode">
    <machines>
      <machine name="cheyenne" compiler="intel" category="ctsm_sci"/>
    </machines>
    <options>
      <option name="wallclock">00:60:00</option>
      <option name="comment">Workhorse SE grid for running with CAM and with the latest CLM version in the CTSM science test list, tested in CAM, so test all of Hist, SSP5-8.5 and 2000</option>
    </options>
  </test>
  <test name="SMS" grid="ne30pg3_ne30pg3_mg17" compset="I2000Clm51Sp" testmods="clm/clm51cam6LndTuningMode">
    <machines>
      <machine name="cheyenne" compiler="intel" category="ctsm_sci"/>
    </machines>
    <options>
      <option name="wallclock">00:60:00</option>
      <option name="comment">Workhorse SE grid for running with CAM and with the latest CLM version in the CTSM science test list, tested in CAM, so test all of Hist, SSP5-8.5 and 2000</option>
    </options>
  </test>
  <test name="SMS_ln9" grid="ne120pg2_ne120pg2_mt12" compset="I1850Clm51Sp" testmods="clm/clm51cam6LndTuningMode">
    <machines>
      <machine name="cheyenne" compiler="intel" category="ctsm_sci"/>
    </machines>
    <options>
      <option name="wallclock">00:60:00</option>
      <option name="comment">High resolution SE grid for running with CAM and with the latest CLM version in the CTSM science test list, tested in CAM, so test all of 1850 and 2000</option>
    </options>
  </test>
  <test name="SMS_ln9" grid="ne120pg2_ne120pg2_mt12" compset="I2000Clm51Sp" testmods="clm/clm51cam6LndTuningMode">
    <machines>
      <machine name="cheyenne" compiler="intel" category="ctsm_sci"/>
    </machines>
    <options>
      <option name="wallclock">00:60:00</option>
      <option name="comment">High resolution SE grid for running with CAM and with the latest CLM version in the CTSM science test list, tested in CAM, so test all of 1850 and 2000</option>
    </options>
  </test>
  <test name="SMS_ln9" grid="ne120pg3_t13" compset="IHistClm51BgcCrop" testmods="clm/clm51cam6LndTuningMode">
    <machines>
      <machine name="cheyenne" compiler="intel" category="ctsm_sci"/>
    </machines>
    <options>
      <option name="wallclock">00:60:00</option>
      <option name="comment">High resolution SE grid for running with CAM and with the latest CLM version in the CTSM science test list, tested in CAM, so test all of Hist, SSP5-8.5 and 2000</option>
    </options>
  </test>
  <test name="SMS_ln9" grid="ne120pg3_t13" compset="ISSP585Clm51BgcCrop" testmods="clm/clm51cam6LndTuningMode">
    <machines>
      <machine name="cheyenne" compiler="intel" category="ctsm_sci"/>
    </machines>
    <options>
      <option name="wallclock">00:60:00</option>
      <option name="comment">High resolution SE grid for running with CAM and with the latest CLM version in the CTSM science test list, tested in CAM, so test all of Hist, SSP5-8.5 and 2000</option>
    </options>
  </test>
  <test name="SMS_ln9" grid="ne120pg3_t13" compset="I2000Clm51Sp" testmods="clm/clm51cam6LndTuningMode">
    <machines>
      <machine name="cheyenne" compiler="intel" category="ctsm_sci"/>
    </machines>
    <options>
      <option name="wallclock">00:60:00</option>
      <option name="comment">High resolution SE grid for running with CAM and with the latest CLM version  in the CTSM science test list, tested in CAM, so test all of Hist, SSP5-8.5 and 2000</option>
    </options>
  </test>
  <test name="SMS_Ln9_P72x2" grid="C96_C96_mg17" compset="IHistClm50BgcCrop" testmods="clm/clm50cam6LndTuningMode">
    <machines>
      <machine name="cheyenne" compiler="intel" category="aux_clm"/>
    </machines>
    <options>
      <option name="wallclock">00:20:00</option>
      <option name="comment">Want one C96 test in the aux_clm test suite; just a short smoke test to make sure it can get off the ground. Use a PE layout that (1) has threading, because CAM uses threading at this resolution; and (2) has a smaller-than-standard task count in order to get through the queue faster.</option>
    </options>
  </test>
<<<<<<< HEAD
  <!-- Historical clm5_0 physics BgcCrop science support -->
=======
  <test name="SMS_Ln9_P256x2" grid="C96_C96_mg17" compset="IHistClm50BgcCrop" testmods="clm/clm50cam6LndTuningMode">
    <machines>
      <machine name="derecho" compiler="intel" category="aux_clm"/>
    </machines>
    <options>
      <option name="wallclock">00:20:00</option>
      <option name="comment">Want one C96 test in the aux_clm test suite; just a short smoke test to make sure it can get off the ground. Use a PE layout that (1) has threading, because CAM uses threading at this resolution; and (2) has a smaller-than-standard task count in order to get through the queue faster.</option>
    </options>
  </test>
>>>>>>> 438bcc68
  <test name="SMS_Ld5" grid="f09_g17" compset="IHistClm50BgcCrop" testmods="clm/default">
    <machines>
      <machine name="cheyenne" compiler="intel" category="ctsm_sci"/>
      <machine name="derecho" compiler="intel" category="ctsm_sci"/>
    </machines>
    <options>
      <option name="wallclock">00:20:00</option>
      <option name="comment"  >Science support for Historical clm5_0 physics with BGC-Crop at f09</option>
    </options>
  </test>
  <test name="SMS_Ld5" grid="f19_g17" compset="IHistClm50BgcCrop" testmods="clm/default">
    <machines>
      <machine name="cheyenne" compiler="intel" category="ctsm_sci"/>
      <machine name="derecho" compiler="intel" category="ctsm_sci"/>
    </machines>
    <options>
      <option name="wallclock">00:20:00</option>
      <option name="comment"  >Science support for Historical clm5_0 physics with BGC-Crop at f19</option>
    </options>
  </test>
  <!-- Historical clm5_1 physics BgcCrop science support -->
  <test name="SMS_Ld5" grid="f09_g17" compset="IHistClm51BgcCrop" testmods="clm/default">
    <machines>
      <machine name="cheyenne" compiler="intel" category="ctsm_sci"/>
    </machines>
    <options>
      <option name="wallclock">00:20:00</option>
      <option name="comment"  >Science support for Historical clm5_1 physics with BGC-Crop at f09</option>
    </options>
  </test>
  <test name="SMS_Ld5" grid="f19_g17" compset="IHistClm51BgcCrop" testmods="clm/default">
    <machines>
      <machine name="cheyenne" compiler="intel" category="ctsm_sci"/>
    </machines>
    <options>
      <option name="wallclock">00:20:00</option>
      <option name="comment"  >Science support for Historical clm5_1 physics with BGC-Crop at f19</option>
    </options>
  </test>
  <test name="ERP_D_Ld5" grid="f10_f10_mg37" compset="IHistClm50BgcCrop" testmods="clm/allActive">
    <machines>
      <machine name="cheyenne" compiler="intel" category="aux_clm"/>
      <machine name="derecho" compiler="intel" category="aux_clm"/>
    </machines>
    <options>
      <option name="wallclock">00:20:00</option>
      <option name="comment">Use a transient compset so we allocate and run all PFTs (non-transient cases only allocate memory for non-zero-weight PFTs)</option>
    </options>
  </test>
  <test name="ERP_D_Ld5" grid="f10_f10_mg37" compset="I2000Clm50BgcCru" testmods="clm/anoxia">
    <machines>
      <machine name="cheyenne" compiler="intel" category="aux_clm"/>
      <machine name="derecho" compiler="intel" category="aux_clm"/>
    </machines>
    <options>
      <option name="wallclock">00:20:00</option>
      <option name="comment">Run a test with anoxia turned on</option>
    </options>
  </test>
  <test name="ERP_D_Ld5" grid="f10_f10_mg37" compset="I2000Clm50BgcCru" testmods="clm/ciso_flexCN_FUN">
    <machines>
      <machine name="cheyenne" compiler="gnu" category="aux_clm"/>
      <machine name="derecho" compiler="gnu" category="aux_clm"/>
    </machines>
    <options>
      <option name="wallclock">00:20:00</option>
    </options>
  </test>
  <test name="ERP_D_Ld5" grid="f10_f10_mg37" compset="I2000Clm50BgcCru" testmods="clm/fire_emis">
    <machines>
      <machine name="cheyenne" compiler="gnu" category="aux_clm"/>
      <machine name="cheyenne" compiler="gnu" category="prebeta"/>
      <machine name="derecho" compiler="gnu" category="aux_clm"/>
      <machine name="derecho" compiler="gnu" category="prebeta"/>
    </machines>
    <options>
      <option name="wallclock">00:20:00</option>
    </options>
  </test>
  <test name="ERP_D_Ld5" grid="f10_f10_mg37" compset="I2000Clm51Sp" testmods="clm/decStart">
    <machines>
      <machine name="cheyenne" compiler="intel" category="aux_clm"/>
      <machine name="derecho" compiler="intel" category="aux_clm"/>
    </machines>
    <options>
      <option name="wallclock">00:20:00</option>
      <option name="comment">2000 Sp test for CLM51</option>
    </options>
  </test>
  <test name="ERP_D_Ld5" grid="f10_f10_mg37" compset="I2000Clm50Sp" testmods="clm/reduceOutput">
    <machines>
      <machine name="cheyenne" compiler="gnu" category="aux_clm"/>
      <machine name="cheyenne" compiler="intel" category="aux_clm"/>
      <machine name="derecho" compiler="gnu" category="aux_clm"/>
      <machine name="derecho" compiler="intel" category="aux_clm"/>
    </machines>
    <options>
      <option name="wallclock">00:20:00</option>
    </options>
  </test>
  <test name="ERP_D_Ld5" grid="f09_g17" compset="I2000Clm50Vic" testmods="clm/vrtlay">
    <machines>
      <machine name="cheyenne" compiler="intel" category="ctsm_sci"/>
      <machine name="derecho" compiler="intel" category="ctsm_sci"/>
    </machines>
    <options>
      <option name="wallclock">00:20:00</option>
    </options>
  </test>
  <test name="ERP_D_Ld5" grid="f10_f10_mg37" compset="I2000Clm50Vic" testmods="clm/vrtlay">
    <machines>
      <machine name="cheyenne" compiler="intel" category="aux_clm"/>
      <machine name="derecho" compiler="intel" category="aux_clm"/>
    </machines>
    <options>
      <option name="wallclock">00:20:00</option>
    </options>
  </test>
  <test name="ERP_D_Ld5" grid="f10_f10_mg37" compset="IHistClm50SpCru" testmods="clm/drydepnomegan">
    <machines>
      <machine name="cheyenne" compiler="gnu" category="aux_clm"/>
      <machine name="cheyenne" compiler="gnu" category="prebeta"/>
      <machine name="derecho" compiler="gnu" category="aux_clm"/>
      <machine name="derecho" compiler="gnu" category="prebeta"/>
    </machines>
    <options>
      <option name="wallclock">00:20:00</option>
    </options>
  </test>
  <test name="ERP_D_Ld5" grid="f10_f10_mg37" compset="IHistClm51Sp" testmods="clm/default">
    <machines>
      <machine name="cheyenne" compiler="intel" category="aux_clm"/>
      <machine name="derecho" compiler="intel" category="aux_clm"/>
    </machines>
    <options>
      <option name="wallclock">00:20:00</option>
      <option name="comment"  >Test Hist compset with Sp for CLM5.1</option>
    </options>
  </test>
  <test name="SMS_Ld5" grid="f09_g17" compset="IHistClm50SpCru" testmods="clm/default">
    <machines>
      <machine name="cheyenne" compiler="intel" category="ctsm_sci"/>
      <machine name="derecho" compiler="intel" category="ctsm_sci"/>
    </machines>
    <options>
      <option name="wallclock">00:20:00</option>
      <option name="comment"  >Science support for IHistClm50SpCru at f09</option>
    </options>
  </test>
  <test name="SMS_Ld5" grid="f19_g17" compset="IHistClm50SpCru" testmods="clm/default">
    <machines>
      <machine name="cheyenne" compiler="intel" category="ctsm_sci"/>
      <machine name="derecho" compiler="intel" category="ctsm_sci"/>
    </machines>
    <options>
      <option name="wallclock">00:20:00</option>
      <option name="comment"  >Science support for IHistClm50SpCru at f19</option>
    </options>
  </test>
  <test name="ERP_D_Ld5_P48x1" grid="f10_f10_mg37" compset="I1850Clm51Bgc" testmods="clm/ciso">
    <machines>
      <machine name="izumi" compiler="nag" category="aux_clm"/>
    </machines>
    <options>
      <option name="wallclock">00:20:00</option>
    </options>
  </test>
  <test name="ERP_D_Ld10_P36x2" grid="f10_f10_mg37" compset="IHistClm51BgcCrop" testmods="clm/ciso_decStart">
    <machines>
      <machine name="cheyenne" compiler="intel" category="aux_clm"/>
    </machines>
    <options>
      <option name="wallclock">00:40:00</option>
      <option name="comment"  >Transient case with isotopes with a December start</option>
    </options>
  </test>
  <test name="ERP_D_Ld10_P64x2" grid="f10_f10_mg37" compset="IHistClm51BgcCrop" testmods="clm/ciso_decStart">
    <machines>
      <machine name="derecho" compiler="intel" category="aux_clm"/>
    </machines>
    <options>
      <option name="wallclock">00:40:00</option>
      <option name="comment"  >Transient case with isotopes with a December start</option>
    </options>
  </test>
  <test name="ERP_D_Ld10_P36x2" grid="f10_f10_mg37" compset="IHistClm51BgcCrop" testmods="clm/default">
    <machines>
      <machine name="cheyenne" compiler="intel" category="aux_clm"/>
    </machines>
    <options>
      <option name="wallclock">00:40:00</option>
      <option name="comment"  >Transient case with isotopes with a December start, without Meier roughness</option>
    </options>
  </test>
  <test name="ERP_D_Ld10_P64x2" grid="f10_f10_mg37" compset="IHistClm51BgcCrop" testmods="clm/default">
    <machines>
      <machine name="derecho" compiler="intel" category="aux_clm"/>
    </machines>
    <options>
      <option name="wallclock">00:40:00</option>
      <option name="comment"  >Transient case with isotopes with a December start, without Meier roughness</option>
    </options>
  </test>
  <test name="SMS_Ld3_PS" grid="f09_g17" compset="IHistClm50BgcCrop" testmods="clm/f09_dec1990Start_GU_LULCC">
    <machines>
      <machine name="cheyenne" compiler="intel" category="aux_clm"/>
      <machine name="derecho" compiler="intel" category="aux_clm"/>
    </machines>
    <options>
      <option name="wallclock">00:40:00</option>
      <option name="comment"  >Transient case with a December 1990 start, and Gross Unrepresented Land Use and Land Cover change on, with f09 datasets with non-zero GU_LULCC values</option>
    </options>
  </test>
  <test name="ERP_D_Ld5_P48x1" grid="f10_f10_mg37" compset="I2000Clm50BgcCru" testmods="clm/reduceOutput">
    <machines>
      <machine name="izumi" compiler="nag" category="aux_clm"/>
    </machines>
    <options>
      <option name="wallclock">00:20:00</option>
    </options>
  </test>
  <test name="ERP_D_Ld5_P48x1" grid="f10_f10_mg37" compset="I2000Clm50Sp" testmods="clm/o3lombardozzi2015">
    <machines>
      <machine name="izumi" compiler="nag" category="aux_clm"/>
    </machines>
    <options>
      <option name="wallclock">00:20:00</option>
    </options>
  </test>
  <test name="ERP_D_P36x2_Ld3" grid="f10_f10_mg37" compset="I1850Clm50BgcCrop" testmods="clm/default">
    <machines>
      <machine name="cheyenne" compiler="intel" category="aux_clm"/>
      <machine name="cheyenne" compiler="gnu" category="aux_clm"/>
      <machine name="cheyenne" compiler="intel" category="clm_short"/>
      <machine name="cheyenne" compiler="gnu" category="clm_short"/>
    </machines>
    <options>
      <option name="wallclock">00:20:00</option>
    </options>
  </test>
  <test name="ERP_D_P64x2_Ld3" grid="f10_f10_mg37" compset="I1850Clm50BgcCrop" testmods="clm/default">
    <machines>
      <machine name="derecho" compiler="intel" category="aux_clm"/>
      <machine name="derecho" compiler="gnu" category="aux_clm"/>
      <machine name="derecho" compiler="intel" category="clm_short"/>
      <machine name="derecho" compiler="gnu" category="clm_short"/>
    </machines>
    <options>
      <option name="wallclock">00:20:00</option>
    </options>
  </test>
  <test name="ERP_D_P36x2_Ld3" grid="f10_f10_mg37" compset="I2000Clm51BgcCrop" testmods="clm/coldStart">
    <machines>
      <machine name="cheyenne" compiler="intel" category="aux_clm"/>
    </machines>
    <options>
      <option name="wallclock">00:20:00</option>
    </options>
  </test>
  <test name="ERP_D_P64x2_Ld3" grid="f10_f10_mg37" compset="I2000Clm51BgcCrop" testmods="clm/coldStart">
    <machines>
      <machine name="derecho" compiler="intel" category="aux_clm"/>
    </machines>
    <options>
      <option name="wallclock">00:20:00</option>
    </options>
  </test>
  <test name="ERP_D_P36x2_Ld3" grid="f10_f10_mg37" compset="I1850Clm51BgcCrop" testmods="clm/mimics">
    <machines>
      <machine name="cheyenne" compiler="gnu" category="aux_clm"/>
    </machines>
    <options>
      <option name="wallclock">00:20:00</option>
      <option name="comment"  >Test soil_decomp_method = 'MIMICSWieder2015'</option>
    </options>
  </test>
  <test name="ERP_D_P64x2_Ld3" grid="f10_f10_mg37" compset="I1850Clm51BgcCrop" testmods="clm/mimics">
    <machines>
      <machine name="derecho" compiler="gnu" category="aux_clm"/>
    </machines>
    <options>
      <option name="wallclock">00:20:00</option>
      <option name="comment"  >Test soil_decomp_method = 'MIMICSWieder2015'</option>
    </options>
  </test>
  <test name="SMS_Ld5_Mmpi-serial" grid="1x1_brazil" compset="IHistClm51Bgc" testmods="clm/mimics">
    <machines>
      <machine name="izumi" compiler="gnu" category="aux_clm"/>
    </machines>
    <options>
      <option name="wallclock">00:20:00</option>
      <option name="comment"  >Test soil_decomp_method = 'MIMICSWieder2015'</option>
    </options>
  </test>
  <test name="SMS_Ly5_Mmpi-serial" grid="1x1_brazil" compset="IHistClm50BgcQianRs" testmods="clm/newton_krylov_spinup">
    <machines>
      <machine name="izumi" compiler="intel" category="aux_clm"/>
    </machines>
    <options>
      <option name="wallclock">00:20:00</option>
      <option name="comment"  >Test soil_decomp_method = 'MIMICSWieder2015'</option>
    </options>
  </test>
  <test name="ERP_D_P36x2_Ld3" grid="f10_f10_mg37" compset="I2000Clm50BgcCru" testmods="clm/flexCN_FUN">
    <machines>
      <machine name="cheyenne" compiler="intel" category="aux_clm"/>
    </machines>
    <options>
      <option name="wallclock">00:20:00</option>
    </options>
  </test>
  <test name="ERP_D_P64x2_Ld3" grid="f10_f10_mg37" compset="I2000Clm50BgcCru" testmods="clm/flexCN_FUN">
    <machines>
      <machine name="derecho" compiler="intel" category="aux_clm"/>
    </machines>
    <options>
      <option name="wallclock">00:20:00</option>
    </options>
  </test>
  <test name="ERP_D_P36x2_Ld3" grid="f10_f10_mg37" compset="I2000Clm50BgcCru" testmods="clm/noFUN_flexCN">
    <machines>
      <machine name="cheyenne" compiler="intel" category="aux_clm"/>
    </machines>
    <options>
      <option name="wallclock">00:20:00</option>
    </options>
  </test>
  <test name="ERP_D_P64x2_Ld3" grid="f10_f10_mg37" compset="I2000Clm50BgcCru" testmods="clm/noFUN_flexCN">
    <machines>
      <machine name="derecho" compiler="intel" category="aux_clm"/>
    </machines>
    <options>
      <option name="wallclock">00:20:00</option>
    </options>
  </test>
  <test name="ERP_D_P36x2_Ld3" grid="f10_f10_mg37" compset="I2000Clm50BgcCru" testmods="clm/luna">
    <machines>
      <machine name="cheyenne" compiler="intel" category="aux_clm"/>
    </machines>
    <options>
      <option name="wallclock">00:20:00</option>
    </options>
  </test>
  <test name="ERP_D_P64x2_Ld3" grid="f10_f10_mg37" compset="I2000Clm50BgcCru" testmods="clm/luna">
    <machines>
      <machine name="derecho" compiler="intel" category="aux_clm"/>
    </machines>
    <options>
      <option name="wallclock">00:20:00</option>
    </options>
  </test>
  <test name="ERP_D_P36x2_Ld3" grid="f10_f10_mg37" compset="I2000Clm50BgcCru" testmods="clm/default">
    <machines>
      <machine name="cheyenne" compiler="intel" category="aux_clm"/>
      <machine name="cheyenne" compiler="gnu" category="aux_clm"/>
    </machines>
    <options>
      <option name="wallclock">00:20:00</option>
    </options>
  </test>
  <test name="ERP_D_P64x2_Ld3" grid="f10_f10_mg37" compset="I2000Clm50BgcCru" testmods="clm/default">
    <machines>
      <machine name="derecho" compiler="intel" category="aux_clm"/>
      <machine name="derecho" compiler="gnu" category="aux_clm"/>
    </machines>
    <options>
      <option name="wallclock">00:20:00</option>
    </options>
  </test>
  <test name="ERP_D_P36x2_Ld30" grid="f10_f10_mg37" compset="I2000Clm50BgcCru" testmods="clm/default">
    <machines>
      <machine name="cheyenne" compiler="intel" category="aux_clm"/>
    </machines>
    <options>
      <option name="wallclock">00:40:00</option>
      <option name="comment"  >NOTE(bja, 201509) constrain_stress_deciduous_onset is on by default for clm50, but functionality is not exercised by nine day tests, Sean Swenson verified that it is active during 30 day tests.</option>
    </options>
  </test>
  <test name="ERP_D_P64x2_Ld30" grid="f10_f10_mg37" compset="I2000Clm50BgcCru" testmods="clm/default">
    <machines>
      <machine name="derecho" compiler="intel" category="aux_clm"/>
    </machines>
    <options>
      <option name="wallclock">00:40:00</option>
      <option name="comment"  >NOTE(bja, 201509) constrain_stress_deciduous_onset is on by default for clm50, but functionality is not exercised by nine day tests, Sean Swenson verified that it is active during 30 day tests.</option>
    </options>
  </test>
  <test name="ERP_D_P36x2_Ld5" grid="f10_f10_mg37" compset="I2000Clm51BgcCrop" testmods="clm/irrig_spunup">
    <machines>
      <machine name="cheyenne" compiler="intel" category="aux_clm"/>
    </machines>
    <options>
      <option name="wallclock">00:20:00</option>
      <option name="comment"  >Want ERP _D test with irrigation on</option>
    </options>
  </test>
  <test name="ERP_D_P64x2_Ld5" grid="f10_f10_mg37" compset="I2000Clm51BgcCrop" testmods="clm/irrig_spunup">
    <machines>
      <machine name="derecho" compiler="intel" category="aux_clm"/>
    </machines>
    <options>
      <option name="wallclock">00:20:00</option>
      <option name="comment"  >Want ERP _D test with irrigation on</option>
    </options>
  </test>
  <test name="ERP_D_P36x2_Ld5" grid="f10_f10_mg37" compset="I2000Clm50BgcCropRtm" testmods="clm/irrig_spunup">
    <machines>
      <machine name="cheyenne" compiler="intel" category="aux_clm"/>
    </machines>
    <options>
      <option name="wallclock">00:20:00</option>
      <option name="comment"  >Include an irrigation test with RTM to test irrigation-river feedbacks with that component</option>
    </options>
  </test>
  <test name="ERP_D_P64x2_Ld5" grid="f10_f10_mg37" compset="I2000Clm50BgcCropRtm" testmods="clm/irrig_spunup">
    <machines>
      <machine name="derecho" compiler="intel" category="aux_clm"/>
    </machines>
    <options>
      <option name="wallclock">00:20:00</option>
      <option name="comment"  >Include an irrigation test with RTM to test irrigation-river feedbacks with that component</option>
    </options>
  </test>
  <test name="ERS_D_Ld5" grid="f10_f10_mg37" compset="I2000Clm50BgcCropRtm" testmods="rtm/rtmOnFloodOnEffvelOn">
    <machines>
      <machine name="cheyenne" compiler="intel" category="aux_clm"/>
      <machine name="cheyenne" compiler="intel" category="prebeta"/>
      <machine name="derecho" compiler="intel" category="aux_clm"/>
      <machine name="derecho" compiler="intel" category="prebeta"/>
    </machines>
    <options>
      <option name="wallclock">00:20:00</option>
      <option name="comment"  >Do a test with RTM and flooding on as that also impacts CLM code</option>
    </options>
  </test>
  <test name="ERP_D_P48x1" grid="f10_f10_mg37" compset="IHistClm51Bgc" testmods="clm/decStart">
    <machines>
      <machine name="izumi" compiler="nag" category="aux_clm"/>
      <machine name="izumi" compiler="nag" category="prealpha"/>
    </machines>
    <options>
      <option name="wallclock">00:20:00</option>
    </options>
  </test>
  <test name="ERP_D_Ld5" grid="f10_f10_mg37" compset="I1850Clm50Bgc" testmods="clm/drydepnomegan">
    <machines>
      <machine name="cheyenne" compiler="gnu" category="aux_clm"/>
      <machine name="derecho" compiler="gnu" category="aux_clm"/>
    </machines>
    <options>
      <option name="wallclock">00:20:00</option>
    </options>
  </test>
  <test name="ERP_Ld5" grid="f10_f10_mg37" compset="I1850Clm50Bgc" testmods="clm/default">
    <machines>
      <machine name="cheyenne" compiler="gnu" category="aux_clm"/>
      <machine name="cheyenne" compiler="intel" category="aux_clm"/>
      <machine name="derecho" compiler="gnu" category="aux_clm"/>
      <machine name="derecho" compiler="intel" category="aux_clm"/>
    </machines>
    <options>
      <option name="wallclock">00:20:00</option>
    </options>
  </test>
  <test name="ERP_Ld5" grid="f09_g17" compset="I2000Clm50Vic" testmods="clm/vrtlay">
    <machines>
      <machine name="cheyenne" compiler="intel" category="ctsm_sci"/>
      <machine name="derecho" compiler="intel" category="ctsm_sci"/>
    </machines>
    <options>
      <option name="wallclock">00:20:00</option>
    </options>
  </test>
  <test name="ERP_Ld5" grid="f10_f10_mg37" compset="I2000Clm50Vic" testmods="clm/decStart">
    <machines>
      <machine name="cheyenne" compiler="gnu" category="aux_clm"/>
      <machine name="derecho" compiler="gnu" category="aux_clm"/>
    </machines>
    <options>
      <option name="wallclock">00:20:00</option>
    </options>
  </test>
  <test name="ERP_D_Ld5_P48x1" grid="f10_f10_mg37" compset="I1850Clm50Bgc" testmods="clm/ciso">
    <machines>
      <machine name="izumi" compiler="nag" category="aux_clm"/>
    </machines>
    <options>
      <option name="wallclock">00:20:00</option>
    </options>
  </test>
  <test name="SMS_Ld3" grid="f09_g17" compset="I1850Clm50BgcCropCru" testmods="clm/default">
    <machines>
      <machine name="cheyenne" compiler="intel" category="ctsm_sci"/>
      <machine name="derecho" compiler="intel" category="ctsm_sci"/>
    </machines>
    <options>
      <option name="wallclock">00:20:00</option>
      <option name="comment"  >Science support for I1850Clm50BgcCropCru at f09</option>
    </options>
  </test>
  <test name="SMS_Ld3" grid="f19_g17" compset="I1850Clm50BgcCropCru" testmods="clm/default">
    <machines>
      <machine name="cheyenne" compiler="intel" category="ctsm_sci"/>
      <machine name="derecho" compiler="intel" category="ctsm_sci"/>
    </machines>
    <options>
      <option name="wallclock">00:20:00</option>
      <option name="comment"  >Science support for I1850Clm50BgcCropCru at f19</option>
    </options>
  </test>
  <test name="ERP_D_Ld5_P48x1" grid="f10_f10_mg37" compset="I2000Clm50BgcCru" testmods="clm/flexCN_FUN">
    <machines>
      <machine name="izumi" compiler="nag" category="aux_clm"/>
    </machines>
    <options>
      <option name="wallclock">00:20:00</option>
    </options>
  </test>
  <test name="ERP_D_Ld5_P48x1" grid="f10_f10_mg37" compset="I2000Clm50BgcCru" testmods="clm/noFUN_flexCN">
    <machines>
      <machine name="izumi" compiler="nag" category="aux_clm"/>
    </machines>
    <options>
      <option name="wallclock">00:20:00</option>
    </options>
  </test>
  <test name="ERP_D_Ld5_P48x1" grid="f10_f10_mg37" compset="I2000Clm50BgcCru" testmods="clm/luna">
    <machines>
      <machine name="izumi" compiler="nag" category="aux_clm"/>
    </machines>
    <options>
      <option name="wallclock">00:20:00</option>
    </options>
  </test>
  <test name="ERP_Ly3_P72x2" grid="f10_f10_mg37" compset="IHistClm50BgcCrop" testmods="clm/cropMonthOutput">
    <machines>
      <machine name="cheyenne" compiler="intel" category="aux_clm"/>
    </machines>
    <options>
      <option name="wallclock">01:40:00</option>
      <option name="comment"  >Multi-year global test of transient crops together with transient glaciers. Use no-evolve glaciers with ERP test</option>
    </options>
  </test>
  <test name="ERP_Ly3_P64x2" grid="f10_f10_mg37" compset="IHistClm50BgcCrop" testmods="clm/cropMonthOutput">
    <machines>
      <machine name="derecho" compiler="intel" category="aux_clm"/>
    </machines>
    <options>
      <option name="wallclock">01:40:00</option>
      <option name="comment"  >Multi-year global test of transient crops together with transient glaciers. Use no-evolve glaciers with ERP test</option>
    </options>
  </test>
  <test name="SMS_Ld5" grid="f09_g17" compset="I1850Clm45Bgc" testmods="clm/default">
    <machines>
      <machine name="cheyenne" compiler="intel" category="ctsm_sci"/>
      <machine name="derecho" compiler="intel" category="ctsm_sci"/>
    </machines>
    <options>
      <option name="wallclock">00:20:00</option>
      <option name="comment"  >Science support for I1850Clm45Bgc at f09</option>
    </options>
  </test>
  <test name="SMS_Ld5" grid="f19_g17" compset="I1850Clm45Bgc" testmods="clm/default">
    <machines>
      <machine name="cheyenne" compiler="intel" category="ctsm_sci"/>
      <machine name="derecho" compiler="intel" category="ctsm_sci"/>
    </machines>
    <options>
      <option name="wallclock">00:20:00</option>
      <option name="comment"  >Science support for I1850Clm45Bgc at f19</option>
    </options>
  </test>
  <test name="ERI_D_Ld9" grid="f10_f10_mg37" compset="I1850Clm45Bgc" testmods="clm/default">
    <machines>
      <machine name="cheyenne" compiler="gnu" category="aux_clm"/>
      <machine name="derecho" compiler="gnu" category="aux_clm"/>
    </machines>
    <options>
      <option name="wallclock">00:40:00</option>
      <option name="comment"  >include a Clm45 ERI test; also, want a debug test of I1850Clm45Bgc</option>
    </options>
  </test>
  <test name="ERP_P36x2_D_Ld5" grid="f10_f10_mg37" compset="I1850Clm45BgcCru" testmods="clm/ciso">
    <machines>
      <machine name="cheyenne" compiler="intel" category="prealpha"/>
      <machine name="cheyenne" compiler="intel" category="aux_cime_baselines"/>
    </machines>
    <options>
      <option name="wallclock">00:20:00</option>
    </options>
  </test>
  <test name="ERP_P64x2_D_Ld5" grid="f10_f10_mg37" compset="I1850Clm45BgcCru" testmods="clm/ciso">
    <machines>
      <machine name="derecho" compiler="intel" category="prealpha"/>
      <machine name="derecho" compiler="intel" category="aux_cime_baselines"/>
    </machines>
    <options>
      <option name="wallclock">00:20:00</option>
    </options>
  </test>
  <test name="ERP_P36x2_D_Ld5" grid="f10_f10_mg37" compset="I1850Clm50Bgc" testmods="clm/ciso">
    <machines>
      <machine name="cheyenne" compiler="intel" category="aux_clm"/>
    </machines>
    <options>
      <option name="wallclock">00:20:00</option>
    </options>
  </test>
  <test name="ERP_P64x2_D_Ld5" grid="f10_f10_mg37" compset="I1850Clm50Bgc" testmods="clm/ciso">
    <machines>
      <machine name="derecho" compiler="intel" category="aux_clm"/>
    </machines>
    <options>
      <option name="wallclock">00:20:00</option>
    </options>
  </test>
  <test name="ERP_P36x2_D_Ld5" grid="f10_f10_mg37" compset="I2000Clm45Sp" testmods="clm/default">
    <machines>
      <machine name="cheyenne" compiler="intel" category="aux_clm"/>
    </machines>
    <options>
      <option name="wallclock">00:20:00</option>
      <option name="comment"  >include a debug test of I2000Clm45Sp</option>
    </options>
  </test>
  <test name="ERP_P64x2_D_Ld5" grid="f10_f10_mg37" compset="I2000Clm45Sp" testmods="clm/default">
    <machines>
      <machine name="derecho" compiler="intel" category="aux_clm"/>
    </machines>
    <options>
      <option name="wallclock">00:20:00</option>
      <option name="comment"  >include a debug test of I2000Clm45Sp</option>
    </options>
  </test>
  <test name="ERP_P36x2_D_Ld5" grid="f10_f10_mg37" compset="IHistClm45BgcCru" testmods="clm/decStart">
    <machines>
      <machine name="cheyenne" compiler="intel" category="aux_clm"/>
    </machines>
    <options>
      <option name="wallclock">00:20:00</option>
      <option name="comment"  >include a debug test of IHistClm45BgcCru</option>
    </options>
  </test>
  <test name="ERP_P64x2_D_Ld5" grid="f10_f10_mg37" compset="IHistClm45BgcCru" testmods="clm/decStart">
    <machines>
      <machine name="derecho" compiler="intel" category="aux_clm"/>
    </machines>
    <options>
      <option name="wallclock">00:20:00</option>
      <option name="comment"  >include a debug test of IHistClm45BgcCru</option>
    </options>
  </test>
  <test name="SMS_Ld5" grid="f09_g17" compset="IHistClm45BgcCru" testmods="clm/default">
    <machines>
      <machine name="cheyenne" compiler="intel" category="ctsm_sci"/>
      <machine name="derecho" compiler="intel" category="ctsm_sci"/>
    </machines>
    <options>
      <option name="wallclock">00:20:00</option>
      <option name="comment"  >Science support for IHistClm45BgcCru at f09</option>
    </options>
  </test>
  <test name="SMS_Ld5" grid="f19_g17" compset="IHistClm45BgcCru" testmods="clm/default">
    <machines>
      <machine name="cheyenne" compiler="intel" category="ctsm_sci"/>
      <machine name="derecho" compiler="intel" category="ctsm_sci"/>
    </machines>
    <options>
      <option name="wallclock">00:20:00</option>
      <option name="comment"  >Science support for IHistClm45BgcCru at f19</option>
    </options>
  </test>
  <test name="SMS_Ld5" grid="f09_g17" compset="IHistClm45Bgc" testmods="clm/default">
    <machines>
      <machine name="cheyenne" compiler="intel" category="ctsm_sci"/>
      <machine name="derecho" compiler="intel" category="ctsm_sci"/>
    </machines>
    <options>
      <option name="wallclock">00:20:00</option>
      <option name="comment"  >Science support for IHistClm45Bgc at f09</option>
    </options>
  </test>
  <test name="SMS_Ld5" grid="f19_g17" compset="IHistClm45Bgc" testmods="clm/default">
    <machines>
      <machine name="cheyenne" compiler="intel" category="ctsm_sci"/>
      <machine name="derecho" compiler="intel" category="ctsm_sci"/>
    </machines>
    <options>
      <option name="wallclock">00:20:00</option>
      <option name="comment"  >Science support for IHistClm45Bgc at f19</option>
    </options>
  </test>
  <test name="ERP_D_Ld5" grid="f10_f10_mg37" compset="IHistClm45Sp" testmods="clm/decStart">
    <machines>
      <machine name="cheyenne" compiler="intel" category="aux_clm"/>
      <machine name="derecho" compiler="intel" category="aux_clm"/>
    </machines>
    <options>
      <option name="wallclock">00:20:00</option>
    </options>
  </test>
  <test name="SMS_Ld5" grid="f09_g17" compset="IHistClm45Sp" testmods="clm/default">
    <machines>
      <machine name="cheyenne" compiler="intel" category="ctsm_sci"/>
      <machine name="derecho" compiler="intel" category="ctsm_sci"/>
    </machines>
    <options>
      <option name="wallclock">00:20:00</option>
      <option name="comment"  >Science support for IHistClm45Sp at f09</option>
    </options>
  </test>
  <test name="SMS_Ld5" grid="f19_g17" compset="IHistClm45Sp" testmods="clm/default">
    <machines>
      <machine name="cheyenne" compiler="intel" category="ctsm_sci"/>
      <machine name="derecho" compiler="intel" category="ctsm_sci"/>
    </machines>
    <options>
      <option name="wallclock">00:20:00</option>
      <option name="comment"  >Science support for IHistClm45Sp at f19</option>
    </options>
  </test>
  <test name="ERP_P36x2_Lm13" grid="f10_f10_mg37" compset="IHistClm51Bgc" testmods="clm/monthly">
    <machines>
      <machine name="cheyenne" compiler="intel" category="aux_clm"/>
      <machine name="cheyenne" compiler="gnu" category="aux_clm"/>
    </machines>
    <options>
      <option name="wallclock">02:00:00</option>
      <option name="tput_tolerance">0.5</option>
    </options>
  </test>
  <test name="ERP_P64x2_Lm13" grid="f10_f10_mg37" compset="IHistClm51Bgc" testmods="clm/monthly">
    <machines>
      <machine name="derecho" compiler="intel" category="aux_clm"/>
      <machine name="derecho" compiler="gnu" category="aux_clm"/>
    </machines>
    <options>
      <option name="wallclock">02:00:00</option>
      <option name="tput_tolerance">0.5</option>
    </options>
  </test>
  <test name="ERP_P36x2_D" grid="f10_f10_mg37" compset="I2000Clm50SpRtmFl" testmods="clm/default">
    <machines>
      <machine name="cheyenne" compiler="intel" category="aux_clm"/>
      <machine name="cheyenne" compiler="intel" category="prealpha"/>
    </machines>
    <options>
      <option name="wallclock">00:20:00</option>
      <option name="comment"  >include a debug test with flooding on</option>
    </options>
  </test>
  <test name="ERP_P64x2_D" grid="f10_f10_mg37" compset="I2000Clm50SpRtmFl" testmods="clm/default">
    <machines>
      <machine name="derecho" compiler="intel" category="aux_clm"/>
      <machine name="derecho" compiler="intel" category="prealpha"/>
    </machines>
    <options>
      <option name="wallclock">00:20:00</option>
      <option name="comment"  >include a debug test with flooding on</option>
    </options>
  </test>
  <test name="ERP_P72x2_D_Ld5" grid="f19_g17_gris4" compset="I1850Clm50BgcCropG" testmods="clm/glcMEC_increase">
    <machines>
      <machine name="cheyenne" compiler="intel" category="aux_clm"/>
      <machine name="cheyenne" compiler="intel" category="ctsm_sci"/>
      <machine name="cheyenne" compiler="intel" category="prealpha"/>
    </machines>
    <options>
      <option name="wallclock">00:20:00</option>
      <option name="comment"  >cism is not answer preserving across processor changes, but short test length should be ok.</option>
    </options>
  </test>
  <test name="ERP_P256x2_D_Ld5" grid="f19_g17_gris4" compset="I1850Clm50BgcCropG" testmods="clm/glcMEC_increase">
    <machines>
      <machine name="derecho" compiler="intel" category="aux_clm"/>
      <machine name="derecho" compiler="intel" category="prealpha"/>
    </machines>
    <options>
      <option name="wallclock">00:20:00</option>
      <option name="comment"  >cism is not answer preserving across processor changes, but short test length should be ok.</option>
    </options>
  </test>
  <test name="ERP_P36x2_D_Ld5" grid="f10_f10_mg37" compset="I2000Clm50Sp" testmods="clm/default">
    <machines>
      <machine name="cheyenne" compiler="gnu" category="aux_clm"/>
      <machine name="cheyenne" compiler="gnu" category="prealpha"/>
    </machines>
    <options>
      <option name="wallclock">00:20:00</option>
    </options>
  </test>
  <test name="ERP_P64x2_D_Ld5" grid="f10_f10_mg37" compset="I2000Clm50Sp" testmods="clm/default">
    <machines>
      <machine name="derecho" compiler="gnu" category="aux_clm"/>
      <machine name="derecho" compiler="gnu" category="prealpha"/>
    </machines>
    <options>
      <option name="wallclock">00:20:00</option>
    </options>
  </test>
  <test name="SMS_P180x2_D_Ld5" grid="f19_g17" compset="I2000Clm50Sp" testmods="clm/default">
    <machines>
      <machine name="cheyenne" compiler="intel" category="aux_cime_baselines"/>
    </machines>
    <options>
      <option name="wallclock">00:20:00</option>
    </options>
  </test>
  <test name="SMS_P384x2_D_Ld5" grid="f19_g17" compset="I2000Clm50Sp" testmods="clm/default">
    <machines>
      <machine name="derecho" compiler="intel" category="aux_cime_baselines"/>
    </machines>
    <options>
      <option name="wallclock">00:20:00</option>
    </options>
  </test>
  <test name="ERP_P72x2_Lm25" grid="f10_f10_mg37" compset="I2000Clm51BgcCrop" testmods="clm/monthly">
    <machines>
      <machine name="cheyenne" compiler="intel" category="aux_clm"/>
    </machines>
    <options>
      <option name="wallclock">01:40:00</option>
      <option name="comment"  >threaded ERP test for crop just over 2-years</option>
    </options>
  </test>
  <test name="ERP_P64x2_Lm25" grid="f10_f10_mg37" compset="I2000Clm51BgcCrop" testmods="clm/monthly">
    <machines>
      <machine name="derecho" compiler="intel" category="aux_clm"/>
    </machines>
    <options>
      <option name="wallclock">01:40:00</option>
      <option name="comment"  >threaded ERP test for crop just over 2-years</option>
    </options>
  </test>
  <test name="ERP_P36x2_D_Ld5" grid="f10_f10_mg37" compset="I1850Clm45BgcCrop" testmods="clm/crop">
    <machines>
      <machine name="cheyenne" compiler="intel" category="aux_clm"/>
    </machines>
    <options>
      <option name="wallclock">00:20:00</option>
      <option name="comment"  >include a debug test of I1850Clm45BgcCrop</option>
      <option name="tput_tolerance">0.5</option>
    </options>
  </test>
  <test name="ERP_P64x2_D_Ld5" grid="f10_f10_mg37" compset="I1850Clm45BgcCrop" testmods="clm/crop">
    <machines>
      <machine name="derecho" compiler="intel" category="aux_clm"/>
    </machines>
    <options>
      <option name="wallclock">00:20:00</option>
      <option name="comment"  >include a debug test of I1850Clm45BgcCrop</option>
      <option name="tput_tolerance">0.5</option>
    </options>
  </test>
  <test name="ERP_P36x2_D_Ld5" grid="f10_f10_mg37" compset="I1850Clm45BgcCru" testmods="clm/default">
    <machines>
      <machine name="cheyenne" compiler="intel" category="aux_clm"/>
    </machines>
    <options>
      <option name="wallclock">00:20:00</option>
    </options>
  </test>
  <test name="ERP_P64x2_D_Ld5" grid="f10_f10_mg37" compset="I1850Clm45BgcCru" testmods="clm/default">
    <machines>
      <machine name="derecho" compiler="intel" category="aux_clm"/>
    </machines>
    <options>
      <option name="wallclock">00:20:00</option>
    </options>
  </test>
  <test name="ERP_P72x2_Ly3" grid="f10_f10_mg37" compset="I2000Clm50BgcCrop" testmods="clm/irrig_o3falk_reduceOutput">
    <machines>
      <machine name="cheyenne" compiler="intel" category="aux_clm"/>
    </machines>
    <options>
      <option name="wallclock">01:40:00</option>
      <option name="comment"  >Want a multi-year global crop restart test; this was 5 years when we were doing cold start, but 3 years is probably sufficient given that we have spun-up crop initial conditions</option>
    </options>
  </test>
  <test name="ERP_P64x2_Ly3" grid="f10_f10_mg37" compset="I2000Clm50BgcCrop" testmods="clm/irrig_o3falk_reduceOutput">
    <machines>
      <machine name="derecho" compiler="intel" category="aux_clm"/>
    </machines>
    <options>
      <option name="wallclock">01:40:00</option>
      <option name="comment"  >Want a multi-year global crop restart test; this was 5 years when we were doing cold start, but 3 years is probably sufficient given that we have spun-up crop initial conditions</option>
    </options>
  </test>
  <test name="ERP_P72x2_Lm36" grid="f10_f10_mg37" compset="I2000Clm50BgcCrop" testmods="clm/clm50cropIrrigMonth_interp">
    <machines>
      <machine name="cheyenne" compiler="intel" category="aux_clm"/>
      <machine name="cheyenne" compiler="intel" category="prebeta"/>
    </machines>
    <options>
      <option name="wallclock">01:40:00</option>
      <option name="comment"  >Want a multi-year global crop restart test; this was 5 years when we were doing cold start, but 3 years is probably sufficient given that we have spun-up crop initial conditions</option>
    </options>
  </test>
  <test name="ERP_P64x2_Lm36" grid="f10_f10_mg37" compset="I2000Clm50BgcCrop" testmods="clm/clm50cropIrrigMonth_interp">
    <machines>
      <machine name="derecho" compiler="intel" category="aux_clm"/>
      <machine name="derecho" compiler="intel" category="prebeta"/>
    </machines>
    <options>
      <option name="wallclock">01:40:00</option>
      <option name="comment"  >Want a multi-year global crop restart test; this was 5 years when we were doing cold start, but 3 years is probably sufficient given that we have spun-up crop initial conditions</option>
    </options>
  </test>
  <test name="ERP_P72x2_Lm7" grid="f10_f10_mg37" compset="I2000Clm50BgcCrop" testmods="clm/irrig_alternate_monthly">
    <machines>
      <machine name="cheyenne" compiler="intel" category="aux_clm">
        <options>
          <option name="wallclock">00:30:00</option>
          <option name="comment">Want an ERP test covering some non-default irrigation options. Long enough so that we're likely to exercise the various groundwater irrigation code.</option>
        </options>
      </machine>
    </machines>
  </test>
  <test name="ERP_P64x2_Lm7" grid="f10_f10_mg37" compset="I2000Clm50BgcCrop" testmods="clm/irrig_alternate_monthly">
    <machines>
      <machine name="derecho" compiler="intel" category="aux_clm">
        <options>
          <option name="wallclock">00:30:00</option>
          <option name="comment">Want an ERP test covering some non-default irrigation options. Long enough so that we're likely to exercise the various groundwater irrigation code.</option>
        </options>
      </machine>
    </machines>
  </test>
  <test name="ERS_D" grid="f10_f10_mg37" compset="I1850Clm50BgcCrop" testmods="clm/reseedresetsnow">
    <machines>
      <machine name="cheyenne" compiler="intel" category="aux_clm"/>
      <machine name="derecho" compiler="intel" category="aux_clm"/>
    </machines>
    <options>
      <option name="wallclock">00:20:00</option>
    </options>
  </test>
  <test name="ERP_P36x2_D_Ld10" grid="f10_f10_mg37" compset="IHistClm50SpG" testmods="clm/glcMEC_decrease">
    <machines>
      <machine name="cheyenne" compiler="intel" category="aux_clm"/>
    </machines>
    <options>
      <option name="wallclock">00:20:00</option>
      <option name="comment"  >Test transient PFTs (via HIST) in conjunction with changing glacier area. This test also covers the reset_dynbal_baselines option. CISM is not answer preserving across processor changes, but short test length should be OK.</option>
    </options>
  </test>
<<<<<<< HEAD
  <test name="SMS_Ln9" grid="C96_C96_mg17" compset="IHistClm51Sp" testmods="clm/clm50cam6LndTuningMode">
=======
  <test name="ERP_P64x2_D_Ld10" grid="f10_f10_mg37" compset="IHistClm50SpG" testmods="clm/glcMEC_decrease">
    <machines>
      <machine name="derecho" compiler="intel" category="aux_clm"/>
    </machines>
    <options>
      <option name="wallclock">00:20:00</option>
      <option name="comment"  >Test transient PFTs (via HIST) in conjunction with changing glacier area. This test also covers the reset_dynbal_baselines option. CISM is not answer preserving across processor changes, but short test length should be OK.</option>
    </options>
  </test>
  <test name="SMS_Ln9" grid="C96_C96_mg17" compset="IHistClm50Sp" testmods="clm/clm50cam6LndTuningMode">
>>>>>>> 438bcc68
    <machines>
      <machine name="cheyenne" compiler="intel" category="ctsm_sci"/>
      <machine name="derecho" compiler="intel" category="ctsm_sci"/>
    </machines>
    <options>
      <option name="wallclock">00:10:00</option>
      <option name="comment">We have one C96 test in aux_clm; this is another that uses a different compset with latest CLM version. No need to run this additional C96 test with every tag, but include it in the less frequent ctsm_sci testing.</option>
    </options>
  </test>
  <test name="ERS_D_Ld10" grid="f10_f10_mg37" compset="IHistClm50Sp" testmods="clm/collapse_pfts_78_to_16_decStart_f10">
    <machines>
      <machine name="cheyenne" compiler="intel" category="aux_clm"/>
      <machine name="derecho" compiler="intel" category="aux_clm"/>
    </machines>
    <options>
      <option name="wallclock">00:20:00</option>
      <option name="comment"  >test transient PFTs (via HIST) with a December start, reading 78-pft data and running with 16 pfts</option>
    </options>
  </test>
  <test name="SOILSTRUCTUD_Ld5" grid="f10_f10_mg37" compset="I2000Clm50BgcCrop" testmods="clm/default">
    <machines>
      <machine name="cheyenne" compiler="intel" category="aux_clm"/>
      <machine name="derecho" compiler="intel" category="aux_clm"/>
    </machines>
    <options>
      <option name="wallclock">00:20:00</option>
      <option name="comment"  >test soil_layerstruct_userdefined set to the same dzsoi values as in the predefined case 4SL_2m and expect bfb same answers</option>
    </options>
  </test>
  <test name="ERS_D_Ld12" grid="f10_f10_mg37" compset="I1850Clm50BgcCropG" testmods="clm/glcMEC_spunup_inc_dec_bgc">
    <machines>
      <machine name="cheyenne" compiler="intel" category="aux_clm"/>
      <machine name="derecho" compiler="intel" category="aux_clm"/>
    </machines>
    <options>
      <option name="wallclock">00:20:00</option>
      <option name="comment"  >Tests updates of BGC variables with increasing and decreasing glacier areas</option>
    </options>
  </test>
  <test name="ERP_P36x2_D_Ld3" grid="f10_f10_mg37" compset="I1850Clm50BgcCrop" testmods="clm/extra_outputs">
    <machines>
      <machine name="cheyenne" compiler="gnu" category="aux_clm"/>
    </machines>
    <options>
      <option name="wallclock">00:20:00</option>
      <option name="comment"  >Among other extra outputs, ensure that writing the list of all history fields to a separate file does not cause failure"</option>
    </options>
  </test>
  <test name="ERP_P64x2_D_Ld3" grid="f10_f10_mg37" compset="I1850Clm50BgcCrop" testmods="clm/extra_outputs">
    <machines>
      <machine name="derecho" compiler="gnu" category="aux_clm"/>
    </machines>
    <options>
      <option name="wallclock">00:20:00</option>
      <option name="comment"  >Among other extra outputs, ensure that writing the list of all history fields to a separate file does not cause failure</option>
    </options>
  </test>
  <test name="ERS_D_Ld3" grid="f10_f10_mg37" compset="I1850Clm50BgcCrop" testmods="clm/default">
    <machines>
      <machine name="cheyenne" compiler="intel" category="aux_clm"/>
      <machine name="cheyenne" compiler="gnu" category="aux_clm"/>
      <machine name="cheyenne" compiler="intel" category="clm_short"/>
      <machine name="cheyenne" compiler="gnu" category="clm_short"/>
      <machine name="derecho" compiler="intel" category="aux_clm"/>
      <machine name="derecho" compiler="gnu" category="aux_clm"/>
      <machine name="derecho" compiler="intel" category="clm_short"/>
      <machine name="derecho" compiler="gnu" category="clm_short"/>
    </machines>
    <options>
      <option name="wallclock">00:20:00</option>
    </options>
  </test>
  <test name="ERS_D_Ld3" grid="f10_f10_mg37" compset="I1850Clm50BgcCrop" testmods="clm/clm50dynroots">
    <machines>
      <machine name="cheyenne" compiler="intel" category="aux_clm"/>
      <machine name="derecho" compiler="intel" category="aux_clm"/>
      <machine name="izumi"  compiler="intel" category="prebeta"/>
    </machines>
    <options>
      <option name="wallclock">00:20:00</option>
    </options>
  </test>
  <test name="ERS_D_Ld3" grid="f10_f10_mg37" compset="I2000Clm50BgcCru" testmods="clm/deepsoil_bedrock">
    <machines>
      <machine name="cheyenne" compiler="intel" category="aux_clm"/>
      <machine name="derecho" compiler="intel" category="aux_clm"/>
    </machines>
    <options>
      <option name="wallclock">00:20:00</option>
    </options>
  </test>
  <test name="ERS_D_Ld5" grid="f10_f10_mg37" compset="I2000Clm50BgcCru" testmods="clm/default">
    <machines>
      <machine name="cheyenne" compiler="intel" category="aux_clm"/>
      <machine name="derecho" compiler="intel" category="aux_clm"/>
    </machines>
    <options>
      <option name="wallclock">00:20:00</option>
    </options>
  </test>
  <test name="ERS_D_Ld6" grid="f10_f10_mg37" compset="I1850Clm45BgcCrop" testmods="clm/clm50CMIP6frc">
    <machines>
      <machine name="cheyenne" compiler="gnu" category="aux_clm"/>
      <machine name="cheyenne" compiler="intel" category="aux_clm"/>
      <machine name="derecho" compiler="gnu" category="aux_clm"/>
      <machine name="derecho" compiler="intel" category="aux_clm"/>
    </machines>
    <options>
      <option name="wallclock">00:20:00</option>
    </options>
  </test>
  <test name="ERS_D_Ld7_Mmpi-serial" grid="1x1_smallvilleIA" compset="IHistClm50BgcCropRs" testmods="clm/decStart1851_noinitial">
    <machines>
      <machine name="izumi" compiler="intel" category="aux_clm"/>
    </machines>
    <options>
      <option name="wallclock">00:20:00</option>
      <option name="comment"  >Transient crop run with a mid-year restart, restarting shortly after a big landunit transition, to make sure that the annually-dribbled fluxes generated from landunit transitions restart properly</option>
    </options>
  </test>
  <test name="ERS_Ld3_D" grid="f10_f10_mg37" compset="I1850Clm50BgcCrop" testmods="clm/rad_hrly_light_res_half">
    <machines>
      <machine name="cheyenne" compiler="gnu" category="aux_clm"/>
      <machine name="derecho" compiler="gnu" category="aux_clm"/>
    </machines>
    <options>
      <option name="wallclock">00:20:00</option>
    </options>
  </test>
  <test name="ERS_Lm20_Mmpi-serial" grid="1x1_smallvilleIA" compset="I2000Clm50BgcCropQianRs" testmods="clm/cropMonthlyNoinitial">
    <machines>
      <machine name="izumi" compiler="gnu" category="aux_clm"/>
    </machines>
    <options>
      <option name="wallclock">01:20:00</option>
      <option name="comment"  >tests mid-year restart, with the restart file being written in the middle of the first year after cold start initialization</option>
    </options>
  </test>
  <test name="ERS_Ly5_Mmpi-serial" grid="1x1_smallvilleIA" compset="I2000Clm50BgcCropQianRs" testmods="clm/ciso_monthly">
    <machines>
      <machine name="izumi" compiler="gnu" category="aux_clm"/>
    </machines>
    <options>
      <option name="wallclock">02:00:00</option>
      <option name="comment"  >multi-year test with crops and isotopes that includes all crop types; added (2020-05-21) in order to test the new switchgrass and miscanthus crops (which otherwise aren't currently tested)</option>
    </options>
  </test>
  <test name="ERS_Lm40_Mmpi-serial" grid="1x1_numaIA" compset="I2000Clm50BgcCropQianRs" testmods="clm/cropMonthlyNoinitial">
    <machines>
      <machine name="izumi" compiler="gnu" category="aux_clm"/>
    </machines>
    <options>
      <option name="wallclock">02:00:00</option>
      <option name="comment"  >tests mid-year restart, with the restart file being written in the middle of the second year after cold start initialization (to test crop restarts at different points throughout the first few years after cold start)</option>
    </options>
  </test>
  <test name="ERS_Lm54_Mmpi-serial" grid="1x1_numaIA" compset="I2000Clm50BgcCropQianRs" testmods="clm/cropMonthlyNoinitial">
    <machines>
      <machine name="izumi" compiler="intel" category="aux_clm"/>
    </machines>
    <options>
      <option name="wallclock">02:00:00</option>
      <option name="comment"  >tests mid-year restart, with the restart file being written after more than 2 years after cold start initialization (to test crop restarts at different points throughout the first few years after cold start)</option>
    </options>
  </test>
  <test name="ERS_Ly20_Mmpi-serial" grid="1x1_numaIA" compset="I2000Clm50BgcCropQianRs" testmods="clm/cropMonthlyNoinitial">
    <machines>
      <machine name="izumi" compiler="intel" category="aux_clm"/>
    </machines>
    <options>
      <option name="wallclock"     >04:00:00</option>
      <option name="tput_tolerance">0.5</option>
      <option name="comment"       >20 year single point tests with BGC-Crop starting from cold start (crop keeps a 20 year running mean, so this tests the sequence of that running mean being established)</option>
    </options>
  </test>
  <test name="ERS_Ly3" grid="f10_f10_mg37" compset="I1850Clm50BgcCropCmip6" testmods="clm/basic">
    <machines>
      <machine name="cheyenne" compiler="intel" category="aux_clm"/>
      <machine name="derecho" compiler="intel" category="aux_clm"/>
    </machines>
    <options>
      <option name="wallclock">01:40:00</option>
      <option name="comment"  >Include a long ERS test of the cmip6 configuration, though at coarse resolution. This gives a year+ test covering the output_crop usermod, which is something we want: if this is removed, we should add a test of at least a year duration covering the output_crop usermod. This test needs to use init_interp to work, because of adding virtual Antarctica columns (currently the default out-of-the-box setting uses init_interp for this).</option>
    </options>
  </test>
  <test name="ERS_Ly3_Mmpi-serial" grid="1x1_smallvilleIA" compset="IHistClm50BgcCropQianRs" testmods="clm/cropMonthOutput">
    <machines>
      <machine name="izumi" compiler="gnu" category="aux_clm"/>
    </machines>
    <options>
      <option name="wallclock">01:40:00</option>
      <option name="comment"  >restart is right before the transition from 100% nat veg to 100% crop</option>
    </options>
  </test>
  <test name="ERS_Ly3_P72x2" grid="f10_f10_mg37" compset="IHistClm50BgcCropG" testmods="clm/cropMonthOutput">
    <machines>
      <machine name="cheyenne" compiler="intel" category="aux_clm"/>
    </machines>
    <options>
      <option name="wallclock">01:40:00</option>
      <option name="comment"  >Multi-year global test of transient crops together with transient glaciers. Use glacier evolution with ERS test</option>
    </options>
  </test>
  <test name="ERS_Ly3_P64x2" grid="f10_f10_mg37" compset="IHistClm50BgcCropG" testmods="clm/cropMonthOutput">
    <machines>
      <machine name="derecho" compiler="intel" category="aux_clm"/>
    </machines>
    <options>
      <option name="wallclock">01:40:00</option>
      <option name="comment"  >Multi-year global test of transient crops together with transient glaciers. Use glacier evolution with ERS test</option>
    </options>
  </test>
  <test name="ERS_Ly5_P144x1" grid="f10_f10_mg37" compset="IHistClm51BgcCrop" testmods="clm/cropMonthOutput">
    <machines>
      <machine name="cheyenne" compiler="intel" category="aux_clm"/>
    </machines>
    <options>
      <option name="wallclock">01:40:00</option>
      <option name="comment"  >Want a multi-year global test of transient crops; also want a multi-year transient restart test.  Using P60x1 and ERS rather than ERP to get faster turnaround of this long-running test</option>
    </options>
  </test>
  <test name="ERS_Ly5_P128x1" grid="f10_f10_mg37" compset="IHistClm51BgcCrop" testmods="clm/cropMonthOutput">
    <machines>
      <machine name="derecho" compiler="intel" category="aux_clm"/>
    </machines>
    <options>
      <option name="wallclock">01:40:00</option>
      <option name="comment"  >Want a multi-year global test of transient crops; also want a multi-year transient restart test.  Using P60x1 and ERS rather than ERP to get faster turnaround of this long-running test</option>
    </options>
  </test>
  <test name="ERS_Ly5_P72x1" grid="f10_f10_mg37" compset="IHistClm45BgcCrop" testmods="clm/cropMonthOutput">
    <machines>
      <machine name="cheyenne" compiler="intel" category="aux_clm"/>
    </machines>
    <options>
      <option name="wallclock">03:00:00</option>
      <option name="comment"  >include a long Clm45 test, and include a production intel test of Clm45</option>
    </options>
  </test>
  <test name="ERS_Ly5_P128x1" grid="f10_f10_mg37" compset="IHistClm45BgcCrop" testmods="clm/cropMonthOutput">
    <machines>
      <machine name="derecho" compiler="intel" category="aux_clm"/>
    </machines>
    <options>
      <option name="wallclock">03:00:00</option>
      <option name="comment"  >include a long Clm45 test, and include a production intel test of Clm45</option>
    </options>
  </test>
  <test name="ERS_Ly3" grid="f10_f10_mg37" compset="I2000Clm51BgcCrop">
    <machines>
      <machine name="cheyenne" compiler="intel" category="aux_clm"/>
      <machine name="derecho" compiler="intel" category="aux_clm"/>
    </machines>
    <options>
      <option name="wallclock">01:40:00</option>
      <option name="comment"  >include a long exact restart test with clm51</option>
    </options>
  </test>
  <test name="SMS_D" grid="f10_f10_mg37" compset="I2000Clm51Bgc">
    <machines>
      <machine name="cheyenne" compiler="intel" category="aux_clm"/>
      <machine name="cheyenne" compiler="gnu"   category="aux_clm"/>
      <machine name="derecho" compiler="intel" category="aux_clm"/>
      <machine name="derecho" compiler="gnu"   category="aux_clm"/>
    </machines>
    <options>
      <option name="wallclock">00:20:00</option>
      <option name="comment"  >include a short DEBUG test with clm51 without crop</option>
    </options>
  </test>
  <test name="ERS_D" grid="f10_f10_mg37" compset="I1850Clm51Sp">
    <machines>
      <machine name="cheyenne" compiler="intel" category="aux_clm"/>
      <machine name="derecho" compiler="intel" category="aux_clm"/>
    </machines>
    <options>
      <option name="wallclock">00:20:00</option>
      <option name="comment"  >Exact restart short DEBUG SP test with clm51</option>
    </options>
  </test>
  <test name="ERS_Ly6_Mmpi-serial" grid="1x1_smallvilleIA" compset="IHistClm50BgcCropQianRs" testmods="clm/cropMonthOutput">
    <machines>
      <machine name="izumi" compiler="intel" category="aux_clm"/>
    </machines>
    <options>
      <option name="wallclock">02:00:00</option>
      <option name="comment"  >restart is right before increasing natural veg to &gt; 0 while also shifting PCT_CFT</option>
      <option name="tput_tolerance">0.5</option>
    </options>
  </test>
  <test name="SMS_Ly5_Mmpi-serial" grid="1x1_smallvilleIA" compset="IHistClm51BgcCropQianRs" testmods="clm/gregorian_cropMonthOutput">
    <machines>
      <machine name="cheyenne" compiler="intel" category="ctsm_sci"/>
      <machine name="izumi" compiler="gnu" category="aux_clm"/>
    </machines>
    <options>
      <option name="wallclock">01:00:00</option>
      <option name="comment"  >Multi-year Gregorian test with transient and crop to test code that might break in leap years.</option>
      <option name="tput_tolerance">0.5</option>
    </options>
  </test>
  <test name="LII_D_Ld3_PS" grid="f19_g17" compset="I2000Clm50BgcCrop" testmods="clm/default">
    <machines>
      <machine name="cheyenne" compiler="intel" category="aux_clm"/>
      <machine name="derecho" compiler="intel" category="aux_clm"/>
    </machines>
    <options>
      <option name="wallclock">00:20:00</option>
      <option name="comment"  >Basic LII test, covering the standard range of subgrid heterogeneity - particularly, including crop. Uses a year-2000 restart file so that the restart file has non-zero product pools, so that we exercise the gridcell-level code in init_interp.</option>
    </options>
  </test>
  <test name="LII2FINIDATAREAS_D_P72x2_Ld1" grid="f09_g17" compset="I1850Clm50BgcCrop" testmods="clm/default">
    <machines>
      <machine name="cheyenne" compiler="intel" category="aux_clm"/>
    </machines>
    <options>
      <option name="wallclock">00:20:00</option>
      <option name="comment"  >Exercise the init_interp_method='use_finidat_areas' option. See documentation at the top of the python script implementing this test for more details and rationale. This test requires a compatible finidat file (i.e., a file that can be used without interpolation). If no such file is available out-of-the-box, then the test will need to use a testmod that points to a compatible file.</option>
    </options>
  </test>
  <test name="LII2FINIDATAREAS_D_P256x2_Ld1" grid="f09_g17" compset="I1850Clm50BgcCrop" testmods="clm/default">
    <machines>
      <machine name="derecho" compiler="intel" category="aux_clm"/>
    </machines>
    <options>
      <option name="wallclock">00:20:00</option>
      <option name="comment"  >Exercise the init_interp_method='use_finidat_areas' option. See documentation at the top of the python script implementing this test for more details and rationale. This test requires a compatible finidat file (i.e., a file that can be used without interpolation). If no such file is available out-of-the-box, then the test will need to use a testmod that points to a compatible file.</option>
    </options>
  </test>
  <test name="LVG_Ld5_D" grid="f10_f10_mg37" compset="I1850Clm51Bgc" testmods="clm/no_vector_output">
    <machines>
      <machine name="cheyenne" compiler="intel" category="aux_clm"/>
      <machine name="derecho" compiler="intel" category="aux_clm"/>
    </machines>
    <options>
      <option name="wallclock">00:20:00</option>
      <option name="comment"  >Include one LVG debug test (exact configuration is not very important). Note that the LVG test will fail if there is any 1-d output, or output separated by glacier elevation classes (e.g., the various *_FORC fields), so this includes a testmod that turns off any 1-d output.</option>
    </options>
  </test>
  <test name="LCISO_Lm13" grid="f10_f10_mg37" compset="IHistClm51BgcCrop" testmods="clm/ciso_monthly">
    <machines>
      <machine name="cheyenne" compiler="intel" category="aux_clm"/>
      <machine name="cheyenne" compiler="intel" category="prebeta"/>
      <machine name="derecho" compiler="intel" category="aux_clm"/>
      <machine name="derecho" compiler="intel" category="prebeta"/>
    </machines>
    <options>
      <option name="wallclock">01:30:00</option>
      <option name="comment"  >Make sure Carbon isotopes on and off with land-use change, does NOT change answers. To verify for landuse change must go beyond a year boundary, because of #404 we can't use a December start, so need to run for beyond the year boundary.</option>
    </options>
  </test>
  <test name="NCK_Ld1" grid="f10_f10_mg37" compset="I2000Clm50Sp" testmods="clm/default">
    <machines>
      <machine name="cheyenne" compiler="intel" category="aux_clm"/>
      <machine name="cheyenne" compiler="intel" category="prealpha"/>
      <machine name="derecho" compiler="intel" category="aux_clm"/>
      <machine name="derecho" compiler="intel" category="prealpha"/>
    </machines>
    <options>
      <option name="wallclock">00:20:00</option>
    </options>
  </test>
  <test name="PEM_D_Ld5" grid="ne30_g17" compset="I2000Clm50BgcCru" testmods="clm/default">
    <machines>
      <machine name="cheyenne" compiler="intel" category="aux_clm"/>
      <machine name="cheyenne" compiler="intel" category="prealpha"/>
      <machine name="derecho" compiler="intel" category="aux_clm"/>
      <machine name="derecho" compiler="intel" category="prealpha"/>
    </machines>
    <options>
      <option name="wallclock">00:60:00</option>
    </options>
  </test>
  <test name="PEM_Ld1" grid="f10_f10_mg37" compset="I2000Clm51BgcCrop" testmods="clm/till">
    <machines>
      <machine name="izumi" compiler="intel" category="aux_clm"/>
      <machine name="izumi" compiler="intel" category="prebeta"/>
    </machines>
    <options>
      <option name="wallclock">00:20:00</option>
    </options>
  </test>
  <test name="PET_P36x2_D" grid="f10_f10_mg37" compset="I1850Clm50BgcCrop" testmods="clm/default">
    <machines>
      <machine name="cheyenne" compiler="intel" category="aux_clm"/>
    </machines>
    <options>
      <option name="wallclock">00:20:00</option>
      <option name="comment"  >The main purpose of this test is to test threading of init_interp, exercising the OpenMP directives in initInterp. (Note that ERP tests don't compare threaded vs. non-threaded runs of init_interp, since init_interp won't run in the restart case.) Note that this test will use init_interp as long as we don't have out-of-the-box initial conditions at f10 resolution. We could probably get a similar level of confidence in the threading directives by deleting this test and instead changing the LII test to use threading; the main loss would be that that wouldn't test threading combined with interpolating from one resolution to another, as this one does.</option>
      <option name="tput_tolerance">0.5</option>
    </options>
  </test>
  <test name="PET_P64x2_D" grid="f10_f10_mg37" compset="I1850Clm50BgcCrop" testmods="clm/default">
    <machines>
      <machine name="derecho" compiler="intel" category="aux_clm"/>
    </machines>
    <options>
      <option name="wallclock">00:20:00</option>
      <option name="comment"  >The main purpose of this test is to test threading of init_interp, exercising the OpenMP directives in initInterp. (Note that ERP tests don't compare threaded vs. non-threaded runs of init_interp, since init_interp won't run in the restart case.) Note that this test will use init_interp as long as we don't have out-of-the-box initial conditions at f10 resolution. We could probably get a similar level of confidence in the threading directives by deleting this test and instead changing the LII test to use threading; the main loss would be that that wouldn't test threading combined with interpolating from one resolution to another, as this one does.</option>
      <option name="tput_tolerance">0.5</option>
    </options>
  </test>
  <test name="SMS" grid="f10_f10_mg37" compset="I2000Clm50BgcCrop" testmods="clm/crop">
    <machines>
      <machine name="izumi" compiler="intel" category="aux_clm"/>
      <machine name="cheyenne" compiler="nvhpc" category="aux_clm"/>
      <machine name="derecho" compiler="nvhpc" category="aux_clm"/>
      <machine name="izumi" compiler="gnu" category="aux_clm"/>
    </machines>
    <options>
      <option name="wallclock">00:20:00</option>
    </options>
  </test>
  <test name="SMS" grid="f45_f45_mg37" compset="I2000Clm51FatesSpRsGs" testmods="clm/FatesColdSatPhen">
    <machines>
      <machine name="cheyenne" compiler="nvhpc" category="aux_clm"/>
<<<<<<< HEAD
      <machine name="cheyenne" compiler="intel" category="ctsm_sci"/>
=======
      <machine name="derecho" compiler="nvhpc" category="aux_clm"/>
>>>>>>> 438bcc68
    </machines>
    <options>
      <option name="wallclock">00:20:00</option>
      <option name="comment"  >Simple test to make sure the basic Fates-SP compset works"</option>
    </options>
  </test>
  <test name="SMS_D_Ld1" grid="ne30pg3_t061" compset="I1850Clm50BgcSpinup" testmods="clm/cplhist">
    <machines>
      <machine name="cheyenne" compiler="intel" category="aux_clm"/>
      <machine name="cheyenne" compiler="intel" category="prealpha"/>
      <machine name="derecho" compiler="intel" category="aux_clm"/>
      <machine name="derecho" compiler="intel" category="prealpha"/>
    </machines>
    <options>
      <option name="wallclock">00:20:00</option>
    </options>
  </test>
  <test name="SMS_D_Ld1_PS" grid="f19_f19_mg17" compset="I2010Clm50Sp" testmods="clm/clm50cam6LndTuningMode">
    <machines>
      <machine name="cheyenne" compiler="intel" category="aux_clm"/>
      <machine name="derecho" compiler="intel" category="aux_clm"/>
    </machines>
    <options>
      <option name="wallclock">00:20:00</option>
    </options>
  </test>
  <test name="ERS_Ln9" grid="ne0ARCTICne30x4_ne0ARCTICne30x4_mt12" compset="IHistClm51Sp" testmods="clm/clm51cam6LndTuningMode_1979Start">
    <machines>
      <machine name="cheyenne" compiler="intel" category="ctsm_sci"/>
      <machine name="derecho" compiler="intel" category="ctsm_sci"/>
    </machines>
    <options>
      <option name="wallclock">00:20:00</option>
      <option name="comment"  >Run ARCTIC for transient case starting in 1979 as for AMIP CAM cases, with latest CLM version
                (no need to run this high core count test with every tag, but include it in the less frequent ctsm_sci testing)"</option>
    </options>
  </test>
  <test name="SMS_Ln9" grid="ne0ARCTICGRISne30x8_ne0ARCTICGRISne30x8_mt12" compset="IHistClm51Sp" testmods="clm/clm51cam6LndTuningMode_1979Start">
    <machines>
      <machine name="cheyenne" compiler="intel" category="ctsm_sci"/>
      <machine name="derecho" compiler="intel" category="ctsm_sci"/>
    </machines>
    <options>
      <option name="wallclock">00:20:00</option>
      <option name="comment"  >Run ARCTICGRIS for transient case starting in 1979 as for AMIP CAM cases (no need to run this high core count test with every tag, but include it in the less frequent ctsm_sci testing)"</option>
    </options>
  </test>
  <test name="SMS_Ln9" grid="ne0ARCTICGRISne30x8_ne0ARCTICGRISne30x8_mt12" compset="ISSP585Clm51BgcCrop" testmods="clm/clm51cam6LndTuningMode">
    <machines>
      <machine name="cheyenne" compiler="intel" category="ctsm_sci"/>
      <machine name="derecho" compiler="intel" category="ctsm_sci"/>
    </machines>
    <options>
      <option name="wallclock">00:40:00</option>
      <option name="comment"  >Run ARCTICGRIS for future transient case (do not run this expensive test with every tag, but include it in the less frequent ctsm_sci testing)"</option>
    </options>
  </test>
  <test name="SMS_Ln9" grid="ne0CONUSne30x8_ne0CONUSne30x8_mt12" compset="IHistClm51Sp" testmods="clm/clm51cam6LndTuningMode_2013Start">
    <machines>
      <machine name="cheyenne" compiler="intel" category="ctsm_sci"/>
      <machine name="derecho" compiler="intel" category="ctsm_sci"/>
    </machines>
    <options>
      <option name="wallclock">00:20:00</option>
      <option name="comment"  >Run CONUS for transient case starting in 2013 as for CAM case (no need to run this high core count test with every tag, but include it in the less frequent ctsm_sci testing)"</option>
    </options>
  </test>
  <!-- Historical science support for clm5_0 workhorse resolutions -->
  <test name="SMS_Ld5" grid="f09_g17" compset="IHistClm50Sp" testmods="clm/default">
    <machines>
      <machine name="cheyenne" compiler="intel" category="ctsm_sci"/>
      <machine name="derecho" compiler="intel" category="ctsm_sci"/>
    </machines>
    <options>
      <option name="wallclock">00:20:00</option>
      <option name="comment"  >Science support for historical clm5_0 physics with SP mode at f09</option>
    </options>
  </test>
  <test name="SMS_Ld5" grid="f19_g17" compset="IHistClm50Sp" testmods="clm/default">
    <machines>
      <machine name="cheyenne" compiler="intel" category="ctsm_sci"/>
      <machine name="derecho" compiler="intel" category="ctsm_sci"/>
    </machines>
    <options>
      <option name="wallclock">00:20:00</option>
      <option name="comment"  >Science support for historical clm5_0 physics with SP mode at f19</option>
    </options>
  </test>
  <!-- Historical science support for clm5_1 workhorse resolutions -->
  <test name="SMS_Ld5" grid="f09_g17" compset="IHistClm51Sp" testmods="clm/default">
    <machines>
      <machine name="cheyenne" compiler="intel" category="ctsm_sci"/>
    </machines>
    <options>
      <option name="wallclock">00:20:00</option>
      <option name="comment"  >Science support for historical clm5_1 physics with SP mode at f09</option>
    </options>
  </test>
  <test name="SMS_Ld5" grid="f19_g17" compset="IHistClm51Sp" testmods="clm/default">
    <machines>
      <machine name="cheyenne" compiler="intel" category="ctsm_sci"/>
    </machines>
    <options>
      <option name="wallclock">00:20:00</option>
      <option name="comment"  >Science support for historical clm5_1 physics with SP mode at f19</option>
    </options>
  </test>
  <test name="SMS_Ln9" grid="ne30pg2_ne30pg2_mg17" compset="I1850Clm50Sp" testmods="clm/clm50cam6LndTuningMode">
    <machines>
      <machine name="cheyenne" compiler="intel" category="aux_clm"/>
      <machine name="derecho" compiler="intel" category="aux_clm"/>
    </machines>
    <options>
      <option name="wallclock">00:40:00</option>
      <option name="comment"  >Run ne30np4.pg2 to make sure will work for CAM"</option>
    </options>
  </test>
  <test name="SMS_Ln9" grid="ne30pg2_ne30pg2_mg17" compset="I2000Clm50BgcCrop" testmods="clm/clm50cam6LndTuningMode">
    <machines>
      <machine name="cheyenne" compiler="intel" category="aux_clm"/>
      <machine name="derecho" compiler="intel" category="aux_clm"/>
    </machines>
    <options>
      <option name="wallclock">00:40:00</option>
      <option name="comment"  >Run ne30np4.pg3 to make sure will work for CAM"</option>
    </options>
  </test>
  <test name="SMS_Ln9" grid="mpasa480_mpasa480" compset="I1850Clm50BgcCrop" testmods="clm/clm50cam6LndTuningMode">
    <machines>
      <machine name="cheyenne" compiler="gnu" category="aux_clm"/>
      <machine name="derecho" compiler="gnu" category="aux_clm"/>
    </machines>
    <options>
      <option name="wallclock">00:40:00</option>
      <option name="comment"  >Run mpasa480 to make sure will work for CAM"</option>
    </options>
  </test>
  <test name="SMS_Ln9" grid="ne3pg3_ne3pg3_mg37" compset="I2000Clm50Sp" testmods="clm/clm50cam6LndTuningMode">
    <machines>
      <machine name="cheyenne" compiler="gnu" category="aux_clm"/>
      <machine name="derecho" compiler="gnu" category="aux_clm"/>
    </machines>
    <options>
      <option name="wallclock">00:20:00</option>
      <option name="comment"  >Run course resolution ne3pg3_ne3pg3_mg37 to make sure will work for CAM"</option>
    </options>
  </test>
  <test name="SMS_D" grid="f10_f10_mg37" compset="I2000Clm51BgcCrop" testmods="clm/crop">
    <machines>
      <machine name="cheyenne" compiler="nvhpc" category="aux_clm"/>
      <machine name="cheyenne" compiler="nvhpc" category="prebeta"/>
      <machine name="derecho" compiler="nvhpc" category="aux_clm"/>
      <machine name="derecho" compiler="nvhpc" category="prebeta"/>
      <machine name="izumi" compiler="intel" category="aux_clm"/>
      <machine name="izumi" compiler="gnu" category="aux_clm"/>
      <machine name="izumi" compiler="nag" category="aux_clm"/>
    </machines>
    <options>
      <option name="wallclock">00:20:00</option>
    </options>
  </test>
  <test name="ERS_D_Ld5_Mmpi-serial" grid="1x1_vancouverCAN" compset="I1PtClm50SpRs" testmods="clm/CLM1PTStartDate">
    <machines>
      <machine name="izumi" compiler="nag" category="aux_clm"/>
      <machine name="izumi" compiler="nag" category="prealpha"/>
    </machines>
    <options>
      <option name="wallclock">00:20:00</option>
    </options>
  </test>
  <test name="SMS_D_Ld1_Mmpi-serial" grid="f45_f45_mg37" compset="I2000Clm50SpRs" testmods="clm/ptsRLA">
    <machines>
      <machine name="cheyenne" compiler="intel" category="aux_clm"/>
      <!-- Until Derecho works with intel/Debug use gnu
      <machine name="derecho" compiler="intel" category="aux_clm"/>
      <machine name="derecho" compiler="intel" category="prealpha"/>
      -->
      <machine name="derecho" compiler="gnu" category="aux_clm"/>
      <machine name="derecho" compiler="gnu" category="prealpha"/>
      <machine name="izumi" compiler="gnu" category="aux_clm"/>
      <machine name="izumi" compiler="nag" category="aux_clm"/>
      <machine name="cheyenne" compiler="intel" category="prealpha"/>
      <machine name="izumi" compiler="gnu" category="prealpha"/>
      <machine name="izumi" compiler="nag" category="prealpha"/>
    </machines>
    <options>
      <option name="wallclock">00:20:00</option>
    </options>
  </test>
  <test name="SMS_D_Ld1_P48x1" grid="f10_f10_mg37" compset="I2000Clm45BgcCrop" testmods="clm/oldhyd">
    <machines>
      <machine name="izumi" compiler="nag" category="aux_clm"/>
    </machines>
    <options>
      <option name="wallclock">00:20:00</option>
    </options>
  </test>
  <test name="ERP_D_P36x2_Ld3" grid="f10_f10_mg37" compset="I2000Clm45BgcCrop" testmods="clm/no_subgrid_fluxes">
    <machines>
      <machine name="cheyenne" compiler="gnu" category="aux_clm">
        <options>
          <option name="wallclock">00:20:00</option>
          <option name="comment">This covers some code that isn't covered by any existing tests (such as the oldhyd test), though the amount of additional code coverage is small, so we don't necessarily need to keep this test long-term.</option>
        </options>
      </machine>
    </machines>
  </test>
  <test name="ERP_D_P64x2_Ld3" grid="f10_f10_mg37" compset="I2000Clm45BgcCrop" testmods="clm/no_subgrid_fluxes">
    <machines>
      <machine name="derecho" compiler="gnu" category="aux_clm">
        <options>
          <option name="wallclock">00:20:00</option>
          <option name="comment">This covers some code that isn't covered by any existing tests (such as the oldhyd test), though the amount of additional code coverage is small, so we don't necessarily need to keep this test long-term.</option>
        </options>
      </machine>
    </machines>
  </test>
  <test name="SMS_D_Ld1_P48x1" grid="f10_f10_mg37" compset="I2000Clm50BgcCru" testmods="clm/datm_bias_correct_cruv7">
    <machines>
      <machine name="izumi" compiler="nag" category="aux_clm"/>
    </machines>
    <options>
      <option name="wallclock">00:20:00</option>
    </options>
  </test>
  <test name="SMS_D_Ld3" grid="f10_f10_mg37" compset="I1850Clm50BgcCrop" testmods="clm/default">
    <machines>
      <machine name="cheyenne" compiler="intel" category="aux_clm"/>
      <machine name="cheyenne" compiler="intel" category="clm_short"/>
      <machine name="cheyenne" compiler="intel" category="prealpha"/>
      <machine name="cheyenne" compiler="intel" category="aux_cime_baselines"/>
      <machine name="derecho" compiler="intel" category="aux_clm"/>
      <machine name="derecho" compiler="intel" category="clm_short"/>
      <machine name="derecho" compiler="intel" category="prealpha"/>
      <machine name="derecho" compiler="intel" category="aux_cime_baselines"/>
    </machines>
    <options>
      <option name="wallclock">00:20:00</option>
    </options>
  </test>
  <test name="SMS_D_Ld3" grid="f10_f10_mg37" compset="I2000Clm50BgcCru" testmods="clm/default">
    <machines>
      <machine name="cheyenne" compiler="intel" category="aux_clm"/>
      <machine name="cheyenne" compiler="gnu" category="aux_clm"/>
      <machine name="cheyenne" compiler="gnu" category="prebeta"/>
      <machine name="derecho" compiler="intel" category="aux_clm"/>
      <machine name="derecho" compiler="gnu" category="aux_clm"/>
      <machine name="derecho" compiler="gnu" category="prebeta"/>
    </machines>
    <options>
      <option name="wallclock">00:20:00</option>
    </options>
  </test>
  <test name="SMS_C2_D_Lh12" grid="f10_f10_mg37" compset="I2000Clm50Sp" testmods="clm/pauseResume">
    <machines>
      <machine name="cheyenne" compiler="intel" category="aux_clm"/>
      <machine name="derecho" compiler="intel" category="aux_clm"/>
    </machines>
    <options>
      <option name="wallclock">00:20:00</option>
    </options>
  </test>
  <test name="DAE_C2_D_Lh12" grid="f10_f10_mg37" compset="I2000Clm50BgcCrop" testmods="clm/DA_multidrv">
    <machines>
      <machine name="cheyenne" compiler="intel" category="aux_clm"/>
      <machine name="cheyenne" compiler="intel" category="prealpha"/>
      <machine name="derecho" compiler="intel" category="aux_clm"/>
      <machine name="derecho" compiler="intel" category="prealpha"/>
    </machines>
    <options>
      <option name="wallclock">00:20:00</option>
    </options>
  </test>
  <test name="SMS_D_Ld5" grid="f10_f10_mg37" compset="I1850Clm45BgcCrop" testmods="clm/crop">
    <machines>
      <machine name="izumi" compiler="nag" category="aux_clm"/>
    </machines>
    <options>
      <option name="wallclock">00:20:00</option>
      <option name="comment"  >include a nag debug test of Clm45BgcCrop</option>
    </options>
  </test>
  <test name="ERS_D_Ld5_Mmpi-serial" grid="1x1_mexicocityMEX" compset="I1PtClm51SpRs" testmods="clm/CLM1PTStartDate">
    <machines>
      <machine name="cheyenne" compiler="intel" category="ctsm_sci"/>
      <machine name="cheyenne" compiler="gnu" category="aux_clm"/>
      <machine name="cheyenne" compiler="gnu" category="prebeta"/>
      <machine name="derecho" compiler="gnu" category="aux_clm"/>
      <machine name="derecho" compiler="gnu" category="prebeta"/>
    </machines>
    <options>
      <option name="wallclock">00:20:00</option>
      <option name="tput_tolerance">0.5</option>
      <option name="comment">Want to keep a little single-point testing on HPC machines</option>
    </options>
  </test>
  <test name="SMS_Ld10_D_Mmpi-serial" grid="CLM_USRDAT" compset="I1PtClm51Bgc" testmods="clm/default--clm/NEON/NIWO">
    <machines>
      <!-- Until Derecho works with intel/Debug use gnu
      <machine name="derecho"  compiler="intel" category="aux_clm"/>
      -->
      <machine name="derecho"  compiler="gnu" category="aux_clm"/>
      <machine name="izumi"    compiler="nag"   category="aux_clm"/>
    </machines>
    <options>
      <option name="wallclock">00:20:00</option>
      <option name="tput_tolerance">0.5</option>
      <option name="comment"  >Add at least one test of a NEON site</option>
    </options>
  </test>
  <test name="SMS_Ld10_D_Mmpi-serial" grid="CLM_USRDAT" compset="I1PtClm51SpRs" testmods="clm/default--clm/NEON/TOOL">
    <machines>
      <machine name="izumi"    compiler="nag"   category="aux_clm"/>
      <!-- Until Derecho works with intel/Debug use gnu
      <machine name="derecho"  compiler="intel" category="aux_clm"/>
       -->
      <machine name="derecho"  compiler="gnu" category="aux_clm"/>
    </machines>
    <options>
      <option name="wallclock">00:20:00</option>
      <option name="tput_tolerance">0.5</option>
      <option name="comment"  >Add at least one test of a NEON site with SP</option>
    </options>
  </test>
  <test name="SMS_Ld10_D_Mmpi-serial" grid="CLM_USRDAT" compset="I1PtClm51Bgc" testmods="clm/NEON/MOAB--clm/PRISM">
    <machines>
      <machine name="izumi"    compiler="nag"   category="aux_clm"/>
      <!-- Until Derecho works with intel/Debug use gnu
      <machine name="derecho"  compiler="intel" category="aux_clm"/>
      -->
      <machine name="derecho"  compiler="gnu" category="aux_clm"/>
    </machines>
    <options>
      <option name="wallclock">00:20:00</option>
      <option name="tput_tolerance">0.5</option>
      <option name="comment"  >Add at least one test of a NEON site with PRISM precipitation</option>
    </options>
  </test>

  <test name="ERS_P144x1_Lm25" grid="f10_f10_mg37" compset="I2000Clm51Fates" testmods="clm/FatesColdNoComp">
       <machines>
	 <!-- no izumi tests since this has a pe layout specific for cheyenne -->
	 <machine name="cheyenne" compiler="intel"   category="aux_clm"/>
	 <machine name="cheyenne" compiler="intel"   category="fates"/>
       </machines>
       <options>
	 <option name="wallclock">00:60:00</option>
	 <option name="comment"  >This is a long fates test on full dynamics. The 144 count is designed to minimize wall time.</option>
       </options>
  </test>
  <test name="ERS_P128x1_Lm25" grid="f10_f10_mg37" compset="I2000Clm51Fates" testmods="clm/FatesColdNoComp">
    <machines>
      <!-- no izumi tests since this has a pe layout specific for cheyenne -->
      <machine name="derecho" compiler="intel"   category="aux_clm"/>
      <machine name="derecho" compiler="intel"   category="fates"/>
    </machines>
    <options>
      <option name="wallclock">00:60:00</option>
      <option name="comment"  >This is a long fates test on full dynamics. The 128 count is designed to minimize wall time.</option>
    </options>
  </test>

  <test name="SMS_Ld10_D_Mmpi-serial" grid="CLM_USRDAT" compset="I1PtClm51Fates" testmods="clm/FatesFireLightningPopDens--clm/NEON/FATES/NIWO">
    <machines>
      <!-- Until Derecho works with intel/Debug use gnu
      <machine name="derecho"  compiler="intel" category="aux_clm"/>
      <machine name="derecho"  compiler="intel" category="fates"/>
      -->
      <machine name="derecho"  compiler="gnu" category="aux_clm"/>
      <machine name="derecho"  compiler="gnu" category="fates"/>
      <machine name="izumi"    compiler="nag"   category="aux_clm"/>
      <machine name="izumi"    compiler="nag"   category="fates"/>
    </machines>
    <options>
      <option name="wallclock">00:20:00</option>
      <option name="tput_tolerance">0.5</option>
      <option name="comment"  >Add at least one test of a FATES NEON site that needs lightning data</option>
    </options>
  </test>
  <test name="SMS_Ld10_D_Mmpi-serial" grid="CLM_USRDAT" compset="I1PtClm51Fates" testmods="clm/FatesPRISM--clm/NEON/FATES/YELL">
    <machines>
      <machine name="izumi"    compiler="nag"   category="aux_clm"/>
      <machine name="izumi"    compiler="nag"   category="fates"/>
      <!-- Until Derecho works with intel/Debug use gnu
      <machine name="derecho"  compiler="intel" category="aux_clm"/>
      <machine name="derecho"  compiler="intel" category="fates"/>
       -->
      <machine name="derecho"  compiler="gnu" category="aux_clm"/>
      <machine name="derecho"  compiler="gnu" category="fates"/>
    </machines>
    <options>
      <option name="wallclock">00:20:00</option>
      <option name="tput_tolerance">0.5</option>
      <option name="comment"  >Add at least one test of a FATES NEON site with PRISM precipitation</option>
    </options>
  </test>
  <test name="SMS_D_Lm1_Mmpi-serial" grid="CLM_USRDAT" compset="I1PtClm50SpRs" testmods="clm/USUMB_nuopc">
    <machines>
      <machine name="cheyenne" compiler="intel" category="aux_clm"/>
      <!-- Have one mpi-serial DEBUG intel test that is expected to fail-->
      <machine name="derecho" compiler="intel" category="aux_clm"/>
      <!-- Also have the gnu test that should pass -->
      <machine name="derecho" compiler="gnu" category="aux_clm"/>
    </machines>
    <options>
      <option name="wallclock">00:20:00</option>
      <option name="tput_tolerance">0.5</option>
      <option name="comment"  >Make sure the CLM_USRDAT universal resolution works</option>
    </options>
  </test>
  <test name="ERS_D_Ld5" grid="f10_f10_mg37" compset="IHistClm50BgcQian" testmods="clm/ciso_bombspike1963DecStart">
    <machines>
      <machine name="cheyenne" compiler="intel" category="aux_clm"/>
      <machine name="derecho" compiler="intel" category="aux_clm"/>
    </machines>
    <options>
      <option name="wallclock">00:40:00</option>
      <option name="comment"  >Want a test of the c13 and c14 timeseries that crosses the year boundary. Ideally this test would include crops (in order to cover as much code as possible combined with the c13/c14 timeseries, even though there are no direct interactions between these timeseries and crops), but crop DecStart tests currently fail because of https://github.com/ESCOMP/ctsm/issues/404 and I didn't want to add another long test just to test these options, so for now using a compset without crops. Using a compset with SGLC to avoid problems with CISM in DecStart tests; the only IHistClm50Bgc compset we have with SGLC is this Qian compset, so I'm using this one.</option>
    </options>
  </test>
  <test name="SMS_D_Ly6_Mmpi-serial" grid="1x1_smallvilleIA" compset="IHistClm45BgcCropQianRs" testmods="clm/cropMonthOutput">
    <machines>
      <machine name="izumi" compiler="intel" category="aux_clm"/>
    </machines>
    <options>
      <option name="wallclock">02:00:00</option>
      <option name="comment"  >Want a debug test that tests a number of aspects of transient crops, including a new crop landunit and shifting PCT_CFT; move to CLM50 once we can get it fast enough (see bug 2391)</option>
    </options>
  </test>
  <test name="ERS_Lm25" grid="1x1_smallvilleIA" compset="IHistClm50BgcCropQianRs" testmods="clm/smallville_dynlakes_monthly">
    <machines>
      <machine name="cheyenne" compiler="gnu" category="aux_clm"/>
      <machine name="derecho" compiler="gnu" category="aux_clm"/>
    </machines>
    <options>
      <option name="wallclock">0:50:00</option>
      <option name="comment">Include a test of transient lakes</option>
    </options>
  </test>
  <test name="ERS_Lm25" grid="1x1_smallvilleIA" compset="IHistClm50BgcCropQianRs" testmods="clm/smallville_dynurban_monthly">
    <machines>
      <machine name="cheyenne" compiler="gnu" category="aux_clm"/>
      <machine name="derecho" compiler="gnu" category="aux_clm"/>
    </machines>
    <options>
      <option name="wallclock">0:50:00</option>
      <option name="comment">Include a test of transient urban</option>
    </options>
  </test>
  <test name="SMS_D_P48x1_Ld5" grid="f10_f10_mg37" compset="I2000Clm50BgcCrop" testmods="clm/irrig_spunup">
    <machines>
      <machine name="izumi" compiler="nag" category="aux_clm"/>
      <machine name="izumi" compiler="nag" category="prebeta"/>
    </machines>
    <options>
      <option name="wallclock">00:20:00</option>
      <option name="comment"  >Want nag _D test with irrigation on</option>
    </options>
  </test>
  <test name="SMS_Ld1_PS" grid="f09_g17" compset="I2000Clm50BgcCru" testmods="clm/datm_bias_correct_cruv7">
    <machines>
      <machine name="cheyenne" compiler="gnu" category="aux_clm"/>
      <machine name="derecho" compiler="gnu" category="aux_clm"/>
    </machines>
    <options>
      <option name="wallclock">00:20:00</option>
    </options>
  </test>
  <test name="SMS_Ld1" grid="f19_g17" compset="I2000Clm50Vic" testmods="clm/default">
    <machines>
      <machine name="cheyenne" compiler="intel" category="ctsm_sci"/>
      <machine name="derecho" compiler="intel" category="ctsm_sci"/>
    </machines>
    <options>
      <option name="wallclock">00:20:00</option>
      <option name="comment"  >include a production gnu test of VIC for clm5_0</option>
    </options>
  </test>
  <test name="SMS_D_Ld1_Mmpi-serial" grid="f45_f45_mg37" compset="I2000Clm50SpRs" testmods="clm/ptsROA">
    <machines>
      <machine name="izumi" compiler="gnu" category="aux_clm"/>
    </machines>
    <options>
      <option name="wallclock">00:20:00</option>
    </options>
  </test>
  <test name="SMS_Ld5" grid="f10_f10_mg37" compset="I1850Clm45BgcCrop" testmods="clm/till--clm/remove_residues">
    <machines>
      <machine name="cheyenne" compiler="gnu" category="aux_clm"/>
      <machine name="derecho" compiler="gnu" category="aux_clm"/>
    </machines>
    <options>
      <option name="wallclock">00:20:00</option>
      <option name="comment"  >include a production gnu test of Clm45 and tillage</option>
    </options>
  </test>
  <test name="SMS_Ld5" grid="f10_f10_mg37" compset="I1850Clm45BgcCrop" testmods="clm/crop">
    <machines>
      <machine name="cheyenne" compiler="intel" category="aux_clm"/>
      <machine name="derecho" compiler="intel" category="aux_clm"/>
    </machines>
    <options>
      <option name="wallclock">00:20:00</option>
      <option name="comment"  >include a production intel test of Clm45</option>
    </options>
  </test>
  <test name="SMS_Ld2_D_PS" grid="f09_g17" compset="I1850Clm50BgcCropCmip6" testmods="clm/basic_interp">
    <machines>
      <machine name="cheyenne" compiler="intel" category="aux_clm"/>
      <machine name="derecho" compiler="intel" category="aux_clm"/>
    </machines>
    <options>
      <option name="wallclock">00:20:00</option>
      <option name="comment"  >This gives a short debug test of the cmip6 configuration as well as a test of the cmip6 configuration at the production resolution, both of which we want. This test needs to use init_interp to work, because of adding virtual Antarctica columns.</option>
    </options>
  </test>
  <test name="SMS_Ld5_D_P48x1" grid="f10_f10_mg37" compset="IHistClm50Bgc" testmods="clm/monthly">
    <machines>
      <machine name="izumi" compiler="nag" category="aux_clm"/>
    </machines>
    <options>
      <option name="wallclock">00:20:00</option>
    </options>
  </test>
  <test name="SMS_Ld5_D_P48x1" grid="f10_f10_mg37" compset="IHistClm51Bgc" testmods="clm/decStart">
    <machines>
      <machine name="izumi" compiler="nag" category="aux_clm"/>
    </machines>
    <options>
      <option name="wallclock">00:20:00</option>
    </options>
  </test>
  <test name="SMS_Ld5" grid="f10_f10_mg37" compset="ISSP585Clm50BgcCrop" testmods="clm/ciso_dec2050Start">
    <machines>
      <machine name="cheyenne" compiler="intel" category="aux_clm"/>
      <machine name="cheyenne" compiler="intel" category="prebeta"/>
      <machine name="derecho" compiler="intel" category="aux_clm"/>
      <machine name="derecho" compiler="intel" category="prebeta"/>
    </machines>
    <options>
      <option name="wallclock">00:20:00</option>
      <option name="comment"  >Transient production low res future scenario SSP5-8.5 case with isotopes with a december 2050 start</option>
    </options>
  </test>
  <test name="SMS_Ld5" grid="f10_f10_mg37" compset="ISSP245Clm50BgcCrop" testmods="clm/ciso_dec2050Start">
    <machines>
      <machine name="cheyenne" compiler="gnu" category="aux_clm"/>
      <machine name="derecho" compiler="gnu" category="aux_clm"/>
    </machines>
    <options>
      <option name="wallclock">00:20:00</option>
      <option name="comment"  >Transient production low res future scenario SSP2-4.5 case with isotopes with a december 2050 start, use gnu to move off of intel</option>
    </options>
  </test>
  <test name="SMS_Ld5" grid="f10_f10_mg37" compset="ISSP370Clm50BgcCrop" testmods="clm/ciso_dec2050Start">
    <machines>
      <machine name="cheyenne" compiler="gnu" category="aux_clm"/>
      <machine name="derecho" compiler="gnu" category="aux_clm"/>
    </machines>
    <options>
      <option name="wallclock">00:20:00</option>
      <option name="comment"  >Transient production low res future scenario SSP3-7.0 case with isotopes with a december 2050 start, use gnu to move off of intel</option>
    </options>
  </test>
  <test name="SMS_D_Ld5" grid="f10_f10_mg37" compset="ISSP126Clm50BgcCrop" testmods="clm/datm_ssp126_anom_forc">
    <machines>
      <machine name="cheyenne" compiler="intel" category="aux_clm"/>
      <machine name="derecho" compiler="intel" category="aux_clm"/>
    </machines>
    <options>
      <option name="wallclock">00:20:00</option>
      <option name="comment"  >Transient production with anomaly forcing low res future scenario SSP1-2.6 case</option>
    </options>
  </test>
  <test name="ERP_D_Ld5" grid="f10_f10_mg37" compset="I1850Clm50Bgc" testmods="clm/nlevgrnd_small">
    <machines>
      <machine name="izumi" compiler="intel" category="aux_clm">
        <options>
          <option name="wallclock">0:20:00</option>
          <option name="comment">The main point of this test is to exercise the case where nlevgrnd is less than nlevurb. See the README file in its testmod directory for details.</option>
        </options>
      </machine>
    </machines>
  </test>
  <test name="SMS_Lm13_PS" grid="f19_g17" compset="I2000Clm51BgcCrop" testmods="clm/cropMonthOutput">
    <machines>
      <machine name="cheyenne" compiler="intel" category="aux_clm"/>
      <machine name="derecho" compiler="intel" category="aux_clm"/>
    </machines>
    <options>
      <option name="wallclock">02:00:00</option>
      <option name="comment"  >include a relatively long crop test at relatively high resolution</option>
    </options>
  </test>
  <test name="SMS_Lm37" grid="f10_f10_mg37" compset="I1850Clm50SpG" testmods="clm/glcMEC_long">
    <machines>
      <machine name="cheyenne" compiler="intel" category="aux_clm"/>
      <machine name="cheyenne" compiler="intel" category="prebeta"/>
      <machine name="derecho" compiler="intel" category="aux_clm"/>
      <machine name="derecho" compiler="intel" category="prebeta"/>
    </machines>
    <options>
      <option name="wallclock">01:30:00</option>
      <option name="comment"  >Long enough test for SMB to be generated in bare land areas; add a month beyond the 3rd year to allow time for CLM to respond to CISM forcing from the 3rd year. (Note: if we had spun-up initial conditions for an IG compset, we could test this with much shorter test, if it also used the glc override options - much of the need for this long test is to allow the snow pack to spin up.)</option>
    </options>
  </test>
  <test name="SMS_Ly3_Mmpi-serial" grid="1x1_numaIA" compset="I2000Clm50BgcCropQianRs" testmods="clm/clm50dynroots">
    <machines>
      <machine name="izumi" compiler="intel" category="aux_clm"/>
    </machines>
    <options>
      <option name="wallclock">01:40:00</option>
    </options>
  </test>
  <test name="SMS_Ly3_Mmpi-serial" grid="1x1_numaIA" compset="I2000Clm51BgcCropQianRs" testmods="clm/monthly">
    <machines>
      <machine name="cheyenne" compiler="intel" category="ctsm_sci"/>
    </machines>
    <options>
      <option name="wallclock">01:40:00</option>
      <option name="comment"  >Single point 3-year test for CTSM science test list with latest CLM version</option>
    </options>
  </test>
  <test name="SMS_Ly3_Mmpi-serial" grid="1x1_numaIA" compset="I2000Clm50BgcDvCropQianRs" testmods="clm/ignor_warn_cropMonthOutputColdStart">
    <machines>
      <machine name="izumi" compiler="gnu" category="aux_clm"/>
    </machines>
    <options>
      <option name="wallclock">01:40:00</option>
      <option name="comment"  >Single point 3-year test with DV"</option>
    </options>
  </test>
  <test name="ERP_D_Ld10" grid="f10_f10_mg37" compset="I1850Clm51BgcCrop" testmods="clm/ADspinup">
    <machines>
      <machine name="cheyenne" compiler="intel" category="aux_clm"/>
      <machine name="derecho" compiler="intel" category="aux_clm"/>
    </machines>
    <options>
      <option name="wallclock">00:20:00</option>
      <option name="comment"  >Include a restart test for AD spinup mode because of specific logic for spinup_state. Lack of this test did cause a problem.</option>
    </options>
  </test>
  <test name="SSP_D_Ld10" grid="f10_f10_mg37" compset="I1850Clm51Bgc" testmods="clm/rtmColdSSP">
    <machines>
      <machine name="cheyenne" compiler="intel" category="aux_clm"/>
      <machine name="derecho" compiler="intel" category="aux_clm"/>
    </machines>
    <options>
      <option name="wallclock">00:20:00</option>
    </options>
  </test>
  <test name="SSP_D_Ld4" grid="f10_f10_mg37" compset="I1850Clm50BgcCrop" testmods="clm/ciso_rtmColdSSP">
    <machines>
      <machine name="cheyenne" compiler="intel" category="aux_clm"/>
      <machine name="derecho" compiler="intel" category="aux_clm"/>
    </machines>
    <options>
      <option name="wallclock">00:20:00</option>
    </options>
  </test>
  <test name="SSP_Ld10" grid="f10_f10_mg37" compset="I1850Clm50Bgc" testmods="clm/rtmColdSSP">
    <machines>
      <machine name="cheyenne" compiler="gnu" category="prebeta"/>
      <machine name="cheyenne" compiler="gnu" category="aux_clm"/>
      <machine name="derecho" compiler="gnu" category="prebeta"/>
      <machine name="derecho" compiler="gnu" category="aux_clm"/>
    </machines>
    <options>
      <option name="wallclock">00:20:00</option>
    </options>
  </test>
  <test name="SSP_Ld4" grid="f09_g17" compset="I1850Clm50BgcCrop" testmods="clm/ciso_rtmColdSSP">
    <machines>
      <machine name="cheyenne" compiler="intel" category="ctsm_sci"/>
      <machine name="derecho" compiler="intel" category="ctsm_sci"/>
    </machines>
    <options>
      <option name="wallclock">00:20:00</option>
    </options>
  </test>
  <test name="SMS_D_Mmpi-serial_Ld5" grid="5x5_amazon" compset="I2000Clm51FatesRs" testmods="clm/FatesCold">
    <machines>
      <machine name="izumi" compiler="nag" category="aux_clm"/>
      <machine name="cheyenne" compiler="gnu" category="prebeta"/>
<<<<<<< HEAD
      <machine name="cheyenne" compiler="intel" category="ctsm_sci"/>
=======
      <machine name="derecho" compiler="gnu" category="prebeta"/>
>>>>>>> 438bcc68
    </machines>
    <options>
      <option name="wallclock">00:20:00</option>
      <option name="comment"  >5x5_amazon grid with FATES and latest CLM</option>
    </options>
  </test>
  <test name="ERS_D_Ld15" grid="5x5_amazon" compset="I2000Clm50FatesRs" testmods="clm/FatesColdSeedDisp">
    <machines>
      <machine name="cheyenne" compiler="gnu" category="fates"/>
      <machine name="derecho" compiler="gnu" category="fates"/>
    </machines>
    <options>
      <option name="wallclock">00:40:00</option>
      <option name="comment"  >This test should be convered to an ERP test once the PEM version of this test is passing COMPARE_base_modpes.</option>
    </options>
  </test>
  <test name="PEM_D_Ld15" grid="5x5_amazon" compset="I2000Clm50FatesRs" testmods="clm/FatesColdSeedDisp">
    <machines>
      <machine name="cheyenne" compiler="gnu" category="fates"/>
      <machine name="derecho" compiler="gnu" category="fates"/>
    </machines>
    <options>
      <option name="wallclock">00:40:00</option>
      <option name="comment"  >This checks that the FATES seed dispersal MPI communication is consistent when the PE layout changes.</option>
    </options>
  </test>
  <test name="ERS_D_Ld15" grid="f45_f45_mg37" compset="I2000Clm50FatesRs" testmods="clm/FatesColdTreeDamage">
    <machines>
      <machine name="cheyenne" compiler="intel" category="fates"/>
      <machine name="derecho" compiler="intel" category="fates"/>
    </machines>
    <options>
      <option name="wallclock">00:20:00</option>
      <option name="comment"  >Ensure functionality of the tree damage option in FATES</option>
    </options>
  </test>
  <test name="ERS_D_Ld3_PS" grid="f09_g17" compset="I2000Clm50FatesRs" testmods="clm/FatesCold">
    <machines>
      <machine name="cheyenne" compiler="intel" category="aux_clm"/>
      <machine name="derecho" compiler="intel" category="aux_clm"/>
    </machines>
    <options>
      <option name="wallclock">00:20:00</option>
      <option name="comment"  >Want one fates test on a large grid: Since FATES has cohorts, it has potential to be a massive memory consumer and netcdf array size maker, so the large grid test will help smoke out these types of issues (and it's a restart test to cover possible memory/netcdf size issues with the restart file).</option>
    </options>
  </test>
  <test name="ERS_D_Ld5" grid="f45_f45_mg37" compset="I2000Clm50FatesRs" testmods="clm/FatesCold">
    <machines>
      <machine name="izumi" compiler="nag" category="fates"/>
    </machines>
    <options>
      <option name="wallclock">00:20:00</option>
      <option name="comment"  >Want one simple FatesCold gridded test on a izumi using nag compiler.</option>
    </options>
  </test>
  <test name="ERS_D_Ld5" grid="f10_f10_mg37" compset="I2000Clm50Fates" testmods="clm/FatesCold">
    <machines>
      <machine name="cheyenne" compiler="intel" category="aux_clm"/>
      <machine name="cheyenne" compiler="intel" category="fates"/>
      <machine name="derecho" compiler="intel" category="aux_clm"/>
      <machine name="derecho" compiler="intel" category="fates"/>
      <machine name="izumi" compiler="nag" category="aux_clm"/>
    </machines>
    <options>
      <option name="wallclock">00:40:00</option>
    </options>
  </test>
  <test name="ERS_Lm13" grid="f10_f10_mg37" compset="I2000Clm50Fates" testmods="clm/FatesCold">
    <machines>
      <machine name="cheyenne" compiler="gnu" category="fates"/>
      <machine name="derecho" compiler="gnu" category="fates"/>
    </machines>
    <options>
      <option name="wallclock">00:50:00</option>
    </options>
  </test>
  <test name="ERS_Lm13" grid="f45_f45_mg37" compset="I2000Clm50Fates" testmods="clm/FatesColdNoComp">
    <machines>
      <machine name="cheyenne" compiler="intel" category="fates"/>
      <machine name="derecho" compiler="intel" category="fates"/>
    </machines>
    <options>
      <option name="wallclock">00:40:00</option>
    </options>
  </test>
  <test name="ERS_D_Mmpi-serial_Ld5" grid="1x1_brazil" compset="I2000Clm50FatesRs" testmods="clm/FatesCold">
    <machines>
      <machine name="izumi" compiler="nag" category="aux_clm"/>
      <machine name="cheyenne" compiler="gnu" category="aux_clm"/>
      <machine name="derecho" compiler="gnu" category="aux_clm"/>
    </machines>
    <options>
      <option name="wallclock">00:20:00</option>
    </options>
  </test>
  <test name="ERS_D_Mmpi-serial_Ld5" grid="5x5_amazon" compset="I2000Clm50FatesRs" testmods="clm/FatesCold">
    <machines>
      <machine name="cheyenne" compiler="intel" category="aux_clm"/>
      <machine name="cheyenne" compiler="intel" category="prebeta"/>
      <!-- Until Derecho works with intel/Debug use gnu
      <machine name="derecho" compiler="intel" category="aux_clm"/>
      <machine name="derecho" compiler="intel" category="prebeta"/>
       -->
      <machine name="derecho" compiler="gnu" category="aux_clm"/>
      <machine name="derecho" compiler="gnu" category="prebeta"/>
    </machines>
    <options>
      <option name="wallclock">00:20:00</option>
    </options>
  </test>
  <test name="SMS_D_Ld5" grid="f45_f45_mg37" compset="I2000Clm51Fates" testmods="clm/FatesCold">
    <machines>
      <machine name="izumi" compiler="nag" category="aux_clm"/>
    </machines>
    <options>
      <option name="wallclock">00:20:00</option>
      <option name="comment"  >Fates with clm5_1</option>
    </options>
  </test>
  <test name="ERS_D_Mmpi-serial_Ld5" grid="5x5_amazon" compset="I2000Clm51FatesRs" testmods="clm/FatesCold">
    <machines>
      <machine name="cheyenne" compiler="intel" category="aux_clm"/>
      <!-- Until Derecho works with intel/Debug use gnu
      <machine name="derecho" compiler="intel" category="aux_clm"/>
      -->
      <machine name="derecho" compiler="gnu" category="aux_clm"/>
    </machines>
    <options>
      <option name="wallclock">00:20:00</option>
      <option name="comment"  >Run a Fates test with latest Clm5_1</option>
    </options>
  </test>
  <test name="SMS_D_Ld5" grid="f10_f10_mg37" compset="I2000Clm45Fates" testmods="clm/FatesCold">
    <machines>
      <machine name="cheyenne" compiler="intel" category="aux_clm"/>
      <machine name="cheyenne" compiler="intel" category="aux_cime_baselines"/>
      <machine name="derecho" compiler="intel" category="aux_clm"/>
      <machine name="derecho" compiler="intel" category="aux_cime_baselines"/>
    </machines>
    <options>
      <option name="wallclock">00:40:00</option>
    </options>
  </test>
  <test name="SMS_D_Lm6_P144x1" grid="f45_f45_mg37" compset="I2000Clm50FatesRs" testmods="clm/FatesCold">
    <machines>
      <machine name="cheyenne" compiler="intel" category="aux_clm"/>
    </machines>
    <options>
      <option name="wallclock">00:40:00</option>
    </options>
  </test>
  <test name="SMS_D_Lm6_P256x1" grid="f45_f45_mg37" compset="I2000Clm50FatesRs" testmods="clm/FatesCold">
    <machines>
      <machine name="derecho" compiler="intel" category="aux_clm"/>
    </machines>
    <options>
      <option name="wallclock">00:40:00</option>
    </options>
  </test>
  <test name="SMS_D_Ld5" grid="f10_f10_mg37" compset="I2000Clm50FatesRs" testmods="clm/FatesCold">
    <machines>
      <machine name="cheyenne" compiler="intel" category="aux_clm"/>
      <machine name="cheyenne" compiler="gnu" category="aux_clm"/>
      <machine name="derecho" compiler="intel" category="aux_clm"/>
      <machine name="derecho" compiler="gnu" category="aux_clm"/>
      <machine name="izumi" compiler="nag" category="aux_clm"/>
      <machine name="cheyenne" compiler="gnu" category="prebeta"/>
      <machine name="derecho" compiler="gnu" category="prebeta"/>
    </machines>
    <options>
      <option name="wallclock">00:20:00</option>
    </options>
  </test>
  <test name="SMS_Ld5_PS" grid="f19_g17" compset="I2000Clm50FatesRs" testmods="clm/FatesCold">
    <machines>
      <machine name="cheyenne" compiler="gnu" category="aux_clm"/>
      <machine name="derecho" compiler="gnu" category="aux_clm"/>
    </machines>
    <options>
      <option name="wallclock">00:40:00</option>
    </options>
  </test>
  <test name="ERP_Ld9" grid="f45_f45_mg37" compset="I2000Clm50FatesRs" testmods="clm/FatesColdAllVars">
    <machines>
      <machine name="cheyenne" compiler="intel" category="aux_clm"/>
      <machine name="derecho" compiler="intel" category="aux_clm"/>
    </machines>
    <options>
      <option name="wallclock">00:20:00</option>
      <option name="comment">ERP FATES test covering all standard FATES history variables.</option>
    </options>
  </test>
  <test name="SMS_Ld5" grid="f10_f10_mg37" compset="I2000Clm45Fates" testmods="clm/FatesCold">
    <machines>
      <machine name="cheyenne" compiler="intel" category="aux_clm"/>
      <machine name="derecho" compiler="intel" category="aux_clm"/>
      <machine name="izumi" compiler="intel" category="aux_clm"/>
    </machines>
    <options>
      <option name="wallclock">00:40:00</option>
      <option name="comment">60 day exact restart FATES test on f45 grid.</option>
    </options>
  </test>
  <test name="ERS_Ld30" grid="f45_f45_mg37" compset="I2000Clm50FatesRs" testmods="clm/FatesColdFixedBiogeo">
    <machines>
      <machine name="cheyenne" compiler="intel" category="aux_clm"/>
      <machine name="derecho" compiler="intel" category="aux_clm"/>
      <machine name="izumi" compiler="intel" category="aux_clm"/>
    </machines>
    <options>
      <option name="wallclock">00:40:00</option>
      <option name="comment">30 day exact restart test for FATES fixed biogeography reduced complexity mode on an f45 grid.</option>
    </options>
  </test>
  <test name="SMS_Ld5" grid="f10_f10_mg37" compset="I2000Clm50FatesRs" testmods="clm/FatesCold">
    <machines>
      <machine name="cheyenne" compiler="intel" category="aux_clm"/>
      <machine name="derecho" compiler="intel" category="aux_clm"/>
      <machine name="izumi" compiler="intel" category="aux_clm"/>
    </machines>
    <options>
      <option name="wallclock">00:40:00</option>
      <option name="comment">60 day exact restart test providing coverage for the FATES logging mode on an f45 grid.</option>
    </options>
  </test>
  <test name="ERS_Ld30" grid="f45_f45_mg37" compset="I2000Clm50FatesRs" testmods="clm/FatesColdSizeAgeMort">
    <machines>
      <machine name="cheyenne" compiler="intel" category="aux_clm"/>
      <machine name="derecho" compiler="intel" category="aux_clm"/>
    </machines>
    <options>
      <option name="wallclock">00:40:00</option>
      <option name="comment">30 day exact restart test activating FATES size and age mortality mode on an f45 grid.</option>
    </options>
  </test>
  <test name="ERP_P72x2_Ld30" grid="f45_f45_mg37" compset="I2000Clm51FatesRs" testmods="clm/mimicsFatesCold">
    <machines>
      <machine name="cheyenne" compiler="intel" category="aux_clm"/>
      <machine name="cheyenne" compiler="intel" category="fates"/>
    </machines>
    <options>
      <option name="wallclock">00:40:00</option>
      <option name="comment">30 day exact restart test with threading, running FATES-MIMICS on an f45 grid.</option>
    </options>
  </test>
  <test name="ERP_P256x2_Ld30" grid="f45_f45_mg37" compset="I2000Clm51FatesRs" testmods="clm/mimicsFatesCold">
    <machines>
      <machine name="derecho" compiler="intel" category="aux_clm"/>
      <machine name="derecho" compiler="intel" category="fates"/>
    </machines>
    <options>
      <option name="wallclock">00:40:00</option>
      <option name="comment">30 day exact restart test with threading, running FATES-MIMICS on an f45 grid.</option>
    </options>
  </test>
  <test name="SMS_D_Ld5" grid="f10_f10_mg37" compset="I2000Clm50BgcCrop" testmods="clm/irrig_alternate">
    <machines>
      <machine name="izumi" compiler="nag" category="aux_clm">
        <options>
          <option name="wallclock">00:20:00</option>
          <option name="comment">Debug test covering some non-default irrigation options.</option>
        </options>
      </machine>
    </machines>
  </test>
  <test name="SMS_D_Ld10" grid="f10_f10_mg37" compset="I2000Clm50BgcCrop" testmods="clm/tracer_consistency">
    <machines>

      <machine name="izumi" compiler="intel" category="aux_clm">
        <options>
          <option name="wallclock">00:30:00</option>
          <option name="comment">Include a tracer consistency check in debug mode.</option>
        </options>
      </machine>

    </machines>
  </test>
  <test name="ERP_P36x2_D_Ld5" grid="f10_f10_mg37" compset="I2000Ctsm50NwpBgcCropGswp" testmods="clm/default">
    <machines>

      <machine name="cheyenne" compiler="intel" category="aux_clm">
        <options>
          <option name="wallclock">00:30:00</option>
          <option name="comment">A debug ERP test of the NWP configuration with active BGC and CROP.</option>
        </options>
      </machine>

    </machines>
  </test>
  <test name="ERP_P64x2_D_Ld5" grid="f10_f10_mg37" compset="I2000Ctsm50NwpBgcCropGswp" testmods="clm/default">
    <machines>
      <machine name="derecho" compiler="intel" category="aux_clm"/>
    </machines>
    <options>
      <option name="wallclock">00:30:00</option>
      <option name="comment">A debug ERP test of the NWP configuration with active BGC and CROP.</option>
    </options>
  </test>
  <test name="LWISO_Ld10" grid="f10_f10_mg37" compset="I2000Clm50BgcCrop" testmods="clm/coldStart">
    <machines>
      <machine name="cheyenne" compiler="gnu" category="aux_clm"/>
      <machine name="derecho" compiler="gnu" category="aux_clm"/>
    </machines>
    <options>
      <option name="wallclock">00:30:00</option>
      <option name="comment">Ensure that turning on water tracers doesn't change answers. Cold start for now, until we can use initial conditions from a non-isotope case in an isotope case; once we can do that, this should be changed to not be cold start (e.g., 5-day decStart transient test: see also https://github.com/ESCOMP/ctsm/issues/495#issuecomment-516619853).</option>
    </options>
  </test>
  <test name="ERP_P36x2_D_Ld5" grid="f10_f10_mg37" compset="I2000Ctsm50NwpSpGswp" testmods="clm/default">
    <machines>

      <machine name="cheyenne" compiler="intel" category="aux_clm">
        <options>
          <option name="wallclock">00:30:00</option>
          <option name="comment">Include a debug ERP test of the NWP configuration.</option>
        </options>
      </machine>

    </machines>
  </test>
  <test name="ERP_P64x2_D_Ld5" grid="f10_f10_mg37" compset="I2000Ctsm50NwpSpGswp" testmods="clm/default">
    <machines>
      <machine name="derecho" compiler="intel" category="aux_clm"/>
    </machines>
    <options>
      <option name="wallclock">00:30:00</option>
      <option name="comment">Include a debug ERP test of the NWP configuration.</option>
    </options>

<<<<<<< HEAD
      <machine name="cheyenne" compiler="intel" category="ctsm_sci">
        <options>
          <option name="wallclock">00:30:00</option>
          <option name="comment">NLDAS2 grid for the CTSM science test list</option>
        </options>
      </machine>
      <machine name="cheyenne" compiler="gnu" category="aux_clm">
        <options>
          <option name="wallclock">00:30:00</option>
          <option name="comment">Include a short smoke test covering the nldas2 grid and the I2000Ctsm50NwpSpNldas compset, which uses NLDAS datm forcing.</option>
        </options>
      </machine>

=======
  </test>
  <test name="SMS_Ld1_PS" grid="nldas2_rnldas2_mnldas2" compset="I2000Ctsm50NwpSpNldas" testmods="clm/default">
    <machines>
      <machine name="cheyenne" compiler="gnu" category="aux_clm"/>
      <machine name="derecho" compiler="gnu" category="aux_clm"/>
>>>>>>> 438bcc68
    </machines>
    <options>
      <option name="wallclock">00:30:00</option>
      <option name="comment">Include a short smoke test covering the nldas2 grid and the I2000Ctsm50NwpSpNldas compset, which uses NLDAS datm forcing.</option>
    </options>
  </test>
  <test name="SMS_Ld1_PS" grid="nldas2_rnldas2_mnldas2" compset="I2000Ctsm50NwpSpNldasRs" testmods="clm/default">
    <machines>
      <machine name="cheyenne" compiler="gnu" category="aux_clm"/>
      <machine name="derecho" compiler="gnu" category="aux_clm"/>
    </machines>
    <options>
      <option name="wallclock">00:30:00</option>
      <option name="comment">Include a short smoke test covering the nldas2 grid and the I2000Ctsm50NwpSpNldasRs compset, which uses NLDAS datm forcing.</option>
    </options>
  </test>
  <test name="ERP_D_Ld3" grid="f19_g17" compset="I2000Clm50FatesCruRsGs" testmods="clm/FatesCold">
    <machines>
      <machine name="cheyenne" compiler="intel" category="fates"/>
      <machine name="derecho" compiler="intel" category="fates"/>
    </machines>
    <options>
      <option name="wallclock">00:20:00</option>
      <option name="comment">Short ERP debug FATES test for f19_g17 grid.</option>
    </options>
  </test>
  <test name="ERP_D_P36x2_Ld3" grid="f19_g17" compset="I2000Clm50FatesCru" testmods="clm/FatesCold">
    <machines>
      <machine name="cheyenne" compiler="intel" category="fates"/>
    </machines>
    <options>
      <option name="wallclock">00:20:00</option>
      <option name="comment">Short ERP debug FATES test for f19_g17 grid with modified task layout.</option>
    </options>
  </test>
  <test name="ERP_D_P128x2_Ld3" grid="f19_g17" compset="I2000Clm50FatesCru" testmods="clm/FatesCold">
    <machines>
      <machine name="derecho" compiler="intel" category="fates"/>
    </machines>
    <options>
      <option name="wallclock">00:20:00</option>
      <option name="comment">Short ERP debug FATES test for f19_g17 grid with modified task layout.</option>
    </options>
  </test>
  <test name="ERP_Ld3" grid="f09_g17" compset="I2000Clm50FatesRs" testmods="clm/FatesCold">
    <machines>
      <machine name="cheyenne" compiler="intel" category="fates"/>
      <machine name="derecho" compiler="intel" category="fates"/>
      <machine name="lawrencium-lr3" compiler="intel" category="fates"/>
    </machines>
    <options>
      <option name="wallclock">00:20:00</option>
      <option name="comment">Short ERP FATES test for f09_g17 grid.</option>
    </options>
  </test>
  <test name="ERP_Ld9" grid="f45_f45_mg37" compset="I2000Clm50FatesCruRsGs" testmods="clm/FatesColdAllVars">
    <machines>
      <machine name="cheyenne" compiler="intel" category="fates"/>
      <machine name="derecho" compiler="intel" category="fates"/>
      <machine name="lawrencium-lr3" compiler="intel" category="fates"/>
    </machines>
    <options>
      <option name="wallclock">00:20:00</option>
      <option name="comment">ERP FATES test covering all standard FATES history variables.</option>
    </options>
  </test>
  <test name="ERS_D_Ld30" grid="f45_f45_mg37" compset="I2000Clm50FatesCruRsGs" testmods="clm/FatesColdPRT2">
    <machines>
      <machine name="cheyenne" compiler="intel" category="fates"/>
      <machine name="derecho" compiler="intel" category="fates"/>
      <machine name="izumi" compiler="nag" category="fates"/>
      <machine name="lawrencium-lr3" compiler="intel" category="fates"/>
    </machines>
    <options>
      <option name="wallclock">00:40:00</option>
      <option name="comment">Exact restart debug test covering Fates CNP nutrients mode.</option>
    </options>
  </test>
  <test name="ERS_D_Ld30" grid="f45_f45_mg37" compset="I2000Clm50FatesCruRsGs" testmods="clm/FatesColdLandUse">
    <machines>
      <machine name="cheyenne" compiler="intel" category="fates"/>
      <machine name="derecho" compiler="intel" category="fates"/>
      <machine name="izumi" compiler="nag" category="fates"/>
      <machine name="lawrencium-lr3" compiler="intel" category="fates"/>
    </machines>
    <options>
      <option name="wallclock">00:40:00</option>
    </options>
  </test>
  <test name="ERS_D_Ld30" grid="f45_f45_mg37" compset="I2000Clm50FatesCruRsGs" testmods="clm/FatesColdLUH2">
    <machines>
      <machine name="cheyenne" compiler="intel" category="fates"/>
      <machine name="derecho" compiler="intel" category="fates"/>
      <machine name="izumi" compiler="nag" category="fates"/>
    </machines>
    <options>
      <option name="wallclock">00:40:00</option>
    </options>
  </test>
  <test name="ERS_D_Ld3" grid="f19_g17" compset="I2000Clm50FatesCruRsGs" testmods="clm/FatesCold">
    <machines>
      <machine name="cheyenne" compiler="intel" category="fates"/>
      <machine name="cheyenne" compiler="gnu" category="fates"/>
      <machine name="derecho" compiler="intel" category="fates"/>
      <machine name="derecho" compiler="gnu" category="fates"/>
      <machine name="lawrencium-lr3" compiler="intel" category="fates"/>
    </machines>
    <options>
      <option name="wallclock">00:40:00</option>
      <option name="comment">Exact restart debug FATES test covering for the f19_g17 grid resolution.</option>
    </options>
  </test>
  <test name="ERS_D_Ld5" grid="f19_g17" compset="I2000Clm50BgcCru" testmods="clm/default">
    <machines>
      <machine name="cheyenne" compiler="intel" category="fates"/>
      <machine name="derecho" compiler="intel" category="fates"/>
      <machine name="lawrencium-lr3" compiler="intel" category="fates"/>
    </machines>
    <options>
      <option name="wallclock">00:20:00</option>
      <option name="comment">Exact restart debug test to provide for some CLM coverage during fates suite tests.</option>
    </options>
  </test>
  <test name="ERS_D_Mmpi-serial_Ld5" grid="1x1_brazil" compset="I2000Clm50FatesCruRsGs" testmods="clm/FatesCold">
    <machines>
      <machine name="cheyenne" compiler="intel" category="fates"/>
      <!-- Until Derecho works with intel/Debug use gnu
      <machine name="derecho" compiler="intel" category="fates"/>
      -->
      <machine name="derecho" compiler="gnu" category="fates"/>
      <machine name="izumi" compiler="nag" category="fates"/>
      <machine name="lawrencium-lr3" compiler="intel" category="fates"/>
    </machines>
    <options>
      <option name="wallclock">00:20:00</option>
      <option name="comment">Short ERP debug FATES test for single site grid with serial mpi.</option>
    </options>
  </test>
  <test name="ERS_Ld9" grid="f10_f10_mg37" compset="I2000Clm50FatesCruRsGs" testmods="clm/FatesColdCH4Off">
    <machines>
      <machine name="cheyenne" compiler="intel" category="fates"/>
      <machine name="derecho" compiler="intel" category="fates"/>
      <machine name="lawrencium-lr3" compiler="intel" category="fates"/>
      <machine name="cheyenne" compiler="intel" category="aux_clm"/>
      <machine name="derecho" compiler="intel" category="aux_clm"/>
    </machines>
    <options>
      <option name="wallclock">00:10:00</option>
      <option name="comment">30 day exact restart test activating FATES with CH4 off for the f10 grid.</option>
    </options>
  </test>
  <test name="SMS_Lm3_D_Mmpi-serial" grid="1x1_brazil" compset="I2000Clm50FatesCruRsGs" testmods="clm/FatesColdHydro">
    <machines>
      <machine name="izumi" compiler="intel" category="aux_clm"/>
      <machine name="cheyenne" compiler="intel" category="fates"/>
      <!-- Until Derecho works with intel/Debug use gnu
      <machine name="derecho" compiler="intel" category="fates"/>
      -->
      <machine name="derecho" compiler="gnu" category="fates"/>
      <machine name="izumi" compiler="nag" category="fates"/>
    </machines>
    <options>
      <option name="wallclock">00:20:00</option>
      <option name="comment">Longer smoke debug test for single site grid with serial mpi with coverage for FATES Hydro. Bypasses grid level mass checks.</option>
    </options>
  </test>
  <test name="ERS_D_Ld5" grid="1x1_brazil" compset="I2000Clm50FatesCruRsGs" testmods="clm/FatesColdHydro">
    <machines>
      <machine name="cheyenne" compiler="intel" category="fates"/>
      <machine name="derecho" compiler="intel" category="fates"/>
      <machine name="izumi" compiler="nag" category="fates"/>
      <machine name="lawrencium-lr3" compiler="intel" category="fates"/>
    </machines>
    <options>
      <option name="wallclock">00:40:00</option>
      <option name="comment">Short exact restart debug test for single site grid with coverage for FATES Hydro. Bypasses grid level mass checks.</option>
    </options>
  </test>
  <test name="ERS_Ld5" grid="f19_g17" compset="I2000Clm45Fates" testmods="clm/FatesCold">
    <machines>
      <machine name="cheyenne" compiler="intel" category="fates"/>
      <machine name="derecho" compiler="intel" category="fates"/>
      <machine name="lawrencium-lr3" compiler="intel" category="fates"/>
    </machines>
    <options>
      <option name="wallclock">00:20:00</option>
      <option name="comment">Exact restart debug FATES test providing coverage for Clm45 physics.</option>
    </options>
  </test>
  <test name="ERS_Ld60" grid="f45_f45_mg37" compset="I2000Clm50FatesCruRsGs" testmods="clm/Fates">
    <machines>
      <machine name="cheyenne" compiler="intel" category="fates"/>
      <machine name="derecho" compiler="intel" category="fates"/>
      <machine name="lawrencium-lr3" compiler="intel" category="fates"/>
    </machines>
    <options>
      <option name="wallclock">00:40:00</option>
      <option name="comment">60 day exact restart FATES test on f45 grid.</option>
    </options>
  </test>
  <test name="ERS_Ld60" grid="f45_f45_mg37" compset="I2000Clm50FatesCruRsGs" testmods="clm/FatesColdNoFire">
    <machines>
      <machine name="cheyenne" compiler="intel" category="fates"/>
      <machine name="derecho" compiler="intel" category="fates"/>
      <machine name="lawrencium-lr3" compiler="intel" category="fates"/>
    </machines>
    <options>
      <option name="wallclock">00:40:00</option>
      <option name="comment">60 day exact restart test that turns off all fire (both FATES and CLM) on an f45 grid.</option>
    </options>
  </test>
  <test name="ERS_Ld60" grid="f45_f45_mg37" compset="I2000Clm50FatesCruRsGs" testmods="clm/FatesColdST3">
    <machines>
      <machine name="cheyenne" compiler="intel" category="fates"/>
      <machine name="derecho" compiler="intel" category="fates"/>
      <machine name="lawrencium-lr3" compiler="intel" category="fates"/>
    </machines>
    <options>
      <option name="wallclock">00:20:00</option>
      <option name="comment">60 day exact restart test activating FATES static stand structure on an f45 grid.</option>
    </options>
  </test>
  <test name="ERS_Ld60" grid="f45_f45_mg37" compset="I2000Clm50FatesCruRsGs" testmods="clm/FatesColdPPhys">
    <machines>
      <machine name="cheyenne" compiler="intel" category="fates"/>
      <machine name="derecho" compiler="intel" category="fates"/>
    </machines>
    <options>
      <option name="wallclock">00:20:00</option>
      <option name="comment">60 day exact restart test activating FATES prescribed physiology mode on an f45 grid.</option>
    </options>
  </test>
  <test name="ERS_Ld30" grid="f45_f45_mg37" compset="I2000Clm50FatesCruRsGs" testmods="clm/FatesColdFixedBiogeo">
    <machines>
      <machine name="cheyenne" compiler="intel" category="fates"/>
      <machine name="derecho" compiler="intel" category="fates"/>
      <machine name="lawrencium-lr3" compiler="intel" category="fates"/>
    </machines>
    <options>
      <option name="wallclock">00:40:00</option>
    </options>
  </test>
  <test name="ERS_Ld30" grid="f45_f45_mg37" compset="I2000Clm50FatesCruRsGs" testmods="clm/FatesColdNoComp">
    <machines>
      <machine name="cheyenne" compiler="intel" category="fates"/>
      <machine name="derecho" compiler="intel" category="fates"/>
      <machine name="lawrencium-lr3" compiler="intel" category="fates"/>
    </machines>
    <options>
      <option name="wallclock">00:40:00</option>
    </options>
  </test>
  <test name="ERS_Ld30" grid="f45_f45_mg37" compset="I2000Clm50FatesCruRsGs" testmods="clm/FatesColdNoCompFixedBioGeo">
    <machines>
      <machine name="cheyenne" compiler="intel" category="fates"/>
      <machine name="derecho" compiler="intel" category="fates"/>
    </machines>
    <options>
      <option name="wallclock">00:40:00</option>
    </options>
  </test>
  <test name="SMS_D" grid="1x1_brazil" compset="I2000Clm51FatesSpCruRsGs" testmods="clm/FatesColdSatPhen">
    <machines>
      <machine name="cheyenne" compiler="intel" category="ctsm_sci"/>
      <machine name="cheyenne" compiler="intel" category="fates"/>
      <machine name="derecho" compiler="intel" category="fates"/>
    </machines>
    <options>
      <option name="wallclock">00:20:00</option>
      <option name="comment">Test with DEBUG on for FatesSP mode, NOTE: FatesSp has the largest difference in CTSM code for any FATES mode</option>
    </options>
  </test>
  <test name="SMS_D" grid="1x1_brazil" compset="I2000Clm51FatesSpCruRsGs" testmods="clm/FatesColdDryDepSatPhen">
    <machines>
      <machine name="cheyenne" compiler="gnu" category="aux_clm"/>
      <machine name="derecho" compiler="gnu" category="aux_clm"/>
    </machines>
    <options>
      <option name="wallclock">00:20:00</option>
      <option name="comment"  >Run a test with dry deposition on and FATES-SP</option>
    </options>
  </test>
  <test name="SMS_D" grid="1x1_brazil" compset="I2000Clm51FatesSpCruRsGs" testmods="clm/FatesColdMeganSatPhen">
    <machines>
      <machine name="cheyenne" compiler="gnu" category="aux_clm"/>
      <machine name="derecho" compiler="gnu" category="aux_clm"/>
    </machines>
    <options>
      <option name="wallclock">00:20:00</option>
      <option name="comment"  >Run a test with MEGAN on and FATES-SP</option>
    </options>
  </test>

  <test name="SMS_Ld3" grid="f09_g17" compset="I2000Clm51FatesSpCruRsGs" testmods="clm/FatesColdSatPhen_prescribed">
    <machines>
      <machine name="cheyenne" compiler="intel" category="fates"/>
      <machine name="derecho" compiler="intel" category="fates"/>
    </machines>
    <options>
      <option name="wallclock">00:20:00</option>
      <option name="comment">Test with prescribed LAI and soil moisture with FatesSP mode</option>
    </options>
  </test>
  <test name="SMS_Lm1" grid="f45_f45_mg37" compset="I2000Clm51FatesSpCruRsGs" testmods="clm/FatesColdBasic">
    <machines>
      <machine name="cheyenne" compiler="intel" category="fates"/>
      <machine name="derecho" compiler="intel" category="fates"/>
    </machines>
    <options>
      <option name="wallclock">00:40:00</option>
      <option name="comment">Smoke test that uses just the FATES SP compset.</option>
    </options>
  </test>
  <test name="ERS_Ld30" grid="f45_f45_mg37" compset="I2000Clm51FatesSpCruRsGs" testmods="clm/FatesColdSatPhen">
    <machines>
      <machine name="cheyenne" compiler="intel" category="fates"/>
      <machine name="derecho" compiler="intel" category="fates"/>
      <machine name="lawrencium-lr3" compiler="intel" category="fates"/>
    </machines>
    <options>
      <option name="wallclock">00:40:00</option>
      <option name="comment">30 day exact restart test for FATES fixed biogeography reduced complexity mode on an f45 grid.</option>
    </options>
  </test>
  <test name="ERP_P36x2_Ld30" grid="f45_f45_mg37" compset="I2000Clm51FatesSpCruRsGs" testmods="clm/FatesColdSatPhen">
    <machines>
      <machine name="cheyenne" compiler="intel" category="fates"/>
      <machine name="cheyenne" compiler="intel" category="aux_clm"/>
    </machines>
    <options>
      <option name="wallclock">00:40:00</option>
      <option name="comment">30 day exact restart test with threading for FATES fixed biogeography reduced complexity mode on an f45 grid.</option>
    </options>
  </test>
  <test name="ERP_P128x2_Ld30" grid="f45_f45_mg37" compset="I2000Clm51FatesSpCruRsGs" testmods="clm/FatesColdSatPhen">
    <machines>
      <machine name="derecho" compiler="intel" category="fates"/>
      <machine name="derecho" compiler="intel" category="aux_clm"/>
    </machines>
    <options>
      <option name="wallclock">00:40:00</option>
      <option name="comment">30 day exact restart test with threading for FATES fixed biogeography reduced complexity mode on an f45 grid.</option>
    </options>
  </test>
  <test name="ERS_Ld60" grid="f45_f45_mg37" compset="I2000Clm50FatesCruRsGs" testmods="clm/FatesColdLogging">
    <machines>
      <machine name="cheyenne" compiler="intel" category="fates"/>
      <machine name="derecho" compiler="intel" category="fates"/>
    </machines>
    <options>
      <option name="wallclock">00:40:00</option>
      <option name="comment">60 day exact restart test providing coverage for the FATES logging mode on an f45 grid.</option>
    </options>
  </test>
  <test name="ERS_Ld30" grid="f45_f45_mg37" compset="I2000Clm50FatesCruRsGs" testmods="clm/FatesColdSizeAgeMort">
    <machines>
      <machine name="cheyenne" compiler="intel" category="fates"/>
      <machine name="derecho" compiler="intel" category="fates"/>
      <machine name="lawrencium-lr3" compiler="intel" category="fates"/>
    </machines>
    <options>
      <option name="wallclock">00:40:00</option>
      <option name="comment">30 day exact restart test activating FATES size and age mortality mode on an f45 grid.</option>
    </options>
  </test>
  <test name="SMS_Lm6" grid="f45_f45_mg37" compset="I2000Clm50FatesCruRsGs" testmods="clm/Fates">
    <machines>
      <machine name="cheyenne" compiler="intel" category="fates"/>
      <machine name="derecho" compiler="intel" category="fates"/>
      <machine name="lawrencium-lr3" compiler="intel" category="fates"/>
    </machines>
    <options>
      <option name="wallclock">00:20:00</option>
      <option name="comment"  >Run a short non-Fates test (without land-ice model) in the fates test list, to make sure fates changes do not mess up the standard model</option>
    </options>
  </test>
  <test name="SMS_Lm13" grid="1x1_brazil" compset="I2000Clm50FatesCruRsGs" testmods="clm/FatesCold">
    <machines>
      <machine name="cheyenne" compiler="intel" category="fates"/>
      <machine name="cheyenne" compiler="gnu" category="fates"/>
      <machine name="derecho" compiler="intel" category="fates"/>
      <machine name="derecho" compiler="gnu" category="fates"/>
    </machines>
    <options>
      <option name="wallclock">00:40:00</option>
      <option name="comment">13 month single site FATES smoke test.</option>
    </options>
  </test>
  <test name="ERS_Lm12" grid="1x1_brazil" compset="I2000Clm50FatesCruRsGs" testmods="clm/FatesFireLightningPopDens">
    <machines>
      <machine name="cheyenne" compiler="intel" category="fates"/>
      <machine name="derecho" compiler="intel" category="fates"/>
    </machines>
    <options>
      <option name="wallclock">01:00:00</option>
      <option name="comment">12 month exact restart FATES single site debug test covering anthropogenic fire ignition mode.</option>
    </options>
  </test>
  <test name="SMS_Lm1" grid="f10_f10_mg37" compset="I1850Clm50BgcCropCmip6waccm" testmods="clm/basic">
    <machines>
      <machine name="cheyenne" compiler="gnu" category="aux_clm"/>
      <machine name="cheyenne" compiler="gnu" category="prealpha"/>
      <machine name="cheyenne" compiler="gnu" category="prebeta"/>
      <machine name="derecho" compiler="gnu" category="aux_clm"/>
      <machine name="derecho" compiler="gnu" category="prealpha"/>
      <machine name="derecho" compiler="gnu" category="prebeta"/>
    </machines>
    <options>
      <option name="wallclock">00:20:00</option>
      <option name="comment"  >The main point of this test is simply to make sure that the CMIP6WACCMDECK moifierd works. (This configuration is basically the same as I1850Clm50BgcCropCmip6, but without cmip6_glaciers_virtual_antarctica - so we don't need huge coverage of this.) Month-long so that we actually get some history output (because this test exercises a usermods directory with only monthly and yearly output).</option>
    </options>
  </test>
  <test name="SMS_Lm1" grid="f19_g17" compset="I1850Clm50BgcCropCmip6waccm" testmods="clm/basic">
    <machines>
      <machine name="cheyenne" compiler="intel" category="ctsm_sci"/>
      <machine name="derecho" compiler="intel" category="ctsm_sci"/>
    </machines>
    <options>
      <option name="wallclock">00:60:00</option>
      <option name="comment"  >The main point of this test is simply to make sure that the CMIP6WACCMDECK modifier works for
2-degree since that resolution turns off Carbon isotopes. (This is in the ctsm_sci test list despite not being a scientifically-supported compset because this needs to be run at 2-degree resolution, which is higher than our standard testing. Also note that the purpose of this is to support scientifically-supported coupled configurations.)</option>
    </options>
  </test>
  <test name="SMS_Lm1_D" grid="f10_f10_mg37" compset="I1850Clm50BgcCrop" testmods="clm/output_crop_highfreq">
    <machines>
      <machine name="cheyenne" compiler="intel" category="aux_clm"/>
      <machine name="derecho" compiler="intel" category="aux_clm"/>
    </machines>
    <options>
      <option name="wallclock">00:20:00</option>
      <option name="comment">Want at least a month-long debug test covering the output_crop usermod, as well as a test covering the output_crop_highfreq usermod. (Note that we already have a year+ test of output_crop via a cmip6 test, so having this test just be a month, rather than a year, seems good enough.)</option>
    </options>
  </test>
  <test name="SMS_Ly1_Mmpi-serial" grid="1x1_brazil" compset="IHistClm51BgcQianRs" testmods="clm/output_bgc_highfreq">
    <machines>
<<<<<<< HEAD
      <machine name="cheyenne" compiler="intel" category="ctsm_sci">
        <options>
          <option name="wallclock">00:20:00</option>
          <option name="comment">Run the brazil site for the CTSM science test list with latest CLM version</option>
        </options>
      </machine>
      <machine name="cheyenne" compiler="intel" category="aux_clm">
        <options>
          <option name="wallclock">00:20:00</option>
          <option name="comment">Want a year-long test covering the output_bgc and output_bgc_highfreq usermods; don't want a highfreq, year-long global test because of the output volume, so this is single-point.</option>
        </options>
      </machine>
      <machine name="cheyenne" compiler="intel" category="aux_cime_baselines">
        <options>
          <option name="wallclock">00:20:00</option>
        </options>
      </machine>
=======
      <machine name="cheyenne" compiler="intel" category="aux_clm"/>
      <machine name="derecho" compiler="intel" category="aux_clm"/>
      <machine name="cheyenne" compiler="intel" category="aux_cime_baselines"/>
      <machine name="cheyenne" compiler="gnu" category="aux_cime_baselines"/>
>>>>>>> 438bcc68
    </machines>
    <options>
      <option name="wallclock">00:20:00</option>
      <option name="comment">Want a year-long test covering the output_bgc and output_bgc_highfreq usermods; don't want a highfreq, year-long global test because of the output volume, so this is single-point.</option>
    </options>
  </test>
  <test name="SMS_Ld12_Mmpi-serial" grid="1x1_vancouverCAN" compset="I1PtClm51SpRs" testmods="clm/output_sp_highfreq">
    <machines>
<<<<<<< HEAD
      <machine name="cheyenne" compiler="intel" category="ctsm_sci">
        <options>
          <option name="wallclock">00:10:00</option>
          <option name="comment">A short test in ctsm_sci with latest CLM version to make sure that the urban VanCouver Canada site works</option>
        </options>
      </machine>
      <machine name="cheyenne" compiler="gnu" category="aux_clm">
        <options>
          <option name="wallclock">00:10:00</option>
          <option name="comment">Want a year-long test covering the output_sp and output_sp_highfreq usermods; don't want a highfreq, year-long global test because of the output volume, so this is single-point.</option>
        </options>
      </machine>
=======
      <machine name="cheyenne" compiler="gnu" category="aux_clm"/>
      <machine name="derecho" compiler="gnu" category="aux_clm"/>
>>>>>>> 438bcc68
    </machines>
    <options>
      <option name="wallclock">00:10:00</option>
      <option name="comment">Want a year-long test covering the output_sp and output_sp_highfreq usermods; don't want a highfreq, year-long global test because of the output volume, so this is single-point.</option>
    </options>
  </test>
  <test name="SMS_Ld12_Mmpi-serial" grid="1x1_urbanc_alpha" compset="I1PtClm51SpRs" testmods="clm/output_sp_highfreq">
    <machines>
      <machine name="cheyenne" compiler="intel" category="ctsm_sci">
        <options>
          <option name="wallclock">00:10:00</option>
          <option name="comment">Test with the urbanc alpha site with the latest CLM version to make sure all grids work</option>
        </options>
      </machine>
    </machines>
  </test>
  <test name="PFS_Ld10_PS" grid="f19_g17" compset="I2000Clm50BgcCrop">
    <machines>
      <machine name="cheyenne" compiler="intel" category="aux_clm"/>
      <machine name="derecho" compiler="intel" category="aux_clm"/>
    </machines>
    <options>
      <option name="wallclock">00:30:00</option>
      <option name="comment">Can use this test to determine if there are significant throughput changes, at least for this common and important configuration. Note that this deliberately doesn't have any testmods in order to (1) avoid doing history output (because the timing of output can be very variable, and mixing output timing with other aspects of model time can be confusing), and (2) generally keep the test replicating a production configuration as closely as possible (so, for example, we do NOT set BFBFLAG=TRUE for this test).</option>
      <!-- standard throughput tolerance is 25%, but for this PFS test we want a stricter tolerance -->
      <option name="tput_tolerance">0.1</option>
    </options>
  </test>

  <test name="MKSURFDATAESMF_P144x1" grid="f10_f10_mg37" compset="I1850Clm50BgcCrop">
    <machines>
      <machine name="cheyenne" compiler="intel" category="aux_clm">
        <options>
          <option name="wallclock">00:40:00</option>
          <option name="comment">Smoke test that first runs the mksurfdata_esmf tool and then ensures that the CTSM does not fail using the just-generated fsurdat file. Global BGC CROP case.</option>
        </options>
      </machine>
      <machine name="cheyenne" compiler="intel" category="clm_pymods">
        <options>
          <option name="wallclock">00:40:00</option>
          <option name="comment">This test invokes python code, so it should be run whenever changing python code (in addition to being run as part of aux_clm).</option>
        </options>
      </machine>
    </machines>
  </test>

  <test name="FSURDATMODIFYCTSM_D_Mmpi-serial_Ld1" grid="5x5_amazon" compset="I2000Clm50SpRs">
    <machines>
      <machine name="cheyenne" compiler="intel" category="aux_clm"/>
      <machine name="cheyenne" compiler="intel" category="clm_pymods"/>
    </machines>
    <options>
      <option name="wallclock">00:20:00</option>
      <option name="comment">Smoke test that first runs the fsurdat_modifier tool and then ensures that the CTSM does not fail using the just-generated modified fsurdat file. Regional SP case. A global BGC CROP case was confirmed to PASS when this regional SP case was introduced.</option>
      <option name="comment">This test invokes python code, so it should be run whenever changing python code (in addition to being run as part of aux_clm).</option>
    </options>
  </test>

  <test name="LILACSMOKE_D_Ld2" grid="f10_f10_mg37" compset="I2000Ctsm50NwpSpAsRs" testmods="clm-lilac">
    <machines>
      <machine name="cheyenne" compiler="intel" category="aux_clm"/>
      <machine name="cheyenne" compiler="intel" category="clm_pymods"/>
      <machine name="derecho" compiler="intel" category="aux_clm"/>
      <machine name="derecho" compiler="intel" category="clm_pymods"/>
    </machines>
    <options>
      <option name="wallclock">00:20:00</option>
      <option name="comment">Basic LILAC smoke test. Needs to use the nuopc driver. Uses stub atmosphere to avoid needing to download a bunch of unnecessary data if run on a different machine.</option>
      <option name="comment">This LILAC test invokes lilac python code, so it should be run whenever changing python code (in addition to being run as part of aux_clm).</option>
    </options>
  </test>

  <test name="SMS_D_Ln1" grid="f10_f10_mg37" compset="I2000Clm50BgcCropQianRs" testmods="clm-run_self_tests">
    <machines>
      <machine name="izumi" compiler="intel" category="aux_clm"/>
    </machines>
    <options>
      <option name="wallclock">0:20:00</option>
      <option name="comment">Include a test that triggers runtime self-tests. The grid and compset aren't very important here, but we do want more than a single-point test so that we can run on more than one processor; we use Qian atm forcing to facilitate running this test on small systems (to avoid large input data needs). The self-tests are run in initialization, so we only need to run for a single time step.</option>
    </options>
  </test>

  <test name="LGRAIN2_Ly1_P72x1" grid="f10_f10_mg37" compset="I1850Clm50BgcCrop" testmods="clm/ciso--clm/cropMonthOutput">
    <machines>
      <machine name="cheyenne" compiler="gnu" category="aux_clm">
        <options>
          <option name="wallclock">02:00:00</option>
          <option name="comment">Ensure that it works to have a second grain pool, and that we can get bit-for-bit identical answers with a standard run with just one grain pool. This tests infrastructure that will be needed when incorporating AgSys. This test can be dropped once we have some tests exercising AgSys (which will exercise this code).</option>
        </options>
      </machine>
    </machines>
  </test>
  <test name="LGRAIN2_Ly1_P128x1" grid="f10_f10_mg37" compset="I1850Clm50BgcCrop" testmods="clm/ciso--clm/cropMonthOutput">
    <machines>
      <machine name="derecho" compiler="gnu" category="aux_clm"/>
    </machines>
    <options>
      <option name="wallclock">02:00:00</option>
      <option name="comment">Ensure that it works to have a second grain pool, and that we can get bit-for-bit identical answers with a standard run with just one grain pool. This tests infrastructure that will be needed when incorporating AgSys. This test can be dropped once we have some tests exercising AgSys (which will exercise this code).</option>
    </options>
  </test>
  <test name="LGRAIN2_Ly2_P72x1" grid="f10_f10_mg37" compset="I1850Clm45BgcCrop" testmods="clm/ciso--clm/cropMonthOutput">
    <machines>
      <machine name="cheyenne" compiler="gnu" category="aux_clm">
        <options>
          <option name="wallclock">02:00:00</option>
          <option name="comment">Ensure that it works to have a second grain pool, and that we can get bit-for-bit identical answers with a standard run with just one grain pool. This tests infrastructure that will be needed when incorporating AgSys. This test can be dropped once we have some tests exercising AgSys (which will exercise this code). Compared to the Clm50 test, this Clm45 test exercises code in NutrientCompetitionCLM45defaultMod and use_grainproduct false. Need two years because this test starts from a non-crop finidat, so there is no crop growth in the first year.</option>
        </options>
      </machine>
    </machines>
  </test>
  <test name="LGRAIN2_Ly2_P128x1" grid="f10_f10_mg37" compset="I1850Clm45BgcCrop" testmods="clm/ciso--clm/cropMonthOutput">
    <machines>
      <machine name="derecho" compiler="gnu" category="aux_clm"/>
    </machines>
    <options>
      <option name="wallclock">02:00:00</option>
      <option name="comment">Ensure that it works to have a second grain pool, and that we can get bit-for-bit identical answers with a standard run with just one grain pool. This tests infrastructure that will be needed when incorporating AgSys. This test can be dropped once we have some tests exercising AgSys (which will exercise this code). Compared to the Clm50 test, this Clm45 test exercises code in NutrientCompetitionCLM45defaultMod and use_grainproduct false. Need two years because this test starts from a non-crop finidat, so there is no crop growth in the first year.</option>
    </options>
  </test>
  <test name="LREPRSTRUCT_Ly1_P72x1" grid="f10_f10_mg37" compset="I1850Clm50BgcCrop" testmods="clm/ciso--clm/cropMonthOutput">
    <machines>
      <machine name="cheyenne" compiler="gnu" category="aux_clm">
        <options>
          <option name="wallclock">02:00:00</option>
          <option name="comment">Ensure that it works to have a crop reproductive structure pool, and that we can get bit-for-bit identical answers when using that pool compared to a run with a single reproductive grain pool. This tests infrastructure that will be needed when incorporating AgSys. This test can be dropped once we have some tests exercising AgSys (which will exercise this code).</option>
        </options>
      </machine>
    </machines>
  </test>
  <test name="LREPRSTRUCT_Ly1_P128x1" grid="f10_f10_mg37" compset="I1850Clm50BgcCrop" testmods="clm/ciso--clm/cropMonthOutput">
    <machines>
      <machine name="derecho" compiler="gnu" category="aux_clm"/>
    </machines>
    <options>
      <option name="wallclock">02:00:00</option>
      <option name="comment">Ensure that it works to have a crop reproductive structure pool, and that we can get bit-for-bit identical answers when using that pool compared to a run with a single reproductive grain pool. This tests infrastructure that will be needed when incorporating AgSys. This test can be dropped once we have some tests exercising AgSys (which will exercise this code).</option>
    </options>
  </test>
  <test name="LREPRSTRUCT_Ly2_P72x1" grid="f10_f10_mg37" compset="I1850Clm45BgcCrop" testmods="clm/ciso--clm/cropMonthOutput">
    <machines>
      <machine name="cheyenne" compiler="gnu" category="aux_clm"/>
    </machines>
    <options>
      <option name="wallclock">02:00:00</option>
      <option name="comment">Ensure that it works to have a crop reproductive structure pool, and that we can get bit-for-bit identical answers when using that pool compared to a run with a single reproductive grain pool. This tests infrastructure that will be needed when incorporating AgSys. This test can be dropped once we have some tests exercising AgSys (which will exercise this code). Compared to the Clm50 test, this Clm45 test exercises code in NutrientCompetitionCLM45defaultMod and use_grainproduct false. Need two years because this test starts from a non-crop finidat, so there is no crop growth in the first year.</option>
    </options>
  </test>
  <test name="LREPRSTRUCT_Ly2_P128x1" grid="f10_f10_mg37" compset="I1850Clm45BgcCrop" testmods="clm/ciso--clm/cropMonthOutput">
    <machines>
      <machine name="derecho" compiler="gnu" category="aux_clm"/>
    </machines>
    <options>
      <option name="wallclock">02:00:00</option>
      <option name="comment">Ensure that it works to have a crop reproductive structure pool, and that we can get bit-for-bit identical answers when using that pool compared to a run with a single reproductive grain pool. This tests infrastructure that will be needed when incorporating AgSys. This test can be dropped once we have some tests exercising AgSys (which will exercise this code). Compared to the Clm50 test, this Clm45 test exercises code in NutrientCompetitionCLM45defaultMod and use_grainproduct false. Need two years because this test starts from a non-crop finidat, so there is no crop growth in the first year.</option>
    </options>
  </test>

  <test name="REUSEINITFILES_D_Ld1" grid="f10_f10_mg37" compset="I1850Clm50BgcCrop" testmods="clm/default">
    <machines>
      <machine name="cheyenne" compiler="gnu" category="aux_clm"/>
      <machine name="derecho" compiler="gnu" category="aux_clm"/>
    </machines>
    <options>
      <option name="wallclock">0:20:00</option>
      <option name="comment">Make sure that a rerun with already-generated initialization files is bit-for-bit</option>
    </options>
  </test>

  <test name="FUNITCTSM_P1x1" grid="f10_f10_mg37" compset="I2000Clm50Sp">
    <machines>
      <machine name="cheyenne" compiler="intel" category="aux_clm"/>
      <machine name="derecho" compiler="intel" category="aux_clm"/>
    </machines>
    <options>
      <option name="wallclock">00:30:00</option>
      <option name="comment">This test runs CTSM's Fortran unit tests. We're abusing the system test infrastructure to run these, so that a run of the test suite results in the unit tests being run as well. Grid and compset are irrelevant here, except that compset must be one that includes CTSM in order for CIME to find the test definition.</option>
    </options>
  </test>

  <test name="RXCROPMATURITY_Lm61" grid="f09_g17" compset="IHistClm50BgcCrop"  testmods="clm/cropMonthOutput">
    <machines>
      <machine name="cheyenne" compiler="intel" category="ctsm_sci"/>
      <machine name="derecho" compiler="intel" category="ctsm_sci"/>
    </machines>
    <options>
      <option name="wallclock">12:00:00</option>
      <option name="comment">This test is designed to test the ability to prescribe crop sowing dates and maturity requirements. It first performs a GDD-generating run, then calls Python code to generate the maturity requirement file. This is then used in a sowing+maturity forced run, which finally is tested to ensure correct behavior.</option>
    </options>
  </test>
</testlist><|MERGE_RESOLUTION|>--- conflicted
+++ resolved
@@ -35,6 +35,7 @@
   <test name="SMS_Ld5" grid="hcru_hcru_mt13" compset="I1850Clm51BgcCrop" testmods="clm/default">
     <machines>
       <machine name="cheyenne" compiler="intel" category="ctsm_sci"/>
+      <machine name="derecho" compiler="intel" category="ctsm_sci"/>
     </machines>
     <options>
       <option name="wallclock">00:20:00</option>
@@ -72,101 +73,79 @@
       <option name="wallclock">00:20:00</option>
     </options>
   </test>
-<<<<<<< HEAD
-  <test name="SMS_Ln9" grid="C24_C24_mg17" compset="I2000Clm51SpRs" testmods="clm/clm51cam6LndTuningMode">
-    <machines>
-      <machine name="cheyenne" compiler="intel" category="ctsm_sci"/>
+  <test name="ERP_D_Ld9" grid="ne30pg3_t232" compset="I1850Clm51BgcCrop" testmods="clm/clm51cam6LndTuningMode">
+    <machines>
+      <machine name="derecho" compiler="intel" category="cesm3_dev"/>
+      <machine name="derecho" compiler="intel" category="aux_clm"/>
+    </machines>
+    <options>
+      <option name="wallclock">00:20:00</option>
+      <option name="comment">CESM3 development Exact restart test with change in the processor count at the standard coupled resolution</option>
+    </options>
+  </test>
+  <test name="ERP_D_Ld9" grid="ne30pg3_t232" compset="IHistClm51BgcCrop" testmods="clm/clm51cam6LndTuningMode">
+    <machines>
+      <machine name="derecho" compiler="intel" category="cesm3_dev"/>
+    </machines>
+    <options>
+      <option name="wallclock">00:20:00</option>
+      <option name="comment">CESM3 development Exact restart test with change in the processor count at the standard coupled resolution for transient</option>
+    </options>
+  </test>
+  <test name="PEM_D_Ld9" grid="ne30pg3_t232" compset="I1850Clm51BgcCrop" testmods="clm/clm51cam6LndTuningMode">
+    <machines>
+      <machine name="derecho" compiler="intel" category="cesm3_dev"/>
+    </machines>
+    <options>
+      <option name="wallclock">00:20:00</option>
+      <option name="comment">CESM3 development test with change in the processor count at the standard coupled resolution</option>
+    </options>
+  </test>
+  <test name="ERS_D_Ld9" grid="ne30pg3_t232" compset="I1850Clm51BgcCrop" testmods="clm/clm51cam6LndTuningMode">
+    <machines>
+      <machine name="derecho" compiler="intel" category="cesm3_dev"/>
+    </machines>
+    <options>
+      <option name="wallclock">00:20:00</option>
+      <option name="comment">CESM3 development simple exact restart test at the standard coupled resolution</option>
+    </options>
+  </test>
+  <test name="ERI_D" grid="ne30pg3_t232" compset="I1850Clm51BgcCrop" testmods="clm/clm51cam6LndTuningMode">
+    <machines>
+      <machine name="derecho" compiler="intel" category="cesm3_dev"/>
+      <machine name="derecho" compiler="intel" category="aux_clm"/>
+    </machines>
+    <options>
+      <option name="wallclock">00:20:00</option>
+      <option name="comment">CESM3 development Exact restart test for all startup types at the standard coupled resolution</option>
+    </options>
+  </test>
+  <test name="SMS_Lm1" grid="ne30pg3_t232" compset="I1850Clm51BgcCrop" testmods="clm/clm51cam6LndTuningMode">
+    <machines>
+      <machine name="derecho" compiler="intel" category="cesm3_dev"/>
+    </machines>
+    <options>
+      <option name="wallclock">00:20:00</option>
+      <option name="comment">CESM3 development test at the standard coupled resolution for a month</option>
+    </options>
+  </test>
+  <test name="SMS" grid="ne30pg3_t232" compset="I2000Clm51BgcCrop" testmods="clm/clm51cam6LndTuningMode">
+    <machines>
+      <machine name="derecho" compiler="intel" category="cesm3_dev"/>
+    </machines>
+    <options>
+      <option name="wallclock">00:20:00</option>
+      <option name="comment">CESM3 development test at the standard coupled resolution for 2000</option>
+    </options>
+  </test>
+  <test name="SMS_Ln9" grid="C96_t061" compset="I1850Clm50SpRs" testmods="clm/clm50cam6LndTuningMode">
+    <machines>
+      <machine name="cheyenne" compiler="intel" category="ctsm_sci"/>
+      <machine name="derecho" compiler="intel" category="ctsm_sci"/>
     </machines>
     <options>
       <option name="wallclock">00:60:00</option>
-      <option name="comment">Low resolution C24 test with latest CLM version for the CTSM science test list</option>
-    </options>
-  </test>
-  <test name="SMS_Ln9" grid="C48_C48_mg17" compset="I1850Clm51SpRs" testmods="clm/clm51cam6LndTuningMode">
-    <machines>
-      <machine name="cheyenne" compiler="intel" category="ctsm_sci"/>
-    </machines>
-    <options>
-      <option name="wallclock">00:60:00</option>
-      <option name="comment">Low resolution C48 test with latest CLM version for the CTSM science test list, both 1850 and 2000 because tested in CAM</option>
-    </options>
-  </test>
-  <test name="SMS_Ln9" grid="C48_C48_mg17" compset="I2000Clm51SpRs" testmods="clm/clm51cam6LndTuningMode">
-=======
-  <test name="ERP_D_Ld9" grid="ne30pg3_t232" compset="I1850Clm51BgcCrop" testmods="clm/clm51cam6LndTuningMode">
-    <machines>
-      <machine name="derecho" compiler="intel" category="cesm3_dev"/>
-      <machine name="derecho" compiler="intel" category="aux_clm"/>
-    </machines>
-    <options>
-      <option name="wallclock">00:20:00</option>
-      <option name="comment">CESM3 development Exact restart test with change in the processor count at the standard coupled resolution</option>
-    </options>
-  </test>
-  <test name="ERP_D_Ld9" grid="ne30pg3_t232" compset="IHistClm51BgcCrop" testmods="clm/clm51cam6LndTuningMode">
-    <machines>
-      <machine name="derecho" compiler="intel" category="cesm3_dev"/>
-    </machines>
-    <options>
-      <option name="wallclock">00:20:00</option>
-      <option name="comment">CESM3 development Exact restart test with change in the processor count at the standard coupled resolution for transient</option>
-    </options>
-  </test>
-  <test name="PEM_D_Ld9" grid="ne30pg3_t232" compset="I1850Clm51BgcCrop" testmods="clm/clm51cam6LndTuningMode">
-    <machines>
-      <machine name="derecho" compiler="intel" category="cesm3_dev"/>
-    </machines>
-    <options>
-      <option name="wallclock">00:20:00</option>
-      <option name="comment">CESM3 development test with change in the processor count at the standard coupled resolution</option>
-    </options>
-  </test>
-  <test name="ERS_D_Ld9" grid="ne30pg3_t232" compset="I1850Clm51BgcCrop" testmods="clm/clm51cam6LndTuningMode">
-    <machines>
-      <machine name="derecho" compiler="intel" category="cesm3_dev"/>
-    </machines>
-    <options>
-      <option name="wallclock">00:20:00</option>
-      <option name="comment">CESM3 development simple exact restart test at the standard coupled resolution</option>
-    </options>
-  </test>
-  <test name="ERI_D" grid="ne30pg3_t232" compset="I1850Clm51BgcCrop" testmods="clm/clm51cam6LndTuningMode">
-    <machines>
-      <machine name="derecho" compiler="intel" category="cesm3_dev"/>
-      <machine name="derecho" compiler="intel" category="aux_clm"/>
-    </machines>
-    <options>
-      <option name="wallclock">00:20:00</option>
-      <option name="comment">CESM3 development Exact restart test for all startup types at the standard coupled resolution</option>
-    </options>
-  </test>
-  <test name="SMS_Lm1" grid="ne30pg3_t232" compset="I1850Clm51BgcCrop" testmods="clm/clm51cam6LndTuningMode">
-    <machines>
-      <machine name="derecho" compiler="intel" category="cesm3_dev"/>
-    </machines>
-    <options>
-      <option name="wallclock">00:20:00</option>
-      <option name="comment">CESM3 development test at the standard coupled resolution for a month</option>
-    </options>
-  </test>
-  <test name="SMS" grid="ne30pg3_t232" compset="I2000Clm51BgcCrop" testmods="clm/clm51cam6LndTuningMode">
-    <machines>
-      <machine name="derecho" compiler="intel" category="cesm3_dev"/>
-    </machines>
-    <options>
-      <option name="wallclock">00:20:00</option>
-      <option name="comment">CESM3 development test at the standard coupled resolution for 2000</option>
-    </options>
-  </test>
-  <test name="SMS_Ln9" grid="C96_t061" compset="I2000Clm50SpRs" testmods="clm/clm50cam6LndTuningMode">
->>>>>>> 438bcc68
-    <machines>
-      <machine name="cheyenne" compiler="intel" category="ctsm_sci"/>
-      <machine name="derecho" compiler="intel" category="ctsm_sci"/>
-    </machines>
-    <options>
-      <option name="wallclock">00:60:00</option>
-      <option name="comment">Low resolution C48 test with the latest CLM version for the CTSM science test list, both 1850 and 2000 because tested in CAM</option>
+      <option name="comment">C96 test with the latest CLM version for the CTSM science test list, both 1850 and 2000 because tested in CAM</option>
     </options>
   </test>
   <test name="SMS_Ln9" grid="C96_t061" compset="I2000Clm51Sp" testmods="clm/clm51cam6LndTuningMode">
@@ -530,12 +509,8 @@
   </test>
   <test name="ERP_Ld9" grid="f45_g37" compset="I2000Clm51Bgc" testmods="clm/default">
     <machines>
-      <machine name="cheyenne" compiler="intel" category="aux_clm"/>
-<<<<<<< HEAD
-      <machine name="cheyenne" compiler="intel" category="ctsm_sci"/>
-=======
-      <machine name="derecho" compiler="intel" category="aux_clm"/>
->>>>>>> 438bcc68
+      <machine name="derecho" compiler="intel" category="aux_clm"/>
+      <machine name="derecho" compiler="intel" category="ctsm_sci"/>
     </machines>
     <options>
       <option name="wallclock">00:20:00</option>
@@ -846,9 +821,7 @@
       <option name="comment">Want one C96 test in the aux_clm test suite; just a short smoke test to make sure it can get off the ground. Use a PE layout that (1) has threading, because CAM uses threading at this resolution; and (2) has a smaller-than-standard task count in order to get through the queue faster.</option>
     </options>
   </test>
-<<<<<<< HEAD
   <!-- Historical clm5_0 physics BgcCrop science support -->
-=======
   <test name="SMS_Ln9_P256x2" grid="C96_C96_mg17" compset="IHistClm50BgcCrop" testmods="clm/clm50cam6LndTuningMode">
     <machines>
       <machine name="derecho" compiler="intel" category="aux_clm"/>
@@ -858,7 +831,6 @@
       <option name="comment">Want one C96 test in the aux_clm test suite; just a short smoke test to make sure it can get off the ground. Use a PE layout that (1) has threading, because CAM uses threading at this resolution; and (2) has a smaller-than-standard task count in order to get through the queue faster.</option>
     </options>
   </test>
->>>>>>> 438bcc68
   <test name="SMS_Ld5" grid="f09_g17" compset="IHistClm50BgcCrop" testmods="clm/default">
     <machines>
       <machine name="cheyenne" compiler="intel" category="ctsm_sci"/>
@@ -1805,9 +1777,6 @@
       <option name="comment"  >Test transient PFTs (via HIST) in conjunction with changing glacier area. This test also covers the reset_dynbal_baselines option. CISM is not answer preserving across processor changes, but short test length should be OK.</option>
     </options>
   </test>
-<<<<<<< HEAD
-  <test name="SMS_Ln9" grid="C96_C96_mg17" compset="IHistClm51Sp" testmods="clm/clm50cam6LndTuningMode">
-=======
   <test name="ERP_P64x2_D_Ld10" grid="f10_f10_mg37" compset="IHistClm50SpG" testmods="clm/glcMEC_decrease">
     <machines>
       <machine name="derecho" compiler="intel" category="aux_clm"/>
@@ -1818,7 +1787,6 @@
     </options>
   </test>
   <test name="SMS_Ln9" grid="C96_C96_mg17" compset="IHistClm50Sp" testmods="clm/clm50cam6LndTuningMode">
->>>>>>> 438bcc68
     <machines>
       <machine name="cheyenne" compiler="intel" category="ctsm_sci"/>
       <machine name="derecho" compiler="intel" category="ctsm_sci"/>
@@ -2235,11 +2203,8 @@
   <test name="SMS" grid="f45_f45_mg37" compset="I2000Clm51FatesSpRsGs" testmods="clm/FatesColdSatPhen">
     <machines>
       <machine name="cheyenne" compiler="nvhpc" category="aux_clm"/>
-<<<<<<< HEAD
-      <machine name="cheyenne" compiler="intel" category="ctsm_sci"/>
-=======
       <machine name="derecho" compiler="nvhpc" category="aux_clm"/>
->>>>>>> 438bcc68
+      <machine name="derecho" compiler="nvhpc" category="ctsm_sci"/>
     </machines>
     <options>
       <option name="wallclock">00:20:00</option>
@@ -2924,11 +2889,8 @@
     <machines>
       <machine name="izumi" compiler="nag" category="aux_clm"/>
       <machine name="cheyenne" compiler="gnu" category="prebeta"/>
-<<<<<<< HEAD
-      <machine name="cheyenne" compiler="intel" category="ctsm_sci"/>
-=======
+      <machine name="derecho" compiler="intel" category="ctsm_sci"/>
       <machine name="derecho" compiler="gnu" category="prebeta"/>
->>>>>>> 438bcc68
     </machines>
     <options>
       <option name="wallclock">00:20:00</option>
@@ -3258,27 +3220,12 @@
       <option name="comment">Include a debug ERP test of the NWP configuration.</option>
     </options>
 
-<<<<<<< HEAD
-      <machine name="cheyenne" compiler="intel" category="ctsm_sci">
-        <options>
-          <option name="wallclock">00:30:00</option>
-          <option name="comment">NLDAS2 grid for the CTSM science test list</option>
-        </options>
-      </machine>
-      <machine name="cheyenne" compiler="gnu" category="aux_clm">
-        <options>
-          <option name="wallclock">00:30:00</option>
-          <option name="comment">Include a short smoke test covering the nldas2 grid and the I2000Ctsm50NwpSpNldas compset, which uses NLDAS datm forcing.</option>
-        </options>
-      </machine>
-
-=======
   </test>
   <test name="SMS_Ld1_PS" grid="nldas2_rnldas2_mnldas2" compset="I2000Ctsm50NwpSpNldas" testmods="clm/default">
     <machines>
       <machine name="cheyenne" compiler="gnu" category="aux_clm"/>
       <machine name="derecho" compiler="gnu" category="aux_clm"/>
->>>>>>> 438bcc68
+      <machine name="derecho" compiler="intel" category="ctsm_sci"/>
     </machines>
     <options>
       <option name="wallclock">00:30:00</option>
@@ -3714,30 +3661,11 @@
   </test>
   <test name="SMS_Ly1_Mmpi-serial" grid="1x1_brazil" compset="IHistClm51BgcQianRs" testmods="clm/output_bgc_highfreq">
     <machines>
-<<<<<<< HEAD
-      <machine name="cheyenne" compiler="intel" category="ctsm_sci">
-        <options>
-          <option name="wallclock">00:20:00</option>
-          <option name="comment">Run the brazil site for the CTSM science test list with latest CLM version</option>
-        </options>
-      </machine>
-      <machine name="cheyenne" compiler="intel" category="aux_clm">
-        <options>
-          <option name="wallclock">00:20:00</option>
-          <option name="comment">Want a year-long test covering the output_bgc and output_bgc_highfreq usermods; don't want a highfreq, year-long global test because of the output volume, so this is single-point.</option>
-        </options>
-      </machine>
-      <machine name="cheyenne" compiler="intel" category="aux_cime_baselines">
-        <options>
-          <option name="wallclock">00:20:00</option>
-        </options>
-      </machine>
-=======
-      <machine name="cheyenne" compiler="intel" category="aux_clm"/>
-      <machine name="derecho" compiler="intel" category="aux_clm"/>
+      <machine name="cheyenne" compiler="intel" category="aux_clm"/>
+      <machine name="derecho" compiler="intel" category="aux_clm"/>
+      <machine name="derecho" compiler="intel" category="ctsm_sci"/>
       <machine name="cheyenne" compiler="intel" category="aux_cime_baselines"/>
       <machine name="cheyenne" compiler="gnu" category="aux_cime_baselines"/>
->>>>>>> 438bcc68
     </machines>
     <options>
       <option name="wallclock">00:20:00</option>
@@ -3746,23 +3674,9 @@
   </test>
   <test name="SMS_Ld12_Mmpi-serial" grid="1x1_vancouverCAN" compset="I1PtClm51SpRs" testmods="clm/output_sp_highfreq">
     <machines>
-<<<<<<< HEAD
-      <machine name="cheyenne" compiler="intel" category="ctsm_sci">
-        <options>
-          <option name="wallclock">00:10:00</option>
-          <option name="comment">A short test in ctsm_sci with latest CLM version to make sure that the urban VanCouver Canada site works</option>
-        </options>
-      </machine>
-      <machine name="cheyenne" compiler="gnu" category="aux_clm">
-        <options>
-          <option name="wallclock">00:10:00</option>
-          <option name="comment">Want a year-long test covering the output_sp and output_sp_highfreq usermods; don't want a highfreq, year-long global test because of the output volume, so this is single-point.</option>
-        </options>
-      </machine>
-=======
-      <machine name="cheyenne" compiler="gnu" category="aux_clm"/>
-      <machine name="derecho" compiler="gnu" category="aux_clm"/>
->>>>>>> 438bcc68
+      <machine name="cheyenne" compiler="gnu" category="aux_clm"/>
+      <machine name="derecho" compiler="gnu" category="aux_clm"/>
+      <machine name="derecho" compiler="intel" category="ctsm_sci"/>
     </machines>
     <options>
       <option name="wallclock">00:10:00</option>
