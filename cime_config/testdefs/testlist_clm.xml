<?xml version="1.0"?>
<testlist version="2.0">
  <test name="ERI_D_Ld9" grid="f10_f10_musgs" compset="I1850Clm50Bgc" testmods="clm/default">
    <machines>
      <machine name="cheyenne" compiler="gnu" category="aux_clm"/>
    </machines>
    <options>
      <option name="wallclock">00:20:00</option>
    </options>
  </test>
  <test name="SMS_D_Ld9" grid="f09_g17_gl4" compset="I1850Clm50BgcNoAnthro" testmods="clm/decStart1851_noinitial">
    <machines>
      <machine name="cheyenne" compiler="intel" category="aux_clm"/>
      <machine name="cheyenne" compiler="intel" category="prebeta"/>
    </machines>
    <options>
      <option name="wallclock">00:20:00</option>
    </options>
  </test>
  <test name="ERI_D_Ld9" grid="1x1_camdenNJ" compset="I2000Clm50BgcCruGs" testmods="clm/default">
    <machines>
      <machine name="cheyenne" compiler="intel" category="aux_clm"/>
      <machine name="cheyenne" compiler="intel" category="prebeta"/>
    </machines>
    <options>
     <option name="wallclock">00:20:00</option>
    </options>
  </test>
  <test name="ERI_D_Ld9" grid="f09_g16" compset="I1850Clm45BgcCruGs" testmods="clm/default">
    <machines>
      <machine name="cheyenne" compiler="intel" category="aux_clm"/>
    </machines>
    <options>
      <option name="wallclock">00:20:00</option>
    </options>
  </test>
  <test name="ERI_D_Ld9" grid="f10_f10_musgs" compset="I2000Clm50BgcCruGs" testmods="clm/default">
    <machines>
      <machine name="cheyenne" compiler="gnu" category="aux_clm"/>
      <machine name="cheyenne" compiler="intel" category="aux_clm"/>
    </machines>
    <options>
      <option name="wallclock">00:20:00</option>
    </options>
  </test>
  <test name="ERI_D_Ld9" grid="ne30_g16" compset="I2000Clm50BgcCruGs" testmods="clm/vrtlay">
    <machines>
      <machine name="cheyenne" compiler="intel" category="aux_clm"/>
    </machines>
    <options>
      <option name="wallclock">00:60:00</option>
    </options>
  </test>
  <test name="ERI_D_Ld9" grid="T31_g37" compset="I2000Clm50Sp" testmods="clm/SNICARFRC">
    <machines>
      <machine name="cheyenne" compiler="intel" category="aux_clm"/>
    </machines>
    <options>
      <option name="wallclock">00:20:00</option>
    </options>
  </test>
  <test name="ERI_D_Ld9" grid="f09_g16" compset="I1850Clm50Sp" testmods="clm/default">
    <machines>
      <machine name="cheyenne" compiler="intel" category="aux_clm"/>
    </machines>
    <options>
      <option name="wallclock">00:20:00</option>
    </options>
  </test>
  <test name="ERP_D_Ld9" grid="f09_g16" compset="I1850Clm50SpCru" testmods="clm/default">
    <machines>
      <machine name="cheyenne" compiler="intel" category="aux_clm"/>
    </machines>
    <options>
      <option name="wallclock">00:20:00</option>
    </options>
  </test>
  <test name="ERP_D_Ld3" grid="f09_g17" compset="I2000Clm50SpGs" testmods="clm/prescribed">
    <machines>
      <machine name="cheyenne" compiler="intel" category="aux_clm"/>
      <machine name="cheyenne" compiler="intel" category="prealpha"/>
    </machines>
    <options>
      <option name="wallclock">00:20:00</option>
      <option name="comment"  >Include a test of prescribed soil-moisture, has to be at f09, should be 2000 and for SP</option>
    </options>
  </test>
  <test name="ERI_D_Ld9_P48x1" grid="f10_f10_musgs" compset="I2000Clm50BgcCruGs" testmods="clm/reduceOutput">
    <machines>
      <machine name="izumi" compiler="nag" category="aux_clm"/>
      <machine name="izumi" compiler="nag" category="prebeta"/>
    </machines>
    <options>
      <option name="wallclock">00:20:00</option>
    </options>
  </test>
  <test name="ERI_D_Ld9_P48x1" grid="T31_g37" compset="I2000Clm50Sp" testmods="clm/reduceOutput">
    <machines>
      <machine name="izumi" compiler="nag" category="aux_clm"/>
    </machines>
    <options>
      <option name="wallclock">00:40:00</option>
    </options>
  </test>
  <test name="ERI_D_Ld9_P48x1" grid="f10_f10_musgs" compset="I2000Clm50Sp" testmods="clm/SNICARFRC">
    <machines>
      <machine name="izumi" compiler="nag" category="aux_clm"/>
    </machines>
    <options>
      <option name="wallclock">00:20:00</option>
    </options>
  </test>
  <test name="ERI_Ld9" grid="f09_g17" compset="I1850Clm50Bgc" testmods="clm/drydepnomegan">
    <machines>
      <machine name="cheyenne" compiler="intel" category="aux_clm"/>
    </machines>
    <options>
      <option name="wallclock">00:20:00</option>
    </options>
  </test>
  <test name="ERS_D_Ld5_P480x3" grid="f19_g16" compset="I2000Clm50SpGs" testmods="clm/waccmx_offline">
    <machines>
      <machine name="cheyenne" compiler="intel" category="aux_clm"/>
      <machine name="cheyenne" compiler="intel" category="prebeta"/>
    </machines>
    <options>
      <option name="wallclock">00:20:00</option>
    </options>
  </test>
  <test name="ERI_Ld9" grid="f09_g17" compset="I2000Clm50BgcCruGs" testmods="clm/cn_conly">
    <machines>
      <machine name="cheyenne" compiler="intel" category="aux_clm"/>
    </machines>
    <options>
      <option name="wallclock">00:20:00</option>
    </options>
  </test>
  <test name="ERI_Ld9" grid="f09_g17" compset="I2000Clm50BgcCruGs" testmods="clm/drydepnomegan">
    <machines>
      <machine name="cheyenne" compiler="intel" category="aux_clm"/>
    </machines>
    <options>
      <option name="wallclock">00:20:00</option>
    </options>
  </test>
  <test name="ERI_Ld9" grid="f10_f10_musgs" compset="I2000Clm50BgcCruGs" testmods="clm/drydepnomegan">
    <machines>
      <machine name="cheyenne" compiler="intel" category="aux_clm"/>
    </machines>
    <options>
      <option name="wallclock">00:20:00</option>
    </options>
  </test>
  <test name="ERI_Ld9" grid="f10_f10_musgs" compset="I2000Clm50BgcCruGs" testmods="clm/default">
    <machines>
      <machine name="cheyenne" compiler="gnu" category="aux_clm"/>
      <machine name="cheyenne" compiler="intel" category="aux_clm"/>
    </machines>
    <options>
      <option name="wallclock">00:20:00</option>
    </options>
  </test>
  <test name="ERI_Ld9" grid="f45_g37" compset="I2000Clm50BgcCruGs" testmods="clm/nofire">
    <machines>
      <machine name="cheyenne" compiler="intel" category="aux_clm"/>
    </machines>
    <options>
      <option name="wallclock">00:20:00</option>
    </options>
  </test>
  <test name="ERI_N2_Ld9" grid="f19_g17" compset="I2000Clm50BgcCrop" testmods="clm/default">
    <machines>
      <machine name="cheyenne" compiler="intel" category="aux_clm"/>
    </machines>
    <options>
      <option name="wallclock">00:20:00</option>
    </options>
  </test>
  <test name="ERP_D" grid="f10_f10_musgs" compset="IHistClm50Bgc" testmods="clm/decStart">
    <machines>
      <machine name="cheyenne" compiler="gnu" category="aux_clm"/>
      <machine name="cheyenne" compiler="intel" category="aux_clm"/>
    </machines>
    <options>
      <option name="wallclock">00:20:00</option>
    </options>
  </test>
  <test name="ERP_D_Ld3_P36x2" grid="f10_f10_musgs" compset="I2000Clm50BgcCruGs" testmods="clm/default">
    <machines>
      <machine name="cheyenne" compiler="intel" category="aux_clm"/>
      <machine name="cheyenne" compiler="gnu" category="aux_clm"/>
    </machines>
    <options>
      <option name="wallclock">00:20:00</option>
    </options>
  </test>
  <test name="ERP_D_Ld5" grid="f19_g17_gl4" compset="I1850Clm50BgcCrop" testmods="clm/glcMEC_changeFlags">
    <machines>
      <machine name="cheyenne" compiler="intel" category="aux_clm"/>
    </machines>
    <options>
      <option name="wallclock">00:20:00</option>
    </options>
  </test>
  <test name="ERP_D_Ld5" grid="f19_g17_gl4" compset="I1850Clm50BgcCropG" testmods="clm/glcMEC_changeFlags">
    <machines>
      <machine name="cheyenne" compiler="intel" category="aux_clm"/>
    </machines>
    <options>
      <option name="wallclock">00:20:00</option>
    </options>
  </test>
  <test name="ERP_D_Ld5" grid="f10_f10_musgs" compset="IHistClm50BgcCrop" testmods="clm/allActive">
    <machines>
      <machine name="cheyenne" compiler="intel" category="aux_clm"/>
    </machines>
    <options>
      <option name="wallclock">00:20:00</option>
      <option name="comment">Use a transient compset so we allocate and run all PFTs (non-transient cases only allocate memory for non-zero-weight PFTs)</option>
    </options>
  </test>
  <test name="ERP_D_Ld5" grid="f10_f10_musgs" compset="I2000Clm50BgcCruGs" testmods="clm/NoVSNoNI">
    <machines>
      <machine name="cheyenne" compiler="intel" category="aux_clm"/>
    </machines>
    <options>
      <option name="wallclock">00:20:00</option>
    </options>
  </test>
  <test name="ERP_D_Ld5" grid="f10_f10_musgs" compset="I2000Clm50BgcCruGs" testmods="clm/rootlit">
    <machines>
      <machine name="cheyenne" compiler="intel" category="aux_clm"/>
    </machines>
    <options>
      <option name="wallclock">00:20:00</option>
    </options>
  </test>
  <test name="ERP_D_Ld5" grid="f10_f10_musgs" compset="I2000Clm50BgcCruGs" testmods="clm/ciso_flexCN_FUN">
    <machines>
      <machine name="cheyenne" compiler="gnu" category="aux_clm"/>
    </machines>
    <options>
      <option name="wallclock">00:20:00</option>
    </options>
  </test>
  <test name="ERP_D_Ld5" grid="f19_g17" compset="I2000Clm50BgcCruGs" testmods="clm/default">
    <machines>
      <machine name="cheyenne" compiler="intel" category="aux_clm"/>
    </machines>
    <options>
      <option name="wallclock">00:20:00</option>
    </options>
  </test>
  <test name="ERP_D_Ld5" grid="f19_g17" compset="I2000Clm50BgcCruGs" testmods="clm/fire_emis">
    <machines>
      <machine name="cheyenne" compiler="intel" category="aux_clm"/>
      <machine name="cheyenne" compiler="intel" category="prebeta"/>
    </machines>
    <options>
      <option name="wallclock">00:20:00</option>
    </options>
  </test>
  <test name="ERP_D_Ld5" grid="f10_f10_musgs" compset="I2000Clm50Sp" testmods="clm/decStart">
    <machines>
      <machine name="cheyenne" compiler="intel" category="aux_clm"/>
    </machines>
    <options>
      <option name="wallclock">00:20:00</option>
    </options>
  </test>
  <test name="ERP_D_Ld5" grid="f10_f10_musgs" compset="I2000Clm50Sp" testmods="clm/reduceOutput">
    <machines>
      <machine name="cheyenne" compiler="gnu" category="aux_clm"/>
      <machine name="cheyenne" compiler="intel" category="aux_clm"/>
    </machines>
    <options>
      <option name="wallclock">00:20:00</option>
    </options>
  </test>
  <test name="ERP_D_Ld5" grid="f09_g17" compset="I2000Clm50Vic" testmods="clm/vrtlay">
    <machines>
      <machine name="cheyenne" compiler="intel" category="aux_clm"/>
    </machines>
    <options>
      <option name="wallclock">00:20:00</option>
    </options>
  </test>
  <test name="ERP_D_Ld5" grid="f10_f10_musgs" compset="I2000Clm50Vic" testmods="clm/vrtlay">
    <machines>
      <machine name="cheyenne" compiler="intel" category="aux_clm"/>
    </machines>
    <options>
      <option name="wallclock">00:20:00</option>
    </options>
  </test>
  <test name="ERP_D_Ld5" grid="f19_g17" compset="IHistClm50SpCru" testmods="clm/drydepnomegan">
    <machines>
      <machine name="cheyenne" compiler="intel" category="aux_clm"/>
      <machine name="cheyenne" compiler="intel" category="prebeta"/>
    </machines>
    <options>
      <option name="wallclock">00:20:00</option>
    </options>
  </test>
  <test name="ERP_D_Ld5_P48x1" grid="f10_f10_musgs" compset="I1850Clm50Bgc" testmods="clm/ciso">
    <machines>
      <machine name="izumi" compiler="nag" category="aux_clm"/>
    </machines>
    <options>
      <option name="wallclock">00:20:00</option>
    </options>
  </test>
  <test name="ERP_D_Ld10_P36x2" grid="f10_f10_musgs" compset="IHistClm50BgcCrop" testmods="clm/ciso_decStart">
    <machines>
      <machine name="cheyenne" compiler="intel" category="aux_clm"/>
    </machines>
    <options>
      <option name="wallclock">00:20:00</option>
      <option name="comment"  >Transient case with isotopes with a december start</option>
    </options>
  </test>
  <test name="ERP_D_Ld5_P48x1" grid="f10_f10_musgs" compset="I2000Clm50BgcCruGs" testmods="clm/reduceOutput">
    <machines>
      <machine name="izumi" compiler="nag" category="aux_clm"/>
    </machines>
    <options>
      <option name="wallclock">00:20:00</option>
    </options>
  </test>
  <test name="ERP_D_Ld5_P48x1" grid="f10_f10_musgs" compset="I2000Clm50Sp" testmods="clm/o3">
    <machines>
      <machine name="izumi" compiler="nag" category="aux_clm"/>
    </machines>
    <options>
      <option name="wallclock">00:20:00</option>
    </options>
  </test>
  <test name="ERP_D_Ld9" grid="f19_g17" compset="I2000Clm50Cn" testmods="clm/drydepnomegan">
    <machines>
      <machine name="cheyenne" compiler="intel" category="aux_clm"/>
    </machines>
    <options>
      <option name="wallclock">00:20:00</option>
    </options>
  </test>
  <test name="ERP_D_P36x2_Ld3" grid="f10_f10_musgs" compset="I1850Clm50BgcCrop" testmods="clm/default">
    <machines>
      <machine name="cheyenne" compiler="intel" category="aux_clm"/>
      <machine name="cheyenne" compiler="gnu" category="aux_clm"/>
      <machine name="cheyenne" compiler="intel" category="clm_short"/>
      <machine name="cheyenne" compiler="gnu" category="clm_short"/>
    </machines>
    <options>
      <option name="wallclock">00:20:00</option>
    </options>
  </test>
  <test name="ERP_D_P36x2_Ld3" grid="f10_f10_musgs" compset="I1850Clm50BgcCrop" testmods="clm/rain_to_snow_runs_off">
    <machines>
      <machine name="cheyenne" compiler="intel" category="aux_clm">
        <options>
          <option name="wallclock">00:20:00</option>
        </options>
      </machine>
    </machines>
  </test>
  <test name="ERP_D_P36x2_Ld3" grid="f10_f10_musgs" compset="I2000Clm50BgcCrop" testmods="clm/cropColdStart">
    <machines>
      <machine name="cheyenne" compiler="intel" category="aux_clm"/>
    </machines>
    <options>
      <option name="wallclock">00:20:00</option>
    </options>
  </test>
  <test name="ERP_D_P36x2_Ld3" grid="f10_f10_musgs" compset="I2000Clm50BgcCruGs" testmods="clm/flexCN_FUN">
    <machines>
      <machine name="cheyenne" compiler="intel" category="aux_clm"/>
    </machines>
    <options>
      <option name="wallclock">00:20:00</option>
    </options>
  </test>
  <test name="ERP_D_P36x2_Ld3" grid="f10_f10_musgs" compset="I2000Clm50BgcCruGs" testmods="clm/noFUN_flexCN">
    <machines>
      <machine name="cheyenne" compiler="intel" category="aux_clm"/>
    </machines>
    <options>
      <option name="wallclock">00:20:00</option>
    </options>
  </test>
  <test name="ERP_D_P36x2_Ld3" grid="f10_f10_musgs" compset="I2000Clm50BgcCruGs" testmods="clm/luna">
    <machines>
      <machine name="cheyenne" compiler="intel" category="aux_clm"/>
    </machines>
    <options>
      <option name="wallclock">00:20:00</option>
    </options>
  </test>
  <test name="ERP_D_P36x2_Ld3" grid="f10_f10_musgs" compset="I2000Clm50BgcCruGs" testmods="clm/default">
    <machines>
      <machine name="cheyenne" compiler="intel" category="aux_clm"/>
      <machine name="cheyenne" compiler="gnu" category="aux_clm"/>
    </machines>
    <options>
      <option name="wallclock">00:20:00</option>
    </options>
  </test>
  <test name="ERP_D_P36x2_Ld30" grid="f10_f10_musgs" compset="I2000Clm50BgcCruGs" testmods="clm/default">
    <machines>
      <machine name="cheyenne" compiler="intel" category="aux_clm"/>
    </machines>
    <options>
      <option name="wallclock">00:40:00</option>
      <option name="comment"  >NOTE(bja, 201509) constrain_stress_deciduous_onset is on by default for clm50, but functionality is not exercised by nine day tests, Sean Swenson verified that it is active during 30 day tests.</option>
    </options>
  </test>
  <test name="ERP_D_P36x2_Ld5" grid="f10_f10_musgs" compset="I2000Clm50BgcCrop" testmods="clm/irrig_spunup">
    <machines>
      <machine name="cheyenne" compiler="intel" category="aux_clm"/>
    </machines>
    <options>
      <option name="wallclock">00:20:00</option>
      <option name="comment"  >Want ERP _D test with irrigation on</option>
    </options>
  </test>
  <test name="ERP_D_P36x2_Ld5" grid="f10_f10_musgs" compset="I2000Clm50BgcCropRtm" testmods="clm/irrig_spunup">
    <machines>
      <machine name="cheyenne" compiler="intel" category="aux_clm"/>
    </machines>
    <options>
      <option name="wallclock">00:20:00</option>
      <option name="comment"  >Include an irrigation test with RTM to test irrigation-river feedbacks with that component</option>
    </options>
  </test>
  <test name="ERS_D_Ld5" grid="f10_f10_musgs" compset="I2000Clm50BgcCropRtm" testmods="rtm/rtmOnFloodOnEffvelOn">
    <machines>
      <machine name="cheyenne" compiler="intel" category="aux_clm"/>
      <machine name="cheyenne" compiler="intel" category="prebeta"/>
    </machines>
    <options>
      <option name="wallclock">00:20:00</option>
      <option name="comment"  >Do a test with RTM and flooding on as that also impacts CLM code</option>
    </options>
  </test>
  <test name="ERP_D_P48x1" grid="f10_f10_musgs" compset="IHistClm50Bgc" testmods="clm/decStart">
    <machines>
      <machine name="izumi" compiler="nag" category="aux_clm"/>
      <machine name="izumi" compiler="nag" category="prealpha"/>
    </machines>
    <options>
      <option name="wallclock">00:20:00</option>
    </options>
  </test>
  <test name="ERP_Ld5" grid="f10_f10_musgs" compset="I1850Clm50Bgc" testmods="clm/drydepnomegan">
    <machines>
      <machine name="cheyenne" compiler="intel" category="aux_clm"/>
      <machine name="cheyenne" compiler="gnu" category="aux_clm"/>
    </machines>
    <options>
      <option name="wallclock">00:20:00</option>
    </options>
  </test>
  <test name="ERP_Ld5" grid="f10_f10_musgs" compset="I1850Clm50Bgc" testmods="clm/default">
    <machines>
      <machine name="cheyenne" compiler="gnu" category="aux_clm"/>
      <machine name="cheyenne" compiler="intel" category="aux_clm"/>
    </machines>
    <options>
      <option name="wallclock">00:20:00</option>
    </options>
  </test>
  <test name="ERP_Ld5" grid="f19_g17" compset="I1850Clm50Bgc" testmods="clm/default">
    <machines>
      <machine name="cheyenne" compiler="intel" category="aux_clm"/>
    </machines>
    <options>
      <option name="wallclock">00:20:00</option>
    </options>
  </test>
  <test name="ERP_Ld5" grid="f19_g17" compset="I2000Clm50BgcCruGs" testmods="clm/default">
    <machines>
      <machine name="cheyenne" compiler="intel" category="aux_clm"/>
    </machines>
    <options>
      <option name="wallclock">00:20:00</option>
    </options>
  </test>
  <test name="ERP_Ld5" grid="f19_g17" compset="I2000Clm50SpRtmFl" testmods="clm/default">
    <machines>
      <machine name="izumi" compiler="gnu" category="aux_clm"/>
      <machine name="izumi" compiler="pgi" category="prebeta"/>
      <machine name="izumi" compiler="gnu" category="prealpha"/>
    </machines>
    <options>
      <option name="wallclock">00:20:00</option>
    </options>
  </test>
  <test name="ERP_Ld5" grid="f09_g17" compset="I2000Clm50Vic" testmods="clm/vrtlay">
    <machines>
      <machine name="cheyenne" compiler="intel" category="aux_clm"/>
    </machines>
    <options>
      <option name="wallclock">00:20:00</option>
    </options>
  </test>
  <test name="ERP_Ld5" grid="f10_f10_musgs" compset="I2000Clm50Vic" testmods="clm/decStart">
    <machines>
      <machine name="cheyenne" compiler="gnu" category="aux_clm"/>
    </machines>
    <options>
      <option name="wallclock">00:20:00</option>
    </options>
  </test>
  <test name="ERP_Ld5_P48x1" grid="f10_f10_musgs" compset="I1850Clm50Bgc" testmods="clm/ciso">
    <machines>
      <machine name="izumi" compiler="nag" category="aux_clm"/>
    </machines>
    <options>
      <option name="wallclock">00:20:00</option>
    </options>
  </test>
  <test name="ERP_Ld5" grid="f09_g17" compset="I1850Clm50BgcCropCru" testmods="clm/ciso">
    <machines>
      <machine name="cheyenne" compiler="intel" category="aux_clm"/>
    </machines>
    <options>
      <option name="wallclock">00:20:00</option>
    </options>
  </test>
  <test name="ERP_Ld5_P48x1" grid="f10_f10_musgs" compset="I1850Clm50Bgc" testmods="clm/default">
    <machines>
      <machine name="izumi" compiler="nag" category="aux_clm"/>
    </machines>
    <options>
      <option name="wallclock">00:20:00</option>
    </options>
  </test>
  <test name="ERP_Ld5_P48x1" grid="f10_f10_musgs" compset="I2000Clm50BgcCruGs" testmods="clm/reduceOutput">
    <machines>
      <machine name="izumi" compiler="nag" category="aux_clm"/>
    </machines>
    <options>
      <option name="wallclock">00:20:00</option>
    </options>
  </test>
  <test name="ERP_Ld5_P48x1" grid="f10_f10_musgs" compset="I2000Clm50BgcCruGs" testmods="clm/flexCN_FUN">
    <machines>
      <machine name="izumi" compiler="nag" category="aux_clm"/>
    </machines>
    <options>
      <option name="wallclock">00:20:00</option>
    </options>
  </test>
  <test name="ERP_Ld5_P48x1" grid="f10_f10_musgs" compset="I2000Clm50BgcCruGs" testmods="clm/noFUN_flexCN">
    <machines>
      <machine name="izumi" compiler="nag" category="aux_clm"/>
    </machines>
    <options>
      <option name="wallclock">00:20:00</option>
    </options>
  </test>
  <test name="ERP_Ld5_P48x1" grid="f10_f10_musgs" compset="I2000Clm50BgcCruGs" testmods="clm/luna">
    <machines>
      <machine name="izumi" compiler="nag" category="aux_clm"/>
    </machines>
    <options>
      <option name="wallclock">00:20:00</option>
    </options>
  </test>
  <test name="ERP_Ly3_P72x2" grid="f10_f10_musgs" compset="IHistClm50BgcCrop" testmods="clm/cropMonthOutput">
    <machines>
      <machine name="cheyenne" compiler="intel" category="aux_clm"/>
    </machines>
    <options>
      <option name="wallclock">01:40:00</option>
      <option name="comment"  >Multi-year global test of transient crops together with transient glaciers. Use no-evolve glaciers with ERP test</option>
    </options>
  </test>
  <test name="ERP_P36x2_D_Ld5" grid="f09_g17" compset="I2000Clm45Sp" testmods="clm/prescribed">
    <machines>
      <machine name="cheyenne" compiler="intel" category="aux_clm"/>
      <machine name="cheyenne" compiler="gnu" category="aux_clm"/>
    </machines>
    <options>
      <option name="wallclock">00:20:00</option>
      <option name="comment"  >include a debug threaded test of I2000Clm45Bgc with prescribed streams on (has to be f09 for prescribed)</option>
    </options>
  </test>
  <test name="ERP_P36x2_D_Ld5" grid="f10_f10_musgs" compset="I1850Clm45BgcCru" testmods="clm/ciso">
    <machines>
      <machine name="cheyenne" compiler="intel" category="prealpha"/>
      <machine name="cheyenne" compiler="intel" category="aux_cime_baselines"/>
    </machines>
    <options>
      <option name="wallclock">00:20:00</option>
    </options>
  </test>
  <test name="ERP_P36x2_D_Ld5" grid="f10_f10_musgs" compset="I1850Clm45Cn" testmods="clm/default">
    <machines>
      <machine name="cheyenne" compiler="intel" category="aux_clm"/>
    </machines>
    <options>
      <option name="wallclock">00:20:00</option>
    </options>
  </test>
  <test name="ERP_P36x2_D_Ld5" grid="f10_f10_musgs" compset="I1850Clm50Bgc" testmods="clm/ciso">
    <machines>
      <machine name="cheyenne" compiler="intel" category="aux_clm"/>
    </machines>
    <options>
      <option name="wallclock">00:20:00</option>
    </options>
  </test>
  <test name="ERP_P36x2_D_Ld5" grid="f10_f10_musgs" compset="I2000Clm45Sp" testmods="clm/default">
    <machines>
      <machine name="cheyenne" compiler="intel" category="aux_clm"/>
    </machines>
    <options>
      <option name="wallclock">00:20:00</option>
      <option name="comment"  >include a debug test of I2000Clm45Sp</option>
    </options>
  </test>
  <test name="ERP_P36x2_D_Ld5" grid="f10_f10_musgs" compset="I2000Clm50Cn" testmods="clm/default">
    <machines>
      <machine name="cheyenne" compiler="intel" category="aux_clm"/>
      <machine name="cheyenne" compiler="gnu" category="aux_clm"/>
    </machines>
    <options>
      <option name="wallclock">00:20:00</option>
      <option name="comment"  >Include a few debug tests of Cn</option>
    </options>
  </test>
  <test name="ERP_P36x2_D_Ld5" grid="f10_f10_musgs" compset="IHistClm45BgcCruGs" testmods="clm/decStart">
    <machines>
      <machine name="cheyenne" compiler="intel" category="aux_clm"/>
    </machines>
    <options>
      <option name="wallclock">00:20:00</option>
      <option name="comment"  >include a debug test of IHistClm45BgcCruGs</option>
    </options>
  </test>
  <test name="ERP_D_Ld5" grid="f10_f10_musgs" compset="IHistClm45SpGs" testmods="clm/decStart">
    <machines>
      <machine name="cheyenne" compiler="intel" category="aux_clm"/>
    </machines>
    <options>
      <option name="wallclock">00:20:00</option>
    </options>
  </test>
  <test name="ERP_P36x2_Lm13" grid="f10_f10_musgs" compset="IHistClm50Bgc" testmods="clm/monthly">
    <machines>
      <machine name="cheyenne" compiler="intel" category="aux_clm"/>
      <machine name="cheyenne" compiler="gnu" category="aux_clm"/>
    </machines>
    <options>
      <option name="wallclock">02:00:00</option>
      <option name="tput_tolerance">0.5</option>
    </options>
  </test>
  <test name="ERP_P180x2_D" grid="f19_g17" compset="I2000Clm50SpRtmFl" testmods="clm/default">
    <machines>
      <machine name="cheyenne" compiler="intel" category="aux_clm"/>
    </machines>
    <options>
      <option name="wallclock">00:20:00</option>
      <option name="comment"  >include a debug test with flooding on</option>
    </options>
  </test>
  <test name="ERP_P180x2_D_Ld5" grid="f19_g17_gl4" compset="I1850Clm50BgcCropG" testmods="clm/default">
    <machines>
      <machine name="cheyenne" compiler="intel" category="aux_clm"/>
      <machine name="cheyenne" compiler="intel" category="prealpha"/>
    </machines>
    <options>
      <option name="wallclock">00:20:00</option>
    </options>
  </test>
  <test name="ERP_P180x2_D_Ld5" grid="f19_g17_gl4" compset="I1850Clm50BgcCropG" testmods="clm/glcMEC_increase">
    <machines>
      <machine name="cheyenne" compiler="intel" category="aux_clm"/>
    </machines>
    <options>
      <option name="wallclock">00:20:00</option>
      <option name="comment"  >cism is not answer preserving across processor changes, but short test length should be ok.</option>
    </options>
  </test>
  <test name="ERP_P180x2_D_Ld5" grid="f19_g17" compset="I2000Clm50BgcDvCrop" testmods="clm/crop">
    <machines>
      <machine name="cheyenne" compiler="intel" category="aux_clm"/>
    </machines>
    <options>
      <option name="wallclock">00:20:00</option>
    </options>
  </test>
  <test name="ERP_P180x2_D_Ld5" grid="f19_g17" compset="I2000Clm50Sp" testmods="clm/default">
    <machines>
      <machine name="cheyenne" compiler="intel" category="aux_clm"/>
      <machine name="cheyenne" compiler="intel" category="prealpha"/>
    </machines>
    <options>
      <option name="wallclock">00:20:00</option>
    </options>
  </test>
  <test name="SMS_P180x2_D_Ld5" grid="f19_g17" compset="I2000Clm50Sp" testmods="clm/default">
    <machines>
      <machine name="cheyenne" compiler="intel" category="aux_cime_baselines"/>
    </machines>
    <options>
      <option name="wallclock">00:20:00</option>
    </options>
  </test>
  <test name="ERP_P72x2_Lm25" grid="f10_f10_musgs" compset="I2000Clm50BgcDvCrop" testmods="clm/monthly">
    <machines>
      <machine name="cheyenne" compiler="intel" category="aux_clm"/>
    </machines>
    <options>
      <option name="wallclock">01:40:00</option>
    </options>
  </test>
  <test name="ERP_P36x2_D_Ld5" grid="f10_f10_musgs" compset="I1850Clm45BgcCrop" testmods="clm/crop">
    <machines>
      <machine name="cheyenne" compiler="intel" category="aux_clm"/>
    </machines>
    <options>
      <option name="wallclock">00:20:00</option>
      <option name="comment"  >include a debug test of I1850Clm45BgcCrop</option>
      <option name="tput_tolerance">0.5</option>
    </options>
  </test>
  <test name="ERP_P36x2_D_Ld5" grid="f10_f10_musgs" compset="I1850Clm45BgcCru" testmods="clm/default">
    <machines>
      <machine name="cheyenne" compiler="intel" category="aux_clm"/>
    </machines>
    <options>
      <option name="wallclock">00:20:00</option>
    </options>
  </test>
  <test name="ERP_P36x2_Lm25" grid="f10_f10_musgs" compset="I2000Clm50BgcDvCrop" testmods="clm/monthly">
    <machines>
      <machine name="cheyenne" compiler="intel" category="aux_clm"/>
    </machines>
    <options>
      <option name="wallclock">01:20:00</option>
    </options>
  </test>
  <test name="ERP_P72x2_Ly3" grid="f10_f10_musgs" compset="I2000Clm50BgcCrop" testmods="clm/irrig_o3_reduceOutput">
    <machines>
      <machine name="cheyenne" compiler="intel" category="aux_clm"/>
    </machines>
    <options>
      <option name="wallclock">01:40:00</option>
      <option name="comment"  >Want a multi-year global crop restart test; this was 5 years when we were doing cold start, but 3 years is probably sufficient given that we have spun-up crop initial conditions</option>
    </options>
  </test>
  <test name="ERP_P72x2_Lm36" grid="f10_f10_musgs" compset="I2000Clm50BgcCrop" testmods="clm/clm50cropIrrigMonth_interp">
    <machines>
      <machine name="cheyenne" compiler="intel" category="aux_clm"/>
      <machine name="cheyenne" compiler="intel" category="prebeta"/>
    </machines>
    <options>
      <option name="wallclock">01:40:00</option>
      <option name="comment"  >Want a multi-year global crop restart test; this was 5 years when we were doing cold start, but 3 years is probably sufficient given that we have spun-up crop initial conditions</option>
    </options>
  </test>
  <test name="ERS_D" grid="f19_g17" compset="I1850Clm50BgcCrop" testmods="clm/reseedresetsnow">
    <machines>
      <machine name="cheyenne" compiler="intel" category="aux_clm"/>
    </machines>
    <options>
      <option name="wallclock">00:20:00</option>
    </options>
  </test>
  <test name="ERS_D_Ld10" grid="f10_f10_musgs" compset="IHistClm50SpG" testmods="clm/glcMEC_decrease">
    <machines>
      <machine name="cheyenne" compiler="intel" category="aux_clm"/>
    </machines>
    <options>
      <option name="wallclock">00:20:00</option>
      <option name="comment"  >test transient PFTs (via HIST) in conjunction with changing glacier area</option>
    </options>
  </test>
  <test name="ERS_D_Ld12" grid="f10_f10_musgs" compset="I1850Clm50BgcCropG" testmods="clm/glcMEC_spunup_inc_dec_bgc">
    <machines>
      <machine name="cheyenne" compiler="intel" category="aux_clm"/>
    </machines>
    <options>
      <option name="wallclock">00:20:00</option>
      <option name="comment"  >Tests updates of BGC variables with increasing and decreasing glacier areas</option>
    </options>
  </test>
  <test name="ERS_D_Ld3" grid="f19_f19_mg16" compset="I1850Clm40SpCruGs" testmods="clm/40default">
    <machines>
      <machine name="cheyenne" compiler="intel" category="aux_clm"/>
    </machines>
    <options>
      <option name="wallclock">00:20:00</option>
    </options>
  </test>
  <test name="ERS_D_Ld3" grid="f09_g17_gl4" compset="I1850Clm50BgcCrop" testmods="clm/clm50KitchenSink">
    <machines>
      <machine name="cheyenne" compiler="intel" category="aux_clm"/>
    </machines>
    <options>
      <option name="wallclock">00:20:00</option>
    </options>
  </test>
  <test name="ERS_D_Ld3" grid="f10_f10_musgs" compset="I1850Clm50BgcCrop" testmods="clm/default">
    <machines>
      <machine name="cheyenne" compiler="intel" category="aux_clm"/>
      <machine name="cheyenne" compiler="gnu" category="aux_clm"/>
      <machine name="cheyenne" compiler="intel" category="clm_short"/>
      <machine name="cheyenne" compiler="gnu" category="clm_short"/>
    </machines>
    <options>
      <option name="wallclock">00:20:00</option>
    </options>
  </test>
  <test name="ERS_D_Ld3" grid="f19_g17_gl4" compset="I1850Clm50BgcCrop" testmods="clm/clm50dynroots">
    <machines>
      <machine name="cheyenne" compiler="intel" category="aux_clm"/>
    </machines>
    <options>
      <option name="wallclock">00:20:00</option>
    </options>
  </test>
  <test name="ERS_D_Ld3" grid="f19_f19_mg16" compset="I2000Clm40SpCruGs" testmods="clm/40default">
    <machines>
      <machine name="cheyenne" compiler="intel" category="aux_clm"/>
      <machine name="izumi" compiler="intel" category="prebeta"/>
      <machine name="izumi" compiler="pgi" category="prebeta"/>
    </machines>
    <options>
      <option name="wallclock">00:20:00</option>
    </options>
  </test>
  <test name="ERS_D_Ld3" grid="f10_f10_musgs" compset="I2000Clm50BgcCruGs" testmods="clm/default">
    <machines>
      <machine name="cheyenne" compiler="intel" category="aux_clm"/>
      <machine name="cheyenne" compiler="gnu" category="aux_clm"/>
    </machines>
    <options>
      <option name="wallclock">00:20:00</option>
    </options>
  </test>
  <test name="ERS_D_Ld3" grid="f10_f10_musgs" compset="I2000Clm50BgcCruGs" testmods="clm/deepsoil_bedrock">
    <machines>
      <machine name="cheyenne" compiler="intel" category="aux_clm"/>
    </machines>
    <options>
      <option name="wallclock">00:20:00</option>
    </options>
  </test>
  <test name="ERS_D_Ld3" grid="f19_f19_mg16" compset="IHistClm40SpCruGs" testmods="clm/40default">
    <machines>
      <machine name="cheyenne" compiler="intel" category="aux_clm"/>
    </machines>
    <options>
      <option name="wallclock">00:20:00</option>
    </options>
  </test>
  <test name="ERS_D_Ld5" grid="f10_f10_musgs" compset="I2000Clm50BgcCruGs" testmods="clm/default">
    <machines>
      <machine name="cheyenne" compiler="intel" category="aux_clm"/>
    </machines>
    <options>
      <option name="wallclock">00:20:00</option>
    </options>
  </test>
  <test name="ERS_D_Ld5_Mmpi-serial" grid="1x1_mexicocityMEX" compset="I1PtClm50SpGs" testmods="clm/default">
    <machines>
      <machine name="izumi" compiler="nag" category="aux_clm"/>
    </machines>
    <options>
      <option name="wallclock">00:20:00</option>
    </options>
  </test>
  <test name="ERS_D_Ld6" grid="f10_f10_musgs" compset="I1850Clm45BgcCrop" testmods="clm/clm50CMIP6frc">
    <machines>
      <machine name="cheyenne" compiler="gnu" category="aux_clm"/>
      <machine name="cheyenne" compiler="intel" category="aux_clm"/>
    </machines>
    <options>
      <option name="wallclock">00:20:00</option>
    </options>
  </test>
  <test name="ERS_D_Ld7_Mmpi-serial" grid="1x1_smallvilleIA" compset="IHistClm50BgcCropGs" testmods="clm/decStart1851_noinitial">
    <machines>
      <machine name="cheyenne" compiler="intel" category="aux_clm"/>
    </machines>
    <options>
      <option name="wallclock">00:20:00</option>
      <option name="comment"  >Transient crop run with a mid-year restart, restarting shortly after a big landunit transition, to make sure that the annually-dribbled fluxes generated from landunit transitions restart properly</option>
    </options>
  </test>
  <test name="ERS_Ld3" grid="f19_f19_mg16" compset="I1850Clm40SpGswGs" testmods="clm/40default">
    <machines>
      <machine name="cheyenne" compiler="intel" category="aux_clm"/>
    </machines>
    <options>
      <option name="wallclock">00:20:00</option>
    </options>
  </test>
  <test name="ERS_Ld3" grid="f09_g17" compset="I1850Clm50BgcCrop" testmods="clm/rad_hrly_light_res_half">
    <machines>
      <machine name="cheyenne" compiler="intel" category="aux_clm"/>
    </machines>
    <options>
      <option name="wallclock">00:20:00</option>
    </options>
  </test>
  <test name="ERS_Ld3" grid="f19_f19_mg16" compset="I2000Clm40SpCruGs" testmods="clm/40default">
    <machines>
      <machine name="cheyenne" compiler="intel" category="aux_clm"/>
    </machines>
    <options>
      <option name="wallclock">00:20:00</option>
    </options>
  </test>
  <test name="ERS_Ld3" grid="f19_f19_mg16" compset="IHistClm40SpGswGs" testmods="clm/40default">
    <machines>
      <machine name="cheyenne" compiler="intel" category="aux_clm"/>
    </machines>
    <options>
      <option name="wallclock">00:20:00</option>
    </options>
  </test>
  <test name="ERS_Ld5_Mmpi-serial" grid="1x1_vancouverCAN" compset="I1PtClm45SpGs" testmods="clm/default">
    <machines>
      <machine name="cheyenne" compiler="intel" category="aux_clm"/>
      <machine name="izumi" compiler="nag" category="prealpha"/>
    </machines>
    <options>
      <option name="wallclock">00:20:00</option>
    </options>
  </test>
  <test name="ERS_Ld5_Mmpi-serial" grid="1x1_vancouverCAN" compset="I1PtClm50SpGs" testmods="clm/default">
    <machines>
      <machine name="cheyenne" compiler="intel" category="aux_clm"/>
    </machines>
    <options>
      <option name="wallclock">00:20:00</option>
    </options>
  </test>
  <test name="ERS_Lm20_Mmpi-serial" grid="1x1_smallvilleIA" compset="I2000Clm50BgcCropQianGs" testmods="clm/monthly">
    <machines>
      <machine name="cheyenne" compiler="intel" category="aux_clm"/>
      <machine name="cheyenne" compiler="gnu" category="aux_clm"/>
    </machines>
    <options>
      <option name="wallclock">01:20:00</option>
      <option name="comment"  >tests mid-year restart, with the restart file being written in the middle of the first year; 12-15-2017: now that we generally use init_interp, this test needs to be changed to point to a blank finidat file to truly test mid-year restart in the first year</option>
    </options>
  </test>
  <test name="ERS_Lm40_Mmpi-serial" grid="1x1_numaIA" compset="I2000Clm50BgcCropQianGs" testmods="clm/monthly">
    <machines>
      <machine name="cheyenne" compiler="intel" category="aux_clm"/>
      <machine name="cheyenne" compiler="gnu" category="aux_clm"/>
    </machines>
    <options>
      <option name="wallclock">02:00:00</option>
      <option name="comment"  >tests mid-year restart, with the restart file being written in the middle of the second year</option>
    </options>
  </test>
  <test name="ERS_Lm54_Mmpi-serial" grid="1x1_numaIA" compset="I2000Clm50BgcCropQianGs" testmods="clm/cropMonthOutput">
    <machines>
      <machine name="cheyenne" compiler="intel" category="aux_clm"/>
    </machines>
    <options>
      <option name="wallclock">01:40:00</option>
      <option name="comment"  >tests mid-year restart, with the restart file being written after more than 2 years, which Sam Levis says is important for testing crop restarts</option>
    </options>
  </test>
  <test name="ERS_Ly20_Mmpi-serial" grid="1x1_numaIA" compset="I2000Clm50BgcDvCropQianGs" testmods="clm/cropMonthOutput">
    <machines>
      <machine name="cheyenne" compiler="intel" category="aux_clm"/>
    </machines>
    <options>
      <option name="wallclock">01:40:00</option>
      <option name="tput_tolerance">0.5</option>
    </options>
  </test>
  <test name="ERS_Ly3" grid="f10_f10_musgs" compset="I1850Clm50BgcCropCmip6" testmods="clm/basic">
    <machines>
      <machine name="cheyenne" compiler="intel" category="aux_clm"/>
    </machines>
    <options>
      <option name="wallclock">01:40:00</option>
      <option name="comment"  >Include a long ERS test of the cmip6 configuration, though at coarse resolution. This gives a year+ test covering the output_crop usermod, which is something we want: if this is removed, we should add a test of at least a year duration covering the output_crop usermod. This test needs to use init_interp to work, because of adding virtual Antarctica columns (currently the default out-of-the-box setting uses init_interp for this).</option>
    </options>
  </test>
  <test name="ERS_Ly3" grid="f10_f10_musgs" compset="I1850Clm50BgcCrop" testmods="clm/clm50KSinkMOut">
    <machines>
      <machine name="cheyenne" compiler="intel" category="aux_clm"/>
    </machines>
    <options>
      <option name="wallclock">01:40:00</option>
    </options>
  </test>
  <test name="ERS_Ly3_Mmpi-serial" grid="1x1_smallvilleIA" compset="IHistClm50BgcCropQianGs" testmods="clm/cropMonthOutput">
    <machines>
      <machine name="cheyenne" compiler="gnu" category="aux_clm"/>
      <machine name="cheyenne" compiler="intel" category="aux_clm"/>
    </machines>
    <options>
      <option name="wallclock">01:40:00</option>
      <option name="comment"  >restart is right before the transition from 100% nat veg to 100% crop</option>
    </options>
  </test>
  <test name="ERS_Ly3_P72x2" grid="f10_f10_musgs" compset="IHistClm50BgcCropG" testmods="clm/cropMonthOutput">
    <machines>
      <machine name="cheyenne" compiler="intel" category="aux_clm"/>
    </machines>
    <options>
      <option name="wallclock">01:40:00</option>
      <option name="comment"  >Multi-year global test of transient crops together with transient glaciers. Use glacier evolution with ERS test</option>
    </options>
  </test>
  <test name="ERS_Ly5_Mmpi-serial" grid="1x1_numaIA" compset="I2000Clm50BgcCropGs" testmods="clm/monthly">
    <machines>
      <machine name="izumi" compiler="nag" category="aux_clm"/>
    </machines>
    <options>
      <option name="wallclock">02:20:00</option>
    </options>
  </test>
  <test name="ERS_Ly5_P144x1" grid="f10_f10_musgs" compset="IHistClm50BgcCrop" testmods="clm/cropMonthOutput">
    <machines>
      <machine name="cheyenne" compiler="intel" category="aux_clm"/>
    </machines>
    <options>
      <option name="wallclock">01:40:00</option>
      <option name="comment"  >Want a multi-year global test of transient crops; also want a multi-year transient restart test.  Using P60x1 and ERS rather than ERP to get faster turnaround of this long-running test</option>
    </options>
  </test>
  <test name="ERS_Ly5_P72x1" grid="f10_f10_musgs" compset="IHistClm45BgcCrop" testmods="clm/cropMonthOutput">
    <machines>
      <machine name="cheyenne" compiler="intel" category="aux_clm"/>
    </machines>
    <options>
      <option name="wallclock">01:40:00</option>
      <option name="comment"  >include a long Clm45 test, and include a production intel test of Clm45</option>
    </options>
  </test>
  <test name="ERS_Ly6_Mmpi-serial" grid="1x1_smallvilleIA" compset="IHistClm50BgcCropQianGs" testmods="clm/cropMonthOutput">
    <machines>
      <machine name="cheyenne" compiler="intel" category="aux_clm"/>
    </machines>
    <options>
      <option name="wallclock">01:40:00</option>
      <option name="comment"  >restart is right before increasing natural veg to &gt; 0 while also shifting PCT_CFT</option>
      <option name="tput_tolerance">0.5</option>
    </options>
  </test>
  <test name="LII_D_Ld3" grid="f19_g17_gl4" compset="I2000Clm50BgcCrop" testmods="clm/glcMEC_spunup_1way">
    <machines>
      <machine name="cheyenne" compiler="intel" category="aux_clm"/>
    </machines>
    <options>
      <option name="wallclock">00:20:00</option>
      <option name="comment"  >Want to cover both glc_mec and crop in an LII test; this test covers both. Uses a year-2000 restart file so that the restart file has non-zero product pools, so that we exercise the gridcell-level code in init_interp. 2018-04-09: Now that SGLC tests use glc_mec, it would be more straightforward to run this test using a SGLC compset rather than a CISM compset that turns off two-way coupling; I was going to make that change now, but didn't want to risk it given the current time crunch, so let's make that change later.</option>
    </options>
  </test>
  <test name="LII2FINIDATAREAS_D_P360x2_Ld1" grid="f09_g16_gl4" compset="I1850Clm50BgcCrop" testmods="clm/compatible_finidat_f09">
    <machines>
      <machine name="cheyenne" compiler="intel" category="aux_clm"/>
    </machines>
    <options>
      <option name="wallclock">00:20:00</option>
      <option name="comment"  >Exercise the init_interp_method='use_finidat_areas' option. See documentation at the top of the python script implementing this test for more details and rationale.</option>
    </options>
  </test>
  <test name="LVG_Ld5_D" grid="f10_f10_musgs" compset="I1850Clm50Bgc" testmods="clm/no_vector_output">
    <machines>
      <machine name="cheyenne" compiler="intel" category="aux_clm"/>
    </machines>
    <options>
      <option name="wallclock">00:20:00</option>
      <option name="comment"  >Include one LVG debug test (exact configuration is not very important). Note that the LVG test will fail if there is any 1-d output, or output separated by glacier elevation classes (e.g., the various *_FORC fields), so this includes a testmod that turns off any 1-d output.</option>
    </options>
  </test>
  <test name="LCISO_Lm13" grid="f10_f10_musgs" compset="IHistClm50BgcCrop" testmods="clm/ciso_monthly">
    <machines>
      <machine name="cheyenne" compiler="intel" category="aux_clm"/>
      <machine name="cheyenne" compiler="intel" category="prebeta"/>
    </machines>
    <options>
      <option name="wallclock">00:40:00</option>
      <option name="comment"  >Make sure Carbon isotopes on and off with land-use change, does NOT change answers</option>
    </options>
  </test>
  <test name="NCK_Ld1" grid="f10_f10_musgs" compset="I2000Clm50Sp" testmods="clm/default">
    <machines>
      <machine name="cheyenne" compiler="intel" category="aux_clm"/>
      <machine name="cheyenne" compiler="intel" category="prealpha"/>
    </machines>
    <options>
      <option name="wallclock">00:20:00</option>
    </options>
  </test>
  <test name="PEM_D_Ld5" grid="ne30_g16" compset="I2000Clm50BgcCruGs" testmods="clm/default">
    <machines>
      <machine name="cheyenne" compiler="intel" category="aux_clm"/>
      <machine name="cheyenne" compiler="intel" category="prealpha"/>
    </machines>
    <options>
      <option name="wallclock">00:60:00</option>
    </options>
  </test>
  <test name="PEM_Ld1" grid="f10_f10_musgs" compset="I2000Clm50BgcCrop" testmods="clm/crop">
    <machines>
      <machine name="izumi" compiler="intel" category="aux_clm"/>
      <machine name="izumi" compiler="intel" category="prebeta"/>
    </machines>
    <options>
      <option name="wallclock">00:20:00</option>
    </options>
  </test>
  <test name="PET_P36x2_D" grid="f10_f10_musgs" compset="I1850Clm50BgcCrop" testmods="clm/default">
    <machines>
      <machine name="cheyenne" compiler="intel" category="aux_clm"/>
      <machine name="cheyenne" compiler="gnu" category="aux_clm"/>
      <machine name="cheyenne" compiler="gnu" category="prebeta"/>
    </machines>
    <options>
      <option name="wallclock">00:20:00</option>
      <option name="comment"  >The main purpose of this test is to test threading of init_interp, exercising the OpenMP directives in initInterp. (Note that ERP tests don't compare threaded vs. non-threaded runs of init_interp, since init_interp won't run in the restart case.) Note that this test will use init_interp as long as we don't have out-of-the-box initial conditions at f10 resolution. We could probably get a similar level of confidence in the threading directives by deleting this test and instead changing the LII test to use threading; the main loss would be that that wouldn't test threading combined with interpolating from one resolution to another, as this one does.</option>
      <option name="tput_tolerance">0.5</option>
    </options>
  </test>
  <test name="SMS" grid="f10_f10_musgs" compset="I2000Clm50BgcCrop" testmods="clm/crop">
    <machines>
      <machine name="izumi" compiler="intel" category="aux_clm"/>
      <machine name="izumi" compiler="pgi" category="aux_clm"/>
      <machine name="izumi" compiler="gnu" category="aux_clm"/>
    </machines>
    <options>
      <option name="wallclock">00:20:00</option>
    </options>
  </test>
  <test name="SMS_D" grid="f09_g16" compset="I1850Clm50BgcSpinup" testmods="clm/cplhist">
    <machines>
      <machine name="cheyenne" compiler="intel" category="aux_clm"/>
      <machine name="cheyenne" compiler="intel" category="prealpha"/>
    </machines>
    <options>
      <option name="wallclock">00:20:00</option>
    </options>
  </test>
  <test name="SMS_D" grid="f19_f19_mg17" compset="I2010Clm50Sp" testmods="clm/clm50cam6LndTuningMode">
    <machines>
      <machine name="cheyenne" compiler="intel" category="aux_clm"/>
      <machine name="cheyenne" compiler="intel" category="prebeta"/>
    </machines>
    <options>
      <option name="wallclock">00:20:00</option>
    </options>
  </test>
  <test name="SMS" grid="f19_g17" compset="I2000Clm50Cn" testmods="clm/default">
    <machines>
      <machine name="cheyenne" compiler="intel" category="aux_clm"/>
    </machines>
    <options>
      <option name="wallclock">00:20:00</option>
      <option name="comment"  >Include at least one production test with Cn</option>
    </options>
  </test>
  <test name="SMS_D" grid="f10_f10_musgs" compset="I2000Clm50BgcCrop" testmods="clm/crop">
    <machines>
      <machine name="izumi" compiler="intel" category="aux_clm"/>
      <machine name="izumi" compiler="pgi" category="aux_clm"/>
      <machine name="izumi" compiler="gnu" category="aux_clm"/>
    </machines>
    <options>
      <option name="wallclock">00:20:00</option>
    </options>
  </test>
  <test name="SMS_D_Ld1" grid="f19_g17" compset="I1850Clm45Cn" testmods="clm/default">
    <machines>
      <machine name="izumi" compiler="pgi" category="prebeta"/>
      <machine name="izumi" compiler="gnu" category="aux_clm"/>
    </machines>
    <options>
      <option name="wallclock">00:20:00</option>
    </options>
  </test>
  <test name="SMS_D_Ld1" grid="5x5_amazon" compset="I2000Clm40SpCruGs" testmods="clm/40default">
    <machines>
      <machine name="cheyenne" compiler="intel" category="prebeta"/>
    </machines>
    <options>
      <option name="wallclock">00:20:00</option>
    </options>
  </test>
  <test name="SMS_D_Ld1_Mmpi-serial" grid="1x1_vancouverCAN" compset="I1PtClm45SpGs" testmods="clm/default">
    <machines>
      <machine name="izumi" compiler="nag" category="aux_clm"/>
    </machines>
    <options>
      <option name="wallclock">00:20:00</option>
    </options>
  </test>
  <test name="SMS_D_Ld1_Mmpi-serial" grid="1x1_mexicocityMEX" compset="I1PtClm50SpGs" testmods="clm/default">
    <machines>
      <machine name="cheyenne" compiler="intel" category="aux_clm"/>
    </machines>
    <options>
      <option name="wallclock">00:20:00</option>
    </options>
  </test>
  <test name="SMS_D_Ld1_Mmpi-serial" grid="1x1_vancouverCAN" compset="I1PtClm50SpGs" testmods="clm/default">
    <machines>
      <machine name="izumi" compiler="nag" category="aux_clm"/>
      <machine name="cheyenne" compiler="gnu" category="aux_clm"/>
      <machine name="cheyenne" compiler="intel" category="aux_clm"/>
    </machines>
    <options>
      <option name="wallclock">00:20:00</option>
    </options>
  </test>
  <test name="SMS_D_Ld1_Mmpi-serial" grid="f45_f45_mg37" compset="I2000Clm50SpGs" testmods="clm/ptsRLA">
    <machines>
      <machine name="cheyenne" compiler="intel" category="aux_clm"/>
      <machine name="cheyenne" compiler="gnu" category="aux_clm"/>
      <machine name="izumi" compiler="nag" category="aux_clm"/>
      <machine name="cheyenne" compiler="intel" category="prealpha"/>
      <machine name="izumi" compiler="nag" category="prealpha"/>
      <machine name="cheyenne" compiler="gnu" category="prealpha"/>
    </machines>
    <options>
      <option name="wallclock">00:20:00</option>
    </options>
  </test>
  <test name="SMS_D_Ld1_P48x1" grid="f10_f10_musgs" compset="I2000Clm45BgcCrop" testmods="clm/oldhyd">
    <machines>
      <machine name="izumi" compiler="nag" category="aux_clm"/>
    </machines>
    <options>
      <option name="wallclock">00:20:00</option>
    </options>
  </test>
  <test name="SMS_D_Ld1_P48x1" grid="f10_f10_musgs" compset="I2000Clm50BgcCruGs" testmods="clm/af_bias_v7">
    <machines>
      <machine name="izumi" compiler="nag" category="aux_clm"/>
    </machines>
    <options>
      <option name="wallclock">00:20:00</option>
    </options>
  </test>
  <test name="SMS_D_Ld3" grid="f19_f19_mg16" compset="I1850Clm40SpCruGs" testmods="clm/40default">
    <machines>
      <machine name="cheyenne" compiler="intel" category="aux_clm"/>
    </machines>
    <options>
      <option name="wallclock">00:20:00</option>
    </options>
  </test>
  <test name="SMS_D_Ld3" grid="f10_f10_musgs" compset="I1850Clm50BgcCrop" testmods="clm/default">
    <machines>
      <machine name="cheyenne" compiler="intel" category="aux_clm"/>
      <machine name="cheyenne" compiler="intel" category="clm_short"/>
      <machine name="cheyenne" compiler="intel" category="prealpha"/>
      <machine name="cheyenne" compiler="intel" category="aux_cime_baselines"/>
    </machines>
    <options>
      <option name="wallclock">00:20:00</option>
    </options>
  </test>
  <test name="SMS_D_Ld3" grid="f19_f19_mg16" compset="I2000Clm40SpCruGs" testmods="clm/40default">
    <machines>
      <machine name="cheyenne" compiler="intel" category="aux_clm"/>
    </machines>
    <options>
      <option name="wallclock">00:20:00</option>
    </options>
  </test>
  <test name="SMS_D_Ld3" grid="f10_f10_musgs" compset="I2000Clm50BgcCruGs" testmods="clm/default">
    <machines>
      <machine name="cheyenne" compiler="intel" category="aux_clm"/>
      <machine name="cheyenne" compiler="gnu" category="aux_clm"/>
    </machines>
    <options>
      <option name="wallclock">00:20:00</option>
    </options>
  </test>
  <test name="SMS_D_Ld3" grid="f09_g16" compset="I1850Clm40CnGswGs" testmods="clm/40default">
    <machines>
      <machine name="cheyenne" compiler="intel" category="aux_clm"/>
    </machines>
    <options>
      <option name="wallclock">00:20:00</option>
    </options>
  </test>
  <test name="SMS_N2_D_Lh12" grid="f09_g16" compset="I2000Clm50SpGs" testmods="clm/pauseResume">
    <machines>
      <machine name="cheyenne" compiler="intel" category="aux_clm"/>
    </machines>
    <options>
      <option name="wallclock">00:20:00</option>
    </options>
  </test>
  <test name="DAE_N2_D_Lh12" grid="f10_f10_musgs" compset="I2000Clm50BgcCropGs" testmods="clm/DA_multidrv">
    <machines>
      <machine name="cheyenne" compiler="intel" category="aux_clm"/>
      <machine name="cheyenne" compiler="intel" category="prebeta"/>
    </machines>
    <options>
      <option name="wallclock">00:20:00</option>
    </options>
  </test>
  <test name="SMS_D_Ld3" grid="f19_f19_mg16" compset="IHistClm40CnCruGs" testmods="clm/40default">
    <machines>
      <machine name="cheyenne" compiler="intel" category="aux_clm"/>
    </machines>
    <options>
      <option name="wallclock">00:20:00</option>
    </options>
  </test>
  <test name="SMS_D_Ld5" grid="f10_f10_musgs" compset="I1850Clm45BgcCrop" testmods="clm/crop">
    <machines>
      <machine name="izumi" compiler="nag" category="aux_clm"/>
    </machines>
    <options>
      <option name="wallclock">00:20:00</option>
      <option name="comment"  >include a nag debug test of Clm45BgcCrop</option>
    </options>
  </test>
  <test name="SMS_D_Ld5_Mmpi-serial" grid="1x1_mexicocityMEX" compset="I1PtClm50SpGs" testmods="clm/default">
    <machines>
      <machine name="cheyenne" compiler="intel" category="aux_clm"/>
    </machines>
    <options>
      <option name="wallclock">00:20:00</option>
      <option name="tput_tolerance">0.5</option>
    </options>
  </test>
  <test name="SMS_D_Lm1_Mmpi-serial" grid="CLM_USRDAT" compset="I1PtClm50SpGs" testmods="clm/USUMB">
    <machines>
      <machine name="cheyenne" compiler="intel" category="aux_clm"/>
      <machine name="cheyenne" compiler="intel" category="prebeta"/>
    </machines>
    <options>
      <option name="wallclock">00:20:00</option>
      <option name="tput_tolerance">0.5</option>
    </options>
  </test>
  <test name="SMS_D_Ly2" grid="1x1_numaIA" compset="IHistClm50BgcCropGs" testmods="clm/ciso_bombspike1963">
    <machines>
      <machine name="cheyenne" compiler="intel" category="aux_clm"/>
    </machines>
    <options>
      <option name="wallclock">03:40:00</option>
      <option name="tput_tolerance">0.5</option>
    </options>
  </test>
  <test name="SMS_D_Ly2" grid="1x1_brazil" compset="IHistClm50BgcQianGs" testmods="clm/ciso_bombspike1963">
    <machines>
      <machine name="cheyenne" compiler="intel" category="aux_clm"/>
      <machine name="cheyenne" compiler="intel" category="prebeta"/>
    </machines>
    <options>
      <option name="wallclock">03:40:00</option>
      <option name="tput_tolerance">0.5</option>
    </options>
  </test>
  <test name="SMS_D_Ly6_Mmpi-serial" grid="1x1_smallvilleIA" compset="IHistClm45BgcCropQianGs" testmods="clm/cropMonthOutput">
    <machines>
      <machine name="cheyenne" compiler="intel" category="aux_clm"/>
    </machines>
    <options>
      <option name="wallclock">02:00:00</option>
      <option name="comment"  >Want a debug test that tests a number of aspects of transient crops, including a new crop landunit and shifting PCT_CFT; move to CLM50 once we can get it fast enough (see bug 2391)</option>
    </options>
  </test>
  <test name="SMS_D_P48x1_Ld5" grid="f10_f10_musgs" compset="I2000Clm50BgcCrop" testmods="clm/irrig_spunup">
    <machines>
      <machine name="izumi" compiler="nag" category="aux_clm"/>
      <machine name="izumi" compiler="nag" category="prebeta"/>
    </machines>
    <options>
      <option name="wallclock">00:20:00</option>
      <option name="comment"  >Want nag _D test with irrigation on</option>
    </options>
  </test>
  <test name="SMS_Ld1" grid="f09_g16" compset="I1850Clm40SpCruGs" testmods="clm/40default">
    <machines>
      <machine name="cheyenne" compiler="intel" category="aux_clm"/>
    </machines>
    <options>
      <option name="wallclock">00:20:00</option>
    </options>
  </test>
  <test name="SMS_Ld1" grid="f19_f19_mg16" compset="I2000Clm40SpCruGs" testmods="clm/40default">
    <machines>
      <machine name="cheyenne" compiler="intel" category="aux_clm"/>
    </machines>
    <options>
      <option name="wallclock">00:20:00</option>
    </options>
  </test>
  <test name="SMS_Ld1" grid="f09_g17" compset="I2000Clm50BgcCruGs" testmods="clm/af_bias_v7">
    <machines>
      <machine name="cheyenne" compiler="intel" category="aux_clm"/>
    </machines>
    <options>
      <option name="wallclock">00:20:00</option>
    </options>
  </test>
  <test name="SMS_Ld1" grid="f19_g17" compset="I2000Clm50BgcCruGs" testmods="clm/default">
    <machines>
      <machine name="cheyenne" compiler="intel" category="prebeta"/>
    </machines>
    <options>
      <option name="wallclock">00:20:00</option>
    </options>
  </test>
  <test name="SMS_Ld1" grid="f19_g17" compset="I2000Clm50Vic" testmods="clm/default">
    <machines>
      <machine name="cheyenne" compiler="intel" category="aux_clm"/>
    </machines>
    <options>
      <option name="wallclock">00:20:00</option>
    </options>
  </test>
  <test name="SMS_Ld1" grid="f19_f19_mg16" compset="IHistClm40CnCruGs" testmods="clm/40default">
    <machines>
      <machine name="cheyenne" compiler="intel" category="aux_clm"/>
    </machines>
    <options>
      <option name="wallclock">00:20:00</option>
    </options>
  </test>
  <test name="SMS_Ld1_Mmpi-serial" grid="1x1_mexicocityMEX" compset="I1PtClm50SpGs" testmods="clm/default">
    <machines>
      <machine name="cheyenne" compiler="intel" category="aux_clm"/>
    </machines>
    <options>
      <option name="wallclock">00:20:00</option>
    </options>
  </test>
  <test name="SMS_Ld1_Mmpi-serial" grid="f45_f45_mg37" compset="I2000Clm50SpGs" testmods="clm/ptsRLA">
    <machines>
      <machine name="cheyenne" compiler="intel" category="aux_clm"/>
      <machine name="izumi" compiler="nag" category="aux_clm"/>
      <machine name="cheyenne" compiler="gnu" category="aux_clm"/>
    </machines>
    <options>
      <option name="wallclock">00:20:00</option>
    </options>
  </test>
  <test name="SMS_Ld1_Mmpi-serial" grid="f45_f45_mg37" compset="I2000Clm50SpGs" testmods="clm/ptsRLB">
    <machines>
      <machine name="cheyenne" compiler="gnu" category="aux_clm"/>
    </machines>
    <options>
      <option name="wallclock">00:20:00</option>
    </options>
  </test>
  <test name="SMS_Ld1_Mmpi-serial" grid="f45_f45_mg37" compset="I2000Clm50SpGs" testmods="clm/ptsROA">
    <machines>
      <machine name="cheyenne" compiler="gnu" category="aux_clm"/>
    </machines>
    <options>
      <option name="wallclock">00:20:00</option>
    </options>
  </test>
  <test name="SMS_Ld2" grid="T31_g37" compset="IHistClm40CnGswGs">
    <machines>
      <machine name="izumi" compiler="intel" category="aux_clm"/>
      <machine name="izumi" compiler="intel" category="prealpha"/>
    </machines>
    <options>
      <option name="wallclock">00:20:00</option>
    </options>
  </test>
  <test name="SMS_Ld5" grid="f10_f10_musgs" compset="I1850Clm45BgcCrop" testmods="clm/crop">
    <machines>
      <machine name="cheyenne" compiler="gnu" category="aux_clm"/>
      <machine name="cheyenne" compiler="intel" category="aux_clm"/>
    </machines>
    <options>
      <option name="wallclock">00:20:00</option>
      <option name="comment"  >include a production gnu test of Clm45</option>
    </options>
  </test>
  <test name="SMS_Ld5" grid="f45_f45_mg37" compset="I2000Clm40SpCruGs" testmods="clm/40ptsRLB">
    <machines>
      <machine name="cheyenne" compiler="intel" category="prebeta"/>
    </machines>
    <options>
      <option name="wallclock">00:20:00</option>
    </options>
  </test>
  <test name="SMS_Ld5" grid="f19_g17" compset="IHistClm50Bgc" testmods="clm/decStart">
    <machines>
      <machine name="cheyenne" compiler="intel" category="aux_clm"/>
    </machines>
    <options>
      <option name="wallclock">00:20:00</option>
    </options>
  </test>
  <test name="SMS_Ld5_D" grid="f09_g17" compset="I1850Clm50BgcCropCmip6" testmods="clm/basic">
    <machines>
      <machine name="cheyenne" compiler="intel" category="aux_clm"/>
    </machines>
    <options>
      <option name="wallclock">00:20:00</option>
      <option name="comment"  >This gives a short debug test of the cmip6 configuration as well as a test of the cmip6 configuration at the production resolution, both of which we want. This test needs to use init_interp to work, because of adding virtual Antarctica columns (currently the default out-of-the-box setting uses init_interp for this). Note, use of basic testmod her means no output will happen</option>
    </options>
  </test>
  <test name="SMS_Ld1" grid="f19_g17" compset="I1850Clm50BgcCropCmip6" testmods="clm/default">
    <machines>
      <machine name="cheyenne" compiler="gnu" category="aux_clm"/>
    </machines>
    <options>
      <option name="wallclock">00:20:00</option>
      <option name="comment"  >This gives a short test of the cmip6 configuration for 2-degree which turns Carbon isotopes off.  Using gnu to move more tests off of intel. Use of default testmod will modify the CMIP6 standard history output for first two files.</option>
    </options>
  </test>
  <test name="SMS_Ld5_D_P48x1" grid="f10_f10_musgs" compset="IHistClm50Bgc" testmods="clm/monthly">
    <machines>
      <machine name="izumi" compiler="nag" category="aux_clm"/>
    </machines>
    <options>
      <option name="wallclock">00:20:00</option>
    </options>
  </test>
  <test name="SMS_Ld5_D_P48x1" grid="f10_f10_musgs" compset="IHistClm50Bgc" testmods="clm/decStart">
    <machines>
      <machine name="izumi" compiler="nag" category="aux_clm"/>
    </machines>
    <options>
      <option name="wallclock">00:20:00</option>
    </options>
  </test>
  <test name="SMS_Ld5" grid="f10_f10_musgs" compset="ISSP585Clm50BgcCrop" testmods="clm/ciso_dec2050Start">
    <machines>
      <machine name="cheyenne" compiler="intel" category="aux_clm"/>
      <machine name="cheyenne" compiler="intel" category="aux_cime_baselines"/>
    </machines>
    <options>
      <option name="wallclock">00:20:00</option>
      <option name="comment"  >Transient production low res future scenario SSP5-8.5 case with isotopes with a december 2050 start</option>
    </options>
  </test>
  <test name="SMS_Ld5" grid="f10_f10_musgs" compset="ISSP245Clm50BgcCrop" testmods="clm/ciso_dec2050Start">
    <machines>
      <machine name="cheyenne" compiler="gnu" category="aux_clm"/>
      <machine name="cheyenne" compiler="gnu" category="prealpha"/>
    </machines>
    <options>
      <option name="wallclock">00:20:00</option>
      <option name="comment"  >Transient production low res future scenario SSP2-4.5 case with isotopes with a december 2050 start, use gnu to move off of intel</option>
    </options>
  </test>
  <test name="SMS_Ld5" grid="f10_f10_musgs" compset="ISSP370Clm50BgcCrop" testmods="clm/ciso_dec2050Start">
    <machines>
      <machine name="cheyenne" compiler="gnu" category="aux_clm"/>
    </machines>
    <options>
      <option name="wallclock">00:20:00</option>
      <option name="comment"  >Transient production low res future scenario SSP3-7.0 case with isotopes with a december 2050 start, use gnu to move off of intel</option>
    </options>
  </test>
  <test name="SMS_Lm1" grid="f09_g17_gl4" compset="I1850Clm50Bgc" testmods="clm/clm50KitchenSink">
    <machines>
      <machine name="cheyenne" compiler="intel" category="aux_clm"/>
    </machines>
    <options>
      <option name="wallclock">00:20:00</option>
    </options>
  </test>
  <test name="SMS_Lm1" grid="f19_g17_gl4" compset="I1850Clm50Bgc" testmods="clm/clm50dynroots">
    <machines>
      <machine name="cheyenne" compiler="intel" category="aux_clm"/>
    </machines>
    <options>
      <option name="wallclock">00:20:00</option>
    </options>
  </test>
  <test name="SMS_Lm1_D" grid="f10_f10_musgs" compset="I2000Clm50BgcCrop" testmods="clm/snowlayers_3_monthly">
    <machines>
      <machine name="cheyenne" compiler="intel" category="aux_clm"/>
    </machines>
    <options>
      <option name="wallclock">00:20:00</option>
      <option name="comment"  >nlevsno less than 5 is not important scientifically, but is useful for making sure no code assumes that there are 5 snow layers (because this should result in an array bounds exception); this test can be removed once CLM5 is released and most new branches are based off of CLM5 (which will have a runtime-set number of snow layers, rather than assuming 5 snow layers)... until then, I want this test to catch any new code that assumes 5 snow layers</option>
    </options>
  </test>
  <test name="SMS_Lm13" grid="f19_g17" compset="I2000Clm50BgcCrop" testmods="clm/cropMonthOutput">
    <machines>
      <machine name="cheyenne" compiler="intel" category="aux_clm"/>
    </machines>
    <options>
      <option name="wallclock">00:40:00</option>
      <option name="comment"  >include a relatively long crop test at relatively high resolution</option>
    </options>
  </test>
  <test name="SMS_Lm37" grid="f10_f10_musgs" compset="I1850Clm50SpG" testmods="clm/glcMEC_long">
    <machines>
      <machine name="cheyenne" compiler="intel" category="aux_clm"/>
    </machines>
    <options>
      <option name="wallclock">00:40:00</option>
      <option name="comment"  >Long enough test for SMB to be generated in bare land areas; add a month beyond the 3rd year to allow time for CLM to respond to CISM forcing from the 3rd year. (Note: if we had spun-up initial conditions for an IG compset, we could test this with much shorter test, if it also used the glc override options - much of the need for this long test is to allow the snow pack to spin up.)</option>
    </options>
  </test>
  <test name="SMS_Ly3_Mmpi-serial" grid="1x1_numaIA" compset="I2000Clm50BgcCropGs" testmods="clm/clm50dynroots">
    <machines>
      <machine name="cheyenne" compiler="intel" category="aux_clm"/>
    </machines>
    <options>
      <option name="wallclock">01:40:00</option>
    </options>
  </test>
  <test name="SMS_Ly3_Mmpi-serial" grid="1x1_numaIA" compset="I2000Clm50BgcDvCropQianGs" testmods="clm/cropMonthOutput">
    <machines>
      <machine name="cheyenne" compiler="gnu" category="aux_clm"/>
    </machines>
    <options>
      <option name="wallclock">01:40:00</option>
    </options>
  </test>
  <test name="SMS_P48x1_D_Ld5" grid="f10_f10_musgs" compset="I2000Clm50Cn" testmods="clm/default">
    <machines>
      <machine name="izumi" compiler="nag" category="aux_clm"/>
    </machines>
    <options>
      <option name="wallclock">00:20:00</option>
      <option name="comment"  >Include a few debug tests of Cn</option>
    </options>
  </test>
  <test name="SSP_D_Ld10" grid="f19_g17" compset="I1850Clm50Bgc" testmods="clm/rtmColdSSP">
    <machines>
      <machine name="cheyenne" compiler="intel" category="aux_clm"/>
    </machines>
    <options>
      <option name="wallclock">00:20:00</option>
    </options>
  </test>
  <test name="SSP_D_Ld4" grid="f09_g17" compset="I1850Clm50BgcCrop" testmods="clm/ciso_rtmColdSSP">
    <machines>
      <machine name="cheyenne" compiler="intel" category="aux_clm"/>
    </machines>
    <options>
      <option name="wallclock">00:20:00</option>
    </options>
  </test>
  <test name="SSP_Ld10" grid="f19_g17" compset="I1850Clm50Bgc" testmods="clm/rtmColdSSP">
    <machines>
      <machine name="izumi" compiler="intel" category="prebeta"/>
      <machine name="cheyenne" compiler="intel" category="aux_clm"/>
    </machines>
    <options>
      <option name="wallclock">00:20:00</option>
    </options>
  </test>
  <test name="SMS_D_Mmpi-serial_Ld5" grid="5x5_amazon" compset="I2000Clm45FatesGs" testmods="clm/FatesColdDef">
    <machines>
      <machine name="cheyenne" compiler="intel" category="aux_clm"/>
      <machine name="izumi" compiler="nag" category="aux_clm"/>
    </machines>
    <options>
      <option name="wallclock">00:20:00</option>
    </options>
  </test>
  <test name="SMS_D_Mmpi-serial_Ld5" grid="5x5_amazon" compset="I2000Clm50FatesGs" testmods="clm/FatesColdDef">
    <machines>
      <machine name="cheyenne" compiler="intel" category="aux_clm"/>
      <machine name="izumi" compiler="nag" category="aux_clm"/>
      <machine name="cheyenne" compiler="gnu" category="aux_clm"/>
      <machine name="cheyenne" compiler="gnu" category="prebeta"/>
    </machines>
    <options>
      <option name="wallclock">00:20:00</option>
    </options>
  </test>
  <test name="ERS_D_Ld5" grid="f09_g17" compset="I2000Clm45Fates" testmods="clm/FatesColdDef">
    <machines>
      <machine name="cheyenne" compiler="intel" category="aux_clm"/>
    </machines>
    <options>
      <option name="wallclock">00:20:00</option>
    </options>
  </test>
  <test name="ERS_D_Ld5" grid="f10_f10_musgs" compset="I2000Clm45Fates" testmods="clm/FatesColdDef">
    <machines>
      <machine name="cheyenne" compiler="intel" category="aux_clm"/>
      <machine name="izumi" compiler="nag" category="aux_clm"/>
    </machines>
    <options>
      <option name="wallclock">00:20:00</option>
    </options>
  </test>
  <test name="ERS_D_Ld5" grid="f09_g17" compset="I2000Clm50Fates" testmods="clm/FatesColdDef">
    <machines>
      <machine name="cheyenne" compiler="intel" category="aux_clm"/>
    </machines>
    <options>
      <option name="wallclock">00:20:00</option>
    </options>
  </test>
  <test name="ERS_D_Ld5" grid="f10_f10_musgs" compset="I2000Clm50Fates" testmods="clm/FatesColdDef">
    <machines>
      <machine name="cheyenne" compiler="intel" category="aux_clm"/>
      <machine name="izumi" compiler="nag" category="aux_clm"/>
    </machines>
    <options>
      <option name="wallclock">00:20:00</option>
    </options>
  </test>
  <test name="ERS_D_Mmpi-serial_Ld5" grid="1x1_brazil" compset="I2000Clm45FatesGs" testmods="clm/FatesColdDef">
    <machines>
      <machine name="cheyenne" compiler="intel" category="aux_clm"/>
      <machine name="izumi" compiler="nag" category="aux_clm"/>
    </machines>
    <options>
      <option name="wallclock">00:20:00</option>
    </options>
  </test>
  <test name="ERS_D_Mmpi-serial_Ld5" grid="5x5_amazon" compset="I2000Clm45FatesGs" testmods="clm/FatesColdDef">
    <machines>
      <machine name="cheyenne" compiler="intel" category="aux_clm"/>
    </machines>
    <options>
      <option name="wallclock">00:20:00</option>
    </options>
  </test>
  <test name="ERS_D_Mmpi-serial_Ld5" grid="1x1_brazil" compset="I2000Clm50FatesGs" testmods="clm/FatesColdDef">
    <machines>
      <machine name="cheyenne" compiler="intel" category="aux_clm"/>
      <machine name="izumi" compiler="nag" category="aux_clm"/>
      <machine name="cheyenne" compiler="gnu" category="aux_clm"/>
    </machines>
    <options>
      <option name="wallclock">00:20:00</option>
    </options>
  </test>
  <test name="ERS_D_Mmpi-serial_Ld5" grid="5x5_amazon" compset="I2000Clm50FatesGs" testmods="clm/FatesColdDef">
    <machines>
      <machine name="cheyenne" compiler="intel" category="aux_clm"/>
    </machines>
    <options>
      <option name="wallclock">00:20:00</option>
    </options>
  </test>
  <test name="SMS_D_Ld5" grid="f10_f10_musgs" compset="I2000Clm45Fates" testmods="clm/FatesColdDef">
    <machines>
      <machine name="cheyenne" compiler="intel" category="aux_clm"/>
      <machine name="izumi" compiler="nag" category="aux_clm"/>
      <machine name="cheyenne" compiler="gnu" category="aux_clm"/>
    </machines>
    <options>
      <option name="wallclock">00:20:00</option>
    </options>
  </test>
  <test name="SMS_D_Ld5" grid="f45_f45_mg37" compset="I2000Clm45Fates" testmods="clm/FatesColdDef">
    <machines>
      <machine name="cheyenne" compiler="intel" category="aux_clm"/>
    </machines>
    <options>
      <option name="wallclock">00:20:00</option>
    </options>
  </test>
  <test name="SMS_D_Ld5" grid="f10_f10_musgs" compset="I2000Clm50Fates" testmods="clm/FatesColdDef">
    <machines>
      <machine name="cheyenne" compiler="intel" category="aux_clm"/>
      <machine name="izumi" compiler="nag" category="aux_clm"/>
      <machine name="cheyenne" compiler="gnu" category="aux_clm"/>
    </machines>
    <options>
      <option name="wallclock">00:20:00</option>
    </options>
  </test>
  <test name="SMS_D_Ld5" grid="f45_f45_mg37" compset="I2000Clm50Fates" testmods="clm/FatesColdDef">
    <machines>
      <machine name="cheyenne" compiler="intel" category="aux_clm"/>
    </machines>
    <options>
      <option name="wallclock">00:20:00</option>
    </options>
  </test>
  <test name="SMS_D_Lm6" grid="f45_f45_mg37" compset="I2000Clm45Fates" testmods="clm/FatesColdDef">
    <machines>
      <machine name="cheyenne" compiler="intel" category="aux_clm"/>
    </machines>
    <options>
      <option name="wallclock">00:40:00</option>
    </options>
  </test>
  <test name="SMS_D_Lm6" grid="f45_f45_mg37" compset="I2000Clm50Fates" testmods="clm/FatesColdDef">
    <machines>
      <machine name="cheyenne" compiler="intel" category="aux_clm"/>
    </machines>
    <options>
      <option name="wallclock">00:40:00</option>
    </options>
  </test>
  <test name="SMS_D_Lm6_P144x1" grid="f45_f45_mg37" compset="I2000Clm50Fates" testmods="clm/FatesColdDef">
    <machines>
      <machine name="cheyenne" compiler="intel" category="aux_clm"/>
    </machines>
    <options>
      <option name="wallclock">00:20:00</option>
    </options>
  </test>
  <test name="SMS_Ld5" grid="f10_f10_musgs" compset="I2000Clm45Fates" testmods="clm/FatesColdDef">
    <machines>
      <machine name="cheyenne" compiler="intel" category="aux_clm"/>
    </machines>
    <options>
      <option name="wallclock">00:20:00</option>
    </options>
  </test>
  <test name="SMS_Ld5" grid="f19_g17" compset="I2000Clm45Fates" testmods="clm/FatesColdDef">
    <machines>
      <machine name="cheyenne" compiler="intel" category="aux_clm"/>
    </machines>
    <options>
      <option name="wallclock">00:20:00</option>
    </options>
  </test>
  <test name="SMS_Ld5" grid="f10_f10_musgs" compset="I2000Clm50Fates" testmods="clm/FatesColdDef">
    <machines>
      <machine name="cheyenne" compiler="intel" category="aux_clm"/>
      <machine name="cheyenne" compiler="gnu" category="aux_clm"/>
    </machines>
    <options>
      <option name="wallclock">00:20:00</option>
    </options>
  </test>
  <test name="SMS_Ld5" grid="f19_g17" compset="I2000Clm50Fates" testmods="clm/FatesColdDef">
    <machines>
      <machine name="cheyenne" compiler="intel" category="aux_clm"/>
    </machines>
    <options>
      <option name="wallclock">00:20:00</option>
    </options>
  </test>
  <test name="ERP_D_Ld3" grid="f19_g16" compset="I2000Clm50FatesCruGs" testmods="clm/FatesColdDef">
    <machines>
      <machine name="cheyenne" compiler="intel" category="fates"/>
      <machine name="lawrencium-lr3" compiler="intel" category="fates"/>
    </machines>
    <options>
      <option name="wallclock">00:40:00</option>
    </options>
  </test>
  <test name="ERP_D_P32x2_Ld3" grid="f19_g16" compset="I2000Clm50FatesCruGs" testmods="clm/FatesColdDef">
    <machines>
      <machine name="cheyenne" compiler="intel" category="fates"/>
      <machine name="lawrencium-lr3" compiler="intel" category="fates"/>
    </machines>
    <options>
      <option name="wallclock">00:20:00</option>
    </options>
  </test>
  <test name="ERP_Ld3" grid="f09_g16" compset="I2000Clm45Fates" testmods="clm/FatesColdDef">
    <machines>
      <machine name="cheyenne" compiler="intel" category="fates"/>
      <machine name="lawrencium-lr3" compiler="intel" category="fates"/>
    </machines>
    <options>
      <option name="wallclock">00:20:00</option>
    </options>
  </test>
  <test name="ERP_Ld9" grid="f45_f45_mg37" compset="I2000Clm50FatesCruGs" testmods="clm/FatesAllVars">
    <machines>
      <machine name="cheyenne" compiler="intel" category="fates"/>
      <machine name="izumi" compiler="nag" category="fates"/>
      <machine name="lawrencium-lr3" compiler="intel" category="fates"/>
    </machines>
    <options>
      <option name="wallclock">00:20:00</option>
    </options>
  </test>
  <test name="ERS_D_Ld3" grid="f19_g16" compset="I2000Clm50FatesCruGs" testmods="clm/FatesColdDef">
    <machines>
      <machine name="cheyenne" compiler="intel" category="fates"/>
      <machine name="cheyenne" compiler="gnu" category="fates"/>
      <machine name="lawrencium-lr3" compiler="intel" category="fates"/>
    </machines>
    <options>
      <option name="wallclock">00:40:00</option>
    </options>
  </test>
  <test name="ERS_D_Ld5" grid="f19_g16" compset="I2000Clm45BgcCrop" testmods="clm/default">
    <machines>
      <machine name="cheyenne" compiler="intel" category="fates"/>
      <machine name="lawrencium-lr3" compiler="intel" category="fates"/>
    </machines>
    <options>
      <option name="wallclock">00:20:00</option>
    </options>
  </test>
  <test name="ERS_D_Ld5" grid="f19_g16" compset="I2000Clm50BgcCruGs" testmods="clm/default">
    <machines>
      <machine name="cheyenne" compiler="intel" category="fates"/>
      <machine name="lawrencium-lr3" compiler="intel" category="fates"/>
    </machines>
    <options>
      <option name="wallclock">00:20:00</option>
    </options>
  </test>
  <test name="ERS_D_Mmpi-serial_Ld5" grid="1x1_brazil" compset="I2000Clm50FatesCruGs" testmods="clm/FatesColdDef">
    <machines>
      <machine name="cheyenne" compiler="intel" category="fates"/>
      <machine name="izumi" compiler="nag" category="fates"/>
      <machine name="lawrencium-lr3" compiler="intel" category="fates"/>
    </machines>
    <options>
      <option name="wallclock">00:20:00</option>
    </options>
  </test>
  <test name="SMS_Lm3_D_Mmpi-serial" grid="1x1_brazil" compset="I2000Clm50FatesCruGs" testmods="clm/FatesHydro">
    <machines>
      <machine name="cheyenne" compiler="intel" category="fates"/>
      <machine name="izumi" compiler="nag" category="fates"/>
    </machines>
    <options>
      <option name="wallclock">00:20:00</option>
    </options>
  </test>
  <test name="ERS_D_Ld5" grid="1x1_brazil" compset="I2000Clm50FatesCruGs" testmods="clm/FatesHydro">
    <machines>
      <machine name="cheyenne" compiler="intel" category="fates"/>
      <machine name="izumi" compiler="nag" category="fates"/>
      <machine name="lawrencium-lr3" compiler="intel" category="fates"/>
    </machines>
    <options>
      <option name="wallclock">00:40:00</option>
    </options>
  </test>
  <test name="ERS_Ld5" grid="f19_g16" compset="I2000Clm45Fates" testmods="clm/FatesColdDef">
    <machines>
      <machine name="cheyenne" compiler="intel" category="fates"/>
      <machine name="lawrencium-lr3" compiler="intel" category="fates"/>
    </machines>
    <options>
      <option name="wallclock">00:20:00</option>
    </options>
  </test>
  <test name="ERS_Ld60" grid="f45_f45_mg37" compset="I2000Clm50FatesCruGs" testmods="clm/Fates">
    <machines>
      <machine name="cheyenne" compiler="intel" category="fates"/>
      <machine name="izumi" compiler="nag" category="fates"/>
      <machine name="lawrencium-lr3" compiler="intel" category="fates"/>
    </machines>
    <options>
      <option name="wallclock">00:40:00</option>
    </options>
  </test>
  <test name="ERS_Ld60" grid="f45_f45_mg37" compset="I2000Clm50FatesCruGs" testmods="clm/FatesNoFire">
    <machines>
      <machine name="cheyenne" compiler="intel" category="fates"/>
      <machine name="lawrencium-lr3" compiler="intel" category="fates"/>
    </machines>
    <options>
      <option name="wallclock">00:40:00</option>
    </options>
  </test>
  <test name="ERS_Ld60" grid="f45_f45_mg37" compset="I2000Clm50FatesCruGs" testmods="clm/FatesST3">
    <machines>
      <machine name="cheyenne" compiler="intel" category="fates"/>
      <machine name="izumi" compiler="nag" category="fates"/>
      <machine name="lawrencium-lr3" compiler="intel" category="fates"/>      
    </machines>
    <options>
      <option name="wallclock">00:40:00</option>
    </options>
  </test>
  <test name="ERS_Ld60" grid="f45_f45_mg37" compset="I2000Clm50FatesCruGs" testmods="clm/FatesPPhys">
    <machines>
      <machine name="cheyenne" compiler="intel" category="fates"/>
      <machine name="izumi" compiler="nag" category="fates"/>
      <machine name="lawrencium-lr3" compiler="intel" category="fates"/>
    </machines>
    <options>
      <option name="wallclock">00:40:00</option>
    </options>
  </test>
  <test name="ERS_Ld60" grid="f45_f45_mg37" compset="I2000Clm50FatesCruGs" testmods="clm/FatesLogging">
    <machines>
      <machine name="cheyenne" compiler="intel" category="fates"/>
      <machine name="izumi" compiler="nag" category="fates"/>
      <machine name="lawrencium-lr3" compiler="intel" category="fates"/>
    </machines>
    <options>
      <option name="wallclock">00:40:00</option>
    </options>
  </test>
  <test name="SMS_Lm6" grid="f45_f45_mg37" compset="I2000Clm50FatesCruGs" testmods="clm/Fates">
    <machines>
      <machine name="cheyenne" compiler="intel" category="fates"/>
      <machine name="lawrencium-lr3" compiler="intel" category="fates"/>
    </machines>
    <options>
      <option name="wallclock">00:20:00</option>
    </options>
  </test>
  <test name="SMS_Lm13" grid="1x1_brazil" compset="I2000Clm50FatesCruGs" testmods="clm/FatesColdDef">
    <machines>
      <machine name="cheyenne" compiler="intel" category="fates"/>
      <machine name="lawrencium-lr3" compiler="intel" category="fates"/>
    </machines>
    <options>
<<<<<<< HEAD
      <option name="wallclock">00:40:00</option>
    </options>
  </test>
  <test name="SMS_Lm1" grid="f10_f10_musgs" compset="I1850Clm50BgcCropCmip6waccm" testmods="clm/basic">
    <machines>
      <machine name="cheyenne" compiler="gnu" category="aux_clm"/>
      <machine name="cheyenne" compiler="gnu" category="prebeta"/>
    </machines>
    <options>
      <option name="wallclock">00:20:00</option>
      <option name="comment"  >The main point of this test is simply to make sure that the CMIP6WACCMDECK moifierd works. (This configuration is basically the same as I1850Clm50BgcCropCmip6, but without cmip6_glaciers_virtual_antarctica - so we don't need huge coverage of this.) Month-long so that we actually get some history output (because this test exercises a usermods directory with only monthly and yearly output).</option>
    </options>
  </test>
  <test name="SMS_Lm1" grid="f19_g17" compset="I1850Clm50BgcCropCmip6waccm" testmods="clm/basic">
    <machines>
      <machine name="cheyenne" compiler="intel" category="aux_clm"/>
      <machine name="cheyenne" compiler="intel" category="prebeta"/>
    </machines>
    <options>
      <option name="wallclock">00:20:00</option>
      <option name="comment"  >The main point of this test is simply to make sure that the CMIP6WACCMDECK modifier works for
2-degree since that resolution turns off Carbon isotopes </option>
=======
      <option name="wallclock">00:60:00</option>
>>>>>>> 5ad8a8d2
    </options>
  </test>
  <test name="SMS_Lm1_D" grid="f10_f10_musgs" compset="I1850Clm50BgcCrop" testmods="clm/output_crop_highfreq">
    <machines>
      <machine name="cheyenne" compiler="intel" category="aux_clm">
        <options>
          <option name="wallclock">00:20:00</option>
          <option name="comment">Want at least a month-long debug test covering the output_crop usermod, as well as a test covering the output_crop_highfreq usermod. (Note that we already have a year+ test of output_crop via a cmip6 test, so having this test just be a month, rather than a year, seems good enough.)</option>
        </options>
      </machine>
    </machines>
  </test>
  <test name="SMS_Ly1_Mmpi-serial" grid="1x1_brazil" compset="IHistClm50BgcQianGs" testmods="clm/output_bgc_highfreq">
    <machines>
      <machine name="cheyenne" compiler="gnu" category="aux_clm">
        <options>
          <option name="wallclock">00:20:00</option>
          <option name="comment">Want a year-long test covering the output_bgc and output_bgc_highfreq usermods; don't want a highfreq, year-long global test because of the output volume, so this is single-point.</option>
        </options>
      </machine>
    </machines>
  </test>
  <test name="SMS_Ly1_Mmpi-serial" grid="1x1_vancouverCAN" compset="I1PtClm50SpGs" testmods="clm/output_sp_highfreq">
    <machines>
      <machine name="cheyenne" compiler="gnu" category="aux_clm">
        <options>
          <option name="wallclock">00:10:00</option>
          <option name="comment">Want a year-long test covering the output_sp and output_sp_highfreq usermods; don't want a highfreq, year-long global test because of the output volume, so this is single-point.</option>
        </options>
      </machine>
    </machines>
  </test>
</testlist><|MERGE_RESOLUTION|>--- conflicted
+++ resolved
@@ -2002,7 +2002,6 @@
       <machine name="lawrencium-lr3" compiler="intel" category="fates"/>
     </machines>
     <options>
-<<<<<<< HEAD
       <option name="wallclock">00:40:00</option>
     </options>
   </test>
@@ -2022,12 +2021,9 @@
       <machine name="cheyenne" compiler="intel" category="prebeta"/>
     </machines>
     <options>
-      <option name="wallclock">00:20:00</option>
+      <option name="wallclock">00:60:00</option>
       <option name="comment"  >The main point of this test is simply to make sure that the CMIP6WACCMDECK modifier works for
 2-degree since that resolution turns off Carbon isotopes </option>
-=======
-      <option name="wallclock">00:60:00</option>
->>>>>>> 5ad8a8d2
     </options>
   </test>
   <test name="SMS_Lm1_D" grid="f10_f10_musgs" compset="I1850Clm50BgcCrop" testmods="clm/output_crop_highfreq">
