<?xml version="1.0"?>
<testlist version="2.0">
  <test name="ERI_D_Ld9" grid="f10_f10_musgs" compset="I1850Clm51Bgc" testmods="clm/default">
    <machines>
      <machine name="cheyenne" compiler="gnu" category="aux_clm"/>
    </machines>
    <options>
      <option name="wallclock">00:20:00</option>
    </options>
  </test>
  <test name="SMS_D_Ld9" grid="f09_g17" compset="I1850Clm50BgcNoAnthro" testmods="clm/decStart1851_noinitial">
    <machines>
      <machine name="cheyenne" compiler="intel" category="aux_clm"/>
      <machine name="cheyenne" compiler="intel" category="prebeta"/>
    </machines>
    <options>
      <option name="wallclock">00:20:00</option>
    </options>
  </test>
  <test name="ERI_D_Ld9" grid="1x1_camdenNJ" compset="I2000Clm50BgcCruRs" testmods="clm/default">
    <machines>
      <machine name="cheyenne" compiler="intel" category="aux_clm"/>
      <machine name="cheyenne" compiler="intel" category="prebeta"/>
    </machines>
    <options>
     <option name="wallclock">00:20:00</option>
    </options>
  </test>
  <test name="SMS_Ld5" grid="f09_g17" compset="I1850Clm45BgcCru" testmods="clm/default">
    <machines>
      <machine name="cheyenne" compiler="intel" category="ctsm_sci"/>
      <machine name="izumi"    compiler="intel" category="ctsm_sci"/>
    </machines>
    <options>
      <option name="wallclock">00:20:00</option>
      <option name="comment"  >Science support for I1850Clm45BgcCru at f09</option>
    </options>
  </test>
  <test name="SMS_Ld5" grid="f19_g17" compset="I1850Clm45BgcCru" testmods="clm/default">
    <machines>
      <machine name="cheyenne" compiler="intel" category="ctsm_sci"/>
      <machine name="izumi"    compiler="intel" category="ctsm_sci"/>
    </machines>
    <options>
      <option name="wallclock">00:20:00</option>
      <option name="comment"  >Science support for I1850Clm45BgcCru at f19</option>
    </options>
  </test>
  <test name="ERI_D_Ld9" grid="f10_f10_musgs" compset="I2000Clm50BgcCru" testmods="clm/default">
    <machines>
      <machine name="cheyenne" compiler="gnu" category="aux_clm"/>
      <machine name="cheyenne" compiler="intel" category="aux_clm"/>
    </machines>
    <options>
      <option name="wallclock">00:20:00</option>
    </options>
  </test>
  <test name="SMS_Ln9" grid="C96_t061" compset="I2000Clm50SpRs" testmods="clm/default">
    <machines>
      <machine name="cheyenne" compiler="intel" category="ctsm_sci"/>
    </machines>
    <options>
      <option name="wallclock">00:60:00</option>
      <option name="comment">We have one C96 test in aux_clm; this is another that uses a different compset. No need to run this additional C96 test with every tag, but include it in the less frequent ctsm_sci testing.</option>
    </options>
  </test>
  <test name="ERI_D_Ld9" grid="ne30_g17" compset="I2000Clm50BgcCru" testmods="clm/vrtlay">
    <machines>
      <machine name="cheyenne" compiler="intel" category="aux_clm"/>
    </machines>
    <options>
      <option name="wallclock">00:60:00</option>
    </options>
  </test>
  <test name="ERI_D_Ld9" grid="T31_g37" compset="I2000Clm50Sp" testmods="clm/SNICARFRC">
    <machines>
      <machine name="cheyenne" compiler="intel" category="aux_clm"/>
    </machines>
    <options>
      <option name="wallclock">00:20:00</option>
    </options>
  </test>
  <test name="SMS_D_Ld1" grid="f09_g17" compset="I1850Clm50Sp" testmods="clm/default">
    <machines>
      <machine name="cheyenne" compiler="intel" category="aux_clm"/>
    </machines>
    <options>
      <option name="wallclock">00:20:00</option>
      <option name="comment"  >Include a test of this scientifically-supported compset at a scientifically-supported resolution</option>
    </options>
  </test>
  <test name="SMS_Ld1" grid="f09_g17" compset="I1850Clm50Sp" testmods="clm/default">
    <machines>
      <machine name="cheyenne" compiler="intel" category="ctsm_sci"/>
      <machine name="izumi"    compiler="intel" category="ctsm_sci"/>
    </machines>
    <options>
      <option name="wallclock">00:20:00</option>
      <option name="comment"  >Science support for I1850Clm50Sp at f09</option>
    </options>
  </test>
  <test name="SMS_Ld1" grid="f19_g17" compset="I1850Clm50Sp" testmods="clm/default">
    <machines>
      <machine name="cheyenne" compiler="intel" category="ctsm_sci"/>
      <machine name="izumi"    compiler="intel" category="ctsm_sci"/>
    </machines>
    <options>
      <option name="wallclock">00:20:00</option>
      <option name="comment"  >Science support for I1850Clm50Sp at f19</option>
    </options>
  </test>
  <test name="SMS_Ld1" grid="f09_g17" compset="I1850Clm50SpCru" testmods="clm/default">
    <machines>
      <machine name="cheyenne" compiler="intel" category="ctsm_sci"/>
      <machine name="izumi"    compiler="intel" category="ctsm_sci"/>
    </machines>
    <options>
      <option name="wallclock">00:20:00</option>
      <option name="comment"  >Science support for I1850Clm50SpCru at f09</option>
    </options>
  </test>
  <test name="SMS_Ld1" grid="f19_g17" compset="I1850Clm50SpCru" testmods="clm/default">
    <machines>
      <machine name="cheyenne" compiler="intel" category="ctsm_sci"/>
      <machine name="izumi"    compiler="intel" category="ctsm_sci"/>
    </machines>
    <options>
      <option name="wallclock">00:20:00</option>
      <option name="comment"  >Science support for I1850Clm50SpCru at f19</option>
    </options>
  </test>
  <test name="ERP_D_Ld3" grid="f09_g17" compset="I2000Clm50Sp" testmods="clm/prescribed">
    <machines>
      <machine name="cheyenne" compiler="intel" category="aux_clm"/>
      <machine name="cheyenne" compiler="intel" category="prealpha"/>
    </machines>
    <options>
      <option name="wallclock">00:20:00</option>
      <option name="comment"  >Include a test of prescribed soil-moisture, has to be at f09, should be 2000 and for SP</option>
    </options>
  </test>
  <test name="ERI_D_Ld9_P48x1" grid="f10_f10_musgs" compset="I2000Clm50BgcCru" testmods="clm/reduceOutput">
    <machines>
      <machine name="izumi" compiler="nag" category="aux_clm"/>
      <machine name="izumi" compiler="nag" category="prebeta"/>
    </machines>
    <options>
      <option name="wallclock">00:40:00</option>
    </options>
  </test>
  <test name="ERI_D_Ld9_P48x1" grid="T31_g37" compset="I2000Clm50Sp" testmods="clm/reduceOutput">
    <machines>
      <machine name="izumi" compiler="nag" category="aux_clm"/>
    </machines>
    <options>
      <option name="wallclock">00:40:00</option>
    </options>
  </test>
  <test name="ERI_D_Ld9_P48x1" grid="f10_f10_musgs" compset="I2000Clm50Sp" testmods="clm/SNICARFRC">
    <machines>
      <machine name="izumi" compiler="nag" category="aux_clm"/>
    </machines>
    <options>
      <option name="wallclock">00:40:00</option>
    </options>
  </test>
  <test name="SMS_Ld1" grid="f09_g17" compset="I1850Clm50Bgc" testmods="clm/drydepnomegan">
    <machines>
      <machine name="cheyenne" compiler="intel" category="aux_clm"/>
    </machines>
    <options>
      <option name="wallclock">00:20:00</option>
    </options>
  </test>
  <test name="SMS_Ln9_P144x3" grid="f19_g17" compset="IHistClm50Sp" testmods="clm/waccmx_offline2005Start">
    <machines>
      <machine name="cheyenne" compiler="intel" category="aux_clm"/>
    </machines>
    <options>
      <option name="wallclock">00:20:00</option>
      <option name="comment">Do a test similar to FXHIST starting at a 2005 start date, will interpoalte from the 2003 IC file</option>
    </options>
  </test>
  <test name="SMS_D_Ln9_P480x3" grid="f19_g17" compset="IHistClm50Sp" testmods="clm/waccmx_offline">
    <machines>
      <machine name="cheyenne" compiler="intel" category="aux_clm"/>
    </machines>
    <options>
      <option name="wallclock">00:20:00</option>
      <option name="comment">Run a transient case with standalone settings similar to the FXHIST waccm test</option>
    </options>
  </test>
  <test name="ERP_D_P36x2_Ld3" grid="f10_f10_musgs" compset="I2000Clm50BgcCru" testmods="clm/cn_conly">
    <machines>
      <machine name="cheyenne" compiler="intel" category="aux_clm"/>
    </machines>
    <options>
      <option name="wallclock">00:20:00</option>
    </options>
  </test>
  <test name="ERP_D_P36x2_Ld3" grid="f10_f10_musgs" compset="I2000Clm50BgcCru" testmods="clm/snowveg_norad">
    <machines>
      <machine name="cheyenne" compiler="gnu" category="aux_clm"/>
    </machines>
    <options>
      <option name="wallclock">00:20:00</option>
    </options>
  </test>
  <test name="ERI_Ld9" grid="f10_f10_musgs" compset="I2000Clm50BgcCru" testmods="clm/drydepnomegan">
    <machines>
      <machine name="cheyenne" compiler="intel" category="aux_clm"/>
    </machines>
    <options>
      <option name="wallclock">00:20:00</option>
    </options>
  </test>
  <test name="ERI_Ld9" grid="f10_f10_musgs" compset="I2000Clm50BgcCru" testmods="clm/default">
    <machines>
      <machine name="cheyenne" compiler="gnu" category="aux_clm"/>
      <machine name="cheyenne" compiler="intel" category="aux_clm"/>
    </machines>
    <options>
      <option name="wallclock">00:20:00</option>
    </options>
  </test>
  <test name="ERI_Ld9" grid="f45_g37" compset="I2000Clm50BgcCru" testmods="clm/nofire">
    <machines>
      <machine name="cheyenne" compiler="intel" category="aux_clm"/>
    </machines>
    <options>
      <option name="wallclock">00:20:00</option>
    </options>
  </test>
  <test name="ERI_N2_Ld9" grid="f19_g17" compset="I2000Clm51BgcCrop" testmods="clm/default">
    <machines>
      <machine name="cheyenne" compiler="intel" category="aux_clm"/>
    </machines>
    <options>
      <option name="wallclock">00:50:00</option>
    </options>
  </test>
  <test name="ERP_Ld9" grid="f45_g37" compset="I2000Clm51Bgc" testmods="clm/default">
    <machines>
      <machine name="cheyenne" compiler="intel" category="aux_clm"/>
    </machines>
    <options>
      <option name="wallclock">00:20:00</option>
    </options>
  </test>
  <test name="ERP_D" grid="f10_f10_musgs" compset="IHistClm51Bgc" testmods="clm/decStart">
    <machines>
      <machine name="cheyenne" compiler="gnu" category="aux_clm"/>
      <machine name="cheyenne" compiler="intel" category="aux_clm"/>
    </machines>
    <options>
      <option name="wallclock">00:20:00</option>
    </options>
  </test>
  <test name="ERP_D_Ld3_P36x2" grid="f10_f10_musgs" compset="I2000Clm50BgcCru" testmods="clm/default">
    <machines>
      <machine name="cheyenne" compiler="intel" category="aux_clm"/>
      <machine name="cheyenne" compiler="gnu" category="aux_clm"/>
    </machines>
    <options>
      <option name="wallclock">00:20:00</option>
    </options>
  </test>
  <test name="ERP_D_Ld5" grid="f10_f10_musgs" compset="I1850Clm50BgcCropG" testmods="clm/glcMEC_changeFlags">
    <machines>
      <machine name="cheyenne" compiler="gnu" category="aux_clm"/>
    </machines>
    <options>
      <option name="wallclock">00:20:00</option>
      <option name="comment"  >cism is not answer preserving across processor changes, but short test length should be ok.</option>
    </options>
  </test>
  <test name="SMS_Ld5" grid="f19_g17" compset="I1850Clm50Bgc" testmods="clm/default">
    <machines>
      <machine name="cheyenne" compiler="intel" category="ctsm_sci"/>
      <machine name="izumi"    compiler="intel" category="ctsm_sci"/>
    </machines>
    <options>
      <option name="wallclock">00:20:00</option>
      <option name="comment"  >Science support for I1850Clm50Bgc at f19</option>
    </options>
  </test>
  <test name="SMS_Ld5" grid="f09_g17" compset="I1850Clm50Bgc" testmods="clm/default">
    <machines>
      <machine name="cheyenne" compiler="intel" category="ctsm_sci"/>
      <machine name="izumi"    compiler="intel" category="ctsm_sci"/>
    </machines>
    <options>
      <option name="wallclock">00:20:00</option>
      <option name="comment"  >Science support for I1850Clm50Bgc at f09</option>
    </options>
  </test>
  <test name="ERP_D_Ld5" grid="ne30_g17" compset="I1850Clm50BgcCrop" testmods="clm/default">
    <machines>
      <machine name="izumi" compiler="nag" category="prealpha"/>
    </machines>
    <options>
      <option name="wallclock">00:60:00</option>
    </options>
  </test>
  <test name="SMS_Ln9_P360x2" grid="C96_C96_mg17" compset="IHistClm50BgcCrop" testmods="clm/default">
    <machines>
      <machine name="cheyenne" compiler="intel" category="aux_clm"/>
    </machines>
    <options>
<<<<<<< HEAD
      <option name="wallclock">00:30:00</option>
      <option name="comment">Use a transient compset so we allocate and run all PFTs (non-transient cases only allocate memory for non-zero-weight PFTs)</option>
=======
      <option name="wallclock">00:10:00</option>
      <option name="comment">Want one C96 test in the aux_clm test suite; just a short smoke test to make sure it can get off the ground. Use a PE layout that (1) has threading, because CAM uses threading at this resolution; and (2) has a smaller-than-standard task count in order to get through the queue faster.</option>
    </options>
  </test>
  <test name="SMS_Ld5" grid="f09_g17" compset="IHistClm50BgcCrop" testmods="clm/default">
    <machines>
      <machine name="cheyenne" compiler="intel" category="ctsm_sci"/>
      <machine name="izumi"    compiler="intel" category="ctsm_sci"/>
    </machines>
    <options>
      <option name="wallclock">00:20:00</option>
      <option name="comment"  >Science support for IHistClm50BgcCrop at f09</option>
    </options>
  </test>
  <test name="SMS_Ld5" grid="f19_g17" compset="IHistClm50BgcCrop" testmods="clm/default">
    <machines>
      <machine name="cheyenne" compiler="intel" category="ctsm_sci"/>
      <machine name="izumi"    compiler="intel" category="ctsm_sci"/>
    </machines>
    <options>
      <option name="wallclock">00:20:00</option>
      <option name="comment"  >Science support for IHistClm50BgcCrop at f19</option>
>>>>>>> 622a196b
    </options>
  </test>
  <test name="ERP_D_Ld5" grid="f10_f10_musgs" compset="IHistClm50BgcCrop" testmods="clm/allActive">
    <machines>
      <machine name="cheyenne" compiler="intel" category="aux_clm"/>
    </machines>
    <options>
      <option name="wallclock">00:20:00</option>
      <option name="comment">Use a transient compset so we allocate and run all PFTs (non-transient cases only allocate memory for non-zero-weight PFTs)</option>
    </options>
  </test>
  <test name="ERP_D_Ld5" grid="f10_f10_musgs" compset="I2000Clm50BgcCru" testmods="clm/NoVSNoNI">
    <machines>
      <machine name="cheyenne" compiler="intel" category="aux_clm"/>
    </machines>
    <options>
      <option name="wallclock">00:20:00</option>
    </options>
  </test>
  <test name="ERP_D_Ld5" grid="f10_f10_musgs" compset="I2000Clm50BgcCru" testmods="clm/rootlit">
    <machines>
      <machine name="cheyenne" compiler="intel" category="aux_clm"/>
    </machines>
    <options>
      <option name="wallclock">00:20:00</option>
    </options>
  </test>
  <test name="ERP_D_Ld5" grid="f10_f10_musgs" compset="I2000Clm50BgcCru" testmods="clm/ciso_flexCN_FUN">
    <machines>
      <machine name="cheyenne" compiler="gnu" category="aux_clm"/>
    </machines>
    <options>
      <option name="wallclock">00:20:00</option>
    </options>
  </test>
  <test name="ERP_D_Ld5" grid="f19_g17" compset="I2000Clm50BgcCru" testmods="clm/default">
    <machines>
      <machine name="cheyenne" compiler="intel" category="aux_clm"/>
    </machines>
    <options>
      <option name="wallclock">00:30:00</option>
    </options>
  </test>
  <test name="ERP_D_Ld5" grid="f19_g17" compset="I2000Clm50BgcCru" testmods="clm/fire_emis">
    <machines>
      <machine name="cheyenne" compiler="intel" category="aux_clm"/>
      <machine name="cheyenne" compiler="intel" category="prebeta"/>
    </machines>
    <options>
      <option name="wallclock">00:20:00</option>
    </options>
  </test>
  <test name="ERP_D_Ld5" grid="f10_f10_musgs" compset="I2000Clm50Sp" testmods="clm/decStart">
    <machines>
      <machine name="cheyenne" compiler="intel" category="aux_clm"/>
    </machines>
    <options>
      <option name="wallclock">00:20:00</option>
    </options>
  </test>
  <test name="ERP_D_Ld5" grid="f10_f10_musgs" compset="I2000Clm50Sp" testmods="clm/reduceOutput">
    <machines>
      <machine name="cheyenne" compiler="gnu" category="aux_clm"/>
      <machine name="cheyenne" compiler="intel" category="aux_clm"/>
    </machines>
    <options>
      <option name="wallclock">00:20:00</option>
    </options>
  </test>
  <test name="ERP_D_Ld5" grid="f09_g17" compset="I2000Clm50Vic" testmods="clm/vrtlay">
    <machines>
      <machine name="cheyenne" compiler="intel" category="aux_clm"/>
    </machines>
    <options>
      <option name="wallclock">00:20:00</option>
    </options>
  </test>
  <test name="ERP_D_Ld5" grid="f10_f10_musgs" compset="I2000Clm50Vic" testmods="clm/vrtlay">
    <machines>
      <machine name="cheyenne" compiler="intel" category="aux_clm"/>
    </machines>
    <options>
      <option name="wallclock">00:20:00</option>
    </options>
  </test>
  <test name="ERP_D_Ld5" grid="f19_g17" compset="IHistClm50SpCru" testmods="clm/drydepnomegan">
    <machines>
      <machine name="cheyenne" compiler="intel" category="aux_clm"/>
      <machine name="cheyenne" compiler="intel" category="prebeta"/>
    </machines>
    <options>
      <option name="wallclock">00:20:00</option>
    </options>
  </test>
  <test name="SMS_Ld5" grid="f09_g17" compset="IHistClm50SpCru" testmods="clm/default">
    <machines>
      <machine name="cheyenne" compiler="intel" category="ctsm_sci"/>
      <machine name="izumi"    compiler="intel" category="ctsm_sci"/>
    </machines>
    <options>
      <option name="wallclock">00:20:00</option>
      <option name="comment"  >Science support for IHistClm50SpCru at f09</option>
    </options>
  </test>
  <test name="SMS_Ld5" grid="f19_g17" compset="IHistClm50SpCru" testmods="clm/default">
    <machines>
      <machine name="cheyenne" compiler="intel" category="ctsm_sci"/>
      <machine name="izumi"    compiler="intel" category="ctsm_sci"/>
    </machines>
    <options>
      <option name="wallclock">00:20:00</option>
      <option name="comment"  >Science support for IHistClm50SpCru at f19</option>
    </options>
  </test>
  <test name="ERP_D_Ld5_P48x1" grid="f10_f10_musgs" compset="I1850Clm51Bgc" testmods="clm/ciso">
    <machines>
      <machine name="izumi" compiler="nag" category="aux_clm"/>
    </machines>
    <options>
      <option name="wallclock">00:20:00</option>
    </options>
  </test>
  <test name="ERP_D_Ld10_P36x2" grid="f10_f10_musgs" compset="IHistClm51BgcCrop" testmods="clm/ciso_decStart">
    <machines>
      <machine name="cheyenne" compiler="intel" category="aux_clm"/>
    </machines>
    <options>
      <option name="wallclock">00:20:00</option>
      <option name="comment"  >Transient case with isotopes with a december start</option>
    </options>
  </test>
  <test name="ERP_D_Ld5_P48x1" grid="f10_f10_musgs" compset="I2000Clm50BgcCru" testmods="clm/reduceOutput">
    <machines>
      <machine name="izumi" compiler="nag" category="aux_clm"/>
    </machines>
    <options>
      <option name="wallclock">00:20:00</option>
    </options>
  </test>
  <test name="ERP_D_Ld5_P48x1" grid="f10_f10_musgs" compset="I2000Clm50Sp" testmods="clm/o3">
    <machines>
      <machine name="izumi" compiler="nag" category="aux_clm"/>
    </machines>
    <options>
      <option name="wallclock">00:20:00</option>
    </options>
  </test>
  <test name="ERP_D_Ld9" grid="f19_g17" compset="I2000Clm50Cn" testmods="clm/drydepnomegan">
    <machines>
      <machine name="cheyenne" compiler="intel" category="aux_clm"/>
    </machines>
    <options>
      <option name="wallclock">00:20:00</option>
    </options>
  </test>
  <test name="ERP_D_P36x2_Ld3" grid="f10_f10_musgs" compset="I1850Clm50BgcCrop" testmods="clm/default">
    <machines>
      <machine name="cheyenne" compiler="intel" category="aux_clm"/>
      <machine name="cheyenne" compiler="gnu" category="aux_clm"/>
      <machine name="cheyenne" compiler="intel" category="clm_short"/>
      <machine name="cheyenne" compiler="gnu" category="clm_short"/>
    </machines>
    <options>
      <option name="wallclock">00:20:00</option>
    </options>
  </test>
  <test name="ERP_D_P36x2_Ld3" grid="f10_f10_musgs" compset="I2000Clm51BgcCrop" testmods="clm/coldStart">
    <machines>
      <machine name="cheyenne" compiler="intel" category="aux_clm"/>
    </machines>
    <options>
      <option name="wallclock">00:20:00</option>
    </options>
  </test>
  <test name="ERP_D_P36x2_Ld3" grid="f10_f10_musgs" compset="I2000Clm50BgcCru" testmods="clm/flexCN_FUN">
    <machines>
      <machine name="cheyenne" compiler="intel" category="aux_clm"/>
    </machines>
    <options>
      <option name="wallclock">00:20:00</option>
    </options>
  </test>
  <test name="ERP_D_P36x2_Ld3" grid="f10_f10_musgs" compset="I2000Clm50BgcCru" testmods="clm/noFUN_flexCN">
    <machines>
      <machine name="cheyenne" compiler="intel" category="aux_clm"/>
    </machines>
    <options>
      <option name="wallclock">00:20:00</option>
    </options>
  </test>
  <test name="ERP_D_P36x2_Ld3" grid="f10_f10_musgs" compset="I2000Clm50BgcCru" testmods="clm/luna">
    <machines>
      <machine name="cheyenne" compiler="intel" category="aux_clm"/>
    </machines>
    <options>
      <option name="wallclock">00:20:00</option>
    </options>
  </test>
  <test name="ERP_D_P36x2_Ld3" grid="f10_f10_musgs" compset="I2000Clm50BgcCru" testmods="clm/default">
    <machines>
      <machine name="cheyenne" compiler="intel" category="aux_clm"/>
      <machine name="cheyenne" compiler="gnu" category="aux_clm"/>
    </machines>
    <options>
      <option name="wallclock">00:20:00</option>
    </options>
  </test>
  <test name="ERP_D_P36x2_Ld30" grid="f10_f10_musgs" compset="I2000Clm50BgcCru" testmods="clm/default">
    <machines>
      <machine name="cheyenne" compiler="intel" category="aux_clm"/>
    </machines>
    <options>
      <option name="wallclock">00:40:00</option>
      <option name="comment"  >NOTE(bja, 201509) constrain_stress_deciduous_onset is on by default for clm50, but functionality is not exercised by nine day tests, Sean Swenson verified that it is active during 30 day tests.</option>
    </options>
  </test>
  <test name="ERP_D_P36x2_Ld5" grid="f10_f10_musgs" compset="I2000Clm51BgcCrop" testmods="clm/irrig_spunup">
    <machines>
      <machine name="cheyenne" compiler="intel" category="aux_clm"/>
    </machines>
    <options>
      <option name="wallclock">00:20:00</option>
      <option name="comment"  >Want ERP _D test with irrigation on</option>
    </options>
  </test>
  <test name="ERP_D_P36x2_Ld5" grid="f10_f10_musgs" compset="I2000Clm50BgcCropRtm" testmods="clm/irrig_spunup">
    <machines>
      <machine name="cheyenne" compiler="intel" category="aux_clm"/>
    </machines>
    <options>
      <option name="wallclock">00:20:00</option>
      <option name="comment"  >Include an irrigation test with RTM to test irrigation-river feedbacks with that component</option>
    </options>
  </test>
  <test name="ERS_D_Ld5" grid="f10_f10_musgs" compset="I2000Clm50BgcCropRtm" testmods="rtm/rtmOnFloodOnEffvelOn">
    <machines>
      <machine name="cheyenne" compiler="intel" category="aux_clm"/>
      <machine name="cheyenne" compiler="intel" category="prebeta"/>
    </machines>
    <options>
      <option name="wallclock">00:20:00</option>
      <option name="comment"  >Do a test with RTM and flooding on as that also impacts CLM code</option>
    </options>
  </test>
  <test name="ERP_D_P48x1" grid="f10_f10_musgs" compset="IHistClm51Bgc" testmods="clm/decStart">
    <machines>
      <machine name="izumi" compiler="nag" category="aux_clm"/>
      <machine name="izumi" compiler="nag" category="prealpha"/>
    </machines>
    <options>
      <option name="wallclock">00:20:00</option>
    </options>
  </test>
  <test name="ERP_Ld5" grid="f10_f10_musgs" compset="I1850Clm50Bgc" testmods="clm/drydepnomegan">
    <machines>
      <machine name="cheyenne" compiler="intel" category="aux_clm"/>
    </machines>
    <options>
      <option name="wallclock">00:20:00</option>
    </options>
  </test>
  <test name="ERI_Ld9" grid="f10_f10_musgs" compset="I1850Clm50Bgc" testmods="clm/drydepnomegan">
    <machines>
      <machine name="cheyenne" compiler="gnu" category="aux_clm"/>
    </machines>
    <options>
      <option name="wallclock">00:40:00</option>
    </options>
  </test>
  <test name="ERP_Ld5" grid="f10_f10_musgs" compset="I1850Clm50Bgc" testmods="clm/default">
    <machines>
      <machine name="cheyenne" compiler="gnu" category="aux_clm"/>
      <machine name="cheyenne" compiler="intel" category="aux_clm"/>
    </machines>
    <options>
      <option name="wallclock">00:20:00</option>
    </options>
  </test>
  <test name="ERP_Ld5" grid="f19_g17" compset="I1850Clm50Bgc" testmods="clm/default">
    <machines>
      <machine name="cheyenne" compiler="intel" category="aux_clm"/>
    </machines>
    <options>
      <option name="wallclock">00:20:00</option>
    </options>
  </test>
  <test name="ERP_Ld5" grid="f19_g17" compset="I2000Clm50BgcCru" testmods="clm/default">
    <machines>
      <machine name="cheyenne" compiler="intel" category="aux_clm"/>
    </machines>
    <options>
      <option name="wallclock">00:20:00</option>
    </options>
  </test>
  <test name="ERP_Ld5" grid="f19_g17" compset="I2000Clm50SpRtmFl" testmods="clm/default">
    <machines>
      <machine name="izumi" compiler="gnu" category="aux_clm"/>
      <machine name="izumi" compiler="gnu" category="prebeta"/>
      <machine name="izumi" compiler="gnu" category="prealpha"/>
    </machines>
    <options>
      <option name="wallclock">00:20:00</option>
    </options>
  </test>
  <test name="ERP_Ld5" grid="f09_g17" compset="I2000Clm50Vic" testmods="clm/vrtlay">
    <machines>
      <machine name="cheyenne" compiler="intel" category="aux_clm"/>
    </machines>
    <options>
      <option name="wallclock">00:20:00</option>
    </options>
  </test>
  <test name="ERP_Ld5" grid="f10_f10_musgs" compset="I2000Clm50Vic" testmods="clm/decStart">
    <machines>
      <machine name="cheyenne" compiler="gnu" category="aux_clm"/>
    </machines>
    <options>
      <option name="wallclock">00:20:00</option>
    </options>
  </test>
  <test name="ERP_Ld5_P48x1" grid="f10_f10_musgs" compset="I1850Clm50Bgc" testmods="clm/ciso">
    <machines>
      <machine name="izumi" compiler="nag" category="aux_clm"/>
    </machines>
    <options>
      <option name="wallclock">00:20:00</option>
    </options>
  </test>
  <test name="ERP_Ld3" grid="f09_g17" compset="I1850Clm50BgcCropCru" testmods="clm/ciso">
    <machines>
      <machine name="cheyenne" compiler="intel" category="aux_clm"/>
    </machines>
    <options>
      <option name="wallclock">00:20:00</option>
    </options>
  </test>
  <test name="SMS_Ld3" grid="f09_g17" compset="I1850Clm50BgcCropCru" testmods="clm/default">
    <machines>
      <machine name="cheyenne" compiler="intel" category="ctsm_sci"/>
      <machine name="izumi"    compiler="intel" category="ctsm_sci"/>
    </machines>
    <options>
      <option name="wallclock">00:20:00</option>
      <option name="comment"  >Science support for I1850Clm50BgcCropCru at f09</option>
    </options>
  </test>
  <test name="SMS_Ld3" grid="f19_g17" compset="I1850Clm50BgcCropCru" testmods="clm/default">
    <machines>
      <machine name="cheyenne" compiler="intel" category="ctsm_sci"/>
      <machine name="izumi"    compiler="intel" category="ctsm_sci"/>
    </machines>
    <options>
      <option name="wallclock">00:20:00</option>
      <option name="comment"  >Science support for I1850Clm50BgcCropCru at f19</option>
    </options>
  </test>
  <test name="ERP_Ld5_P48x1" grid="f10_f10_musgs" compset="I1850Clm50Bgc" testmods="clm/default">
    <machines>
      <machine name="izumi" compiler="nag" category="aux_clm"/>
    </machines>
    <options>
      <option name="wallclock">00:20:00</option>
    </options>
  </test>
  <test name="ERP_Ld5_P48x1" grid="f10_f10_musgs" compset="I2000Clm50BgcCru" testmods="clm/reduceOutput">
    <machines>
      <machine name="izumi" compiler="nag" category="aux_clm"/>
    </machines>
    <options>
      <option name="wallclock">00:20:00</option>
    </options>
  </test>
  <test name="ERP_Ld5_P48x1" grid="f10_f10_musgs" compset="I2000Clm50BgcCru" testmods="clm/flexCN_FUN">
    <machines>
      <machine name="izumi" compiler="nag" category="aux_clm"/>
    </machines>
    <options>
      <option name="wallclock">00:20:00</option>
    </options>
  </test>
  <test name="ERP_Ld5_P48x1" grid="f10_f10_musgs" compset="I2000Clm50BgcCru" testmods="clm/noFUN_flexCN">
    <machines>
      <machine name="izumi" compiler="nag" category="aux_clm"/>
    </machines>
    <options>
      <option name="wallclock">00:20:00</option>
    </options>
  </test>
  <test name="ERP_Ld5_P48x1" grid="f10_f10_musgs" compset="I2000Clm50BgcCru" testmods="clm/luna">
    <machines>
      <machine name="izumi" compiler="nag" category="aux_clm"/>
    </machines>
    <options>
      <option name="wallclock">00:20:00</option>
    </options>
  </test>
  <test name="ERP_Ly3_P72x2" grid="f10_f10_musgs" compset="IHistClm50BgcCrop" testmods="clm/cropMonthOutput">
    <machines>
      <machine name="cheyenne" compiler="intel" category="aux_clm"/>
    </machines>
    <options>
      <option name="wallclock">01:40:00</option>
      <option name="comment"  >Multi-year global test of transient crops together with transient glaciers. Use no-evolve glaciers with ERP test</option>
    </options>
  </test>
  <test name="SMS_Ld5" grid="f09_g17" compset="I1850Clm45Bgc" testmods="clm/default">
    <machines>
      <machine name="cheyenne" compiler="intel" category="ctsm_sci"/>
      <machine name="izumi"    compiler="intel" category="ctsm_sci"/>
    </machines>
    <options>
      <option name="wallclock">00:20:00</option>
      <option name="comment"  >Science support for I1850Clm45Bgc at f09</option>
    </options>
  </test>
  <test name="SMS_Ld5" grid="f19_g17" compset="I1850Clm45Bgc" testmods="clm/default">
    <machines>
      <machine name="cheyenne" compiler="intel" category="ctsm_sci"/>
      <machine name="izumi"    compiler="intel" category="ctsm_sci"/>
    </machines>
    <options>
      <option name="wallclock">00:20:00</option>
      <option name="comment"  >Science support for I1850Clm45Bgc at f19</option>
    </options>
  </test>
  <test name="ERI_D_Ld9" grid="f10_f10_musgs" compset="I1850Clm45Bgc" testmods="clm/default">
    <machines>
      <machine name="cheyenne" compiler="gnu" category="aux_clm"/>
    </machines>
    <options>
      <option name="wallclock">00:40:00</option>
      <option name="comment"  >include a Clm45 ERI test; also, want a debug test of I1850Clm45Bgc</option>
    </options>
  </test>
  <test name="ERP_P36x2_D_Ld5" grid="f10_f10_musgs" compset="I1850Clm45BgcCru" testmods="clm/ciso">
    <machines>
      <machine name="cheyenne" compiler="intel" category="prealpha"/>
      <machine name="cheyenne" compiler="intel" category="aux_cime_baselines"/>
    </machines>
    <options>
      <option name="wallclock">00:20:00</option>
    </options>
  </test>
  <test name="ERP_P36x2_D_Ld5" grid="f10_f10_musgs" compset="I1850Clm45Cn" testmods="clm/default">
    <machines>
      <machine name="cheyenne" compiler="intel" category="aux_clm"/>
    </machines>
    <options>
      <option name="wallclock">00:20:00</option>
    </options>
  </test>
  <test name="ERP_P36x2_D_Ld5" grid="f10_f10_musgs" compset="I1850Clm50Bgc" testmods="clm/ciso">
    <machines>
      <machine name="cheyenne" compiler="intel" category="aux_clm"/>
    </machines>
    <options>
      <option name="wallclock">00:20:00</option>
    </options>
  </test>
  <test name="ERP_P36x2_D_Ld5" grid="f10_f10_musgs" compset="I2000Clm45Sp" testmods="clm/default">
    <machines>
      <machine name="cheyenne" compiler="intel" category="aux_clm"/>
    </machines>
    <options>
      <option name="wallclock">00:20:00</option>
      <option name="comment"  >include a debug test of I2000Clm45Sp</option>
    </options>
  </test>
  <test name="ERP_P36x2_D_Ld5" grid="f10_f10_musgs" compset="I2000Clm50Cn" testmods="clm/default">
    <machines>
      <machine name="cheyenne" compiler="intel" category="aux_clm"/>
      <machine name="cheyenne" compiler="gnu" category="aux_clm"/>
    </machines>
    <options>
      <option name="wallclock">00:20:00</option>
      <option name="comment"  >Include a few debug tests of Cn</option>
    </options>
  </test>
  <test name="ERP_P36x2_D_Ld5" grid="f10_f10_musgs" compset="IHistClm45BgcCru" testmods="clm/decStart">
    <machines>
      <machine name="cheyenne" compiler="intel" category="aux_clm"/>
    </machines>
    <options>
      <option name="wallclock">00:20:00</option>
      <option name="comment"  >include a debug test of IHistClm45BgcCru</option>
    </options>
  </test>
  <test name="SMS_Ld5" grid="f09_g17" compset="IHistClm45BgcCru" testmods="clm/default">
    <machines>
      <machine name="cheyenne" compiler="intel" category="ctsm_sci"/>
      <machine name="izumi"    compiler="intel" category="ctsm_sci"/>
    </machines>
    <options>
      <option name="wallclock">00:20:00</option>
      <option name="comment"  >Science support for IHistClm45BgcCru at f09</option>
    </options>
  </test>
  <test name="SMS_Ld5" grid="f19_g17" compset="IHistClm45BgcCru" testmods="clm/default">
    <machines>
      <machine name="cheyenne" compiler="intel" category="ctsm_sci"/>
      <machine name="izumi"    compiler="intel" category="ctsm_sci"/>
    </machines>
    <options>
      <option name="wallclock">00:20:00</option>
      <option name="comment"  >Science support for IHistClm45BgcCru at f19</option>
    </options>
  </test>
  <test name="SMS_Ld5" grid="f09_g17" compset="IHistClm45Bgc" testmods="clm/default">
    <machines>
      <machine name="cheyenne" compiler="intel" category="ctsm_sci"/>
      <machine name="izumi"    compiler="intel" category="ctsm_sci"/>
    </machines>
    <options>
      <option name="wallclock">00:20:00</option>
      <option name="comment"  >Science support for IHistClm45Bgc at f09</option>
    </options>
  </test>
  <test name="SMS_Ld5" grid="f19_g17" compset="IHistClm45Bgc" testmods="clm/default">
    <machines>
      <machine name="cheyenne" compiler="intel" category="ctsm_sci"/>
      <machine name="izumi"    compiler="intel" category="ctsm_sci"/>
    </machines>
    <options>
      <option name="wallclock">00:20:00</option>
      <option name="comment"  >Science support for IHistClm45Bgc at f19</option>
    </options>
  </test>
  <test name="ERP_D_Ld5" grid="f10_f10_musgs" compset="IHistClm45Sp" testmods="clm/decStart">
    <machines>
      <machine name="cheyenne" compiler="intel" category="aux_clm"/>
    </machines>
    <options>
      <option name="wallclock">00:20:00</option>
    </options>
  </test>
  <test name="SMS_Ld5" grid="f09_g17" compset="IHistClm45Sp" testmods="clm/default">
    <machines>
      <machine name="cheyenne" compiler="intel" category="ctsm_sci"/>
      <machine name="izumi"    compiler="intel" category="ctsm_sci"/>
    </machines>
    <options>
      <option name="wallclock">00:20:00</option>
      <option name="comment"  >Science support for IHistClm45Sp at f09</option>
    </options>
  </test>
  <test name="SMS_Ld5" grid="f19_g17" compset="IHistClm45Sp" testmods="clm/default">
    <machines>
      <machine name="cheyenne" compiler="intel" category="ctsm_sci"/>
      <machine name="izumi"    compiler="intel" category="ctsm_sci"/>
    </machines>
    <options>
      <option name="wallclock">00:20:00</option>
      <option name="comment"  >Science support for IHistClm45Sp at f19</option>
    </options>
  </test>
  <test name="ERP_P36x2_Lm13" grid="f10_f10_musgs" compset="IHistClm51Bgc" testmods="clm/monthly">
    <machines>
      <machine name="cheyenne" compiler="intel" category="aux_clm"/>
      <machine name="cheyenne" compiler="gnu" category="aux_clm"/>
    </machines>
    <options>
      <option name="wallclock">02:00:00</option>
      <option name="tput_tolerance">0.5</option>
    </options>
  </test>
  <test name="ERP_P180x2_D" grid="f19_g17" compset="I2000Clm50SpRtmFl" testmods="clm/default">
    <machines>
      <machine name="cheyenne" compiler="intel" category="aux_clm"/>
    </machines>
    <options>
      <option name="wallclock">00:20:00</option>
      <option name="comment"  >include a debug test with flooding on</option>
    </options>
  </test>
  <test name="ERP_P180x2_D_Ld5" grid="f19_g17_gl4" compset="I1850Clm50BgcCropG" testmods="clm/default">
    <machines>
      <machine name="cheyenne" compiler="intel" category="aux_clm"/>
      <machine name="cheyenne" compiler="intel" category="prealpha"/>
    </machines>
    <options>
      <option name="wallclock">00:20:00</option>
    </options>
  </test>
  <test name="ERP_P180x2_D_Ld5" grid="f19_g17_gl4" compset="I1850Clm50BgcCropG" testmods="clm/glcMEC_increase">
    <machines>
      <machine name="cheyenne" compiler="intel" category="aux_clm"/>
    </machines>
    <options>
      <option name="wallclock">00:20:00</option>
      <option name="comment"  >cism is not answer preserving across processor changes, but short test length should be ok.</option>
    </options>
  </test>
  <test name="ERP_P180x2_D_Ld5" grid="f19_g17" compset="I2000Clm50Sp" testmods="clm/default">
    <machines>
      <machine name="cheyenne" compiler="intel" category="aux_clm"/>
      <machine name="cheyenne" compiler="intel" category="prealpha"/>
    </machines>
    <options>
      <option name="wallclock">00:20:00</option>
    </options>
  </test>
  <test name="SMS_P180x2_D_Ld5" grid="f19_g17" compset="I2000Clm50Sp" testmods="clm/default">
    <machines>
      <machine name="cheyenne" compiler="intel" category="aux_cime_baselines"/>
    </machines>
    <options>
      <option name="wallclock">00:20:00</option>
    </options>
  </test>
  <test name="ERP_P72x2_Lm25" grid="f10_f10_musgs" compset="I2000Clm51BgcCrop" testmods="clm/monthly">
    <machines>
      <machine name="cheyenne" compiler="intel" category="aux_clm"/>
    </machines>
    <options>
      <option name="wallclock">01:40:00</option>
      <option name="comment"  >threaded ERP test for crop just over 2-years</option>
    </options>
  </test>
  <test name="ERP_P36x2_D_Ld5" grid="f10_f10_musgs" compset="I1850Clm45BgcCrop" testmods="clm/crop">
    <machines>
      <machine name="cheyenne" compiler="intel" category="aux_clm"/>
    </machines>
    <options>
      <option name="wallclock">00:20:00</option>
      <option name="comment"  >include a debug test of I1850Clm45BgcCrop</option>
      <option name="tput_tolerance">0.5</option>
    </options>
  </test>
  <test name="ERP_P36x2_D_Ld5" grid="f10_f10_musgs" compset="I1850Clm45BgcCru" testmods="clm/default">
    <machines>
      <machine name="cheyenne" compiler="intel" category="aux_clm"/>
    </machines>
    <options>
      <option name="wallclock">00:20:00</option>
    </options>
  </test>
  <test name="ERP_P72x2_Ly3" grid="f10_f10_musgs" compset="I2000Clm50BgcCrop" testmods="clm/irrig_o3_reduceOutput">
    <machines>
      <machine name="cheyenne" compiler="intel" category="aux_clm"/>
    </machines>
    <options>
      <option name="wallclock">01:40:00</option>
      <option name="comment"  >Want a multi-year global crop restart test; this was 5 years when we were doing cold start, but 3 years is probably sufficient given that we have spun-up crop initial conditions</option>
    </options>
  </test>
  <test name="ERP_P72x2_Lm36" grid="f10_f10_musgs" compset="I2000Clm50BgcCrop" testmods="clm/clm50cropIrrigMonth_interp">
    <machines>
      <machine name="cheyenne" compiler="intel" category="aux_clm"/>
      <machine name="cheyenne" compiler="intel" category="prebeta"/>
    </machines>
    <options>
      <option name="wallclock">01:40:00</option>
      <option name="comment"  >Want a multi-year global crop restart test; this was 5 years when we were doing cold start, but 3 years is probably sufficient given that we have spun-up crop initial conditions</option>
    </options>
  </test>
  <test name="ERP_P72x2_Lm7" grid="f10_f10_musgs" compset="I2000Clm50BgcCrop" testmods="clm/irrig_alternate_monthly">
    <machines>
      <machine name="cheyenne" compiler="intel" category="aux_clm">
        <options>
          <option name="wallclock">00:30:00</option>
          <option name="comment">Want an ERP test covering some non-default irrigation options. Long enough so that we're likely to exercise the various groundwater irrigation code.</option>
        </options>
      </machine>
    </machines>
  </test>
  <test name="ERS_D" grid="f10_f10_musgs" compset="I1850Clm50BgcCrop" testmods="clm/reseedresetsnow">
    <machines>
      <machine name="cheyenne" compiler="intel" category="aux_clm"/>
    </machines>
    <options>
      <option name="wallclock">00:20:00</option>
    </options>
  </test>
  <test name="ERP_P36x2_D_Ld10" grid="f10_f10_musgs" compset="IHistClm50SpG" testmods="clm/glcMEC_decrease">
    <machines>
      <machine name="cheyenne" compiler="intel" category="aux_clm"/>
    </machines>
    <options>
      <option name="wallclock">00:20:00</option>
      <option name="comment"  >Test transient PFTs (via HIST) in conjunction with changing glacier area. This test also covers the reset_dynbal_baselines option. CISM is not answer preserving across processor changes, but short test length should be OK.</option>
    </options>
  </test>
  <test name="SMS_Ln9" grid="C96_C96_mg17" compset="IHistClm50Sp" testmods="clm/decStart">
    <machines>
      <machine name="cheyenne" compiler="intel" category="ctsm_sci"/>
    </machines>
    <options>
      <option name="wallclock">00:10:00</option>
      <option name="comment">We have one C96 test in aux_clm; this is another that uses a different compset. No need to run this additional C96 test with every tag, but include it in the less frequent ctsm_sci testing. decStart doesn't accomplish a lot in this very short test, but we're using it anyway to be consistent with other Hist tests.</option>
    </options>
  </test>
  <test name="ERS_D_Ld10" grid="f10_f10_musgs" compset="IHistClm50Sp" testmods="clm/collapse_pfts_78_to_16_decStart_f10">
    <machines>
      <machine name="cheyenne" compiler="intel" category="aux_clm"/>
    </machines>
    <options>
      <option name="wallclock">00:20:00</option>
      <option name="comment"  >test transient PFTs (via HIST) with a December start, reading 78-pft data and running with 16 pfts</option>
    </options>
  </test>
  <test name="SOILSTRUCTUD_Ld5" grid="f10_f10_musgs" compset="I2000Clm50BgcCrop" testmods="clm/default">
    <machines>
      <machine name="cheyenne" compiler="intel" category="aux_clm"/>
    </machines>
    <options>
      <option name="wallclock">00:20:00</option>
      <option name="comment"  >test soil_layerstruct_userdefined set to the same dzsoi values as in the predefined case 4SL_2m and expect bfb same answers</option>
    </options>
  </test>
  <test name="ERS_D_Ld12" grid="f10_f10_musgs" compset="I1850Clm50BgcCropG" testmods="clm/glcMEC_spunup_inc_dec_bgc">
    <machines>
      <machine name="cheyenne" compiler="intel" category="aux_clm"/>
    </machines>
    <options>
      <option name="wallclock">00:20:00</option>
      <option name="comment"  >Tests updates of BGC variables with increasing and decreasing glacier areas</option>
    </options>
  </test>
  <test name="ERP_P36x2_D_Ld3" grid="f10_f10_musgs" compset="I1850Clm50BgcCrop" testmods="clm/extra_outputs">
    <machines>
      <machine name="cheyenne" compiler="gnu" category="aux_clm"/>
    </machines>
    <options>
      <option name="wallclock">00:20:00</option>
    </options>
  </test>
  <test name="ERS_D_Ld3" grid="f10_f10_musgs" compset="I1850Clm50BgcCrop" testmods="clm/default">
    <machines>
      <machine name="cheyenne" compiler="intel" category="aux_clm"/>
      <machine name="cheyenne" compiler="gnu" category="aux_clm"/>
      <machine name="cheyenne" compiler="intel" category="clm_short"/>
      <machine name="cheyenne" compiler="gnu" category="clm_short"/>
    </machines>
    <options>
      <option name="wallclock">00:20:00</option>
    </options>
  </test>
  <test name="ERS_D_Ld3" grid="f19_g17" compset="I1850Clm50BgcCrop" testmods="clm/clm50dynroots">
    <machines>
      <machine name="cheyenne" compiler="intel" category="aux_clm"/>
      <machine name="hobart" compiler="intel" category="prebeta"/>
      <machine name="hobart" compiler="pgi" category="prebeta"/>
    </machines>
    <options>
      <option name="wallclock">00:20:00</option>
    </options>
  </test>
  <test name="ERS_D_Ld3" grid="f10_f10_musgs" compset="I2000Clm50BgcCru" testmods="clm/default">
    <machines>
      <machine name="cheyenne" compiler="intel" category="aux_clm"/>
      <machine name="cheyenne" compiler="gnu" category="aux_clm"/>
    </machines>
    <options>
      <option name="wallclock">00:20:00</option>
    </options>
  </test>
  <test name="ERS_D_Ld3" grid="f10_f10_musgs" compset="I2000Clm50BgcCru" testmods="clm/deepsoil_bedrock">
    <machines>
      <machine name="cheyenne" compiler="intel" category="aux_clm"/>
    </machines>
    <options>
      <option name="wallclock">00:20:00</option>
    </options>
  </test>
  <test name="ERS_D_Ld5" grid="f10_f10_musgs" compset="I2000Clm50BgcCru" testmods="clm/default">
    <machines>
      <machine name="cheyenne" compiler="intel" category="aux_clm"/>
    </machines>
    <options>
      <option name="wallclock">00:20:00</option>
    </options>
  </test>
  <test name="ERS_D_Ld5_Mmpi-serial" grid="1x1_mexicocityMEX" compset="I1PtClm50SpRs" testmods="clm/default">
    <machines>
      <machine name="izumi" compiler="nag" category="aux_clm"/>
    </machines>
    <options>
      <option name="wallclock">00:20:00</option>
    </options>
  </test>
  <test name="ERS_D_Ld6" grid="f10_f10_musgs" compset="I1850Clm45BgcCrop" testmods="clm/clm50CMIP6frc">
    <machines>
      <machine name="cheyenne" compiler="gnu" category="aux_clm"/>
      <machine name="cheyenne" compiler="intel" category="aux_clm"/>
    </machines>
    <options>
      <option name="wallclock">00:20:00</option>
    </options>
  </test>
  <test name="ERS_D_Ld7_Mmpi-serial" grid="1x1_smallvilleIA" compset="IHistClm50BgcCropRs" testmods="clm/decStart1851_noinitial">
    <machines>
      <machine name="cheyenne" compiler="intel" category="aux_clm"/>
    </machines>
    <options>
      <option name="wallclock">00:20:00</option>
      <option name="comment"  >Transient crop run with a mid-year restart, restarting shortly after a big landunit transition, to make sure that the annually-dribbled fluxes generated from landunit transitions restart properly</option>
    </options>
  </test>
  <test name="ERS_Ld3" grid="f09_g17" compset="I1850Clm50BgcCrop" testmods="clm/rad_hrly_light_res_half">
    <machines>
      <machine name="cheyenne" compiler="intel" category="aux_clm"/>
    </machines>
    <options>
      <option name="wallclock">00:20:00</option>
    </options>
  </test>
  <test name="ERS_Ld5_Mmpi-serial" grid="1x1_vancouverCAN" compset="I1PtClm45SpRs" testmods="clm/default">
    <machines>
      <machine name="cheyenne" compiler="intel" category="aux_clm"/>
      <machine name="izumi" compiler="nag" category="prealpha"/>
    </machines>
    <options>
      <option name="wallclock">00:20:00</option>
    </options>
  </test>
  <test name="ERS_Ld5_Mmpi-serial" grid="1x1_vancouverCAN" compset="I1PtClm50SpRs" testmods="clm/default">
    <machines>
      <machine name="cheyenne" compiler="intel" category="aux_clm"/>
    </machines>
    <options>
      <option name="wallclock">00:20:00</option>
    </options>
  </test>
  <test name="ERS_Lm20_Mmpi-serial" grid="1x1_smallvilleIA" compset="I2000Clm50BgcCropQianRs" testmods="clm/monthly_noinitial">
    <machines>
      <machine name="cheyenne" compiler="gnu" category="aux_clm"/>
    </machines>
    <options>
      <option name="wallclock">01:20:00</option>
      <option name="comment"  >tests mid-year restart, with the restart file being written in the middle of the first year after cold start initialization</option>
    </options>
  </test>
  <test name="ERS_Ly5_Mmpi-serial" grid="1x1_smallvilleIA" compset="I2000Clm50BgcCropQianRs" testmods="clm/ciso_monthly">
    <machines>
      <machine name="cheyenne" compiler="gnu" category="aux_clm"/>
    </machines>
    <options>
      <option name="wallclock">02:00:00</option>
      <option name="comment"  >multi-year test with crops and isotopes that includes all crop types; added (2020-05-21) in order to test the new switchgrass and miscanthus crops (which otherwise aren't currently tested)</option>
    </options>
  </test>
  <test name="ERS_Lm40_Mmpi-serial" grid="1x1_numaIA" compset="I2000Clm50BgcCropQianRs" testmods="clm/monthly">
    <machines>
      <machine name="cheyenne" compiler="gnu" category="aux_clm"/>
    </machines>
    <options>
      <option name="wallclock">02:00:00</option>
      <option name="comment"  >tests mid-year restart, with the restart file being written in the middle of the second year</option>
    </options>
  </test>
  <test name="ERS_Lm54_Mmpi-serial" grid="1x1_numaIA" compset="I2000Clm50BgcCropQianRs" testmods="clm/cropMonthOutput">
    <machines>
      <machine name="cheyenne" compiler="intel" category="aux_clm"/>
    </machines>
    <options>
      <option name="wallclock">02:00:00</option>
      <option name="comment"  >tests mid-year restart, with the restart file being written after more than 2 years, which Sam Levis says is important for testing crop restarts</option>
    </options>
  </test>
  <test name="ERS_Ly20_Mmpi-serial" grid="1x1_numaIA" compset="I2000Clm50BgcCropQianRs" testmods="clm/cropMonthOutput">
    <machines>
      <machine name="cheyenne" compiler="intel" category="aux_clm"/>
    </machines>
    <options>
      <option name="wallclock"     >01:40:00</option>
      <option name="tput_tolerance">0.5</option>
      <option name="comment"       >20 year single point tests with BGC-Crop (Crop keeps a 20 year running mean)</option>
    </options>
  </test>
  <test name="ERS_Ly3" grid="f10_f10_musgs" compset="I1850Clm50BgcCropCmip6" testmods="clm/basic">
    <machines>
      <machine name="cheyenne" compiler="intel" category="aux_clm"/>
    </machines>
    <options>
      <option name="wallclock">01:40:00</option>
      <option name="comment"  >Include a long ERS test of the cmip6 configuration, though at coarse resolution. This gives a year+ test covering the output_crop usermod, which is something we want: if this is removed, we should add a test of at least a year duration covering the output_crop usermod. This test needs to use init_interp to work, because of adding virtual Antarctica columns (currently the default out-of-the-box setting uses init_interp for this).</option>
    </options>
  </test>
  <test name="ERS_Ly3_Mmpi-serial" grid="1x1_smallvilleIA" compset="IHistClm50BgcCropQianRs" testmods="clm/cropMonthOutput">
    <machines>
      <machine name="cheyenne" compiler="gnu" category="aux_clm"/>
    </machines>
    <options>
      <option name="wallclock">01:40:00</option>
      <option name="comment"  >restart is right before the transition from 100% nat veg to 100% crop</option>
    </options>
  </test>
  <test name="ERS_Ly3_P72x2" grid="f10_f10_musgs" compset="IHistClm50BgcCropG" testmods="clm/cropMonthOutput">
    <machines>
      <machine name="cheyenne" compiler="intel" category="aux_clm"/>
    </machines>
    <options>
      <option name="wallclock">01:40:00</option>
      <option name="comment"  >Multi-year global test of transient crops together with transient glaciers. Use glacier evolution with ERS test</option>
    </options>
  </test>
  <test name="ERS_Ly5_Mmpi-serial" grid="1x1_numaIA" compset="I2000Clm50BgcCropQianRs" testmods="clm/monthly">
    <machines>
      <machine name="izumi" compiler="nag" category="aux_clm"/>
    </machines>
    <options>
      <option name="wallclock">02:30:00</option>
    </options>
  </test>
  <test name="ERS_Ly5_P144x1" grid="f10_f10_musgs" compset="IHistClm51BgcCrop" testmods="clm/cropMonthOutput">
    <machines>
      <machine name="cheyenne" compiler="intel" category="aux_clm"/>
    </machines>
    <options>
      <option name="wallclock">02:00:00</option>
      <option name="comment"  >Want a multi-year global test of transient crops; also want a multi-year transient restart test.  Using P60x1 and ERS rather than ERP to get faster turnaround of this long-running test</option>
    </options>
  </test>
  <test name="ERS_Ly5_P72x1" grid="f10_f10_musgs" compset="IHistClm45BgcCrop" testmods="clm/cropMonthOutput">
    <machines>
      <machine name="cheyenne" compiler="intel" category="aux_clm"/>
    </machines>
    <options>
      <option name="wallclock">03:00:00</option>
      <option name="comment"  >include a long Clm45 test, and include a production intel test of Clm45</option>
    </options>
  </test>
  <test name="ERS_Ly6_Mmpi-serial" grid="1x1_smallvilleIA" compset="IHistClm50BgcCropQianRs" testmods="clm/cropMonthOutput">
    <machines>
      <machine name="cheyenne" compiler="intel" category="aux_clm"/>
    </machines>
    <options>
      <option name="wallclock">02:00:00</option>
      <option name="comment"  >restart is right before increasing natural veg to &gt; 0 while also shifting PCT_CFT</option>
      <option name="tput_tolerance">0.5</option>
    </options>
  </test>
  <test name="LII_D_Ld3" grid="f19_g17" compset="I2000Clm50BgcCrop" testmods="clm/default">
    <machines>
      <machine name="cheyenne" compiler="intel" category="aux_clm"/>
    </machines>
    <options>
      <option name="wallclock">00:20:00</option>
      <option name="comment"  >Basic LII test, covering the standard range of subgrid heterogeneity - particularly, including crop. Uses a year-2000 restart file so that the restart file has non-zero product pools, so that we exercise the gridcell-level code in init_interp.</option>
    </options>
  </test>
  <test name="LII2FINIDATAREAS_D_P360x2_Ld1" grid="f09_g17" compset="I1850Clm50BgcCrop" testmods="clm/default">
    <machines>
      <machine name="cheyenne" compiler="intel" category="aux_clm"/>
    </machines>
    <options>
      <option name="wallclock">00:20:00</option>
      <option name="comment"  >Exercise the init_interp_method='use_finidat_areas' option. See documentation at the top of the python script implementing this test for more details and rationale. This test requires a compatible finidat file (i.e., a file that can be used without interpolation). If no such file is available out-of-the-box, then the test will need to use a testmod that points to a compatible file.</option>
    </options>
  </test>
  <test name="LVG_Ld5_D" grid="f10_f10_musgs" compset="I1850Clm51Bgc" testmods="clm/no_vector_output">
    <machines>
      <machine name="cheyenne" compiler="intel" category="aux_clm"/>
    </machines>
    <options>
      <option name="wallclock">00:20:00</option>
      <option name="comment"  >Include one LVG debug test (exact configuration is not very important). Note that the LVG test will fail if there is any 1-d output, or output separated by glacier elevation classes (e.g., the various *_FORC fields), so this includes a testmod that turns off any 1-d output.</option>
    </options>
  </test>
  <test name="LCISO_Lm13" grid="f10_f10_musgs" compset="IHistClm51BgcCrop" testmods="clm/ciso_monthly">
    <machines>
      <machine name="cheyenne" compiler="intel" category="aux_clm"/>
      <machine name="cheyenne" compiler="intel" category="prebeta"/>
    </machines>
    <options>
      <option name="wallclock">01:30:00</option>
      <option name="comment"  >Make sure Carbon isotopes on and off with land-use change, does NOT change answers. To verify for landuse change must go beyond a year boundary, because of #404 we can't use a December start, so need to run for beyond the year boundary.</option>
    </options>
  </test>
  <test name="NCK_Ld1" grid="f10_f10_musgs" compset="I2000Clm50Sp" testmods="clm/default">
    <machines>
      <machine name="cheyenne" compiler="intel" category="aux_clm"/>
      <machine name="cheyenne" compiler="intel" category="prealpha"/>
    </machines>
    <options>
      <option name="wallclock">00:20:00</option>
    </options>
  </test>
  <test name="PEM_D_Ld5" grid="ne30_g17" compset="I2000Clm50BgcCru" testmods="clm/default">
    <machines>
      <machine name="cheyenne" compiler="intel" category="aux_clm"/>
      <machine name="cheyenne" compiler="intel" category="prealpha"/>
    </machines>
    <options>
      <option name="wallclock">00:60:00</option>
    </options>
  </test>
  <test name="PEM_Ld1" grid="f10_f10_musgs" compset="I2000Clm51BgcCrop" testmods="clm/crop">
    <machines>
      <machine name="izumi" compiler="intel" category="aux_clm"/>
      <machine name="izumi" compiler="intel" category="prebeta"/>
    </machines>
    <options>
      <option name="wallclock">00:20:00</option>
    </options>
  </test>
  <test name="PET_P36x2_D" grid="f10_f10_musgs" compset="I1850Clm50BgcCrop" testmods="clm/default">
    <machines>
      <machine name="cheyenne" compiler="intel" category="aux_clm"/>
    </machines>
    <options>
      <option name="wallclock">00:20:00</option>
      <option name="comment"  >The main purpose of this test is to test threading of init_interp, exercising the OpenMP directives in initInterp. (Note that ERP tests don't compare threaded vs. non-threaded runs of init_interp, since init_interp won't run in the restart case.) Note that this test will use init_interp as long as we don't have out-of-the-box initial conditions at f10 resolution. We could probably get a similar level of confidence in the threading directives by deleting this test and instead changing the LII test to use threading; the main loss would be that that wouldn't test threading combined with interpolating from one resolution to another, as this one does.</option>
      <option name="tput_tolerance">0.5</option>
    </options>
  </test>
  <test name="SMS" grid="f10_f10_musgs" compset="I2000Clm50BgcCrop" testmods="clm/crop">
    <machines>
      <machine name="izumi" compiler="intel" category="aux_clm"/>
      <machine name="izumi" compiler="pgi" category="aux_clm"/>
      <machine name="izumi" compiler="gnu" category="aux_clm"/>
    </machines>
    <options>
      <option name="wallclock">00:20:00</option>
    </options>
  </test>
  <test name="SMS_D_Ld1" grid="f09_g17" compset="I1850Clm50BgcSpinup" testmods="clm/cplhist">
    <machines>
      <machine name="cheyenne" compiler="intel" category="aux_clm"/>
    </machines>
    <options>
      <option name="wallclock">00:20:00</option>
    </options>
  </test>
  <test name="SMS_D" grid="f19_f19_mg17" compset="I2010Clm50Sp" testmods="clm/clm50cam6LndTuningMode">
    <machines>
      <machine name="cheyenne" compiler="intel" category="aux_clm"/>
    </machines>
    <options>
      <option name="wallclock">00:20:00</option>
    </options>
  </test>
  <test name="ERS_Ln9" grid="ne0ARCTICne30x4_ne0ARCTICne30x4_mt12" compset="IHistClm50Sp" testmods="clm/clm50cam6LndTuningMode_1979Start">
    <machines>
      <machine name="cheyenne" compiler="intel" category="ctsm_sci"/>
    </machines>
    <options>
      <option name="wallclock">00:20:00</option>
      <option name="comment"  >Run ARCTIC for transient case starting in 1979 as for AMIP CAM cases, be sure to run with stub GLC
for ERS test as otherwise it won't work for a sub-day test (no need to run this high core count test with every tag, but include it in the less frequent ctsm_sci testing)"</option>
    </options>
  </test>
  <test name="SMS_Ln9" grid="ne0ARCTICGRISne30x8_ne0ARCTICGRISne30x8_mt12" compset="IHistClm50Sp" testmods="clm/clm50cam6LndTuningMode_1979Start">
    <machines>
      <machine name="cheyenne" compiler="intel" category="ctsm_sci"/>
    </machines>
    <options>
      <option name="wallclock">00:20:00</option>
      <option name="comment"  >Run ARCTICGRIS for transient case starting in 1979 as for AMIP CAM cases (no need to run this high core count test with every tag, but include it in the less frequent ctsm_sci testing)"</option>
    </options>
  </test>
  <test name="SMS_Ln9" grid="ne0ARCTICGRISne30x8_ne0ARCTICGRISne30x8_mt12" compset="ISSP585Clm50BgcCrop" testmods="clm/clm50cam6LndTuningMode">
    <machines>
      <machine name="cheyenne" compiler="intel" category="ctsm_sci"/>
    </machines>
    <options>
      <option name="wallclock">00:40:00</option>
      <option name="comment"  >Run ARCTICGRIS for future transient case (do not run this expensive test with every tag, but include it in the less frequent ctsm_sci testing)"</option>
    </options>
  </test>
  <test name="SMS_Ln9" grid="ne0CONUSne30x8_ne0CONUSne30x8_mt12" compset="IHistClm50Sp" testmods="clm/clm50cam6LndTuningMode_2013Start">
    <machines>
      <machine name="cheyenne" compiler="intel" category="ctsm_sci"/>
    </machines>
    <options>
      <option name="wallclock">00:20:00</option>
      <option name="comment"  >Run CONUS for transient case starting in 2013 as for CAM case (no need to run this high core count test with every tag, but include it in the less frequent ctsm_sci testing)"</option>
    </options>
  </test>
  <test name="SMS_Ld5" grid="f09_g17" compset="IHistClm50Sp" testmods="clm/default">
    <machines>
      <machine name="cheyenne" compiler="intel" category="ctsm_sci"/>
      <machine name="izumi"    compiler="intel" category="ctsm_sci"/>
    </machines>
    <options>
      <option name="wallclock">00:20:00</option>
      <option name="comment"  >Science support for IHistClm50Sp at f09</option>
    </options>
  </test>
  <test name="SMS_Ld5" grid="f19_g17" compset="IHistClm50Sp" testmods="clm/default">
    <machines>
      <machine name="cheyenne" compiler="intel" category="ctsm_sci"/>
      <machine name="izumi"    compiler="intel" category="ctsm_sci"/>
    </machines>
    <options>
      <option name="wallclock">00:20:00</option>
      <option name="comment"  >Science support for IHistClm50Sp at f19</option>
    </options>
  </test>
  <test name="SMS_Ln9" grid="ne30pg2_ne30pg2_mg17" compset="I1850Clm50Sp" testmods="clm/clm50cam6LndTuningMode">
    <machines>
      <machine name="cheyenne" compiler="intel" category="aux_clm"/>
    </machines>
    <options>
      <option name="wallclock">00:40:00</option>
      <option name="comment"  >Run ne30np4.pg2 to make sure will work for CAM"</option>
    </options>
  </test>
  <test name="SMS_Ln9" grid="ne30pg2_ne30pg2_mg17" compset="I2000Clm50BgcCrop" testmods="clm/clm50cam6LndTuningMode">
    <machines>
      <machine name="cheyenne" compiler="intel" category="aux_clm"/>
    </machines>
    <options>
      <option name="wallclock">00:40:00</option>
      <option name="comment"  >Run ne30np4.pg3 to make sure will work for CAM"</option>
    </options>
  </test>
  <test name="SMS" grid="f19_g17" compset="I2000Clm50Cn" testmods="clm/default">
    <machines>
      <machine name="cheyenne" compiler="intel" category="aux_clm"/>
    </machines>
    <options>
      <option name="wallclock">00:20:00</option>
      <option name="comment"  >Include at least one production test with Cn</option>
    </options>
  </test>
  <test name="SMS_D" grid="f10_f10_musgs" compset="I2000Clm51BgcCrop" testmods="clm/crop">
    <machines>
      <machine name="izumi" compiler="intel" category="aux_clm"/>
      <machine name="izumi" compiler="pgi" category="aux_clm"/>
      <machine name="izumi" compiler="gnu" category="aux_clm"/>
    </machines>
    <options>
      <option name="wallclock">00:20:00</option>
    </options>
  </test>
  <test name="SMS_D_Ld1" grid="f19_g17" compset="I1850Clm45Cn" testmods="clm/default">
    <machines>
      <machine name="izumi" compiler="pgi" category="prebeta"/>
      <machine name="izumi" compiler="gnu" category="aux_clm"/>
    </machines>
    <options>
      <option name="wallclock">00:20:00</option>
    </options>
  </test>
  <test name="SMS_D_Ld1_Mmpi-serial" grid="1x1_vancouverCAN" compset="I1PtClm45SpRs" testmods="clm/default">
    <machines>
      <machine name="izumi" compiler="nag" category="aux_clm"/>
    </machines>
    <options>
      <option name="wallclock">00:20:00</option>
    </options>
  </test>
  <test name="SMS_D_Ld1_Mmpi-serial" grid="1x1_mexicocityMEX" compset="I1PtClm50SpRs" testmods="clm/default">
    <machines>
      <machine name="cheyenne" compiler="intel" category="aux_clm"/>
    </machines>
    <options>
      <option name="wallclock">00:20:00</option>
    </options>
  </test>
  <test name="SMS_D_Ld1_Mmpi-serial" grid="1x1_vancouverCAN" compset="I1PtClm50SpRs" testmods="clm/default">
    <machines>
      <machine name="izumi" compiler="nag" category="aux_clm"/>
      <machine name="cheyenne" compiler="gnu" category="aux_clm"/>
      <machine name="cheyenne" compiler="intel" category="aux_clm"/>
    </machines>
    <options>
      <option name="wallclock">00:20:00</option>
    </options>
  </test>
  <test name="SMS_D_Ld1_Mmpi-serial" grid="f45_f45_mg37" compset="I2000Clm50Sp" testmods="clm/ptsRLA">
    <machines>
      <machine name="cheyenne" compiler="intel" category="aux_clm"/>
      <machine name="cheyenne" compiler="gnu" category="aux_clm"/>
      <machine name="izumi" compiler="nag" category="aux_clm"/>
      <machine name="cheyenne" compiler="intel" category="prealpha"/>
      <machine name="izumi" compiler="nag" category="prealpha"/>
      <machine name="cheyenne" compiler="gnu" category="prealpha"/>
    </machines>
    <options>
      <option name="wallclock">00:20:00</option>
    </options>
  </test>
  <test name="SMS_D_Ld1_P48x1" grid="f10_f10_musgs" compset="I2000Clm45BgcCrop" testmods="clm/oldhyd">
    <machines>
      <machine name="izumi" compiler="nag" category="aux_clm"/>
    </machines>
    <options>
      <option name="wallclock">00:20:00</option>
    </options>
  </test>
  <test name="ERP_D_P36x2_Ld3" grid="f10_f10_musgs" compset="I2000Clm45BgcCrop" testmods="clm/no_subgrid_fluxes">
    <machines>
      <machine name="cheyenne" compiler="gnu" category="aux_clm">
        <options>
          <option name="wallclock">00:20:00</option>
          <option name="comment">This covers some code that isn't covered by any existing tests (such as the oldhyd test), though the amount of additional code coverage is small, so we don't necessarily need to keep this test long-term.</option>
        </options>
      </machine>
    </machines>
  </test>
  <test name="SMS_D_Ld1_P48x1" grid="f10_f10_musgs" compset="I2000Clm50BgcCru" testmods="clm/af_bias_v7">
    <machines>
      <machine name="izumi" compiler="nag" category="aux_clm"/>
    </machines>
    <options>
      <option name="wallclock">00:20:00</option>
    </options>
  </test>
  <test name="SMS_D_Ld3" grid="f10_f10_musgs" compset="I1850Clm50BgcCrop" testmods="clm/default">
    <machines>
      <machine name="cheyenne" compiler="intel" category="aux_clm"/>
      <machine name="cheyenne" compiler="intel" category="clm_short"/>
      <machine name="cheyenne" compiler="intel" category="prealpha"/>
      <machine name="cheyenne" compiler="intel" category="aux_cime_baselines"/>
    </machines>
    <options>
      <option name="wallclock">00:20:00</option>
    </options>
  </test>
  <test name="SMS_D_Ld3" grid="f10_f10_musgs" compset="I2000Clm50BgcCru" testmods="clm/default">
    <machines>
      <machine name="cheyenne" compiler="intel" category="aux_clm"/>
      <machine name="cheyenne" compiler="gnu" category="aux_clm"/>
      <machine name="cheyenne" compiler="gnu" category="prebeta"/>
    </machines>
    <options>
      <option name="wallclock">00:20:00</option>
    </options>
  </test>
  <test name="SMS_N2_D_Lh12" grid="f09_g17" compset="I2000Clm50Sp" testmods="clm/pauseResume">
    <machines>
      <machine name="cheyenne" compiler="intel" category="aux_clm"/>
    </machines>
    <options>
      <option name="wallclock">00:40:00</option>
    </options>
  </test>
  <test name="DAE_N2_D_Lh12" grid="f10_f10_musgs" compset="I2000Clm50BgcCrop" testmods="clm/DA_multidrv">
    <machines>
      <machine name="cheyenne" compiler="intel" category="aux_clm"/>
      <machine name="cheyenne" compiler="intel" category="prealpha"/>
    </machines>
    <options>
      <option name="wallclock">00:40:00</option>
    </options>
  </test>
  <test name="SMS_D_Ld5" grid="f10_f10_musgs" compset="I1850Clm45BgcCrop" testmods="clm/crop">
    <machines>
      <machine name="izumi" compiler="nag" category="aux_clm"/>
    </machines>
    <options>
      <option name="wallclock">00:20:00</option>
      <option name="comment"  >include a nag debug test of Clm45BgcCrop</option>
    </options>
  </test>
  <test name="SMS_D_Ld5_Mmpi-serial" grid="1x1_mexicocityMEX" compset="I1PtClm50SpRs" testmods="clm/default">
    <machines>
      <machine name="cheyenne" compiler="intel" category="aux_clm"/>
      <machine name="cheyenne" compiler="intel" category="prebeta"/>
    </machines>
    <options>
      <option name="wallclock">00:20:00</option>
      <option name="tput_tolerance">0.5</option>
    </options>
  </test>
<<<<<<< HEAD
  <test name="ERS_D_Ld5" grid="f10_f10_musgs" compset="IHistClm50BgcQianGs" testmods="clm/ciso_bombspike1963DecStart">
=======
  <test name="SMS_D_Lm1_Mmpi-serial" grid="CLM_USRDAT" compset="I1PtClm50SpRs" testmods="clm/USUMB">
    <machines>
      <machine name="cheyenne" compiler="intel" category="aux_clm"/>
      <machine name="cheyenne" compiler="intel" category="prebeta"/>
    </machines>
    <options>
      <option name="wallclock">00:20:00</option>
      <option name="tput_tolerance">0.5</option>
    </options>
  </test>
  <test name="ERS_D_Ld5" grid="f10_f10_musgs" compset="IHistClm50BgcQian" testmods="clm/ciso_bombspike1963DecStart">
>>>>>>> 622a196b
    <machines>
      <machine name="cheyenne" compiler="intel" category="aux_clm"/>
    </machines>
    <options>
      <option name="wallclock">00:40:00</option>
      <option name="comment"  >Want a test of the c13 and c14 timeseries that crosses the year boundary. Ideally this test would include crops (in order to cover as much code as possible combined with the c13/c14 timeseries, even though there are no direct interactions between these timeseries and crops), but crop DecStart tests currently fail because of https://github.com/ESCOMP/ctsm/issues/404 and I didn't want to add another long test just to test these options, so for now using a compset without crops. Using a compset with SGLC to avoid problems with CISM in DecStart tests; the only IHistClm50Bgc compset we have with SGLC is this Qian compset, so I'm using this one.</option>
    </options>
  </test>
  <test name="SMS_D_Ly6_Mmpi-serial" grid="1x1_smallvilleIA" compset="IHistClm45BgcCropQianRs" testmods="clm/cropMonthOutput">
    <machines>
      <machine name="cheyenne" compiler="intel" category="aux_clm"/>
    </machines>
    <options>
      <option name="wallclock">03:00:00</option>
      <option name="comment"  >Want a debug test that tests a number of aspects of transient crops, including a new crop landunit and shifting PCT_CFT; move to CLM50 once we can get it fast enough (see bug 2391)</option>
    </options>
  </test>
  <test name="ERS_Lm25" grid="1x1_smallvilleIA" compset="IHistClm50BgcCropQianRs" testmods="clm/smallville_dynlakes_monthly">
    <machines>
      <machine name="cheyenne" compiler="gnu" category="aux_clm">
        <options>
          <option name="wallclock">0:50:00</option>
          <option name="comment">Include a test of transient lakes</option>
        </options>
      </machine>
    </machines>
  </test>
  <test name="SMS_D_P48x1_Ld5" grid="f10_f10_musgs" compset="I2000Clm50BgcCrop" testmods="clm/irrig_spunup">
    <machines>
      <machine name="izumi" compiler="nag" category="aux_clm"/>
      <machine name="izumi" compiler="nag" category="prebeta"/>
    </machines>
    <options>
      <option name="wallclock">00:20:00</option>
      <option name="comment"  >Want nag _D test with irrigation on</option>
    </options>
  </test>
  <test name="SMS_Ld1" grid="f09_g17" compset="I2000Clm50BgcCru" testmods="clm/af_bias_v7">
    <machines>
      <machine name="cheyenne" compiler="intel" category="aux_clm"/>
    </machines>
    <options>
      <option name="wallclock">00:20:00</option>
    </options>
  </test>
  <test name="SMS_Ld1" grid="f19_g17" compset="I2000Clm50BgcCru" testmods="clm/default">
    <machines>
      <machine name="cheyenne" compiler="intel" category="prebeta"/>
    </machines>
    <options>
      <option name="wallclock">00:20:00</option>
    </options>
  </test>
  <test name="SMS_Ld1" grid="f19_g17" compset="I2000Clm50Vic" testmods="clm/default">
    <machines>
      <machine name="cheyenne" compiler="intel" category="aux_clm"/>
    </machines>
    <options>
      <option name="wallclock">00:20:00</option>
    </options>
  </test>
  <test name="SMS_Ld1_Mmpi-serial" grid="1x1_mexicocityMEX" compset="I1PtClm50SpRs" testmods="clm/default">
    <machines>
      <machine name="cheyenne" compiler="intel" category="aux_clm"/>
    </machines>
    <options>
      <option name="wallclock">00:20:00</option>
    </options>
  </test>
  <test name="SMS_Ld1_Mmpi-serial" grid="f45_f45_mg37" compset="I2000Clm50Sp" testmods="clm/ptsRLA">
    <machines>
      <machine name="cheyenne" compiler="intel" category="aux_clm"/>
      <machine name="izumi" compiler="nag" category="aux_clm"/>
      <machine name="cheyenne" compiler="gnu" category="aux_clm"/>
    </machines>
    <options>
      <option name="wallclock">00:20:00</option>
    </options>
  </test>
  <test name="SMS_Ld1_Mmpi-serial" grid="f45_f45_mg37" compset="I2000Clm50Sp" testmods="clm/ptsRLB">
    <machines>
      <machine name="cheyenne" compiler="gnu" category="aux_clm"/>
    </machines>
    <options>
      <option name="wallclock">00:20:00</option>
    </options>
  </test>
  <test name="SMS_Ld1_Mmpi-serial" grid="f45_f45_mg37" compset="I2000Clm50Sp" testmods="clm/ptsROA">
    <machines>
      <machine name="cheyenne" compiler="gnu" category="aux_clm"/>
    </machines>
    <options>
      <option name="wallclock">00:20:00</option>
    </options>
  </test>
  <test name="SMS_Ld5" grid="f10_f10_musgs" compset="I1850Clm45BgcCrop" testmods="clm/crop">
    <machines>
      <machine name="cheyenne" compiler="gnu" category="aux_clm"/>
      <machine name="cheyenne" compiler="intel" category="aux_clm"/>
    </machines>
    <options>
      <option name="wallclock">00:20:00</option>
      <option name="comment"  >include a production gnu test of Clm45</option>
    </options>
  </test>
  <test name="SMS_Ld5" grid="f19_g17" compset="IHistClm50Bgc" testmods="clm/decStart">
    <machines>
      <machine name="cheyenne" compiler="intel" category="aux_clm"/>
    </machines>
    <options>
      <option name="wallclock">00:20:00</option>
    </options>
  </test>
  <test name="SMS_Ld2_D" grid="f09_g17" compset="I1850Clm50BgcCropCmip6" testmods="clm/basic_interp">
    <machines>
      <machine name="cheyenne" compiler="intel" category="aux_clm"/>
    </machines>
    <options>
      <option name="wallclock">00:20:00</option>
      <option name="comment"  >This gives a short debug test of the cmip6 configuration as well as a test of the cmip6 configuration at the production resolution, both of which we want. This test needs to use init_interp to work, because of adding virtual Antarctica columns.</option>
    </options>
  </test>
  <test name="SMS_Ld5_D_P48x1" grid="f10_f10_musgs" compset="IHistClm50Bgc" testmods="clm/monthly">
    <machines>
      <machine name="izumi" compiler="nag" category="aux_clm"/>
    </machines>
    <options>
      <option name="wallclock">00:20:00</option>
    </options>
  </test>
  <test name="SMS_Ld5_D_P48x1" grid="f10_f10_musgs" compset="IHistClm51Bgc" testmods="clm/decStart">
    <machines>
      <machine name="izumi" compiler="nag" category="aux_clm"/>
    </machines>
    <options>
      <option name="wallclock">00:20:00</option>
    </options>
  </test>
  <test name="SMS_Ld5" grid="f10_f10_musgs" compset="ISSP585Clm50BgcCrop" testmods="clm/ciso_dec2050Start">
    <machines>
      <machine name="cheyenne" compiler="intel" category="aux_clm"/>
      <machine name="cheyenne" compiler="intel" category="prebeta"/>
    </machines>
    <options>
      <option name="wallclock">00:20:00</option>
      <option name="comment"  >Transient production low res future scenario SSP5-8.5 case with isotopes with a december 2050 start</option>
    </options>
  </test>
  <test name="SMS_Ld5" grid="f10_f10_musgs" compset="ISSP245Clm50BgcCrop" testmods="clm/ciso_dec2050Start">
    <machines>
      <machine name="cheyenne" compiler="gnu" category="aux_clm"/>
    </machines>
    <options>
      <option name="wallclock">00:20:00</option>
      <option name="comment"  >Transient production low res future scenario SSP2-4.5 case with isotopes with a december 2050 start, use gnu to move off of intel</option>
    </options>
  </test>
  <test name="SMS_Ld5" grid="f10_f10_musgs" compset="ISSP370Clm50BgcCrop" testmods="clm/ciso_dec2050Start">
    <machines>
      <machine name="cheyenne" compiler="gnu" category="aux_clm"/>
    </machines>
    <options>
      <option name="wallclock">00:20:00</option>
      <option name="comment"  >Transient production low res future scenario SSP3-7.0 case with isotopes with a december 2050 start, use gnu to move off of intel</option>
    </options>
  </test>
  <test name="SMS_Lm1" grid="f19_g17" compset="I1850Clm50Bgc" testmods="clm/clm50dynroots">
    <machines>
      <machine name="cheyenne" compiler="intel" category="aux_clm"/>
    </machines>
    <options>
      <option name="wallclock">00:20:00</option>
    </options>
  </test>
  <test name="ERP_D_Ld5" grid="f10_f10_musgs" compset="I1850Clm50Bgc" testmods="clm/nlevgrnd_small">
    <machines>
      <machine name="izumi" compiler="intel" category="aux_clm">
        <options>
          <option name="wallclock">0:20:00</option>
          <option name="comment">The main point of this test is to exercise the case where nlevgrnd is less than nlevurb. See the README file in its testmod directory for details.</option>
        </options>
      </machine>
    </machines>
  </test>
  <test name="SMS_Lm13" grid="f19_g17" compset="I2000Clm51BgcCrop" testmods="clm/cropMonthOutput">
    <machines>
      <machine name="cheyenne" compiler="intel" category="aux_clm"/>
    </machines>
    <options>
      <option name="wallclock">01:30:00</option>
      <option name="comment"  >include a relatively long crop test at relatively high resolution</option>
    </options>
  </test>
  <test name="SMS_Lm37" grid="f10_f10_musgs" compset="I1850Clm50SpG" testmods="clm/glcMEC_long">
    <machines>
      <machine name="cheyenne" compiler="intel" category="aux_clm"/>
      <machine name="cheyenne" compiler="intel" category="prebeta"/>
    </machines>
    <options>
      <option name="wallclock">01:30:00</option>
      <option name="comment"  >Long enough test for SMB to be generated in bare land areas; add a month beyond the 3rd year to allow time for CLM to respond to CISM forcing from the 3rd year. (Note: if we had spun-up initial conditions for an IG compset, we could test this with much shorter test, if it also used the glc override options - much of the need for this long test is to allow the snow pack to spin up.)</option>
    </options>
  </test>
  <test name="SMS_Ly3_Mmpi-serial" grid="1x1_numaIA" compset="I2000Clm50BgcCropQianRs" testmods="clm/clm50dynroots">
    <machines>
      <machine name="cheyenne" compiler="intel" category="aux_clm"/>
      <machine name="cheyenne" compiler="intel" category="aux_cime_baselines"/>
    </machines>
    <options>
      <option name="wallclock">01:40:00</option>
    </options>
  </test>
  <test name="SMS_Ly3_Mmpi-serial" grid="1x1_numaIA" compset="I2000Clm50BgcDvCropQianRs" testmods="clm/ignor_warn_cropMonthOutputColdStart">
    <machines>
      <machine name="cheyenne" compiler="gnu" category="aux_clm"/>
    </machines>
    <options>
      <option name="wallclock">01:40:00</option>
      <option name="comment"  >Single point 3-year test with DV"</option>
    </options>
  </test>
  <test name="SMS_P48x1_D_Ld5" grid="f10_f10_musgs" compset="I2000Clm50Cn" testmods="clm/default">
    <machines>
      <machine name="izumi" compiler="nag" category="aux_clm"/>
    </machines>
    <options>
      <option name="wallclock">00:20:00</option>
      <option name="comment"  >Include a few debug tests of Cn</option>
    </options>
  </test>
  <test name="SSP_D_Ld10" grid="f19_g17" compset="I1850Clm51Bgc" testmods="clm/rtmColdSSP">
    <machines>
      <machine name="cheyenne" compiler="intel" category="aux_clm"/>
    </machines>
    <options>
      <option name="wallclock">00:20:00</option>
    </options>
  </test>
  <test name="SSP_D_Ld4" grid="f09_g17" compset="I1850Clm50BgcCrop" testmods="clm/ciso_rtmColdSSP">
    <machines>
      <machine name="cheyenne" compiler="intel" category="aux_clm"/>
    </machines>
    <options>
      <option name="wallclock">00:20:00</option>
    </options>
  </test>
  <test name="SSP_Ld10" grid="f19_g17" compset="I1850Clm50Bgc" testmods="clm/rtmColdSSP">
    <machines>
      <machine name="izumi" compiler="intel" category="prebeta"/>
      <machine name="cheyenne" compiler="intel" category="aux_clm"/>
    </machines>
    <options>
      <option name="wallclock">00:20:00</option>
    </options>
  </test>
  <test name="SMS_D_Mmpi-serial_Ld5" grid="5x5_amazon" compset="I2000Clm45FatesRs" testmods="clm/FatesColdDef">
    <machines>
      <machine name="cheyenne" compiler="intel" category="aux_clm"/>
      <machine name="izumi" compiler="nag" category="aux_clm"/>
    </machines>
    <options>
      <option name="wallclock">00:20:00</option>
    </options>
  </test>
  <test name="SMS_D_Mmpi-serial_Ld5" grid="5x5_amazon" compset="I2000Clm50FatesRs" testmods="clm/FatesColdDef">
    <machines>
      <machine name="cheyenne" compiler="intel" category="aux_clm"/>
      <machine name="izumi" compiler="nag" category="aux_clm"/>
      <machine name="cheyenne" compiler="gnu" category="aux_clm"/>
    </machines>
    <options>
      <option name="wallclock">00:20:00</option>
    </options>
  </test>
  <test name="ERS_D_Ld5" grid="f10_f10_musgs" compset="I2000Clm45Fates" testmods="clm/FatesColdDef">
    <machines>
      <machine name="cheyenne" compiler="intel" category="aux_clm"/>
      <machine name="izumi" compiler="nag" category="aux_clm"/>
    </machines>
    <options>
      <option name="wallclock">00:20:00</option>
    </options>
  </test>
  <test name="ERS_Ld3" grid="f09_g17" compset="I2000Clm50Fates" testmods="clm/FatesColdDef">
    <machines>
      <machine name="cheyenne" compiler="intel" category="aux_clm"/>
    </machines>
    <options>
      <option name="wallclock">00:20:00</option>
      <option name="comment"  >Want one fates test on a large grid: Since FATES has cohorts, it has potential to be a massive memory consumer and netcdf array size maker, so the large grid test will help smoke out these types of issues (and it's a restart test to cover possible memory/netcdf size issues with the restart file).</option>
    </options>
  </test>
  <test name="ERS_D_Ld5" grid="f10_f10_musgs" compset="I2000Clm50Fates" testmods="clm/FatesColdDef">
    <machines>
      <machine name="cheyenne" compiler="intel" category="aux_clm"/>
      <machine name="izumi" compiler="nag" category="aux_clm"/>
    </machines>
    <options>
      <option name="wallclock">00:40:00</option>
    </options>
  </test>
  <test name="ERS_D_Mmpi-serial_Ld5" grid="1x1_brazil" compset="I2000Clm45FatesRs" testmods="clm/FatesColdDef">
    <machines>
      <machine name="cheyenne" compiler="intel" category="aux_clm"/>
      <machine name="izumi" compiler="nag" category="aux_clm"/>
    </machines>
    <options>
      <option name="wallclock">00:20:00</option>
    </options>
  </test>
  <test name="ERS_D_Mmpi-serial_Ld5" grid="5x5_amazon" compset="I2000Clm45FatesRs" testmods="clm/FatesColdDef">
    <machines>
      <machine name="cheyenne" compiler="intel" category="aux_clm"/>
    </machines>
    <options>
      <option name="wallclock">00:20:00</option>
    </options>
  </test>
  <test name="ERS_D_Mmpi-serial_Ld5" grid="1x1_brazil" compset="I2000Clm50FatesRs" testmods="clm/FatesColdDef">
    <machines>
      <machine name="cheyenne" compiler="intel" category="aux_clm"/>
      <machine name="izumi" compiler="nag" category="aux_clm"/>
      <machine name="cheyenne" compiler="gnu" category="aux_clm"/>
    </machines>
    <options>
      <option name="wallclock">00:20:00</option>
    </options>
  </test>
  <test name="ERS_D_Mmpi-serial_Ld5" grid="5x5_amazon" compset="I2000Clm50FatesRs" testmods="clm/FatesColdDef">
    <machines>
      <machine name="cheyenne" compiler="intel" category="aux_clm"/>
    </machines>
    <options>
      <option name="wallclock">00:20:00</option>
    </options>
  </test>
  <test name="SMS_D_Ld5" grid="f10_f10_musgs" compset="I2000Clm45Fates" testmods="clm/FatesColdDef">
    <machines>
      <machine name="cheyenne" compiler="intel" category="aux_clm"/>
      <machine name="izumi" compiler="nag" category="aux_clm"/>
      <machine name="cheyenne" compiler="gnu" category="aux_clm"/>
    </machines>
    <options>
      <option name="wallclock">00:20:00</option>
    </options>
  </test>
  <test name="SMS_D_Ld5" grid="f45_f45_mg37" compset="I2000Clm45Fates" testmods="clm/FatesColdDef">
    <machines>
      <machine name="cheyenne" compiler="intel" category="aux_clm"/>
    </machines>
    <options>
      <option name="wallclock">00:20:00</option>
    </options>
  </test>
  <test name="SMS_D_Ld5" grid="f10_f10_musgs" compset="I2000Clm50Fates" testmods="clm/FatesColdDef">
    <machines>
      <machine name="cheyenne" compiler="intel" category="aux_clm"/>
      <machine name="izumi" compiler="nag" category="aux_clm"/>
      <machine name="cheyenne" compiler="gnu" category="aux_clm"/>
      <machine name="cheyenne" compiler="gnu" category="prebeta"/>
    </machines>
    <options>
      <option name="wallclock">00:20:00</option>
    </options>
  </test>
  <test name="SMS_D_Ld5" grid="f45_f45_mg37" compset="I2000Clm50Fates" testmods="clm/FatesColdDef">
    <machines>
      <machine name="cheyenne" compiler="intel" category="aux_clm"/>
    </machines>
    <options>
      <option name="wallclock">00:20:00</option>
    </options>
  </test>
  <test name="SMS_D_Lm6" grid="f45_f45_mg37" compset="I2000Clm45Fates" testmods="clm/FatesColdDef">
    <machines>
      <machine name="cheyenne" compiler="intel" category="aux_clm"/>
    </machines>
    <options>
      <option name="wallclock">00:40:00</option>
    </options>
  </test>
  <test name="SMS_D_Lm6" grid="f45_f45_mg37" compset="I2000Clm50Fates" testmods="clm/FatesColdDef">
    <machines>
      <machine name="cheyenne" compiler="intel" category="aux_clm"/>
      <machine name="cheyenne" compiler="intel" category="aux_cime_baselines"/>
    </machines>
    <options>
      <option name="wallclock">00:40:00</option>
    </options>
  </test>
  <test name="SMS_D_Lm6_P144x1" grid="f45_f45_mg37" compset="I2000Clm50Fates" testmods="clm/FatesColdDef">
    <machines>
      <machine name="cheyenne" compiler="intel" category="aux_clm"/>
    </machines>
    <options>
      <option name="wallclock">00:40:00</option>
    </options>
  </test>
  <test name="SMS_Ld5" grid="f10_f10_musgs" compset="I2000Clm45Fates" testmods="clm/FatesColdDef">
    <machines>
      <machine name="cheyenne" compiler="intel" category="aux_clm"/>
    </machines>
    <options>
      <option name="wallclock">00:20:00</option>
    </options>
  </test>
  <test name="SMS_Ld5" grid="f19_g17" compset="I2000Clm45Fates" testmods="clm/FatesColdDef">
    <machines>
      <machine name="cheyenne" compiler="intel" category="aux_clm"/>
    </machines>
    <options>
      <option name="wallclock">00:20:00</option>
    </options>
  </test>
  <test name="SMS_Ld5" grid="f10_f10_musgs" compset="I2000Clm50Fates" testmods="clm/FatesColdDef">
    <machines>
      <machine name="cheyenne" compiler="intel" category="aux_clm"/>
      <machine name="cheyenne" compiler="gnu" category="aux_clm"/>
    </machines>
    <options>
      <option name="wallclock">00:20:00</option>
    </options>
  </test>
  <test name="SMS_Ld5" grid="f19_g17" compset="I2000Clm50Fates" testmods="clm/FatesColdDef">
    <machines>
      <machine name="cheyenne" compiler="intel" category="aux_clm"/>
    </machines>
    <options>
      <option name="wallclock">00:20:00</option>
    </options>
  </test>
  <test name="SMS_D_Ld5" grid="f10_f10_musgs" compset="I2000Clm50BgcCrop" testmods="clm/irrig_alternate">
    <machines>
      <machine name="izumi" compiler="nag" category="aux_clm">
        <options>
          <option name="wallclock">00:20:00</option>
          <option name="comment">Debug test covering some non-default irrigation options.</option>
        </options>
      </machine>
    </machines>
  </test>
  <test name="SMS_D_Ld10" grid="f10_f10_musgs" compset="I2000Clm50BgcCrop" testmods="clm/tracer_consistency">
    <machines>

      <machine name="izumi" compiler="intel" category="aux_clm">
        <options>
          <option name="wallclock">00:30:00</option>
          <option name="comment">Include a tracer consistency check in debug mode.</option>
        </options>
      </machine>

    </machines>
  </test>
  <test name="ERP_P36x2_D_Ld5" grid="f10_f10_musgs" compset="I2000Ctsm50NwpBgcCropGswp" testmods="clm/default">
    <machines>

      <machine name="cheyenne" compiler="intel" category="aux_clm">
        <options>
          <option name="wallclock">00:30:00</option>
          <option name="comment">A debug ERP test of the NWP configuration with active BGC and CROP.</option>
        </options>
      </machine>

    </machines>
  </test>
  <test name="LWISO_Ld10" grid="f10_f10_musgs" compset="I2000Clm50BgcCrop" testmods="clm/coldStart">
    <machines>
      <machine name="cheyenne" compiler="gnu" category="aux_clm">
        <options>
          <option name="wallclock">00:30:00</option>
          <option name="comment">Ensure that turning on water tracers doesn't change answers. Cold start for now, until we can use initial conditions from a non-isotope case in an isotope case; once we can do that, this should be changed to not be cold start (e.g., 5-day decStart transient test: see also https://github.com/ESCOMP/ctsm/issues/495#issuecomment-516619853).</option>
        </options>
      </machine>
    </machines>
  </test>
  <test name="ERP_P36x2_D_Ld5" grid="f10_f10_musgs" compset="I2000Ctsm50NwpSpGswp" testmods="clm/default">
    <machines>

      <machine name="cheyenne" compiler="intel" category="aux_clm">
        <options>
          <option name="wallclock">00:30:00</option>
          <option name="comment">Include a debug ERP test of the NWP configuration.</option>
        </options>
      </machine>

    </machines>
  </test>
  <test name="SMS_Ld1" grid="nldas2_rnldas2_mnldas2" compset="I2000Ctsm50NwpSpNldas" testmods="clm/default">
    <machines>

      <machine name="cheyenne" compiler="gnu" category="aux_clm">
        <options>
          <option name="wallclock">00:30:00</option>
          <option name="comment">Include a short smoke test covering the nldas2 grid and the I2000Ctsm50NwpSpNldas compset, which uses NLDAS datm forcing.</option>
        </options>
      </machine>

    </machines>
  </test>
  <test name="SMS_Ld1" grid="nldas2_rnldas2_mnldas2" compset="I2000Ctsm50NwpSpNldasRs" testmods="clm/default">
    <machines>

      <machine name="cheyenne" compiler="gnu" category="aux_clm">
        <options>
          <option name="wallclock">00:30:00</option>
          <option name="comment">Include a short smoke test covering the nldas2 grid and the I2000Ctsm50NwpSpNldasRs compset, which uses NLDAS datm forcing.</option>
        </options>
      </machine>

    </machines>
  </test>
  <test name="ERP_D_Ld3" grid="f19_g17" compset="I2000Clm50FatesCru" testmods="clm/Fates">
    <machines>
      <machine name="cheyenne" compiler="intel" category="fates"/>
    </machines>
    <options>
      <option name="wallclock">00:20:00</option>
    </options>
  </test>
  <test name="ERP_D_P15x2_Ld3" grid="f19_g17" compset="I2000Clm50FatesCru" testmods="clm/Fates">
    <machines>
      <machine name="cheyenne" compiler="intel" category="fates"/>
    </machines>
    <options>
      <option name="wallclock">00:20:00</option>
    </options>
  </test>
  <test name="ERP_Ld3" grid="f09_g17" compset="I2000Clm45Fates" testmods="clm/FatesColdDef">
    <machines>
      <machine name="cheyenne" compiler="intel" category="fates"/>
    </machines>
    <options>
      <option name="wallclock">00:20:00</option>
    </options>
  </test>
  <test name="ERP_Ld9" grid="f45_f45_mg37" compset="I2000Clm45Fates" testmods="clm/FatesAllVars">
    <machines>
      <machine name="cheyenne" compiler="intel" category="fates"/>
      <machine name="izumi" compiler="nag" category="fates"/>
    </machines>
    <options>
      <option name="wallclock">00:20:00</option>
    </options>
  </test>
  <test name="ERS_D_Ld3" grid="f19_g17" compset="I2000Clm50FatesCru" testmods="clm/Fates">
    <machines>
      <machine name="cheyenne" compiler="intel" category="fates"/>
    </machines>
    <options>
      <option name="wallclock">00:20:00</option>
    </options>
  </test>
  <test name="ERS_D_Ld5" grid="f19_g17" compset="I2000Clm45Fates" testmods="clm/default">
    <machines>
      <machine name="cheyenne" compiler="intel" category="fates"/>
    </machines>
    <options>
      <option name="wallclock">00:20:00</option>
    </options>
  </test>
  <test name="ERS_D_Ld5" grid="f19_g17" compset="I2000Clm50FatesCru" testmods="clm/default">
    <machines>
      <machine name="cheyenne" compiler="intel" category="fates"/>
    </machines>
    <options>
      <option name="wallclock">00:20:00</option>
    </options>
  </test>
  <test name="ERS_D_Mmpi-serial_Ld5" grid="1x1_brazil" compset="I2000Clm50FatesCruRs" testmods="clm/Fates">
    <machines>
      <machine name="cheyenne" compiler="intel" category="fates"/>
      <machine name="izumi" compiler="nag" category="fates"/>
    </machines>
    <options>
      <option name="wallclock">00:20:00</option>
    </options>
  </test>
  <test name="ERS_Ld5" grid="f19_g17" compset="I2000Clm45Fates" testmods="clm/FatesColdDef">
    <machines>
      <machine name="cheyenne" compiler="intel" category="fates"/>
    </machines>
    <options>
      <option name="wallclock">00:20:00</option>
    </options>
  </test>
  <test name="ERS_Ld60" grid="f45_f45_mg37" compset="I2000Clm45Fates" testmods="clm/Fates">
    <machines>
      <machine name="cheyenne" compiler="intel" category="fates"/>
      <machine name="izumi" compiler="nag" category="fates"/>
    </machines>
    <options>
      <option name="wallclock">00:40:00</option>
    </options>
  </test>
  <test name="ERS_Ld60" grid="f45_f45_mg37" compset="I2000Clm45Fates" testmods="clm/FatesNoFire">
    <machines>
      <machine name="cheyenne" compiler="intel" category="fates"/>
    </machines>
    <options>
      <option name="wallclock">00:20:00</option>
    </options>
  </test>
  <test name="ERS_Ld60" grid="f45_f45_mg37" compset="I2000Clm45Fates" testmods="clm/FatesST3">
    <machines>
      <machine name="cheyenne" compiler="intel" category="fates"/>
    </machines>
    <options>
      <option name="wallclock">00:20:00</option>
    </options>
  </test>
  <test name="ERS_Ld60" grid="f45_f45_mg37" compset="I2000Clm45Fates" testmods="clm/FatesPPhys">
    <machines>
      <machine name="cheyenne" compiler="intel" category="fates"/>
    </machines>
    <options>
      <option name="wallclock">00:20:00</option>
    </options>
  </test>
  <test name="ERS_Ld60" grid="f45_f45_mg37" compset="I2000Clm45Fates" testmods="clm/FatesLogging">
    <machines>
      <machine name="cheyenne" compiler="intel" category="fates"/>
    </machines>
    <options>
      <option name="wallclock">00:20:00</option>
    </options>
  </test>
  <test name="SMS_Lm6" grid="f45_f45_mg37" compset="I2000Clm45Fates" testmods="clm/Fates">
    <machines>
      <machine name="cheyenne" compiler="intel" category="fates"/>
    </machines>
    <options>
      <option name="wallclock">00:20:00</option>
      <option name="comment"  >Run a short non-Fates test (without land-ice model) in the fates test list, to make sure fates changes do not mess up the standard model</option>
    </options>
  </test>
  <test name="SMS_Ly2" grid="1x1_brazil" compset="I2000Clm45FatesRs" testmods="clm/Fates">
    <machines>
      <machine name="cheyenne" compiler="intel" category="fates"/>
    </machines>
    <options>
      <option name="wallclock">00:40:00</option>
    </options>
  </test>
  <test name="SMS_Lm1" grid="f10_f10_musgs" compset="I1850Clm50BgcCropCmip6waccm" testmods="clm/basic">
    <machines>
      <machine name="cheyenne" compiler="gnu" category="aux_clm"/>
      <machine name="cheyenne" compiler="gnu" category="prealpha"/>
      <machine name="cheyenne" compiler="gnu" category="prebeta"/>
    </machines>
    <options>
      <option name="wallclock">00:20:00</option>
      <option name="comment"  >The main point of this test is simply to make sure that the CMIP6WACCMDECK moifierd works. (This configuration is basically the same as I1850Clm50BgcCropCmip6, but without cmip6_glaciers_virtual_antarctica - so we don't need huge coverage of this.) Month-long so that we actually get some history output (because this test exercises a usermods directory with only monthly and yearly output).</option>
    </options>
  </test>
  <test name="SMS_Lm1" grid="f19_g17" compset="I1850Clm50BgcCropCmip6waccm" testmods="clm/basic">
    <machines>
      <machine name="cheyenne" compiler="intel" category="aux_clm"/>
      <machine name="cheyenne" compiler="intel" category="prebeta"/>
    </machines>
    <options>
      <option name="wallclock">00:60:00</option>
      <option name="comment"  >The main point of this test is simply to make sure that the CMIP6WACCMDECK modifier works for
2-degree since that resolution turns off Carbon isotopes </option>
    </options>
  </test>
  <test name="SMS_Lm1_D" grid="f10_f10_musgs" compset="I1850Clm50BgcCrop" testmods="clm/output_crop_highfreq">
    <machines>
      <machine name="cheyenne" compiler="intel" category="aux_clm">
        <options>
          <option name="wallclock">00:20:00</option>
          <option name="comment">Want at least a month-long debug test covering the output_crop usermod, as well as a test covering the output_crop_highfreq usermod. (Note that we already have a year+ test of output_crop via a cmip6 test, so having this test just be a month, rather than a year, seems good enough.)</option>
        </options>
      </machine>
    </machines>
  </test>
  <test name="SMS_Ly1_Mmpi-serial" grid="1x1_brazil" compset="IHistClm50BgcQianRs" testmods="clm/output_bgc_highfreq">
    <machines>
      <machine name="cheyenne" compiler="gnu" category="aux_clm">
        <options>
          <option name="wallclock">00:20:00</option>
          <option name="comment">Want a year-long test covering the output_bgc and output_bgc_highfreq usermods; don't want a highfreq, year-long global test because of the output volume, so this is single-point.</option>
        </options>
      </machine>
    </machines>
  </test>
  <test name="SMS_Ly1_Mmpi-serial" grid="1x1_vancouverCAN" compset="I1PtClm50SpRs" testmods="clm/output_sp_highfreq">
    <machines>
      <machine name="cheyenne" compiler="gnu" category="aux_clm">
        <options>
          <option name="wallclock">00:10:00</option>
          <option name="comment">Want a year-long test covering the output_sp and output_sp_highfreq usermods; don't want a highfreq, year-long global test because of the output volume, so this is single-point.</option>
        </options>
      </machine>
    </machines>
  </test>
  <test name="SMS_D_Ld5_Vnuopc" grid="f10_f10_musgs" compset="I2000Clm50BgcCrop" testmods="clm/default">
    <machines>
      <machine name="cheyenne" compiler="intel" category="aux_clm">
        <options>
          <option name="wallclock">00:30:00</option>
          <option name="comment">Include a test of the NUOPC cap</option>
        </options>
      </machine>
    </machines>
  </test>
  <test name="PFS_Ld20" grid="f09_g17" compset="I2000Clm50BgcCrop">
    <machines>
      <machine name="cheyenne" compiler="intel" category="aux_clm">
        <options>
          <option name="wallclock">00:30:00</option>
          <option name="comment">Can use this test to determine if there are significant throughput changes, at least for this common and important configuration. Note that this deliberately doesn't have any testmods in order to (1) avoid doing history output (because the timing of output can be very variable, and mixing output timing with other aspects of model time can be confusing), and (2) generally keep the test replicating a production configuration as closely as possible (so, for example, we do NOT set BFBFLAG=TRUE for this test).</option>
        </options>
      </machine>
    </machines>
  </test>

  <test name="LILACSMOKE_Vnuopc_D_Ld2" grid="f10_f10_musgs" compset="I2000Ctsm50NwpSpAsRs" testmods="clm-lilac">
    <machines>
      <machine name="cheyenne" compiler="intel" category="aux_clm">
        <options>
          <option name="wallclock">00:20:00</option>
          <option name="comment">Basic LILAC smoke test. Needs to use the nuopc driver. Uses stub atmosphere to avoid needing to download a bunch of unnecessary data if run on a different machine.</option>
        </options>
      </machine>
    </machines>
  </test>

  <test name="SMS_D_Ln1" grid="f10_f10_musgs" compset="I2000Clm50BgcCropQianRs" testmods="clm-run_self_tests">
    <machines>

      <machine name="izumi" compiler="intel" category="aux_clm">
        <options>
          <option name="wallclock">0:20:00</option>
          <option name="comment">Include a test that triggers runtime self-tests. The grid and compset aren't very important here, but we do want more than a single-point test so that we can run on more than one processor; we use Qian atm forcing to facilitate running this test on small systems (to avoid large input data needs). The self-tests are run in initialization, so we only need to run for a single time step.</option>
        </options>
      </machine>

    </machines>
  </test>

  <test name="FUNITCTSM_P1x1" grid="f10_f10_musgs" compset="I2000Clm50Sp">
    <machines>
      <machine name="cheyenne" compiler="intel" category="aux_clm">
        <options>
          <option name="wallclock">00:30:00</option>
          <option name="comment">This test runs CTSM's Fortran unit tests. We're abusing the system test infrastructure to run these, so that a run of the test suite results in the unit tests being run as well. Grid and compset are irrelevant here, except that compset must be one that includes CTSM in order for CIME to find the test definition.</option>
        </options>
      </machine>
    </machines>
  </test>
</testlist><|MERGE_RESOLUTION|>--- conflicted
+++ resolved
@@ -236,7 +236,7 @@
       <machine name="cheyenne" compiler="intel" category="aux_clm"/>
     </machines>
     <options>
-      <option name="wallclock">00:50:00</option>
+      <option name="wallclock">00:20:00</option>
     </options>
   </test>
   <test name="ERP_Ld9" grid="f45_g37" compset="I2000Clm51Bgc" testmods="clm/default">
@@ -307,10 +307,6 @@
       <machine name="cheyenne" compiler="intel" category="aux_clm"/>
     </machines>
     <options>
-<<<<<<< HEAD
-      <option name="wallclock">00:30:00</option>
-      <option name="comment">Use a transient compset so we allocate and run all PFTs (non-transient cases only allocate memory for non-zero-weight PFTs)</option>
-=======
       <option name="wallclock">00:10:00</option>
       <option name="comment">Want one C96 test in the aux_clm test suite; just a short smoke test to make sure it can get off the ground. Use a PE layout that (1) has threading, because CAM uses threading at this resolution; and (2) has a smaller-than-standard task count in order to get through the queue faster.</option>
     </options>
@@ -333,7 +329,6 @@
     <options>
       <option name="wallclock">00:20:00</option>
       <option name="comment"  >Science support for IHistClm50BgcCrop at f19</option>
->>>>>>> 622a196b
     </options>
   </test>
   <test name="ERP_D_Ld5" grid="f10_f10_musgs" compset="IHistClm50BgcCrop" testmods="clm/allActive">
@@ -374,7 +369,7 @@
       <machine name="cheyenne" compiler="intel" category="aux_clm"/>
     </machines>
     <options>
-      <option name="wallclock">00:30:00</option>
+      <option name="wallclock">00:20:00</option>
     </options>
   </test>
   <test name="ERP_D_Ld5" grid="f19_g17" compset="I2000Clm50BgcCru" testmods="clm/fire_emis">
@@ -1243,7 +1238,7 @@
       <machine name="cheyenne" compiler="intel" category="aux_clm"/>
     </machines>
     <options>
-      <option name="wallclock">02:00:00</option>
+      <option name="wallclock">01:40:00</option>
       <option name="comment"  >Want a multi-year global test of transient crops; also want a multi-year transient restart test.  Using P60x1 and ERS rather than ERP to get faster turnaround of this long-running test</option>
     </options>
   </test>
@@ -1560,7 +1555,7 @@
       <machine name="cheyenne" compiler="intel" category="aux_clm"/>
     </machines>
     <options>
-      <option name="wallclock">00:40:00</option>
+      <option name="wallclock">00:20:00</option>
     </options>
   </test>
   <test name="DAE_N2_D_Lh12" grid="f10_f10_musgs" compset="I2000Clm50BgcCrop" testmods="clm/DA_multidrv">
@@ -1569,7 +1564,7 @@
       <machine name="cheyenne" compiler="intel" category="prealpha"/>
     </machines>
     <options>
-      <option name="wallclock">00:40:00</option>
+      <option name="wallclock">00:20:00</option>
     </options>
   </test>
   <test name="SMS_D_Ld5" grid="f10_f10_musgs" compset="I1850Clm45BgcCrop" testmods="clm/crop">
@@ -1591,9 +1586,6 @@
       <option name="tput_tolerance">0.5</option>
     </options>
   </test>
-<<<<<<< HEAD
-  <test name="ERS_D_Ld5" grid="f10_f10_musgs" compset="IHistClm50BgcQianGs" testmods="clm/ciso_bombspike1963DecStart">
-=======
   <test name="SMS_D_Lm1_Mmpi-serial" grid="CLM_USRDAT" compset="I1PtClm50SpRs" testmods="clm/USUMB">
     <machines>
       <machine name="cheyenne" compiler="intel" category="aux_clm"/>
@@ -1605,7 +1597,6 @@
     </options>
   </test>
   <test name="ERS_D_Ld5" grid="f10_f10_musgs" compset="IHistClm50BgcQian" testmods="clm/ciso_bombspike1963DecStart">
->>>>>>> 622a196b
     <machines>
       <machine name="cheyenne" compiler="intel" category="aux_clm"/>
     </machines>
@@ -1619,7 +1610,7 @@
       <machine name="cheyenne" compiler="intel" category="aux_clm"/>
     </machines>
     <options>
-      <option name="wallclock">03:00:00</option>
+      <option name="wallclock">02:00:00</option>
       <option name="comment"  >Want a debug test that tests a number of aspects of transient crops, including a new crop landunit and shifting PCT_CFT; move to CLM50 once we can get it fast enough (see bug 2391)</option>
     </options>
   </test>
@@ -1795,7 +1786,7 @@
       <machine name="cheyenne" compiler="intel" category="aux_clm"/>
     </machines>
     <options>
-      <option name="wallclock">01:30:00</option>
+      <option name="wallclock">00:40:00</option>
       <option name="comment"  >include a relatively long crop test at relatively high resolution</option>
     </options>
   </test>
@@ -2001,7 +1992,7 @@
       <machine name="cheyenne" compiler="intel" category="aux_clm"/>
     </machines>
     <options>
-      <option name="wallclock">00:40:00</option>
+      <option name="wallclock">00:20:00</option>
     </options>
   </test>
   <test name="SMS_Ld5" grid="f10_f10_musgs" compset="I2000Clm45Fates" testmods="clm/FatesColdDef">
