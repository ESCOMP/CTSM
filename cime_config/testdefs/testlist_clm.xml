<?xml version="1.0"?>
<testlist version="2.0">
  <test name="ERI_D_Ld9" grid="f10_f10_mg37" compset="I1850Clm51Bgc" testmods="clm/default">
    <machines>
      <machine name="cheyenne" compiler="gnu" category="aux_clm"/>
    </machines>
    <options>
      <option name="wallclock">00:20:00</option>
    </options>
  </test>
  <test name="SMS_D_Ld3_PS" grid="f09_g17" compset="I1850Clm50BgcNoAnthro" testmods="clm/decStart1851_noinitial">
    <machines>
      <machine name="cheyenne" compiler="intel" category="aux_clm"/>
      <machine name="cheyenne" compiler="intel" category="prebeta"/>
    </machines>
    <options>
      <option name="wallclock">00:20:00</option>
    </options>
  </test>
  <test name="SMS_Ld5" grid="f09_g17" compset="I1850Clm45BgcCru" testmods="clm/default">
    <machines>
      <machine name="cheyenne" compiler="intel" category="ctsm_sci"/>
    </machines>
    <options>
      <option name="wallclock">00:20:00</option>
      <option name="comment"  >Science support for I1850Clm45BgcCru at f09</option>
    </options>
  </test>
  <test name="SMS_Ld5" grid="f19_g17" compset="I1850Clm45BgcCru" testmods="clm/default">
    <machines>
      <machine name="cheyenne" compiler="intel" category="ctsm_sci"/>
    </machines>
    <options>
      <option name="wallclock">00:20:00</option>
      <option name="comment"  >Science support for I1850Clm45BgcCru at f19</option>
    </options>
  </test>
  <test name="ERI_D_Ld9" grid="f10_f10_mg37" compset="I2000Clm50BgcCru" testmods="clm/default">
    <machines>
      <machine name="cheyenne" compiler="gnu" category="aux_clm"/>
      <machine name="cheyenne" compiler="intel" category="aux_clm"/>
    </machines>
    <options>
      <option name="wallclock">00:20:00</option>
    </options>
  </test>
  <test name="SMS_Ln9" grid="C96_t061" compset="I2000Clm50SpRs" testmods="clm/clm50cam6LndTuningMode">
    <machines>
      <machine name="cheyenne" compiler="intel" category="ctsm_sci"/>
    </machines>
    <options>
      <option name="wallclock">00:60:00</option>
      <option name="comment">We have one C96 test in aux_clm; this is another that uses a different compset. No need to run this additional C96 test with every tag, but include it in the less frequent ctsm_sci testing.</option>
    </options>
  </test>
  <test name="ERI_D_Ld9" grid="ne30_g17" compset="I2000Clm50BgcCru" testmods="clm/vrtlay">
    <machines>
      <machine name="cheyenne" compiler="intel" category="aux_clm"/>
    </machines>
    <options>
      <option name="wallclock">00:60:00</option>
    </options>
  </test>
  <test name="ERI_D_Ld9" grid="T31_g37" compset="I2000Clm50Sp" testmods="clm/SNICARFRC">
    <machines>
      <machine name="cheyenne" compiler="intel" category="aux_clm"/>
    </machines>
    <options>
      <option name="wallclock">00:20:00</option>
    </options>
  </test>
  <test name="SMS_D_Ld1_PS" grid="f09_g17" compset="I1850Clm50Sp" testmods="clm/default">
    <machines>
      <machine name="cheyenne" compiler="intel" category="aux_clm"/>
    </machines>
    <options>
      <option name="wallclock">00:20:00</option>
      <option name="comment"  >Include a test of this scientifically-supported compset at a scientifically-supported resolution</option>
    </options>
  </test>
  <test name="SMS_Ld1" grid="f09_g17" compset="I1850Clm50Sp" testmods="clm/default">
    <machines>
      <machine name="cheyenne" compiler="intel" category="ctsm_sci"/>
    </machines>
    <options>
      <option name="wallclock">00:20:00</option>
      <option name="comment"  >Science support for I1850Clm50Sp at f09</option>
    </options>
  </test>
  <test name="SMS_Ld1" grid="f19_g17" compset="I1850Clm50Sp" testmods="clm/default">
    <machines>
      <machine name="cheyenne" compiler="intel" category="ctsm_sci"/>
    </machines>
    <options>
      <option name="wallclock">00:20:00</option>
      <option name="comment"  >Science support for I1850Clm50Sp at f19</option>
    </options>
  </test>
  <test name="SMS_Ld1" grid="f09_g17" compset="I1850Clm50SpCru" testmods="clm/default">
    <machines>
      <machine name="cheyenne" compiler="intel" category="ctsm_sci"/>
    </machines>
    <options>
      <option name="wallclock">00:20:00</option>
      <option name="comment"  >Science support for I1850Clm50SpCru at f09</option>
    </options>
  </test>
  <test name="SMS_Ld1" grid="f19_g17" compset="I1850Clm50SpCru" testmods="clm/default">
    <machines>
      <machine name="cheyenne" compiler="intel" category="ctsm_sci"/>
    </machines>
    <options>
      <option name="wallclock">00:20:00</option>
      <option name="comment"  >Science support for I1850Clm50SpCru at f19</option>
    </options>
  </test>
  <test name="ERP_D_Ld3_PS" grid="f09_g17" compset="I2000Clm50Sp" testmods="clm/prescribed">
    <machines>
      <machine name="cheyenne" compiler="intel" category="aux_clm"/>
      <machine name="cheyenne" compiler="intel" category="prealpha"/>
    </machines>
    <options>
      <option name="wallclock">00:20:00</option>
      <option name="comment"  >Include a test of prescribed soil-moisture, has to be at f09, should be 2000 and for SP</option>
    </options>
  </test>
  <test name="ERP_D_Ld3_Vmct_PS" grid="f09_g17" compset="I2000Clm50Sp" testmods="clm/prescribed">
    <machines>
      <machine name="cheyenne" compiler="intel" category="aux_clm"/>
      <machine name="cheyenne" compiler="intel" category="prealpha"/>
    </machines>
    <options>
      <option name="wallclock">00:20:00</option>
      <option name="comment"  >MCT test covering prescribed soil moisture stream (this stream uses different code in a mct test than in an mct test).</option>
    </options>
  </test>
  <test name="ERI_D_Ld9_P48x1" grid="f10_f10_mg37" compset="I2000Clm50BgcCru" testmods="clm/reduceOutput">
    <machines>
      <machine name="izumi" compiler="nag" category="aux_clm"/>
      <machine name="izumi" compiler="nag" category="prebeta"/>
    </machines>
    <options>
      <option name="wallclock">00:40:00</option>
    </options>
  </test>
  <test name="ERI_D_Ld9_P48x1" grid="T31_g37" compset="I2000Clm50Sp" testmods="clm/reduceOutput">
    <machines>
      <machine name="izumi" compiler="nag" category="aux_clm"/>
    </machines>
    <options>
      <option name="wallclock">00:40:00</option>
    </options>
  </test>
  <test name="ERI_D_Ld9_P48x1" grid="f10_f10_mg37" compset="I2000Clm50Sp" testmods="clm/SNICARFRC">
    <machines>
      <machine name="izumi" compiler="nag" category="aux_clm"/>
    </machines>
    <options>
      <option name="wallclock">00:40:00</option>
    </options>
  </test>
  <test name="ERI_D_Ld9_P48x1_Vmct" grid="f10_f10_mg37" compset="I2000Clm50Sp" testmods="clm/SNICARFRC">
    <machines>
      <machine name="izumi" compiler="nag" category="aux_clm"/>
    </machines>
    <options>
      <option name="wallclock">00:40:00</option>
      <option name="comment"  >Include an ERI test with MCT</option>
    </options>
  </test>
  <test name="SMS_Ln9_P144x3" grid="f19_g17" compset="IHistClm50Sp" testmods="clm/waccmx_offline2005Start">
    <machines>
      <machine name="cheyenne" compiler="intel" category="ctsm_sci"/>
    </machines>
    <options>
      <option name="wallclock">00:20:00</option>
      <option name="comment">Do a test similar to FXHIST starting at a 2005 start date, will interpoalte from the 2003 IC file</option>
    </options>
  </test>
  <test name="SMS_D_Ln9_P36x3" grid="f19_g17" compset="IHistClm50Sp" testmods="clm/waccmx_offline">
    <machines>
      <machine name="cheyenne" compiler="intel" category="aux_clm"/>
    </machines>
    <options>
      <option name="wallclock">00:20:00</option>
      <option name="comment">Run a transient case with standalone settings similar to the FXHIST waccm test</option>
    </options>
  </test>
  <test name="SMS_D_Ln9_P36x3_Vmct" grid="f19_g17" compset="IHistClm50Sp" testmods="clm/waccmx_offline">
    <machines>
      <machine name="cheyenne" compiler="intel" category="aux_clm"/>
    </machines>
    <options>
      <option name="wallclock">00:20:00</option>
      <option name="comment">MCT test covering drydep, megan and Gregorian calendar.</option>
    </options>
  </test>
  <test name="ERP_D_P36x2_Ld3" grid="f10_f10_mg37" compset="I2000Clm50BgcCru" testmods="clm/cn_conly">
    <machines>
      <machine name="cheyenne" compiler="intel" category="aux_clm"/>
    </machines>
    <options>
      <option name="wallclock">00:20:00</option>
    </options>
  </test>
  <test name="ERP_D_P36x2_Ld3" grid="f10_f10_mg37" compset="I2000Clm50BgcCru" testmods="clm/snowveg_norad">
    <machines>
      <machine name="cheyenne" compiler="gnu" category="aux_clm"/>
    </machines>
    <options>
      <option name="wallclock">00:20:00</option>
    </options>
  </test>
  <test name="ERI_Ld9" grid="f10_f10_mg37" compset="I2000Clm50BgcCru" testmods="clm/drydepnomegan">
    <machines>
      <machine name="cheyenne" compiler="gnu" category="aux_clm"/>
    </machines>
    <options>
      <option name="wallclock">00:20:00</option>
    </options>
  </test>
  <test name="ERI_Ld9" grid="f10_f10_mg37" compset="I2000Clm50BgcCru" testmods="clm/default">
    <machines>
      <machine name="cheyenne" compiler="gnu" category="aux_clm"/>
      <machine name="cheyenne" compiler="intel" category="aux_clm"/>
    </machines>
    <options>
      <option name="wallclock">00:20:00</option>
    </options>
  </test>
  <test name="ERI_Ld9" grid="f45_g37" compset="I2000Clm50BgcCru" testmods="clm/nofire">
    <machines>
      <machine name="cheyenne" compiler="intel" category="aux_clm"/>
    </machines>
    <options>
      <option name="wallclock">00:20:00</option>
    </options>
  </test>
  <test name="ERI_Ld9" grid="f09_g17" compset="I2000Clm51BgcCrop" testmods="clm/default">
    <machines>
      <machine name="cheyenne" compiler="intel" category="ctsm_sci"/>
    </machines>
    <options>
      <option name="wallclock">00:20:00</option>
      <option name="comment">Include an ERI test at production resolution in the ctsm_sci test list</option>
    </options>
  </test>
  <test name="ERI_C2_Ld9" grid="f10_f10_mg37" compset="I2000Clm51BgcCrop" testmods="clm/default">
    <machines>
      <machine name="cheyenne" compiler="gnu" category="aux_clm"/>
    </machines>
    <options>
      <option name="wallclock">00:20:00</option>
    </options>
  </test>
  <test name="ERS_Ld3" grid="f10_f10_mg37" compset="I2000Clm51Bgc" testmods="clm/ciso_cwd_hr">
    <machines>
      <machine name="cheyenne" compiler="intel" category="aux_clm"/>
    </machines>
    <options>
      <option name="wallclock">00:20:00</option>
    </options>
  </test>
  <test name="ERP_Ld9" grid="f45_g37" compset="I2000Clm51Bgc" testmods="clm/default">
    <machines>
      <machine name="cheyenne" compiler="intel" category="aux_clm"/>
    </machines>
    <options>
      <option name="wallclock">00:20:00</option>
    </options>
  </test>
  <test name="ERP_D" grid="f10_f10_mg37" compset="IHistClm51Bgc" testmods="clm/decStart">
    <machines>
      <machine name="cheyenne" compiler="gnu" category="aux_clm"/>
      <machine name="cheyenne" compiler="intel" category="aux_clm"/>
    </machines>
    <options>
      <option name="wallclock">00:20:00</option>
    </options>
  </test>
  <test name="ERP_D_Ld3_P36x2" grid="f10_f10_mg37" compset="I2000Clm50BgcCru" testmods="clm/default">
    <machines>
      <machine name="cheyenne" compiler="intel" category="aux_clm"/>
      <machine name="cheyenne" compiler="gnu" category="aux_clm"/>
    </machines>
    <options>
      <option name="wallclock">00:20:00</option>
    </options>
  </test>
  <test name="ERP_D_Ld5" grid="f10_f10_mg37" compset="I1850Clm50BgcCropG" testmods="clm/glcMEC_changeFlags">
    <machines>
      <machine name="cheyenne" compiler="gnu" category="aux_clm"/>
    </machines>
    <options>
      <option name="wallclock">00:20:00</option>
      <option name="comment"  >cism is not answer preserving across processor changes, but short test length should be ok.</option>
    </options>
  </test>
  <test name="SMS_Ld5" grid="f19_g17" compset="I1850Clm50Bgc" testmods="clm/default">
    <machines>
      <machine name="cheyenne" compiler="intel" category="ctsm_sci"/>
    </machines>
    <options>
      <option name="wallclock">00:20:00</option>
      <option name="comment"  >Science support for I1850Clm50Bgc at f19</option>
    </options>
  </test>
  <test name="SMS_Ld5" grid="f09_g17" compset="I1850Clm50Bgc" testmods="clm/default">
    <machines>
      <machine name="cheyenne" compiler="intel" category="ctsm_sci"/>
    </machines>
    <options>
      <option name="wallclock">00:20:00</option>
      <option name="comment"  >Science support for I1850Clm50Bgc at f09</option>
    </options>
  </test>
  <test name="ERP_D_Ld5" grid="ne30_g17" compset="I1850Clm50BgcCrop" testmods="clm/default">
    <machines>
      <machine name="izumi" compiler="nag" category="prealpha"/>
    </machines>
    <options>
      <option name="wallclock">00:60:00</option>
    </options>
  </test>
  <test name="SMS_Ln9_P72x2" grid="C96_C96_mg17" compset="IHistClm50BgcCrop" testmods="clm/clm50cam6LndTuningMode">
    <machines>
      <machine name="cheyenne" compiler="intel" category="aux_clm"/>
    </machines>
    <options>
      <option name="wallclock">00:10:00</option>
      <option name="comment">Want one C96 test in the aux_clm test suite; just a short smoke test to make sure it can get off the ground. Use a PE layout that (1) has threading, because CAM uses threading at this resolution; and (2) has a smaller-than-standard task count in order to get through the queue faster.</option>
    </options>
  </test>
  <test name="SMS_Ld5" grid="f09_g17" compset="IHistClm50BgcCrop" testmods="clm/default">
    <machines>
      <machine name="cheyenne" compiler="intel" category="ctsm_sci"/>
    </machines>
    <options>
      <option name="wallclock">00:20:00</option>
      <option name="comment"  >Science support for IHistClm50BgcCrop at f09</option>
    </options>
  </test>
  <test name="SMS_Ld5" grid="f19_g17" compset="IHistClm50BgcCrop" testmods="clm/default">
    <machines>
      <machine name="cheyenne" compiler="intel" category="ctsm_sci"/>
    </machines>
    <options>
      <option name="wallclock">00:20:00</option>
      <option name="comment"  >Science support for IHistClm50BgcCrop at f19</option>
    </options>
  </test>
  <test name="ERP_D_Ld5" grid="f10_f10_mg37" compset="IHistClm50BgcCrop" testmods="clm/allActive">
    <machines>
      <machine name="cheyenne" compiler="intel" category="aux_clm"/>
    </machines>
    <options>
      <option name="wallclock">00:20:00</option>
      <option name="comment">Use a transient compset so we allocate and run all PFTs (non-transient cases only allocate memory for non-zero-weight PFTs)</option>
    </options>
  </test>
  <test name="ERP_D_Ld5" grid="f10_f10_mg37" compset="I2000Clm50BgcCru" testmods="clm/anoxia">
    <machines>
      <machine name="cheyenne" compiler="intel" category="aux_clm"/>
    </machines>
    <options>
      <option name="wallclock">00:20:00</option>
      <option name="comment">Run a test with anoxia turned on</option>
    </options>
  </test>
  <test name="ERP_D_Ld5" grid="f10_f10_mg37" compset="I2000Clm50BgcCru" testmods="clm/ciso_flexCN_FUN">
    <machines>
      <machine name="cheyenne" compiler="gnu" category="aux_clm"/>
    </machines>
    <options>
      <option name="wallclock">00:20:00</option>
    </options>
  </test>
  <test name="ERP_D_Ld5" grid="f10_f10_mg37" compset="I2000Clm50BgcCru" testmods="clm/fire_emis">
    <machines>
      <machine name="cheyenne" compiler="gnu" category="aux_clm"/>
      <machine name="cheyenne" compiler="gnu" category="prebeta"/>
    </machines>
    <options>
      <option name="wallclock">00:20:00</option>
    </options>
  </test>
  <test name="ERP_D_Ld5" grid="f10_f10_mg37" compset="I2000Clm51Sp" testmods="clm/decStart">
    <machines>
      <machine name="cheyenne" compiler="intel" category="aux_clm"/>
    </machines>
    <options>
      <option name="wallclock">00:20:00</option>
      <option name="comment">2000 Sp test for CLM51</option>
    </options>
  </test>
  <test name="ERP_D_Ld5" grid="f10_f10_mg37" compset="I2000Clm50Sp" testmods="clm/reduceOutput">
    <machines>
      <machine name="cheyenne" compiler="gnu" category="aux_clm"/>
      <machine name="cheyenne" compiler="intel" category="aux_clm"/>
    </machines>
    <options>
      <option name="wallclock">00:20:00</option>
    </options>
  </test>
  <test name="ERP_D_Ld5" grid="f09_g17" compset="I2000Clm50Vic" testmods="clm/vrtlay">
    <machines>
      <machine name="cheyenne" compiler="intel" category="ctsm_sci"/>
    </machines>
    <options>
      <option name="wallclock">00:20:00</option>
    </options>
  </test>
  <test name="ERP_D_Ld5" grid="f10_f10_mg37" compset="I2000Clm50Vic" testmods="clm/vrtlay">
    <machines>
      <machine name="cheyenne" compiler="intel" category="aux_clm"/>
    </machines>
    <options>
      <option name="wallclock">00:20:00</option>
    </options>
  </test>
  <test name="ERP_D_Ld5" grid="f10_f10_mg37" compset="IHistClm50SpCru" testmods="clm/drydepnomegan">
    <machines>
      <machine name="cheyenne" compiler="gnu" category="aux_clm"/>
      <machine name="cheyenne" compiler="gnu" category="prebeta"/>
    </machines>
    <options>
      <option name="wallclock">00:20:00</option>
    </options>
  </test>
  <test name="ERP_D_Ld5" grid="f10_f10_mg37" compset="IHistClm51Sp" testmods="clm/default">
    <machines>
      <machine name="cheyenne" compiler="intel" category="aux_clm"/>
    </machines>
    <options>
      <option name="wallclock">00:20:00</option>
      <option name="comment"  >Test Hist compset with Sp for CLM5.1</option>
    </options>
  </test>
  <test name="SMS_Ld5" grid="f09_g17" compset="IHistClm50SpCru" testmods="clm/default">
    <machines>
      <machine name="cheyenne" compiler="intel" category="ctsm_sci"/>
    </machines>
    <options>
      <option name="wallclock">00:20:00</option>
      <option name="comment"  >Science support for IHistClm50SpCru at f09</option>
    </options>
  </test>
  <test name="SMS_Ld5" grid="f19_g17" compset="IHistClm50SpCru" testmods="clm/default">
    <machines>
      <machine name="cheyenne" compiler="intel" category="ctsm_sci"/>
    </machines>
    <options>
      <option name="wallclock">00:20:00</option>
      <option name="comment"  >Science support for IHistClm50SpCru at f19</option>
    </options>
  </test>
  <test name="ERP_D_Ld5_P48x1" grid="f10_f10_mg37" compset="I1850Clm51Bgc" testmods="clm/ciso">
    <machines>
      <machine name="izumi" compiler="nag" category="aux_clm"/>
    </machines>
    <options>
      <option name="wallclock">00:20:00</option>
    </options>
  </test>
  <test name="ERP_D_Ld10_P36x2" grid="f10_f10_mg37" compset="IHistClm51BgcCrop" testmods="clm/ciso_decStart">
    <machines>
      <machine name="cheyenne" compiler="intel" category="aux_clm"/>
    </machines>
    <options>
      <option name="wallclock">00:20:00</option>
      <option name="comment"  >Transient case with isotopes with a december start</option>
    </options>
  </test>
  <test name="ERP_D_Ld10_P36x2_Vmct" grid="f10_f10_mg37" compset="IHistClm51BgcCrop" testmods="clm/ciso_decStart">
    <machines>
      <machine name="cheyenne" compiler="intel" category="aux_clm"/>
    </machines>
    <options>
      <option name="wallclock">00:20:00</option>
      <option name="comment"  >MCT test covering both carbon isotopes and decStart (the latter is not very important, but we might as well have a test of that option).</option>
    </options>
  </test>
  <test name="ERP_D_Ld5_P48x1" grid="f10_f10_mg37" compset="I2000Clm50BgcCru" testmods="clm/reduceOutput">
    <machines>
      <machine name="izumi" compiler="nag" category="aux_clm"/>
    </machines>
    <options>
      <option name="wallclock">00:20:00</option>
    </options>
  </test>
  <test name="ERP_D_Ld5_P48x1" grid="f10_f10_mg37" compset="I2000Clm50Sp" testmods="clm/o3lombardozzi2015">
    <machines>
      <machine name="izumi" compiler="nag" category="aux_clm"/>
    </machines>
    <options>
      <option name="wallclock">00:20:00</option>
    </options>
  </test>
  <test name="ERP_D_P36x2_Ld3" grid="f10_f10_mg37" compset="I1850Clm50BgcCrop" testmods="clm/default">
    <machines>
      <machine name="cheyenne" compiler="intel" category="aux_clm"/>
      <machine name="cheyenne" compiler="gnu" category="aux_clm"/>
      <machine name="cheyenne" compiler="intel" category="clm_short"/>
      <machine name="cheyenne" compiler="gnu" category="clm_short"/>
    </machines>
    <options>
      <option name="wallclock">00:20:00</option>
    </options>
  </test>
  <test name="ERP_D_P36x2_Ld3" grid="f10_f10_mg37" compset="I2000Clm51BgcCrop" testmods="clm/coldStart">
    <machines>
      <machine name="cheyenne" compiler="intel" category="aux_clm"/>
    </machines>
    <options>
      <option name="wallclock">00:20:00</option>
    </options>
  </test>
<<<<<<< HEAD
  <test name="SMS_Vmct_P1440x2_D_Ld3" grid="f19_f19_mg16" compset="IHistClm51BgcCrop" testmods="clm/fanFull2009Start">
    <machines>
      <machine name="cheyenne" compiler="intel" category="aux_clm"/>
    </machines>
    <options>
      <option name="wallclock">00:20:00</option>
      <option name="comment"  >Threaded test with DEBUG and FAN on, we expect this to fail</option>
    </options>
  </test>
  <test name="ERP_D_Vmct" grid="f19_f19_mg16" compset="IHistClm51BgcCrop" testmods="clm/fanFull2009Start">
    <machines>
      <machine name="cheyenne" compiler="intel" category="aux_clm"/>
      <machine name="cheyenne" compiler="gnu"   category="aux_clm"/>
      <machine name="izumi"    compiler="nag"   category="aux_clm"/>
    </machines>
    <options>
      <option name="wallclock">00:20:00</option>
      <option name="comment"  >Restart test with processor count change with FAN on and DEBUG</option>
    </options>
  </test>
  <test name="SMS_Lm9_Vmct" grid="f19_f19_mg16" compset="IHistClm51BgcCrop" testmods="clm/fanFull2009StartMonthly">
    <machines>
      <machine name="cheyenne" compiler="intel" category="aux_clm"/>
      <machine name="cheyenne" compiler="gnu"   category="aux_clm"/>
      <machine name="izumi"    compiler="nag"   category="aux_clm"/>
    </machines>
    <options>
      <option name="wallclock">01:40:00</option>
      <option name="comment"  >Longer production smoke test with FAN on</option>
    </options>
  </test>
  <test name="SMS_Lm9_Vmct" grid="1x1_smallvilleIA" compset="IHistClm50BgcCropRs" testmods="clm/fanFull2009StartMonthly">
    <machines>
      <machine name="cheyenne" compiler="intel" category="aux_clm"/>
      <machine name="izumi"    compiler="intel" category="aux_clm"/>
    </machines>
    <options>
      <option name="wallclock">01:20:00</option>
      <option name="comment"  >Longer single point case with FAN on, not using Qian dataset since starts in 2009 five years after last Qian data</option>
    </options>
  </test>
  <test name="ERS_D_Vmct" grid="1x1_smallvilleIA" compset="IHistClm50BgcCropRs" testmods="clm/fanFull2009Start">
    <machines>
      <machine name="cheyenne" compiler="intel" category="aux_clm"/>
      <machine name="izumi"    compiler="nag"   category="aux_clm"/>
    </machines>
    <options>
      <option name="wallclock">01:20:00</option>
      <option name="comment"  >Single point restart test with DEBUG and FAN on, not using Qian dataset since starts in 2009 five years after last Qian data</option>
=======
  <test name="ERP_D_P36x2_Ld3" grid="f10_f10_mg37" compset="I1850Clm51BgcCrop" testmods="clm/mimics">
    <machines>
      <machine name="cheyenne" compiler="gnu" category="aux_clm"/>
    </machines>
    <options>
      <option name="wallclock">00:20:00</option>
      <option name="comment"  >Test soil_decomp_method = 'MIMICSWieder2015'</option>
    </options>
  </test>
  <test name="SMS_Ld5_Mmpi-serial" grid="1x1_brazil" compset="IHistClm50BgcQianRs" testmods="clm/mimics">
    <machines>
      <machine name="izumi" compiler="gnu" category="aux_clm"/>
    </machines>
    <options>
      <option name="wallclock">00:20:00</option>
      <option name="comment"  >Test soil_decomp_method = 'MIMICSWieder2015'</option>
    </options>
  </test>
  <test name="SMS_Ly5_Mmpi-serial" grid="1x1_brazil" compset="IHistClm50BgcQianRs" testmods="clm/newton_krylov_spinup">
    <machines>
      <machine name="izumi" compiler="intel" category="aux_clm"/>
    </machines>
    <options>
      <option name="wallclock">00:20:00</option>
      <option name="comment"  >Test soil_decomp_method = 'MIMICSWieder2015'</option>
>>>>>>> a5e62180
    </options>
  </test>
  <test name="ERP_D_P36x2_Ld3" grid="f10_f10_mg37" compset="I2000Clm50BgcCru" testmods="clm/flexCN_FUN">
    <machines>
      <machine name="cheyenne" compiler="intel" category="aux_clm"/>
    </machines>
    <options>
      <option name="wallclock">00:20:00</option>
    </options>
  </test>
  <test name="ERP_D_P36x2_Ld3" grid="f10_f10_mg37" compset="I2000Clm50BgcCru" testmods="clm/noFUN_flexCN">
    <machines>
      <machine name="cheyenne" compiler="intel" category="aux_clm"/>
    </machines>
    <options>
      <option name="wallclock">00:20:00</option>
    </options>
  </test>
  <test name="ERP_D_P36x2_Ld3" grid="f10_f10_mg37" compset="I2000Clm50BgcCru" testmods="clm/luna">
    <machines>
      <machine name="cheyenne" compiler="intel" category="aux_clm"/>
    </machines>
    <options>
      <option name="wallclock">00:20:00</option>
    </options>
  </test>
  <test name="ERP_D_P36x2_Ld3" grid="f10_f10_mg37" compset="I2000Clm50BgcCru" testmods="clm/default">
    <machines>
      <machine name="cheyenne" compiler="intel" category="aux_clm"/>
      <machine name="cheyenne" compiler="gnu" category="aux_clm"/>
    </machines>
    <options>
      <option name="wallclock">00:20:00</option>
    </options>
  </test>
  <test name="ERP_D_P36x2_Ld30" grid="f10_f10_mg37" compset="I2000Clm50BgcCru" testmods="clm/default">
    <machines>
      <machine name="cheyenne" compiler="intel" category="aux_clm"/>
    </machines>
    <options>
      <option name="wallclock">00:40:00</option>
      <option name="comment"  >NOTE(bja, 201509) constrain_stress_deciduous_onset is on by default for clm50, but functionality is not exercised by nine day tests, Sean Swenson verified that it is active during 30 day tests.</option>
    </options>
  </test>
  <test name="ERP_D_P36x2_Ld5" grid="f10_f10_mg37" compset="I2000Clm51BgcCrop" testmods="clm/irrig_spunup">
    <machines>
      <machine name="cheyenne" compiler="intel" category="aux_clm"/>
    </machines>
    <options>
      <option name="wallclock">00:20:00</option>
      <option name="comment"  >Want ERP _D test with irrigation on</option>
    </options>
  </test>
  <test name="ERP_D_P36x2_Ld5" grid="f10_f10_mg37" compset="I2000Clm50BgcCropRtm" testmods="clm/irrig_spunup">
    <machines>
      <machine name="cheyenne" compiler="intel" category="aux_clm"/>
    </machines>
    <options>
      <option name="wallclock">00:20:00</option>
      <option name="comment"  >Include an irrigation test with RTM to test irrigation-river feedbacks with that component</option>
    </options>
  </test>
  <test name="ERS_D_Ld5" grid="f10_f10_mg37" compset="I2000Clm50BgcCropRtm" testmods="rtm/rtmOnFloodOnEffvelOn">
    <machines>
      <machine name="cheyenne" compiler="intel" category="aux_clm"/>
      <machine name="cheyenne" compiler="intel" category="prebeta"/>
    </machines>
    <options>
      <option name="wallclock">00:20:00</option>
      <option name="comment"  >Do a test with RTM and flooding on as that also impacts CLM code</option>
    </options>
  </test>
  <test name="ERS_D_Ld5_Vmct" grid="f10_f10_mg37" compset="I2000Clm50BgcCropRtm" testmods="rtm/rtmOnFloodOnEffvelOn">
    <machines>
      <machine name="cheyenne" compiler="intel" category="aux_clm"/>
      <machine name="cheyenne" compiler="intel" category="prebeta"/>
    </machines>
    <options>
      <option name="wallclock">00:40:00</option>
      <option name="comment"  >MCT test covering flooding.</option>
    </options>
  </test>
  <test name="ERP_D_P48x1" grid="f10_f10_mg37" compset="IHistClm51Bgc" testmods="clm/decStart">
    <machines>
      <machine name="izumi" compiler="nag" category="aux_clm"/>
      <machine name="izumi" compiler="nag" category="prealpha"/>
    </machines>
    <options>
      <option name="wallclock">00:20:00</option>
    </options>
  </test>
  <test name="ERP_D_Ld5" grid="f10_f10_mg37" compset="I1850Clm50Bgc" testmods="clm/drydepnomegan">
    <machines>
      <machine name="cheyenne" compiler="gnu" category="aux_clm"/>
    </machines>
    <options>
      <option name="wallclock">00:20:00</option>
    </options>
  </test>
  <test name="ERP_Ld5" grid="f10_f10_mg37" compset="I1850Clm50Bgc" testmods="clm/default">
    <machines>
      <machine name="cheyenne" compiler="gnu" category="aux_clm"/>
      <machine name="cheyenne" compiler="intel" category="aux_clm"/>
    </machines>
    <options>
      <option name="wallclock">00:20:00</option>
    </options>
  </test>
  <test name="ERP_Ld5" grid="f09_g17" compset="I2000Clm50Vic" testmods="clm/vrtlay">
    <machines>
      <machine name="cheyenne" compiler="intel" category="ctsm_sci"/>
    </machines>
    <options>
      <option name="wallclock">00:20:00</option>
    </options>
  </test>
  <test name="ERP_Ld5" grid="f10_f10_mg37" compset="I2000Clm50Vic" testmods="clm/decStart">
    <machines>
      <machine name="cheyenne" compiler="gnu" category="aux_clm"/>
    </machines>
    <options>
      <option name="wallclock">00:20:00</option>
    </options>
  </test>
  <test name="ERP_D_Ld5_P48x1" grid="f10_f10_mg37" compset="I1850Clm50Bgc" testmods="clm/ciso">
    <machines>
      <machine name="izumi" compiler="nag" category="aux_clm"/>
    </machines>
    <options>
      <option name="wallclock">00:20:00</option>
    </options>
  </test>
  <test name="SMS_Ld3" grid="f09_g17" compset="I1850Clm50BgcCropCru" testmods="clm/default">
    <machines>
      <machine name="cheyenne" compiler="intel" category="ctsm_sci"/>
    </machines>
    <options>
      <option name="wallclock">00:20:00</option>
      <option name="comment"  >Science support for I1850Clm50BgcCropCru at f09</option>
    </options>
  </test>
  <test name="SMS_Ld3" grid="f19_g17" compset="I1850Clm50BgcCropCru" testmods="clm/default">
    <machines>
      <machine name="cheyenne" compiler="intel" category="ctsm_sci"/>
    </machines>
    <options>
      <option name="wallclock">00:20:00</option>
      <option name="comment"  >Science support for I1850Clm50BgcCropCru at f19</option>
    </options>
  </test>
  <test name="ERP_D_Ld5_P48x1" grid="f10_f10_mg37" compset="I2000Clm50BgcCru" testmods="clm/flexCN_FUN">
    <machines>
      <machine name="izumi" compiler="nag" category="aux_clm"/>
    </machines>
    <options>
      <option name="wallclock">00:20:00</option>
    </options>
  </test>
  <test name="ERP_D_Ld5_P48x1" grid="f10_f10_mg37" compset="I2000Clm50BgcCru" testmods="clm/noFUN_flexCN">
    <machines>
      <machine name="izumi" compiler="nag" category="aux_clm"/>
    </machines>
    <options>
      <option name="wallclock">00:20:00</option>
    </options>
  </test>
  <test name="ERP_D_Ld5_P48x1" grid="f10_f10_mg37" compset="I2000Clm50BgcCru" testmods="clm/luna">
    <machines>
      <machine name="izumi" compiler="nag" category="aux_clm"/>
    </machines>
    <options>
      <option name="wallclock">00:20:00</option>
    </options>
  </test>
  <test name="ERP_Ly3_P72x2" grid="f10_f10_mg37" compset="IHistClm50BgcCrop" testmods="clm/cropMonthOutput">
    <machines>
      <machine name="cheyenne" compiler="intel" category="aux_clm"/>
    </machines>
    <options>
      <option name="wallclock">01:40:00</option>
      <option name="comment"  >Multi-year global test of transient crops together with transient glaciers. Use no-evolve glaciers with ERP test</option>
    </options>
  </test>
  <test name="SMS_Ld5" grid="f09_g17" compset="I1850Clm45Bgc" testmods="clm/default">
    <machines>
      <machine name="cheyenne" compiler="intel" category="ctsm_sci"/>
    </machines>
    <options>
      <option name="wallclock">00:20:00</option>
      <option name="comment"  >Science support for I1850Clm45Bgc at f09</option>
    </options>
  </test>
  <test name="SMS_Ld5" grid="f19_g17" compset="I1850Clm45Bgc" testmods="clm/default">
    <machines>
      <machine name="cheyenne" compiler="intel" category="ctsm_sci"/>
    </machines>
    <options>
      <option name="wallclock">00:20:00</option>
      <option name="comment"  >Science support for I1850Clm45Bgc at f19</option>
    </options>
  </test>
  <test name="ERI_D_Ld9" grid="f10_f10_mg37" compset="I1850Clm45Bgc" testmods="clm/default">
    <machines>
      <machine name="cheyenne" compiler="gnu" category="aux_clm"/>
    </machines>
    <options>
      <option name="wallclock">00:40:00</option>
      <option name="comment"  >include a Clm45 ERI test; also, want a debug test of I1850Clm45Bgc</option>
    </options>
  </test>
  <test name="ERP_P36x2_D_Ld5" grid="f10_f10_mg37" compset="I1850Clm45BgcCru" testmods="clm/ciso">
    <machines>
      <machine name="cheyenne" compiler="intel" category="prealpha"/>
      <machine name="cheyenne" compiler="intel" category="aux_cime_baselines"/>
    </machines>
    <options>
      <option name="wallclock">00:20:00</option>
    </options>
  </test>
  <test name="ERP_P36x2_D_Ld5" grid="f10_f10_mg37" compset="I1850Clm50Bgc" testmods="clm/ciso">
    <machines>
      <machine name="cheyenne" compiler="intel" category="aux_clm"/>
    </machines>
    <options>
      <option name="wallclock">00:20:00</option>
    </options>
  </test>
  <test name="ERP_P36x2_D_Ld5" grid="f10_f10_mg37" compset="I2000Clm45Sp" testmods="clm/default">
    <machines>
      <machine name="cheyenne" compiler="intel" category="aux_clm"/>
    </machines>
    <options>
      <option name="wallclock">00:20:00</option>
      <option name="comment"  >include a debug test of I2000Clm45Sp</option>
    </options>
  </test>
  <test name="ERP_P36x2_D_Ld5" grid="f10_f10_mg37" compset="IHistClm45BgcCru" testmods="clm/decStart">
    <machines>
      <machine name="cheyenne" compiler="intel" category="aux_clm"/>
    </machines>
    <options>
      <option name="wallclock">00:20:00</option>
      <option name="comment"  >include a debug test of IHistClm45BgcCru</option>
    </options>
  </test>
  <test name="SMS_Ld5" grid="f09_g17" compset="IHistClm45BgcCru" testmods="clm/default">
    <machines>
      <machine name="cheyenne" compiler="intel" category="ctsm_sci"/>
    </machines>
    <options>
      <option name="wallclock">00:20:00</option>
      <option name="comment"  >Science support for IHistClm45BgcCru at f09</option>
    </options>
  </test>
  <test name="SMS_Ld5" grid="f19_g17" compset="IHistClm45BgcCru" testmods="clm/default">
    <machines>
      <machine name="cheyenne" compiler="intel" category="ctsm_sci"/>
    </machines>
    <options>
      <option name="wallclock">00:20:00</option>
      <option name="comment"  >Science support for IHistClm45BgcCru at f19</option>
    </options>
  </test>
  <test name="SMS_Ld5" grid="f09_g17" compset="IHistClm45Bgc" testmods="clm/default">
    <machines>
      <machine name="cheyenne" compiler="intel" category="ctsm_sci"/>
    </machines>
    <options>
      <option name="wallclock">00:20:00</option>
      <option name="comment"  >Science support for IHistClm45Bgc at f09</option>
    </options>
  </test>
  <test name="SMS_Ld5" grid="f19_g17" compset="IHistClm45Bgc" testmods="clm/default">
    <machines>
      <machine name="cheyenne" compiler="intel" category="ctsm_sci"/>
    </machines>
    <options>
      <option name="wallclock">00:20:00</option>
      <option name="comment"  >Science support for IHistClm45Bgc at f19</option>
    </options>
  </test>
  <test name="ERP_D_Ld5" grid="f10_f10_mg37" compset="IHistClm45Sp" testmods="clm/decStart">
    <machines>
      <machine name="cheyenne" compiler="intel" category="aux_clm"/>
    </machines>
    <options>
      <option name="wallclock">00:20:00</option>
    </options>
  </test>
  <test name="SMS_Ld5" grid="f09_g17" compset="IHistClm45Sp" testmods="clm/default">
    <machines>
      <machine name="cheyenne" compiler="intel" category="ctsm_sci"/>
    </machines>
    <options>
      <option name="wallclock">00:20:00</option>
      <option name="comment"  >Science support for IHistClm45Sp at f09</option>
    </options>
  </test>
  <test name="SMS_Ld5" grid="f19_g17" compset="IHistClm45Sp" testmods="clm/default">
    <machines>
      <machine name="cheyenne" compiler="intel" category="ctsm_sci"/>
    </machines>
    <options>
      <option name="wallclock">00:20:00</option>
      <option name="comment"  >Science support for IHistClm45Sp at f19</option>
    </options>
  </test>
  <test name="ERP_P36x2_Lm13" grid="f10_f10_mg37" compset="IHistClm51Bgc" testmods="clm/monthly">
    <machines>
      <machine name="cheyenne" compiler="intel" category="aux_clm"/>
      <machine name="cheyenne" compiler="gnu" category="aux_clm"/>
    </machines>
    <options>
      <option name="wallclock">02:00:00</option>
      <option name="tput_tolerance">0.5</option>
    </options>
  </test>
  <test name="ERP_P36x2_D" grid="f10_f10_mg37" compset="I2000Clm50SpRtmFl" testmods="clm/default">
    <machines>
      <machine name="cheyenne" compiler="intel" category="aux_clm"/>
      <machine name="cheyenne" compiler="intel" category="prealpha"/>
    </machines>
    <options>
      <option name="wallclock">00:20:00</option>
      <option name="comment"  >include a debug test with flooding on</option>
    </options>
  </test>
  <test name="ERP_P72x2_D_Ld5" grid="f19_g17_gris4" compset="I1850Clm50BgcCropG" testmods="clm/glcMEC_increase">
    <machines>
      <machine name="cheyenne" compiler="intel" category="aux_clm"/>
      <machine name="cheyenne" compiler="intel" category="prealpha"/>
    </machines>
    <options>
      <option name="wallclock">00:20:00</option>
      <option name="comment"  >cism is not answer preserving across processor changes, but short test length should be ok.</option>
    </options>
  </test>
  <test name="ERP_P36x2_D_Ld5" grid="f10_f10_mg37" compset="I2000Clm50Sp" testmods="clm/default">
    <machines>
      <machine name="cheyenne" compiler="gnu" category="aux_clm"/>
      <machine name="cheyenne" compiler="gnu" category="prealpha"/>
    </machines>
    <options>
      <option name="wallclock">00:20:00</option>
    </options>
  </test>
  <test name="SMS_P180x2_D_Ld5" grid="f19_g17" compset="I2000Clm50Sp" testmods="clm/default">
    <machines>
      <machine name="cheyenne" compiler="intel" category="aux_cime_baselines"/>
    </machines>
    <options>
      <option name="wallclock">00:20:00</option>
    </options>
  </test>
  <test name="ERP_P72x2_Lm25" grid="f10_f10_mg37" compset="I2000Clm51BgcCrop" testmods="clm/monthly">
    <machines>
      <machine name="cheyenne" compiler="intel" category="aux_clm"/>
    </machines>
    <options>
      <option name="wallclock">01:40:00</option>
      <option name="comment"  >threaded ERP test for crop just over 2-years</option>
    </options>
  </test>
  <test name="ERP_P36x2_D_Ld5" grid="f10_f10_mg37" compset="I1850Clm45BgcCrop" testmods="clm/crop">
    <machines>
      <machine name="cheyenne" compiler="intel" category="aux_clm"/>
    </machines>
    <options>
      <option name="wallclock">00:20:00</option>
      <option name="comment"  >include a debug test of I1850Clm45BgcCrop</option>
      <option name="tput_tolerance">0.5</option>
    </options>
  </test>
  <test name="ERP_P36x2_D_Ld5" grid="f10_f10_mg37" compset="I1850Clm45BgcCru" testmods="clm/default">
    <machines>
      <machine name="cheyenne" compiler="intel" category="aux_clm"/>
    </machines>
    <options>
      <option name="wallclock">00:20:00</option>
    </options>
  </test>
  <test name="ERP_P72x2_Ly3" grid="f10_f10_mg37" compset="I2000Clm50BgcCrop" testmods="clm/irrig_o3falk_reduceOutput">
    <machines>
      <machine name="cheyenne" compiler="intel" category="aux_clm"/>
    </machines>
    <options>
      <option name="wallclock">01:40:00</option>
      <option name="comment"  >Want a multi-year global crop restart test; this was 5 years when we were doing cold start, but 3 years is probably sufficient given that we have spun-up crop initial conditions</option>
    </options>
  </test>
  <test name="ERP_P72x2_Lm36" grid="f10_f10_mg37" compset="I2000Clm50BgcCrop" testmods="clm/clm50cropIrrigMonth_interp">
    <machines>
      <machine name="cheyenne" compiler="intel" category="aux_clm"/>
      <machine name="cheyenne" compiler="intel" category="prebeta"/>
    </machines>
    <options>
      <option name="wallclock">01:40:00</option>
      <option name="comment"  >Want a multi-year global crop restart test; this was 5 years when we were doing cold start, but 3 years is probably sufficient given that we have spun-up crop initial conditions</option>
    </options>
  </test>
  <test name="ERP_P72x2_Lm7" grid="f10_f10_mg37" compset="I2000Clm50BgcCrop" testmods="clm/irrig_alternate_monthly">
    <machines>
      <machine name="cheyenne" compiler="intel" category="aux_clm">
        <options>
          <option name="wallclock">00:30:00</option>
          <option name="comment">Want an ERP test covering some non-default irrigation options. Long enough so that we're likely to exercise the various groundwater irrigation code.</option>
        </options>
      </machine>
    </machines>
  </test>
  <test name="ERP_P72x2_Lm7_Vmct" grid="f10_f10_mg37" compset="I2000Clm50BgcCrop" testmods="clm/irrig_alternate_monthly">
    <machines>
      <machine name="cheyenne" compiler="intel" category="aux_clm">
        <options>
          <option name="wallclock">00:30:00</option>
          <option name="comment">MCT test covering irrig_alternate, because this tests some rof coupling.</option>
        </options>
      </machine>
    </machines>
  </test>
  <test name="ERS_D" grid="f10_f10_mg37" compset="I1850Clm50BgcCrop" testmods="clm/reseedresetsnow">
    <machines>
      <machine name="cheyenne" compiler="intel" category="aux_clm"/>
    </machines>
    <options>
      <option name="wallclock">00:20:00</option>
    </options>
  </test>
  <test name="ERP_P36x2_D_Ld10" grid="f10_f10_mg37" compset="IHistClm50SpG" testmods="clm/glcMEC_decrease">
    <machines>
      <machine name="cheyenne" compiler="intel" category="aux_clm"/>
    </machines>
    <options>
      <option name="wallclock">00:20:00</option>
      <option name="comment"  >Test transient PFTs (via HIST) in conjunction with changing glacier area. This test also covers the reset_dynbal_baselines option. CISM is not answer preserving across processor changes, but short test length should be OK.</option>
    </options>
  </test>
  <test name="SMS_Ln9" grid="C96_C96_mg17" compset="IHistClm50Sp" testmods="clm/clm50cam6LndTuningMode">
    <machines>
      <machine name="cheyenne" compiler="intel" category="ctsm_sci"/>
    </machines>
    <options>
      <option name="wallclock">00:10:00</option>
      <option name="comment">We have one C96 test in aux_clm; this is another that uses a different compset. No need to run this additional C96 test with every tag, but include it in the less frequent ctsm_sci testing.</option>
    </options>
  </test>
  <test name="ERS_D_Ld10" grid="f10_f10_mg37" compset="IHistClm50Sp" testmods="clm/collapse_pfts_78_to_16_decStart_f10">
    <machines>
      <machine name="cheyenne" compiler="intel" category="aux_clm"/>
    </machines>
    <options>
      <option name="wallclock">00:20:00</option>
      <option name="comment"  >test transient PFTs (via HIST) with a December start, reading 78-pft data and running with 16 pfts</option>
    </options>
  </test>
  <test name="SOILSTRUCTUD_Ld5" grid="f10_f10_mg37" compset="I2000Clm50BgcCrop" testmods="clm/default">
    <machines>
      <machine name="cheyenne" compiler="intel" category="aux_clm"/>
    </machines>
    <options>
      <option name="wallclock">00:20:00</option>
      <option name="comment"  >test soil_layerstruct_userdefined set to the same dzsoi values as in the predefined case 4SL_2m and expect bfb same answers</option>
    </options>
  </test>
  <test name="ERS_D_Ld12" grid="f10_f10_mg37" compset="I1850Clm50BgcCropG" testmods="clm/glcMEC_spunup_inc_dec_bgc">
    <machines>
      <machine name="cheyenne" compiler="intel" category="aux_clm"/>
    </machines>
    <options>
      <option name="wallclock">00:20:00</option>
      <option name="comment"  >Tests updates of BGC variables with increasing and decreasing glacier areas</option>
    </options>
  </test>
  <test name="ERP_P36x2_D_Ld3" grid="f10_f10_mg37" compset="I1850Clm50BgcCrop" testmods="clm/extra_outputs">
    <machines>
      <machine name="cheyenne" compiler="gnu" category="aux_clm"/>
    </machines>
    <options>
      <option name="wallclock">00:20:00</option>
      <option name="comment"  >Among other extra outputs, ensure that writing the history field master list to a separate file does not cause failure"</option>
    </options>
  </test>
  <test name="ERS_D_Ld3" grid="f10_f10_mg37" compset="I1850Clm50BgcCrop" testmods="clm/default">
    <machines>
      <machine name="cheyenne" compiler="intel" category="aux_clm"/>
      <machine name="cheyenne" compiler="gnu" category="aux_clm"/>
      <machine name="cheyenne" compiler="intel" category="clm_short"/>
      <machine name="cheyenne" compiler="gnu" category="clm_short"/>
    </machines>
    <options>
      <option name="wallclock">00:20:00</option>
    </options>
  </test>
  <test name="ERS_D_Ld3" grid="f10_f10_mg37" compset="I1850Clm50BgcCrop" testmods="clm/clm50dynroots">
    <machines>
      <machine name="cheyenne" compiler="intel" category="aux_clm"/>
      <machine name="izumi"  compiler="intel" category="prebeta"/>
    </machines>
    <options>
      <option name="wallclock">00:20:00</option>
    </options>
  </test>
  <test name="ERS_D_Ld3" grid="f10_f10_mg37" compset="I2000Clm50BgcCru" testmods="clm/deepsoil_bedrock">
    <machines>
      <machine name="cheyenne" compiler="intel" category="aux_clm"/>
    </machines>
    <options>
      <option name="wallclock">00:20:00</option>
    </options>
  </test>
  <test name="ERS_D_Ld5" grid="f10_f10_mg37" compset="I2000Clm50BgcCru" testmods="clm/default">
    <machines>
      <machine name="cheyenne" compiler="intel" category="aux_clm"/>
    </machines>
    <options>
      <option name="wallclock">00:20:00</option>
    </options>
  </test>
  <test name="ERS_D_Ld6" grid="f10_f10_mg37" compset="I1850Clm45BgcCrop" testmods="clm/clm50CMIP6frc">
    <machines>
      <machine name="cheyenne" compiler="gnu" category="aux_clm"/>
      <machine name="cheyenne" compiler="intel" category="aux_clm"/>
    </machines>
    <options>
      <option name="wallclock">00:20:00</option>
    </options>
  </test>
  <test name="ERS_D_Ld7_Mmpi-serial" grid="1x1_smallvilleIA" compset="IHistClm50BgcCropRs" testmods="clm/decStart1851_noinitial">
    <machines>
      <machine name="izumi" compiler="intel" category="aux_clm"/>
    </machines>
    <options>
      <option name="wallclock">00:20:00</option>
      <option name="comment"  >Transient crop run with a mid-year restart, restarting shortly after a big landunit transition, to make sure that the annually-dribbled fluxes generated from landunit transitions restart properly</option>
    </options>
  </test>
  <test name="ERS_Ld3_D" grid="f10_f10_mg37" compset="I1850Clm50BgcCrop" testmods="clm/rad_hrly_light_res_half">
    <machines>
      <machine name="cheyenne" compiler="gnu" category="aux_clm"/>
    </machines>
    <options>
      <option name="wallclock">00:20:00</option>
    </options>
  </test>
  <test name="ERS_Lm20_Mmpi-serial" grid="1x1_smallvilleIA" compset="I2000Clm50BgcCropQianRs" testmods="clm/cropMonthlyNoinitial">
    <machines>
      <machine name="izumi" compiler="gnu" category="aux_clm"/>
    </machines>
    <options>
      <option name="wallclock">01:20:00</option>
      <option name="comment"  >tests mid-year restart, with the restart file being written in the middle of the first year after cold start initialization</option>
    </options>
  </test>
  <test name="ERS_Ly5_Mmpi-serial" grid="1x1_smallvilleIA" compset="I2000Clm50BgcCropQianRs" testmods="clm/ciso_monthly">
    <machines>
      <machine name="izumi" compiler="gnu" category="aux_clm"/>
    </machines>
    <options>
      <option name="wallclock">02:00:00</option>
      <option name="comment"  >multi-year test with crops and isotopes that includes all crop types; added (2020-05-21) in order to test the new switchgrass and miscanthus crops (which otherwise aren't currently tested)</option>
    </options>
  </test>
  <test name="ERS_Lm40_Mmpi-serial" grid="1x1_numaIA" compset="I2000Clm50BgcCropQianRs" testmods="clm/cropMonthlyNoinitial">
    <machines>
      <machine name="izumi" compiler="gnu" category="aux_clm"/>
    </machines>
    <options>
      <option name="wallclock">02:00:00</option>
      <option name="comment"  >tests mid-year restart, with the restart file being written in the middle of the second year after cold start initialization (to test crop restarts at different points throughout the first few years after cold start)</option>
    </options>
  </test>
  <test name="ERS_Lm54_Mmpi-serial" grid="1x1_numaIA" compset="I2000Clm50BgcCropQianRs" testmods="clm/cropMonthlyNoinitial">
    <machines>
      <machine name="izumi" compiler="intel" category="aux_clm"/>
    </machines>
    <options>
      <option name="wallclock">02:00:00</option>
      <option name="comment"  >tests mid-year restart, with the restart file being written after more than 2 years after cold start initialization (to test crop restarts at different points throughout the first few years after cold start)</option>
    </options>
  </test>
  <test name="ERS_Ly20_Mmpi-serial" grid="1x1_numaIA" compset="I2000Clm50BgcCropQianRs" testmods="clm/cropMonthlyNoinitial">
    <machines>
      <machine name="izumi" compiler="intel" category="aux_clm"/>
    </machines>
    <options>
      <option name="wallclock"     >04:00:00</option>
      <option name="tput_tolerance">0.5</option>
      <option name="comment"       >20 year single point tests with BGC-Crop starting from cold start (crop keeps a 20 year running mean, so this tests the sequence of that running mean being established)</option>
    </options>
  </test>
  <test name="ERS_Ly3" grid="f10_f10_mg37" compset="I1850Clm50BgcCropCmip6" testmods="clm/basic">
    <machines>
      <machine name="cheyenne" compiler="intel" category="aux_clm"/>
    </machines>
    <options>
      <option name="wallclock">01:40:00</option>
      <option name="comment"  >Include a long ERS test of the cmip6 configuration, though at coarse resolution. This gives a year+ test covering the output_crop usermod, which is something we want: if this is removed, we should add a test of at least a year duration covering the output_crop usermod. This test needs to use init_interp to work, because of adding virtual Antarctica columns (currently the default out-of-the-box setting uses init_interp for this).</option>
    </options>
  </test>
  <test name="ERS_Ly3_Mmpi-serial" grid="1x1_smallvilleIA" compset="IHistClm50BgcCropQianRs" testmods="clm/cropMonthOutput">
    <machines>
      <machine name="izumi" compiler="gnu" category="aux_clm"/>
    </machines>
    <options>
      <option name="wallclock">01:40:00</option>
      <option name="comment"  >restart is right before the transition from 100% nat veg to 100% crop</option>
    </options>
  </test>
  <test name="ERS_Ly3_P72x2" grid="f10_f10_mg37" compset="IHistClm50BgcCropG" testmods="clm/cropMonthOutput">
    <machines>
      <machine name="cheyenne" compiler="intel" category="aux_clm"/>
    </machines>
    <options>
      <option name="wallclock">01:40:00</option>
      <option name="comment"  >Multi-year global test of transient crops together with transient glaciers. Use glacier evolution with ERS test</option>
    </options>
  </test>
  <test name="ERS_Ly3_P72x2_Vmct" grid="f10_f10_mg37" compset="IHistClm50BgcCropG" testmods="clm/cropMonthOutput">
    <machines>
      <machine name="cheyenne" compiler="intel" category="aux_clm"/>
    </machines>
    <options>
      <option name="wallclock">01:40:00</option>
      <option name="comment"  >MCT test covering evolving glacier.</option>
    </options>
  </test>
  <test name="ERS_Ly5_P144x1" grid="f10_f10_mg37" compset="IHistClm51BgcCrop" testmods="clm/cropMonthOutput">
    <machines>
      <machine name="cheyenne" compiler="intel" category="aux_clm"/>
    </machines>
    <options>
      <option name="wallclock">01:40:00</option>
      <option name="comment"  >Want a multi-year global test of transient crops; also want a multi-year transient restart test.  Using P60x1 and ERS rather than ERP to get faster turnaround of this long-running test</option>
    </options>
  </test>
  <test name="ERS_Ly5_P72x1" grid="f10_f10_mg37" compset="IHistClm45BgcCrop" testmods="clm/cropMonthOutput">
    <machines>
      <machine name="cheyenne" compiler="intel" category="aux_clm"/>
    </machines>
    <options>
      <option name="wallclock">03:00:00</option>
      <option name="comment"  >include a long Clm45 test, and include a production intel test of Clm45</option>
    </options>
  </test>
  <test name="ERS_Ly6_Mmpi-serial" grid="1x1_smallvilleIA" compset="IHistClm50BgcCropQianRs" testmods="clm/cropMonthOutput">
    <machines>
      <machine name="izumi" compiler="intel" category="aux_clm"/>
    </machines>
    <options>
      <option name="wallclock">02:00:00</option>
      <option name="comment"  >restart is right before increasing natural veg to &gt; 0 while also shifting PCT_CFT</option>
      <option name="tput_tolerance">0.5</option>
    </options>
  </test>
  <test name="SMS_Ly5_Mmpi-serial" grid="1x1_smallvilleIA" compset="IHistClm50BgcCropQianRs" testmods="clm/gregorian_cropMonthOutput">
    <machines>
      <machine name="izumi" compiler="gnu" category="aux_clm"/>
    </machines>
    <options>
      <option name="wallclock">01:00:00</option>
      <option name="comment"  >Multi-year Gregorian test with transient and crop to test code that might break in leap years.</option>
      <option name="tput_tolerance">0.5</option>
    </options>
  </test>
  <test name="LII_D_Ld3_PS" grid="f19_g17" compset="I2000Clm50BgcCrop" testmods="clm/default">
    <machines>
      <machine name="cheyenne" compiler="intel" category="aux_clm"/>
    </machines>
    <options>
      <option name="wallclock">00:20:00</option>
      <option name="comment"  >Basic LII test, covering the standard range of subgrid heterogeneity - particularly, including crop. Uses a year-2000 restart file so that the restart file has non-zero product pools, so that we exercise the gridcell-level code in init_interp.</option>
    </options>
  </test>
  <test name="LII2FINIDATAREAS_D_P72x2_Ld1" grid="f09_g17" compset="I1850Clm50BgcCrop" testmods="clm/default">
    <machines>
      <machine name="cheyenne" compiler="intel" category="aux_clm"/>
    </machines>
    <options>
      <option name="wallclock">00:20:00</option>
      <option name="comment"  >Exercise the init_interp_method='use_finidat_areas' option. See documentation at the top of the python script implementing this test for more details and rationale. This test requires a compatible finidat file (i.e., a file that can be used without interpolation). If no such file is available out-of-the-box, then the test will need to use a testmod that points to a compatible file.</option>
    </options>
  </test>
  <test name="LVG_Ld5_D" grid="f10_f10_mg37" compset="I1850Clm51Bgc" testmods="clm/no_vector_output">
    <machines>
      <machine name="cheyenne" compiler="intel" category="aux_clm"/>
    </machines>
    <options>
      <option name="wallclock">00:20:00</option>
      <option name="comment"  >Include one LVG debug test (exact configuration is not very important). Note that the LVG test will fail if there is any 1-d output, or output separated by glacier elevation classes (e.g., the various *_FORC fields), so this includes a testmod that turns off any 1-d output.</option>
    </options>
  </test>
  <test name="LCISO_Lm13" grid="f10_f10_mg37" compset="IHistClm51BgcCrop" testmods="clm/ciso_monthly">
    <machines>
      <machine name="cheyenne" compiler="intel" category="aux_clm"/>
      <machine name="cheyenne" compiler="intel" category="prebeta"/>
    </machines>
    <options>
      <option name="wallclock">01:30:00</option>
      <option name="comment"  >Make sure Carbon isotopes on and off with land-use change, does NOT change answers. To verify for landuse change must go beyond a year boundary, because of #404 we can't use a December start, so need to run for beyond the year boundary.</option>
    </options>
  </test>
  <test name="NCK_Ld1" grid="f10_f10_mg37" compset="I2000Clm50Sp" testmods="clm/default">
    <machines>
      <machine name="cheyenne" compiler="intel" category="aux_clm"/>
      <machine name="cheyenne" compiler="intel" category="prealpha"/>
    </machines>
    <options>
      <option name="wallclock">00:20:00</option>
    </options>
  </test>
  <test name="PEM_D_Ld5" grid="ne30_g17" compset="I2000Clm50BgcCru" testmods="clm/default">
    <machines>
      <machine name="cheyenne" compiler="intel" category="aux_clm"/>
      <machine name="cheyenne" compiler="intel" category="prealpha"/>
    </machines>
    <options>
      <option name="wallclock">00:60:00</option>
    </options>
  </test>
  <test name="PEM_Ld1" grid="f10_f10_mg37" compset="I2000Clm51BgcCrop" testmods="clm/crop">
    <machines>
      <machine name="izumi" compiler="intel" category="aux_clm"/>
      <machine name="izumi" compiler="intel" category="prebeta"/>
    </machines>
    <options>
      <option name="wallclock">00:20:00</option>
    </options>
  </test>
  <test name="PET_P36x2_D" grid="f10_f10_mg37" compset="I1850Clm50BgcCrop" testmods="clm/default">
    <machines>
      <machine name="cheyenne" compiler="intel" category="aux_clm"/>
    </machines>
    <options>
      <option name="wallclock">00:20:00</option>
      <option name="comment"  >The main purpose of this test is to test threading of init_interp, exercising the OpenMP directives in initInterp. (Note that ERP tests don't compare threaded vs. non-threaded runs of init_interp, since init_interp won't run in the restart case.) Note that this test will use init_interp as long as we don't have out-of-the-box initial conditions at f10 resolution. We could probably get a similar level of confidence in the threading directives by deleting this test and instead changing the LII test to use threading; the main loss would be that that wouldn't test threading combined with interpolating from one resolution to another, as this one does.</option>
      <option name="tput_tolerance">0.5</option>
    </options>
  </test>
  <test name="SMS" grid="f10_f10_mg37" compset="I2000Clm50BgcCrop" testmods="clm/crop">
    <machines>
      <machine name="izumi" compiler="intel" category="aux_clm"/>
      <machine name="cheyenne" compiler="nvhpc" category="aux_clm"/>
      <machine name="izumi" compiler="gnu" category="aux_clm"/>
    </machines>
    <options>
      <option name="wallclock">00:20:00</option>
    </options>
  </test>
  <test name="SMS" grid="f45_f45_mg37" compset="I2000Clm51FatesSpRsGs" testmods="clm/FatesColdDefReducedComplexSatPhen">
    <machines>
      <machine name="cheyenne" compiler="nvhpc" category="aux_clm"/>
    </machines>
    <options>
      <option name="wallclock">00:20:00</option>
      <option name="comment"  >Simple test to make sure the basic Fates-SP compset works"</option>
    </options>
  </test>
  <test name="SMS_D_Ld1_PS" grid="f09_g17" compset="I1850Clm50BgcSpinup" testmods="clm/cplhist">
    <machines>
      <machine name="cheyenne" compiler="intel" category="aux_clm"/>
      <machine name="cheyenne" compiler="intel" category="prealpha"/>
    </machines>
    <options>
      <option name="wallclock">00:20:00</option>
    </options>
  </test>
  <test name="SMS_Vmct_D_Ld1_PS" grid="f09_g17" compset="I1850Clm50BgcSpinup" testmods="clm/cplhist">
    <machines>
      <machine name="cheyenne" compiler="intel" category="aux_clm"/>
    </machines>
    <options>
      <option name="wallclock">00:20:00</option>
      <option name="comment"  >Spinup test with MCT driver</option>
    </options>
  </test>
  <test name="SMS_D_Ld1_PS" grid="f19_f19_mg17" compset="I2010Clm50Sp" testmods="clm/clm50cam6LndTuningMode">
    <machines>
      <machine name="cheyenne" compiler="intel" category="aux_clm"/>
    </machines>
    <options>
      <option name="wallclock">00:20:00</option>
    </options>
  </test>
  <test name="ERS_Ln9" grid="ne0ARCTICne30x4_ne0ARCTICne30x4_mt12" compset="IHistClm50Sp" testmods="clm/clm50cam6LndTuningMode_1979Start">
    <machines>
      <machine name="cheyenne" compiler="intel" category="ctsm_sci"/>
    </machines>
    <options>
      <option name="wallclock">00:20:00</option>
      <option name="comment"  >Run ARCTIC for transient case starting in 1979 as for AMIP CAM cases,
                (no need to run this high core count test with every tag, but include it in the less frequent ctsm_sci testing)"</option>
    </options>
  </test>
  <test name="SMS_Ln9" grid="ne0ARCTICGRISne30x8_ne0ARCTICGRISne30x8_mt12" compset="IHistClm50Sp" testmods="clm/clm50cam6LndTuningMode_1979Start">
    <machines>
      <machine name="cheyenne" compiler="intel" category="ctsm_sci"/>
    </machines>
    <options>
      <option name="wallclock">00:20:00</option>
      <option name="comment"  >Run ARCTICGRIS for transient case starting in 1979 as for AMIP CAM cases (no need to run this high core count test with every tag, but include it in the less frequent ctsm_sci testing)"</option>
    </options>
  </test>
  <test name="SMS_Ln9" grid="ne0ARCTICGRISne30x8_ne0ARCTICGRISne30x8_mt12" compset="ISSP585Clm50BgcCrop" testmods="clm/clm50cam6LndTuningMode">
    <machines>
      <machine name="cheyenne" compiler="intel" category="ctsm_sci"/>
    </machines>
    <options>
      <option name="wallclock">00:40:00</option>
      <option name="comment"  >Run ARCTICGRIS for future transient case (do not run this expensive test with every tag, but include it in the less frequent ctsm_sci testing)"</option>
    </options>
  </test>
  <test name="SMS_Ln9" grid="ne0CONUSne30x8_ne0CONUSne30x8_mt12" compset="IHistClm50Sp" testmods="clm/clm50cam6LndTuningMode_2013Start">
    <machines>
      <machine name="cheyenne" compiler="intel" category="ctsm_sci"/>
    </machines>
    <options>
      <option name="wallclock">00:20:00</option>
      <option name="comment"  >Run CONUS for transient case starting in 2013 as for CAM case (no need to run this high core count test with every tag, but include it in the less frequent ctsm_sci testing)"</option>
    </options>
  </test>
  <test name="SMS_Ld5" grid="f09_g17" compset="IHistClm50Sp" testmods="clm/default">
    <machines>
      <machine name="cheyenne" compiler="intel" category="ctsm_sci"/>
    </machines>
    <options>
      <option name="wallclock">00:20:00</option>
      <option name="comment"  >Science support for IHistClm50Sp at f09</option>
    </options>
  </test>
  <test name="SMS_Ld5" grid="f19_g17" compset="IHistClm50Sp" testmods="clm/default">
    <machines>
      <machine name="cheyenne" compiler="intel" category="ctsm_sci"/>
    </machines>
    <options>
      <option name="wallclock">00:20:00</option>
      <option name="comment"  >Science support for IHistClm50Sp at f19</option>
    </options>
  </test>
  <test name="SMS_Ln9" grid="ne30pg2_ne30pg2_mg17" compset="I1850Clm50Sp" testmods="clm/clm50cam6LndTuningMode">
    <machines>
      <machine name="cheyenne" compiler="intel" category="aux_clm"/>
    </machines>
    <options>
      <option name="wallclock">00:40:00</option>
      <option name="comment"  >Run ne30np4.pg2 to make sure will work for CAM"</option>
    </options>
  </test>
  <test name="SMS_Ln9" grid="ne30pg2_ne30pg2_mg17" compset="I2000Clm50BgcCrop" testmods="clm/clm50cam6LndTuningMode">
    <machines>
      <machine name="cheyenne" compiler="intel" category="aux_clm"/>
    </machines>
    <options>
      <option name="wallclock">00:40:00</option>
      <option name="comment"  >Run ne30np4.pg3 to make sure will work for CAM"</option>
    </options>
  </test>
  <test name="SMS_D" grid="f10_f10_mg37" compset="I2000Clm51BgcCrop" testmods="clm/crop">
    <machines>
      <machine name="izumi" compiler="intel" category="aux_clm"/>
      <machine name="cheyenne" compiler="nvhpc" category="aux_clm"/>
      <machine name="cheyenne" compiler="nvhpc" category="prebeta"/>
      <machine name="izumi" compiler="gnu" category="aux_clm"/>
    </machines>
    <options>
      <option name="wallclock">00:20:00</option>
    </options>
  </test>
  <test name="ERS_D_Ld5_Mmpi-serial" grid="1x1_vancouverCAN" compset="I1PtClm50SpRs" testmods="clm/CLM1PTStartDate">
    <machines>
      <machine name="izumi" compiler="nag" category="aux_clm"/>
      <machine name="izumi" compiler="nag" category="prealpha"/>
    </machines>
    <options>
      <option name="wallclock">00:20:00</option>
    </options>
  </test>
  <test name="SMS_D_Ld1_Mmpi-serial" grid="f45_f45_mg37" compset="I2000Clm50SpRs" testmods="clm/ptsRLA">
    <machines>
      <machine name="cheyenne" compiler="intel" category="aux_clm"/>
      <machine name="izumi" compiler="gnu" category="aux_clm"/>
      <machine name="izumi" compiler="nag" category="aux_clm"/>
      <machine name="cheyenne" compiler="intel" category="prealpha"/>
      <machine name="izumi" compiler="gnu" category="prealpha"/>
      <machine name="izumi" compiler="nag" category="prealpha"/>
    </machines>
    <options>
      <option name="wallclock">00:20:00</option>
    </options>
  </test>
  <test name="SMS_D_Ld1_Mmpi-serial_Vmct" grid="f45_f45_mg37" compset="I2000Clm50SpRs" testmods="clm/ptsRLA">
    <machines>
      <machine name="izumi" compiler="gnu" category="aux_clm"/>
      <machine name="izumi" compiler="gnu" category="prealpha"/>
    </machines>
    <options>
      <option name="wallclock">00:20:00</option>
      <option name="comment"  >Include a MCT test of pts mode</option>
    </options>
  </test>
  <test name="SMS_D_Ld1_P48x1" grid="f10_f10_mg37" compset="I2000Clm45BgcCrop" testmods="clm/oldhyd">
    <machines>
      <machine name="izumi" compiler="nag" category="aux_clm"/>
    </machines>
    <options>
      <option name="wallclock">00:20:00</option>
    </options>
  </test>
  <test name="ERP_D_P36x2_Ld3" grid="f10_f10_mg37" compset="I2000Clm45BgcCrop" testmods="clm/no_subgrid_fluxes">
    <machines>
      <machine name="cheyenne" compiler="gnu" category="aux_clm">
        <options>
          <option name="wallclock">00:20:00</option>
          <option name="comment">This covers some code that isn't covered by any existing tests (such as the oldhyd test), though the amount of additional code coverage is small, so we don't necessarily need to keep this test long-term.</option>
        </options>
      </machine>
    </machines>
  </test>
  <test name="SMS_D_Ld1_P48x1" grid="f10_f10_mg37" compset="I2000Clm50BgcCru" testmods="clm/datm_bias_correct_cruv7">
    <machines>
      <machine name="izumi" compiler="nag" category="aux_clm"/>
    </machines>
    <options>
      <option name="wallclock">00:20:00</option>
    </options>
  </test>
  <test name="SMS_D_Ld1_P48x1_Vmct" grid="f10_f10_mg37" compset="I2000Clm50BgcCru" testmods="clm/datm_bias_correct_cruv7">
    <machines>
      <machine name="izumi" compiler="nag" category="aux_clm"/>
    </machines>
    <options>
      <option name="wallclock">00:20:00</option>
      <option name="comment"  >MCT test covering bias correction</option>
    </options>
  </test>
  <test name="SMS_D_Ld3" grid="f10_f10_mg37" compset="I1850Clm50BgcCrop" testmods="clm/default">
    <machines>
      <machine name="cheyenne" compiler="intel" category="aux_clm"/>
      <machine name="cheyenne" compiler="intel" category="clm_short"/>
      <machine name="cheyenne" compiler="intel" category="prealpha"/>
      <machine name="cheyenne" compiler="intel" category="aux_cime_baselines"/>
    </machines>
    <options>
      <option name="wallclock">00:20:00</option>
    </options>
  </test>
  <test name="SMS_D_Ld3" grid="f10_f10_mg37" compset="I2000Clm50BgcCru" testmods="clm/default">
    <machines>
      <machine name="cheyenne" compiler="intel" category="aux_clm"/>
      <machine name="cheyenne" compiler="gnu" category="aux_clm"/>
      <machine name="cheyenne" compiler="gnu" category="prebeta"/>
    </machines>
    <options>
      <option name="wallclock">00:20:00</option>
    </options>
  </test>
  <test name="SMS_C2_D_Lh12" grid="f10_f10_mg37" compset="I2000Clm50Sp" testmods="clm/pauseResume">
    <machines>
      <machine name="cheyenne" compiler="intel" category="aux_clm"/>
    </machines>
    <options>
      <option name="wallclock">00:20:00</option>
    </options>
  </test>
  <test name="DAE_C2_D_Lh12" grid="f10_f10_mg37" compset="I2000Clm50BgcCrop" testmods="clm/DA_multidrv">
    <machines>
      <machine name="cheyenne" compiler="intel" category="aux_clm"/>
      <machine name="cheyenne" compiler="intel" category="prealpha"/>
    </machines>
    <options>
      <option name="wallclock">00:20:00</option>
    </options>
  </test>
  <test name="DAE_N2_D_Lh12_Vmct" grid="f10_f10_mg37" compset="I2000Clm50BgcCrop" testmods="clm/DA_multidrv">
    <machines>
      <machine name="cheyenne" compiler="intel" category="aux_clm"/>
      <machine name="cheyenne" compiler="intel" category="prealpha"/>
    </machines>
    <options>
      <option name="wallclock">00:20:00</option>
      <option name="comment"  >MCT test covering multi-driver, the DAE test, and Gregorian calendar</option>
    </options>
  </test>
  <test name="SMS_D_Ld5" grid="f10_f10_mg37" compset="I1850Clm45BgcCrop" testmods="clm/crop">
    <machines>
      <machine name="izumi" compiler="nag" category="aux_clm"/>
    </machines>
    <options>
      <option name="wallclock">00:20:00</option>
      <option name="comment"  >include a nag debug test of Clm45BgcCrop</option>
    </options>
  </test>
  <test name="ERS_D_Ld5_Mmpi-serial" grid="1x1_mexicocityMEX" compset="I1PtClm50SpRs" testmods="clm/CLM1PTStartDate">
    <machines>
      <machine name="cheyenne" compiler="gnu" category="aux_clm"/>
      <machine name="cheyenne" compiler="gnu" category="prebeta"/>
    </machines>
    <options>
      <option name="wallclock">00:20:00</option>
      <option name="tput_tolerance">0.5</option>
      <option name="comment">Want to keep a little single-point testing on cheyenne</option>
    </options>
  </test>
  <test name="SMS_D_Mmpi-serial" grid="CLM_USRDAT" compset="I1PtClm51Bgc" testmods="clm/default--clm/NEON/NIWO">
    <machines>
      <machine name="izumi"    compiler="nag"   category="aux_clm"/>
    </machines>
    <options>
      <option name="wallclock">00:20:00</option>
      <option name="tput_tolerance">0.5</option>
      <option name="comment"  >Add at least one test of a NEON site</option>
    </options>
  </test>
  <test name="SMS_D_Vmct_Lm1_Mmpi-serial" grid="CLM_USRDAT" compset="I1PtClm50SpRs" testmods="clm/USUMB_mct">
    <machines>
      <machine name="cheyenne" compiler="intel" category="aux_clm"/>
      <machine name="cheyenne" compiler="intel" category="prebeta"/>
    </machines>
    <options>
      <option name="wallclock">00:20:00</option>
      <option name="tput_tolerance">0.5</option>
      <option name="comment"  >This is a test of a generic tower site under MCT</option>
    </options>
  </test>
  <test name="SMS_D_Lm1_Mmpi-serial" grid="CLM_USRDAT" compset="I1PtClm50SpRs" testmods="clm/USUMB_nuopc">
    <machines>
      <machine name="cheyenne" compiler="intel" category="aux_clm"/>
    </machines>
    <options>
      <option name="wallclock">00:20:00</option>
      <option name="tput_tolerance">0.5</option>
      <option name="comment"  >Make sure the CLM_USRDAT universal resolution works</option>
    </options>
  </test>
  <test name="ERS_D_Ld5" grid="f10_f10_mg37" compset="IHistClm50BgcQian" testmods="clm/ciso_bombspike1963DecStart">
    <machines>
      <machine name="cheyenne" compiler="intel" category="aux_clm"/>
    </machines>
    <options>
      <option name="wallclock">00:40:00</option>
      <option name="comment"  >Want a test of the c13 and c14 timeseries that crosses the year boundary. Ideally this test would include crops (in order to cover as much code as possible combined with the c13/c14 timeseries, even though there are no direct interactions between these timeseries and crops), but crop DecStart tests currently fail because of https://github.com/ESCOMP/ctsm/issues/404 and I didn't want to add another long test just to test these options, so for now using a compset without crops. Using a compset with SGLC to avoid problems with CISM in DecStart tests; the only IHistClm50Bgc compset we have with SGLC is this Qian compset, so I'm using this one.</option>
    </options>
  </test>
  <test name="SMS_D_Ly6_Mmpi-serial" grid="1x1_smallvilleIA" compset="IHistClm45BgcCropQianRs" testmods="clm/cropMonthOutput">
    <machines>
      <machine name="izumi" compiler="intel" category="aux_clm"/>
    </machines>
    <options>
      <option name="wallclock">02:00:00</option>
      <option name="comment"  >Want a debug test that tests a number of aspects of transient crops, including a new crop landunit and shifting PCT_CFT; move to CLM50 once we can get it fast enough (see bug 2391)</option>
    </options>
  </test>
  <test name="ERS_Lm25" grid="1x1_smallvilleIA" compset="IHistClm50BgcCropQianRs" testmods="clm/smallville_dynlakes_monthly">
    <machines>
      <machine name="cheyenne" compiler="gnu" category="aux_clm">
        <options>
          <option name="wallclock">0:50:00</option>
          <option name="comment">Include a test of transient lakes</option>
        </options>
      </machine>
    </machines>
  </test>
  <test name="ERS_Lm25" grid="1x1_smallvilleIA" compset="IHistClm50BgcCropQianRs" testmods="clm/smallville_dynurban_monthly">
    <machines>
      <machine name="cheyenne" compiler="gnu" category="aux_clm">
        <options>
          <option name="wallclock">0:50:00</option>
          <option name="comment">Include a test of transient urban</option>
        </options>
      </machine>
    </machines>
  </test>
  <test name="SMS_D_P48x1_Ld5" grid="f10_f10_mg37" compset="I2000Clm50BgcCrop" testmods="clm/irrig_spunup">
    <machines>
      <machine name="izumi" compiler="nag" category="aux_clm"/>
      <machine name="izumi" compiler="nag" category="prebeta"/>
    </machines>
    <options>
      <option name="wallclock">00:20:00</option>
      <option name="comment"  >Want nag _D test with irrigation on</option>
    </options>
  </test>
  <test name="SMS_Ld1_PS" grid="f09_g17" compset="I2000Clm50BgcCru" testmods="clm/datm_bias_correct_cruv7">
    <machines>
      <machine name="cheyenne" compiler="gnu" category="aux_clm"/>
    </machines>
    <options>
      <option name="wallclock">00:20:00</option>
    </options>
  </test>
  <test name="SMS_Ld1" grid="f19_g17" compset="I2000Clm50Vic" testmods="clm/default">
    <machines>
      <machine name="cheyenne" compiler="intel" category="ctsm_sci"/>
    </machines>
    <options>
      <option name="wallclock">00:20:00</option>
    </options>
  </test>
  <test name="SMS_D_Ld1_Mmpi-serial" grid="f45_f45_mg37" compset="I2000Clm50SpRs" testmods="clm/ptsROA">
    <machines>
      <machine name="izumi" compiler="gnu" category="aux_clm"/>
    </machines>
    <options>
      <option name="wallclock">00:20:00</option>
    </options>
  </test>
  <test name="SMS_Ld5" grid="f10_f10_mg37" compset="I1850Clm45BgcCrop" testmods="clm/crop">
    <machines>
      <machine name="cheyenne" compiler="gnu" category="aux_clm"/>
      <machine name="cheyenne" compiler="intel" category="aux_clm"/>
    </machines>
    <options>
      <option name="wallclock">00:20:00</option>
      <option name="comment"  >include a production gnu test of Clm45</option>
    </options>
  </test>
  <test name="SMS_Ld2_D_PS" grid="f09_g17" compset="I1850Clm50BgcCropCmip6" testmods="clm/basic_interp">
    <machines>
      <machine name="cheyenne" compiler="intel" category="aux_clm"/>
    </machines>
    <options>
      <option name="wallclock">00:20:00</option>
      <option name="comment"  >This gives a short debug test of the cmip6 configuration as well as a test of the cmip6 configuration at the production resolution, both of which we want. This test needs to use init_interp to work, because of adding virtual Antarctica columns.</option>
    </options>
  </test>
  <test name="SMS_Ld5_D_P48x1" grid="f10_f10_mg37" compset="IHistClm50Bgc" testmods="clm/monthly">
    <machines>
      <machine name="izumi" compiler="nag" category="aux_clm"/>
    </machines>
    <options>
      <option name="wallclock">00:20:00</option>
    </options>
  </test>
  <test name="SMS_Ld5_D_P48x1" grid="f10_f10_mg37" compset="IHistClm51Bgc" testmods="clm/decStart">
    <machines>
      <machine name="izumi" compiler="nag" category="aux_clm"/>
    </machines>
    <options>
      <option name="wallclock">00:20:00</option>
    </options>
  </test>
  <test name="SMS_Ld5" grid="f10_f10_mg37" compset="ISSP585Clm50BgcCrop" testmods="clm/ciso_dec2050Start">
    <machines>
      <machine name="cheyenne" compiler="intel" category="aux_clm"/>
      <machine name="cheyenne" compiler="intel" category="prebeta"/>
    </machines>
    <options>
      <option name="wallclock">00:20:00</option>
      <option name="comment"  >Transient production low res future scenario SSP5-8.5 case with isotopes with a december 2050 start</option>
    </options>
  </test>
  <test name="SMS_Ld5" grid="f10_f10_mg37" compset="ISSP245Clm50BgcCrop" testmods="clm/ciso_dec2050Start">
    <machines>
      <machine name="cheyenne" compiler="gnu" category="aux_clm"/>
    </machines>
    <options>
      <option name="wallclock">00:20:00</option>
      <option name="comment"  >Transient production low res future scenario SSP2-4.5 case with isotopes with a december 2050 start, use gnu to move off of intel</option>
    </options>
  </test>
  <test name="SMS_Ld5" grid="f10_f10_mg37" compset="ISSP370Clm50BgcCrop" testmods="clm/ciso_dec2050Start">
    <machines>
      <machine name="cheyenne" compiler="gnu" category="aux_clm"/>
    </machines>
    <options>
      <option name="wallclock">00:20:00</option>
      <option name="comment"  >Transient production low res future scenario SSP3-7.0 case with isotopes with a december 2050 start, use gnu to move off of intel</option>
    </options>
  </test>
  <test name="SMS_D_Ld5" grid="f10_f10_mg37" compset="ISSP126Clm50BgcCrop" testmods="clm/datm_ssp126_anom_forc">
    <machines>
      <machine name="cheyenne" compiler="intel" category="aux_clm"/>
    </machines>
    <options>
      <option name="wallclock">00:20:00</option>
      <option name="comment"  >Transient production with anomaly forcing low res future scenario SSP1-2.6 case</option>
    </options>
  </test>
  <test name="ERP_D_Ld5" grid="f10_f10_mg37" compset="I1850Clm50Bgc" testmods="clm/nlevgrnd_small">
    <machines>
      <machine name="izumi" compiler="intel" category="aux_clm">
        <options>
          <option name="wallclock">0:20:00</option>
          <option name="comment">The main point of this test is to exercise the case where nlevgrnd is less than nlevurb. See the README file in its testmod directory for details.</option>
        </options>
      </machine>
    </machines>
  </test>
  <test name="SMS_Lm13_PS" grid="f19_g17" compset="I2000Clm51BgcCrop" testmods="clm/cropMonthOutput">
    <machines>
      <machine name="cheyenne" compiler="intel" category="aux_clm"/>
    </machines>
    <options>
      <option name="wallclock">02:00:00</option>
      <option name="comment"  >include a relatively long crop test at relatively high resolution</option>
    </options>
  </test>
  <test name="SMS_Lm37" grid="f10_f10_mg37" compset="I1850Clm50SpG" testmods="clm/glcMEC_long">
    <machines>
      <machine name="cheyenne" compiler="intel" category="aux_clm"/>
      <machine name="cheyenne" compiler="intel" category="prebeta"/>
    </machines>
    <options>
      <option name="wallclock">01:30:00</option>
      <option name="comment"  >Long enough test for SMB to be generated in bare land areas; add a month beyond the 3rd year to allow time for CLM to respond to CISM forcing from the 3rd year. (Note: if we had spun-up initial conditions for an IG compset, we could test this with much shorter test, if it also used the glc override options - much of the need for this long test is to allow the snow pack to spin up.)</option>
    </options>
  </test>
  <test name="SMS_Ly3_Mmpi-serial" grid="1x1_numaIA" compset="I2000Clm50BgcCropQianRs" testmods="clm/clm50dynroots">
    <machines>
      <machine name="izumi" compiler="intel" category="aux_clm"/>
    </machines>
    <options>
      <option name="wallclock">01:40:00</option>
    </options>
  </test>
  <test name="SMS_Ly3_Mmpi-serial" grid="1x1_numaIA" compset="I2000Clm50BgcDvCropQianRs" testmods="clm/ignor_warn_cropMonthOutputColdStart">
    <machines>
      <machine name="izumi" compiler="gnu" category="aux_clm"/>
    </machines>
    <options>
      <option name="wallclock">01:40:00</option>
      <option name="comment"  >Single point 3-year test with DV"</option>
    </options>
  </test>
  <test name="ERP_D_Ld10" grid="f10_f10_mg37" compset="I1850Clm51BgcCrop" testmods="clm/ADspinup">
    <machines>
      <machine name="cheyenne" compiler="intel" category="aux_clm"/>
    </machines>
    <options>
      <option name="wallclock">00:20:00</option>
      <option name="comment"  >Include a restart test for AD spinup mode because of specific logic for spinup_state. Lack of this test did cause a problem.</option>
    </options>
  </test>
  <test name="SSP_D_Ld10" grid="f10_f10_mg37" compset="I1850Clm51Bgc" testmods="clm/rtmColdSSP">
    <machines>
      <machine name="cheyenne" compiler="intel" category="aux_clm"/>
    </machines>
    <options>
      <option name="wallclock">00:20:00</option>
    </options>
  </test>
  <test name="SSP_D_Ld4" grid="f10_f10_mg37" compset="I1850Clm50BgcCrop" testmods="clm/ciso_rtmColdSSP">
    <machines>
      <machine name="cheyenne" compiler="intel" category="aux_clm"/>
    </machines>
    <options>
      <option name="wallclock">00:20:00</option>
    </options>
  </test>
  <test name="SSP_Ld10" grid="f10_f10_mg37" compset="I1850Clm50Bgc" testmods="clm/rtmColdSSP">
    <machines>
      <machine name="cheyenne" compiler="gnu" category="prebeta"/>
      <machine name="cheyenne" compiler="gnu" category="aux_clm"/>
    </machines>
    <options>
      <option name="wallclock">00:20:00</option>
    </options>
  </test>
  <test name="SSP_Ld4" grid="f09_g17" compset="I1850Clm50BgcCrop" testmods="clm/ciso_rtmColdSSP">
    <machines>
      <machine name="cheyenne" compiler="intel" category="ctsm_sci"/>
    </machines>
    <options>
      <option name="wallclock">00:20:00</option>
    </options>
  </test>
  <test name="SMS_D_Mmpi-serial_Ld5" grid="5x5_amazon" compset="I2000Clm50FatesRs" testmods="clm/FatesColdDef">
    <machines>
      <machine name="izumi" compiler="nag" category="aux_clm"/>
      <machine name="cheyenne" compiler="gnu" category="prebeta"/>
    </machines>
    <options>
      <option name="wallclock">00:20:00</option>
    </options>
  </test>
  <test name="ERS_D_Ld15" grid="f45_f45_mg37" compset="I2000Clm50FatesRs" testmods="clm/FatesColdDefTreeDamage">
    <machines>
      <machine name="cheyenne" compiler="intel" category="fates"/>
    </machines>
    <options>
      <option name="wallclock">00:20:00</option>
      <option name="comment"  >Ensure functionality of the tree damage option in FATES</option>
    </options>
  </test>
  <test name="ERS_D_Ld3_PS" grid="f09_g17" compset="I2000Clm50FatesRs" testmods="clm/FatesColdDef">
    <machines>
      <machine name="cheyenne" compiler="intel" category="aux_clm"/>
    </machines>
    <options>
      <option name="wallclock">00:20:00</option>
      <option name="comment"  >Want one fates test on a large grid: Since FATES has cohorts, it has potential to be a massive memory consumer and netcdf array size maker, so the large grid test will help smoke out these types of issues (and it's a restart test to cover possible memory/netcdf size issues with the restart file).</option>
    </options>
  </test>
  <test name="ERS_D_Ld5" grid="f45_f45_mg37" compset="I2000Clm50FatesRs" testmods="clm/FatesColdDef">
    <machines>
      <machine name="izumi" compiler="nag" category="fates"/>
    </machines>
    <options>
      <option name="wallclock">00:20:00</option>
      <option name="comment"  >Want one simple FatesColdDef gridded test on a izumi using nag compiler.</option>
    </options>
  </test>
  <test name="ERS_D_Ld5" grid="f10_f10_mg37" compset="I2000Clm50Fates" testmods="clm/FatesColdDef">
    <machines>
      <machine name="cheyenne" compiler="intel" category="aux_clm"/>
      <machine name="cheyenne" compiler="intel" category="fates"/>
      <machine name="izumi" compiler="nag" category="aux_clm"/>
    </machines>
    <options>
      <option name="wallclock">00:40:00</option>
    </options>
  </test>
  <test name="ERS_D_Mmpi-serial_Ld5" grid="1x1_brazil" compset="I2000Clm50FatesRs" testmods="clm/FatesColdDef">
    <machines>
      <machine name="izumi" compiler="nag" category="aux_clm"/>
      <machine name="cheyenne" compiler="gnu" category="aux_clm"/>
    </machines>
    <options>
      <option name="wallclock">00:20:00</option>
    </options>
  </test>
  <test name="ERS_D_Mmpi-serial_Ld5" grid="5x5_amazon" compset="I2000Clm50FatesRs" testmods="clm/FatesColdDef">
    <machines>
      <machine name="cheyenne" compiler="intel" category="aux_clm"/>
      <machine name="cheyenne" compiler="intel" category="prebeta"/>
    </machines>
    <options>
      <option name="wallclock">00:20:00</option>
    </options>
  </test>
  <test name="SMS_D_Ld5" grid="f45_f45_mg37" compset="I2000Clm51Fates" testmods="clm/FatesColdDef">
    <machines>
      <machine name="izumi" compiler="nag" category="aux_clm"/>
    </machines>
    <options>
      <option name="wallclock">00:20:00</option>
      <option name="comment"  >Fates with clm5_1</option>
    </options>
  </test>
  <test name="ERS_D_Mmpi-serial_Ld5_Vmct" grid="1x1_brazil" compset="I2000Clm50FatesRs" testmods="clm/FatesColdDef">
    <machines>
      <machine name="izumi" compiler="nag" category="aux_clm"/>
    </machines>
    <options>
      <option name="wallclock">00:20:00</option>
      <option name="comment"  >Include a MCT FATES test, and a single-point test with MCT: There isn't any interaction between FATES and the cap, as far as I can tell, but it seems like a good idea to have one FATES test with MCT, since there is so much extra code covered in a FATES test.</option>
    </options>
  </test>
  <test name="ERS_D_Mmpi-serial_Ld5" grid="5x5_amazon" compset="I2000Clm51FatesRs" testmods="clm/FatesColdDef">
    <machines>
      <machine name="cheyenne" compiler="intel" category="aux_clm"/>
    </machines>
    <options>
      <option name="wallclock">00:20:00</option>
      <option name="comment"  >Run a Fates test with latest Clm5_1</option>
    </options>
  </test>
  <test name="SMS_D_Ld5" grid="f10_f10_mg37" compset="I2000Clm45Fates" testmods="clm/FatesColdDef">
    <machines>
      <machine name="cheyenne" compiler="intel" category="aux_clm"/>
      <machine name="cheyenne" compiler="intel" category="aux_cime_baselines"/>
    </machines>
    <options>
      <option name="wallclock">00:40:00</option>
    </options>
  </test>
  <test name="SMS_D_Lm6_P144x1" grid="f45_f45_mg37" compset="I2000Clm50FatesRs" testmods="clm/FatesColdDef">
    <machines>
      <machine name="cheyenne" compiler="intel" category="aux_clm"/>
    </machines>
    <options>
      <option name="wallclock">00:20:00</option>
    </options>
  </test>
  <test name="SMS_D_Ld5" grid="f10_f10_mg37" compset="I2000Clm50FatesRs" testmods="clm/FatesColdDef">
    <machines>
      <machine name="cheyenne" compiler="intel" category="aux_clm"/>
      <machine name="cheyenne" compiler="gnu" category="aux_clm"/>
      <machine name="izumi" compiler="nag" category="aux_clm"/>
      <machine name="cheyenne" compiler="gnu" category="prebeta"/>
    </machines>
    <options>
      <option name="wallclock">00:20:00</option>
    </options>
  </test>
  <test name="SMS_Ld5_PS" grid="f19_g17" compset="I2000Clm50FatesRs" testmods="clm/FatesColdDef">
    <machines>
      <machine name="cheyenne" compiler="gnu" category="aux_clm"/>
    </machines>
    <options>
      <option name="wallclock">00:40:00</option>
    </options>
  </test>
  <test name="ERP_Ld9" grid="f45_f45_mg37" compset="I2000Clm50FatesRs" testmods="clm/FatesColdDefAllVars">
    <machines>
      <machine name="cheyenne" compiler="intel" category="aux_clm"/>
    </machines>
    <options>
      <option name="wallclock">00:20:00</option>
      <option name="comment">ERP FATES test covering all standard FATES history variables.</option>
    </options>
  </test>
  <test name="SMS_Ld5" grid="f10_f10_mg37" compset="I2000Clm45Fates" testmods="clm/FatesColdDef">
    <machines>
      <machine name="cheyenne" compiler="intel" category="aux_clm"/>
      <machine name="izumi" compiler="intel" category="aux_clm"/>
    </machines>
    <options>
      <option name="wallclock">00:40:00</option>
      <option name="comment">60 day exact restart FATES test on f45 grid.</option>
    </options>
  </test>
  <test name="ERS_Ld30" grid="f45_f45_mg37" compset="I2000Clm50FatesRs" testmods="clm/FatesColdDefReducedComplexFixedBiogeo">
    <machines>
      <machine name="cheyenne" compiler="intel" category="aux_clm"/>
      <machine name="izumi" compiler="intel" category="aux_clm"/>
    </machines>
    <options>
      <option name="wallclock">00:40:00</option>
      <option name="comment">30 day exact restart test for FATES fixed biogeography reduced complexity mode on an f45 grid.</option>
    </options>
  </test>
  <test name="SMS_Ld5" grid="f10_f10_mg37" compset="I2000Clm50FatesRs" testmods="clm/FatesColdDef">
    <machines>
      <machine name="cheyenne" compiler="intel" category="aux_clm"/>
      <machine name="izumi" compiler="intel" category="aux_clm"/>
    </machines>
    <options>
      <option name="wallclock">00:40:00</option>
      <option name="comment">60 day exact restart test providing coverage for the FATES logging mode on an f45 grid.</option>
    </options>
  </test>
  <test name="ERS_Ld30" grid="f45_f45_mg37" compset="I2000Clm50FatesRs" testmods="clm/FatesColdDefSizeAgeMort">
    <machines>
      <machine name="cheyenne" compiler="intel" category="aux_clm"/>
    </machines>
    <options>
      <option name="wallclock">00:40:00</option>
      <option name="comment">30 day exact restart test activating FATES size and age mortality mode on an f45 grid.</option>
    </options>
  </test>
  <test name="ERP_P144x2_Ld30" grid="f45_f45_mg37" compset="I2000Clm50FatesRs" testmods="clm/mimicsFatesColdDef">
    <machines>
      <machine name="cheyenne" compiler="intel" category="aux_clm"/>
      <machine name="cheyenne" compiler="intel" category="fates"/>
    </machines>
    <options>
      <option name="wallclock">00:40:00</option>
      <option name="comment">30 day exact restart test with threading, running FATES-MIMICS on an f45 grid.</option>
    </options>
  </test>
  <test name="SMS_D_Ld5" grid="f10_f10_mg37" compset="I2000Clm50BgcCrop" testmods="clm/irrig_alternate">
    <machines>
      <machine name="izumi" compiler="nag" category="aux_clm">
        <options>
          <option name="wallclock">00:20:00</option>
          <option name="comment">Debug test covering some non-default irrigation options.</option>
        </options>
      </machine>
    </machines>
  </test>
  <test name="SMS_D_Ld10" grid="f10_f10_mg37" compset="I2000Clm50BgcCrop" testmods="clm/tracer_consistency">
    <machines>

      <machine name="izumi" compiler="intel" category="aux_clm">
        <options>
          <option name="wallclock">00:30:00</option>
          <option name="comment">Include a tracer consistency check in debug mode.</option>
        </options>
      </machine>

    </machines>
  </test>
  <test name="ERP_P36x2_D_Ld5" grid="f10_f10_mg37" compset="I2000Ctsm50NwpBgcCropGswp" testmods="clm/default">
    <machines>

      <machine name="cheyenne" compiler="intel" category="aux_clm">
        <options>
          <option name="wallclock">00:30:00</option>
          <option name="comment">A debug ERP test of the NWP configuration with active BGC and CROP.</option>
        </options>
      </machine>

    </machines>
  </test>
  <test name="LWISO_Ld10" grid="f10_f10_mg37" compset="I2000Clm50BgcCrop" testmods="clm/coldStart">
    <machines>
      <machine name="cheyenne" compiler="gnu" category="aux_clm">
        <options>
          <option name="wallclock">00:30:00</option>
          <option name="comment">Ensure that turning on water tracers doesn't change answers. Cold start for now, until we can use initial conditions from a non-isotope case in an isotope case; once we can do that, this should be changed to not be cold start (e.g., 5-day decStart transient test: see also https://github.com/ESCOMP/ctsm/issues/495#issuecomment-516619853).</option>
        </options>
      </machine>
    </machines>
  </test>
  <test name="ERP_P36x2_D_Ld5" grid="f10_f10_mg37" compset="I2000Ctsm50NwpSpGswp" testmods="clm/default">
    <machines>

      <machine name="cheyenne" compiler="intel" category="aux_clm">
        <options>
          <option name="wallclock">00:30:00</option>
          <option name="comment">Include a debug ERP test of the NWP configuration.</option>
        </options>
      </machine>

    </machines>
  </test>
  <test name="SMS_Ld1_PS" grid="nldas2_rnldas2_mnldas2" compset="I2000Ctsm50NwpSpNldas" testmods="clm/default">
    <machines>

      <machine name="cheyenne" compiler="gnu" category="aux_clm">
        <options>
          <option name="wallclock">00:30:00</option>
          <option name="comment">Include a short smoke test covering the nldas2 grid and the I2000Ctsm50NwpSpNldas compset, which uses NLDAS datm forcing.</option>
        </options>
      </machine>

    </machines>
  </test>
  <test name="SMS_Ld1_PS" grid="nldas2_rnldas2_mnldas2" compset="I2000Ctsm50NwpSpNldasRs" testmods="clm/default">
    <machines>

      <machine name="cheyenne" compiler="gnu" category="aux_clm">
        <options>
          <option name="wallclock">00:30:00</option>
          <option name="comment">Include a short smoke test covering the nldas2 grid and the I2000Ctsm50NwpSpNldasRs compset, which uses NLDAS datm forcing.</option>
        </options>
      </machine>

    </machines>
  </test>
  <test name="ERP_D_Ld3" grid="f19_g17" compset="I2000Clm50FatesCruRsGs" testmods="clm/FatesColdDef">
    <machines>
      <machine name="cheyenne" compiler="intel" category="fates"/>
    </machines>
    <options>
      <option name="wallclock">00:20:00</option>
      <option name="comment">Short ERP debug FATES test for f19_g17 grid.</option>
    </options>
  </test>
  <test name="ERP_D_P36x2_Ld3" grid="f19_g17" compset="I2000Clm50FatesCru" testmods="clm/FatesColdDef">
    <machines>
      <machine name="cheyenne" compiler="intel" category="fates"/>
    </machines>
    <options>
      <option name="wallclock">00:20:00</option>
      <option name="comment">Short ERP debug FATES test for f19_g17 grid with modified task layout.</option>
    </options>
  </test>
  <test name="ERP_Ld3" grid="f09_g17" compset="I2000Clm50FatesRs" testmods="clm/FatesColdDef">
    <machines>
      <machine name="cheyenne" compiler="intel" category="fates"/>
      <machine name="lawrencium-lr3" compiler="intel" category="fates"/>
    </machines>
    <options>
      <option name="wallclock">00:20:00</option>
      <option name="comment">Short ERP FATES test for f09_g17 grid.</option>
    </options>
  </test>
  <test name="ERP_Ld9" grid="f45_f45_mg37" compset="I2000Clm50FatesCruRsGs" testmods="clm/FatesColdDefAllVars">
    <machines>
      <machine name="cheyenne" compiler="intel" category="fates"/>
      <machine name="lawrencium-lr3" compiler="intel" category="fates"/>
    </machines>
    <options>
      <option name="wallclock">00:20:00</option>
      <option name="comment">ERP FATES test covering all standard FATES history variables.</option>
    </options>
  </test>
  <test name="ERS_D_Ld30" grid="f45_f45_mg37" compset="I2000Clm50FatesCruRsGs" testmods="clm/FatesColdDefPRT2">
    <machines>
      <machine name="cheyenne" compiler="intel" category="fates"/>
      <machine name="izumi" compiler="nag" category="fates"/>
      <machine name="lawrencium-lr3" compiler="intel" category="fates"/>
    </machines>
    <options>
      <option name="wallclock">00:40:00</option>
      <option name="comment">Exact restart debug test covering Fates CNP nutrients mode.</option>
    </options>
  </test>
  <test name="ERS_D_Ld30" grid="f45_f45_mg37" compset="I2000Clm50FatesCruRsGs" testmods="clm/FatesColdDefLandUse">
    <machines>
      <machine name="cheyenne" compiler="intel" category="fates"/>
      <machine name="izumi" compiler="nag" category="fates"/>
      <machine name="lawrencium-lr3" compiler="intel" category="fates"/>
    </machines>
    <options>
      <option name="wallclock">00:40:00</option>
    </options>
  </test>
  <test name="ERS_D_Ld3" grid="f19_g17" compset="I2000Clm50FatesCruRsGs" testmods="clm/FatesColdDef">
    <machines>
      <machine name="cheyenne" compiler="intel" category="fates"/>
      <machine name="cheyenne" compiler="gnu" category="fates"/>
      <machine name="lawrencium-lr3" compiler="intel" category="fates"/>
    </machines>
    <options>
      <option name="wallclock">00:40:00</option>
      <option name="comment">Exact restart debug FATES test covering for the f19_g17 grid resolution.</option>
    </options>
  </test>
  <test name="ERS_D_Ld5" grid="f19_g17" compset="I2000Clm50BgcCru" testmods="clm/default">
    <machines>
      <machine name="cheyenne" compiler="intel" category="fates"/>
      <machine name="lawrencium-lr3" compiler="intel" category="fates"/>
    </machines>
    <options>
      <option name="wallclock">00:20:00</option>
      <option name="comment">Exact restart debug test to provide for some CLM coverage during fates suite tests.</option>
    </options>
  </test>
  <test name="ERS_D_Mmpi-serial_Ld5" grid="1x1_brazil" compset="I2000Clm50FatesCruRsGs" testmods="clm/FatesColdDef">
    <machines>
      <machine name="cheyenne" compiler="intel" category="fates"/>
      <machine name="izumi" compiler="nag" category="fates"/>
      <machine name="lawrencium-lr3" compiler="intel" category="fates"/>
    </machines>
    <options>
      <option name="wallclock">00:20:00</option>
      <option name="comment">Short ERP debug FATES test for single site grid with serial mpi.</option>
    </options>
  </test>
  <test name="ERS_Ld9" grid="f10_f10_mg37" compset="I2000Clm50FatesCruRsGs" testmods="clm/FatesColdDefCH4Off">
    <machines>
      <machine name="cheyenne" compiler="intel" category="fates"/>
      <machine name="lawrencium-lr3" compiler="intel" category="fates"/>
      <machine name="cheyenne" compiler="intel" category="aux_clm"/>
    </machines>
    <options>
      <option name="wallclock">00:10:00</option>
      <option name="comment">30 day exact restart test activating FATES with CH4 off for the f10 grid.</option>
    </options>
  </test>
  <test name="SMS_Lm3_D_Mmpi-serial" grid="1x1_brazil" compset="I2000Clm50FatesCruRsGs" testmods="clm/FatesColdDefHydro">
    <machines>
      <machine name="izumi" compiler="intel" category="aux_clm"/>
      <machine name="cheyenne" compiler="intel" category="fates"/>
      <machine name="izumi" compiler="nag" category="fates"/>
    </machines>
    <options>
      <option name="wallclock">00:20:00</option>
      <option name="comment">Longer smoke debug test for single site grid with serial mpi with coverage for FATES Hydro. Bypasses grid level mass checks.</option>
    </options>
  </test>
  <test name="ERS_D_Ld5" grid="1x1_brazil" compset="I2000Clm50FatesCruRsGs" testmods="clm/FatesColdDefHydro">
    <machines>
      <machine name="cheyenne" compiler="intel" category="fates"/>
      <machine name="izumi" compiler="nag" category="fates"/>
      <machine name="lawrencium-lr3" compiler="intel" category="fates"/>
    </machines>
    <options>
      <option name="wallclock">00:40:00</option>
      <option name="comment">Short exact restart debug test for single site grid with coverage for FATES Hydro. Bypasses grid level mass checks.</option>
    </options>
  </test>
  <test name="ERS_Ld5" grid="f19_g17" compset="I2000Clm45Fates" testmods="clm/FatesColdDef">
    <machines>
      <machine name="cheyenne" compiler="intel" category="fates"/>
      <machine name="lawrencium-lr3" compiler="intel" category="fates"/>
    </machines>
    <options>
      <option name="wallclock">00:20:00</option>
      <option name="comment">Exact restart debug FATES test providing coverage for Clm45 physics.</option>
    </options>
  </test>
  <test name="ERS_Ld60" grid="f45_f45_mg37" compset="I2000Clm50FatesCruRsGs" testmods="clm/Fates">
    <machines>
      <machine name="cheyenne" compiler="intel" category="fates"/>
      <machine name="lawrencium-lr3" compiler="intel" category="fates"/>
    </machines>
    <options>
      <option name="wallclock">00:40:00</option>
      <option name="comment">60 day exact restart FATES test on f45 grid.</option>
    </options>
  </test>
  <test name="ERS_Ld60" grid="f45_f45_mg37" compset="I2000Clm50FatesCruRsGs" testmods="clm/FatesColdDefNoFire">
    <machines>
      <machine name="cheyenne" compiler="intel" category="fates"/>
      <machine name="lawrencium-lr3" compiler="intel" category="fates"/>
    </machines>
    <options>
      <option name="wallclock">00:40:00</option>
      <option name="comment">60 day exact restart test that turns off all fire (both FATES and CLM) on an f45 grid.</option>
    </options>
  </test>
  <test name="ERS_Ld60" grid="f45_f45_mg37" compset="I2000Clm50FatesCruRsGs" testmods="clm/FatesColdDefST3">
    <machines>
      <machine name="cheyenne" compiler="intel" category="fates"/>
      <machine name="lawrencium-lr3" compiler="intel" category="fates"/>
    </machines>
    <options>
      <option name="wallclock">00:20:00</option>
      <option name="comment">60 day exact restart test activating FATES static stand structure on an f45 grid.</option>
    </options>
  </test>
  <test name="ERS_Ld60" grid="f45_f45_mg37" compset="I2000Clm50FatesCruRsGs" testmods="clm/FatesColdDefPPhys">
    <machines>
      <machine name="cheyenne" compiler="intel" category="fates"/>
    </machines>
    <options>
      <option name="wallclock">00:20:00</option>
      <option name="comment">60 day exact restart test activating FATES prescribed physiology mode on an f45 grid.</option>
    </options>
  </test>
  <test name="ERS_Ld30" grid="f45_f45_mg37" compset="I2000Clm50FatesCruRsGs" testmods="clm/FatesColdDefReducedComplexFixedBiogeo">
    <machines>
      <machine name="cheyenne" compiler="intel" category="fates"/>
      <machine name="lawrencium-lr3" compiler="intel" category="fates"/>
    </machines>
    <options>
      <option name="wallclock">00:40:00</option>
    </options>
  </test>
    <test name="ERS_Ld30" grid="f45_f45_mg37" compset="I2000Clm50FatesCruRsGs" testmods="clm/FatesColdDefReducedComplexNoComp">
    <machines>
      <machine name="cheyenne" compiler="intel" category="fates"/>
      <machine name="lawrencium-lr3" compiler="intel" category="fates"/>
    </machines>
    <options>
      <option name="wallclock">00:40:00</option>
    </options>
  </test>
  <test name="SMS_D" grid="1x1_brazil" compset="I2000Clm51FatesSpCruRsGs" testmods="clm/FatesColdDefReducedComplexSatPhen">
    <machines>
      <machine name="cheyenne" compiler="intel" category="fates"/>
    </machines>
    <options>
      <option name="wallclock">00:20:00</option>
      <option name="comment">Test with DEBUG on for FatesSP mode, NOTE: FatesSp has the largest difference in CTSM code for any FATES mode</option>
    </options>
  </test>
  <test name="SMS_D" grid="1x1_brazil" compset="I2000Clm51FatesSpCruRsGs" testmods="clm/FatesColdDefDryDepReducedComplexSatPhen">
    <machines>
      <machine name="cheyenne" compiler="gnu" category="aux_clm"/>
    </machines>
    <options>
      <option name="wallclock">00:20:00</option>
      <option name="comment"  >Run a test with dry deposition on and FATES-SP</option>
    </options>
  </test>
  <test name="SMS_D" grid="1x1_brazil" compset="I2000Clm51FatesSpCruRsGs" testmods="clm/FatesColdDefMeganReducedComplexSatPhen">
    <machines>
      <machine name="cheyenne" compiler="gnu" category="aux_clm"/>
    </machines>
    <options>
      <option name="wallclock">00:20:00</option>
      <option name="comment"  >Run a test with MEGAN on and FATES-SP</option>
    </options>
  </test>
<!--    Don't active this test until #1722 is fixed
  <test name="SMS_Ld3" grid="f09_f09_mg17" compset="I2000Clm51FatesCruRsGs" testmods="clm/FatesColdDefReducedComplexSatPhen_prescribed">
    <machines>
      <machine name="cheyenne" compiler="intel" category="fates"/>
    </machines>
    <options>
      <option name="wallclock">00:20:00</option>
      <option name="comment">Test with prescribed LAI and soil-moisture with FatesSP mode, has to be at f09 and 2000</option>
    </options>
  </test>
-->
  <test name="SMS_Ld30" grid="f45_f45_mg37" compset="I2000Clm51FatesSpCruRsGs" testmods="clm/FatesColdDefReducedComplexSatPhen">
    <machines>
      <machine name="cheyenne" compiler="intel" category="fates"/>
    </machines>
    <options>
      <option name="wallclock">00:40:00</option>
      <option name="comment">Temporary smoke test.  This test should be removed once the ERS version of this test passes COMPARE_base_rest</option>
    </options>
  </test>
  <test name="ERS_Ld30" grid="f45_f45_mg37" compset="I2000Clm51FatesSpCruRsGs" testmods="clm/FatesColdDefReducedComplexSatPhen">
    <machines>
      <machine name="cheyenne" compiler="intel" category="fates"/>
      <machine name="lawrencium-lr3" compiler="intel" category="fates"/>
    </machines>
    <options>
      <option name="wallclock">00:40:00</option>
      <option name="comment">30 day exact restart test for FATES fixed biogeography reduced complexity mode on an f45 grid.</option>
    </options>
  </test>
  <test name="ERP_P36x2_Ld30" grid="f45_f45_mg37" compset="I2000Clm51FatesSpCruRsGs" testmods="clm/FatesColdDefReducedComplexSatPhen">
    <machines>
      <machine name="cheyenne" compiler="intel" category="fates"/>
      <machine name="cheyenne" compiler="intel" category="aux_clm"/>
    </machines>
    <options>
      <option name="wallclock">00:40:00</option>
      <option name="comment">30 day exact restart test with threading for FATES fixed biogeography reduced complexity mode on an f45 grid.</option>
    </options>
  </test>
  <test name="ERS_Ld60" grid="f45_f45_mg37" compset="I2000Clm50FatesCruRsGs" testmods="clm/FatesColdDefLogging">
    <machines>
      <machine name="cheyenne" compiler="intel" category="fates"/>
    </machines>
    <options>
      <option name="wallclock">00:40:00</option>
      <option name="comment">60 day exact restart test providing coverage for the FATES logging mode on an f45 grid.</option>
    </options>
  </test>
  <test name="ERS_Ld30" grid="f45_f45_mg37" compset="I2000Clm50FatesCruRsGs" testmods="clm/FatesColdDefSizeAgeMort">
    <machines>
      <machine name="cheyenne" compiler="intel" category="fates"/>
      <machine name="lawrencium-lr3" compiler="intel" category="fates"/>
    </machines>
    <options>
      <option name="wallclock">00:40:00</option>
      <option name="comment">30 day exact restart test activating FATES size and age mortality mode on an f45 grid.</option>
    </options>
  </test>
  <test name="SMS_Lm6" grid="f45_f45_mg37" compset="I2000Clm50FatesCruRsGs" testmods="clm/Fates">
    <machines>
      <machine name="cheyenne" compiler="intel" category="fates"/>
      <machine name="lawrencium-lr3" compiler="intel" category="fates"/>
    </machines>
    <options>
      <option name="wallclock">00:20:00</option>
      <option name="comment"  >Run a short non-Fates test (without land-ice model) in the fates test list, to make sure fates changes do not mess up the standard model</option>
    </options>
  </test>
  <test name="SMS_Lm13" grid="1x1_brazil" compset="I2000Clm50FatesCruRsGs" testmods="clm/FatesColdDef">
    <machines>
      <machine name="cheyenne" compiler="intel" category="fates"/>
      <machine name="cheyenne" compiler="gnu" category="fates"/>
    </machines>
    <options>
      <option name="wallclock">00:40:00</option>
      <option name="comment">13 month single site FATES smoke test.</option>
    </options>
  </test>
  <test name="ERS_Lm12" grid="1x1_brazil" compset="I2000Clm50FatesCruRsGs" testmods="clm/FatesFireLightningPopDens">
    <machines>
      <machine name="cheyenne" compiler="intel" category="fates"/>
    </machines>
    <options>
      <option name="wallclock">01:00:00</option>
      <option name="comment">12 month exact restart FATES single site debug test covering anthropogenic fire ignition mode.</option>
    </options>
  </test>
  <test name="SMS_Lm1" grid="f10_f10_mg37" compset="I1850Clm50BgcCropCmip6waccm" testmods="clm/basic">
    <machines>
      <machine name="cheyenne" compiler="gnu" category="aux_clm"/>
      <machine name="cheyenne" compiler="gnu" category="prealpha"/>
      <machine name="cheyenne" compiler="gnu" category="prebeta"/>
    </machines>
    <options>
      <option name="wallclock">00:20:00</option>
      <option name="comment"  >The main point of this test is simply to make sure that the CMIP6WACCMDECK moifierd works. (This configuration is basically the same as I1850Clm50BgcCropCmip6, but without cmip6_glaciers_virtual_antarctica - so we don't need huge coverage of this.) Month-long so that we actually get some history output (because this test exercises a usermods directory with only monthly and yearly output).</option>
    </options>
  </test>
  <test name="SMS_Lm1" grid="f19_g17" compset="I1850Clm50BgcCropCmip6waccm" testmods="clm/basic">
    <machines>
      <machine name="cheyenne" compiler="intel" category="ctsm_sci"/>
    </machines>
    <options>
      <option name="wallclock">00:60:00</option>
      <option name="comment"  >The main point of this test is simply to make sure that the CMIP6WACCMDECK modifier works for
2-degree since that resolution turns off Carbon isotopes. (This is in the ctsm_sci test list despite not being a scientifically-supported compset because this needs to be run at 2-degree resolution, which is higher than our standard testing. Also note that the purpose of this is to support scientifically-supported coupled configurations.)</option>
    </options>
  </test>
  <test name="SMS_Lm1_D" grid="f10_f10_mg37" compset="I1850Clm50BgcCrop" testmods="clm/output_crop_highfreq">
    <machines>
      <machine name="cheyenne" compiler="intel" category="aux_clm">
        <options>
          <option name="wallclock">00:20:00</option>
          <option name="comment">Want at least a month-long debug test covering the output_crop usermod, as well as a test covering the output_crop_highfreq usermod. (Note that we already have a year+ test of output_crop via a cmip6 test, so having this test just be a month, rather than a year, seems good enough.)</option>
        </options>
      </machine>
    </machines>
  </test>
  <test name="SMS_Ly1_Mmpi-serial" grid="1x1_brazil" compset="IHistClm50BgcQianRs" testmods="clm/output_bgc_highfreq">
    <machines>
      <machine name="cheyenne" compiler="intel" category="aux_clm">
        <options>
          <option name="wallclock">00:20:00</option>
          <option name="comment">Want a year-long test covering the output_bgc and output_bgc_highfreq usermods; don't want a highfreq, year-long global test because of the output volume, so this is single-point.</option>
        </options>
      </machine>
      <machine name="cheyenne" compiler="intel" category="aux_cime_baselines">
        <options>
          <option name="wallclock">00:20:00</option>
        </options>
      </machine>
    </machines>
  </test>
  <test name="SMS_Ld12_Mmpi-serial" grid="1x1_vancouverCAN" compset="I1PtClm50SpRs" testmods="clm/output_sp_highfreq">
    <machines>
      <machine name="cheyenne" compiler="gnu" category="aux_clm">
        <options>
          <option name="wallclock">00:10:00</option>
          <option name="comment">Want a year-long test covering the output_sp and output_sp_highfreq usermods; don't want a highfreq, year-long global test because of the output volume, so this is single-point.</option>
        </options>
      </machine>
    </machines>
  </test>
  <test name="PFS_Ld10_PS" grid="f19_g17" compset="I2000Clm50BgcCrop">
    <machines>
      <machine name="cheyenne" compiler="intel" category="aux_clm">
        <options>
          <option name="wallclock">00:30:00</option>
          <option name="comment">Can use this test to determine if there are significant throughput changes, at least for this common and important configuration. Note that this deliberately doesn't have any testmods in order to (1) avoid doing history output (because the timing of output can be very variable, and mixing output timing with other aspects of model time can be confusing), and (2) generally keep the test replicating a production configuration as closely as possible (so, for example, we do NOT set BFBFLAG=TRUE for this test).</option>
          <!-- standard throughput tolerance is 25%, but for this PFS test we want a stricter tolerance -->
          <option name="tput_tolerance">0.1</option>
        </options>
      </machine>
    </machines>
  </test>

  <test name="FSURDATMODIFYCTSM_D_Mmpi-serial_Ld1" grid="5x5_amazon" compset="I2000Clm50SpRs">
    <machines>
      <machine name="cheyenne" compiler="intel" category="aux_clm">
        <options>
          <option name="wallclock">00:20:00</option>
          <option name="comment">Smoke test that first runs the fsurdat_modifier tool and then ensures that the CTSM does not fail using the just-generated modified fsurdat file. Regional SP case. A global BGC CROP case was confirmed to PASS when this regional SP case was introduced.</option>
        </options>
      </machine>
      <machine name="cheyenne" compiler="intel" category="clm_pymods">
        <options>
          <option name="wallclock">00:20:00</option>
          <option name="comment">This test invokes python code, so it should be run whenever changing python code (in addition to being run as part of aux_clm).</option>
        </options>
      </machine>
    </machines>
  </test>

  <test name="LILACSMOKE_D_Ld2" grid="f10_f10_mg37" compset="I2000Ctsm50NwpSpAsRs" testmods="clm-lilac">
    <machines>
      <machine name="cheyenne" compiler="intel" category="aux_clm">
        <options>
          <option name="wallclock">00:20:00</option>
          <option name="comment">Basic LILAC smoke test. Needs to use the nuopc driver. Uses stub atmosphere to avoid needing to download a bunch of unnecessary data if run on a different machine.</option>
        </options>
      </machine>
      <machine name="cheyenne" compiler="intel" category="clm_pymods">
        <options>
          <option name="wallclock">00:20:00</option>
          <option name="comment">This LILAC test invokes lilac python code, so it should be run whenever changing python code (in addition to being run as part of aux_clm).</option>
        </options>
      </machine>
    </machines>
  </test>

  <test name="SMS_D_Ln1" grid="f10_f10_mg37" compset="I2000Clm50BgcCropQianRs" testmods="clm-run_self_tests">
    <machines>

      <machine name="izumi" compiler="intel" category="aux_clm">
        <options>
          <option name="wallclock">0:20:00</option>
          <option name="comment">Include a test that triggers runtime self-tests. The grid and compset aren't very important here, but we do want more than a single-point test so that we can run on more than one processor; we use Qian atm forcing to facilitate running this test on small systems (to avoid large input data needs). The self-tests are run in initialization, so we only need to run for a single time step.</option>
        </options>
      </machine>

    </machines>
  </test>

  <test name="LGRAIN2_Ly1_P72x1" grid="f10_f10_mg37" compset="I1850Clm50BgcCrop" testmods="clm/ciso--clm/cropMonthOutput">
    <machines>
      <machine name="cheyenne" compiler="gnu" category="aux_clm">
        <options>
          <option name="wallclock">02:00:00</option>
          <option name="comment">Ensure that it works to have a second grain pool, and that we can get bit-for-bit identical answers with a standard run with just one grain pool. This tests infrastructure that will be needed when incorporating AgSys. This test can be dropped once we have some tests exercising AgSys (which will exercise this code).</option>
        </options>
      </machine>
    </machines>
  </test>
  <test name="LGRAIN2_Ly2_P72x1" grid="f10_f10_mg37" compset="I1850Clm45BgcCrop" testmods="clm/ciso--clm/cropMonthOutput">
    <machines>
      <machine name="cheyenne" compiler="gnu" category="aux_clm">
        <options>
          <option name="wallclock">02:00:00</option>
          <option name="comment">Ensure that it works to have a second grain pool, and that we can get bit-for-bit identical answers with a standard run with just one grain pool. This tests infrastructure that will be needed when incorporating AgSys. This test can be dropped once we have some tests exercising AgSys (which will exercise this code). Compared to the Clm50 test, this Clm45 test exercises code in NutrientCompetitionCLM45defaultMod and use_grainproduct false. Need two years because this test starts from a non-crop finidat, so there is no crop growth in the first year.</option>
        </options>
      </machine>
    </machines>
  </test>
  <test name="LREPRSTRUCT_Ly1_P72x1" grid="f10_f10_mg37" compset="I1850Clm50BgcCrop" testmods="clm/ciso--clm/cropMonthOutput">
    <machines>
      <machine name="cheyenne" compiler="gnu" category="aux_clm">
        <options>
          <option name="wallclock">02:00:00</option>
          <option name="comment">Ensure that it works to have a crop reproductive structure pool, and that we can get bit-for-bit identical answers when using that pool compared to a run with a single reproductive grain pool. This tests infrastructure that will be needed when incorporating AgSys. This test can be dropped once we have some tests exercising AgSys (which will exercise this code).</option>
        </options>
      </machine>
    </machines>
  </test>
  <test name="LREPRSTRUCT_Ly2_P72x1" grid="f10_f10_mg37" compset="I1850Clm45BgcCrop" testmods="clm/ciso--clm/cropMonthOutput">
    <machines>
      <machine name="cheyenne" compiler="gnu" category="aux_clm">
        <options>
          <option name="wallclock">02:00:00</option>
          <option name="comment">Ensure that it works to have a crop reproductive structure pool, and that we can get bit-for-bit identical answers when using that pool compared to a run with a single reproductive grain pool. This tests infrastructure that will be needed when incorporating AgSys. This test can be dropped once we have some tests exercising AgSys (which will exercise this code). Compared to the Clm50 test, this Clm45 test exercises code in NutrientCompetitionCLM45defaultMod and use_grainproduct false. Need two years because this test starts from a non-crop finidat, so there is no crop growth in the first year.</option>
        </options>
      </machine>
    </machines>
  </test>

  <test name="REUSEINITFILES_D_Ld1" grid="f10_f10_mg37" compset="I1850Clm50BgcCrop" testmods="clm/default">
    <machines>
      <machine name="cheyenne" compiler="gnu" category="aux_clm">
        <options>
          <option name="wallclock">0:20:00</option>
          <option name="comment">Make sure that a rerun with already-generated initialization files is bit-for-bit</option>
        </options>
      </machine>
    </machines>
  </test>

  <test name="FUNITCTSM_P1x1" grid="f10_f10_mg37" compset="I2000Clm50Sp">
    <machines>
      <machine name="cheyenne" compiler="intel" category="aux_clm">
        <options>
          <option name="wallclock">00:30:00</option>
          <option name="comment">This test runs CTSM's Fortran unit tests. We're abusing the system test infrastructure to run these, so that a run of the test suite results in the unit tests being run as well. Grid and compset are irrelevant here, except that compset must be one that includes CTSM in order for CIME to find the test definition.</option>
        </options>
      </machine>
    </machines>
  </test>
</testlist><|MERGE_RESOLUTION|>--- conflicted
+++ resolved
@@ -515,7 +515,6 @@
       <option name="wallclock">00:20:00</option>
     </options>
   </test>
-<<<<<<< HEAD
   <test name="SMS_Vmct_P1440x2_D_Ld3" grid="f19_f19_mg16" compset="IHistClm51BgcCrop" testmods="clm/fanFull2009Start">
     <machines>
       <machine name="cheyenne" compiler="intel" category="aux_clm"/>
@@ -565,7 +564,8 @@
     <options>
       <option name="wallclock">01:20:00</option>
       <option name="comment"  >Single point restart test with DEBUG and FAN on, not using Qian dataset since starts in 2009 five years after last Qian data</option>
-=======
+    </options>
+  </test>
   <test name="ERP_D_P36x2_Ld3" grid="f10_f10_mg37" compset="I1850Clm51BgcCrop" testmods="clm/mimics">
     <machines>
       <machine name="cheyenne" compiler="gnu" category="aux_clm"/>
@@ -591,7 +591,6 @@
     <options>
       <option name="wallclock">00:20:00</option>
       <option name="comment"  >Test soil_decomp_method = 'MIMICSWieder2015'</option>
->>>>>>> a5e62180
     </options>
   </test>
   <test name="ERP_D_P36x2_Ld3" grid="f10_f10_mg37" compset="I2000Clm50BgcCru" testmods="clm/flexCN_FUN">
