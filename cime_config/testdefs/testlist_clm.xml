<?xml version="1.0"?>
<!--
     CTSM test list. Test suites included:
        ctsm_pymods: System tests for the python codes that also run CTSM cases (subset of aux_clm tests)
        clm_short: The short CLM test for basic testing of a few configurations
        aux_clm: Main workhorse test list to be run on main machines before most tags are made
        fates: The FATES testlist, run when FATES is updated
        ctsm_sci: Tests for all science supported compset/resolution configurations, plus all supported resolutions
        prelpha: Run before CESM alpha tags (subset of aux_clm tests)
        prebeta: Run before CESM beta tags (more extensive, but should have tests outside of prealpha) (subset of aux_clm tests)
        aux_cime_baselines: CESM cime baselines (subset of aux_clm tests)
        hillslope: Experimental test list used for the hillslope option of the model
        rxcropmaturity: Short tests to be run during development related to prescribed crop calendars
-->
<testlist version="2.0">
  <test name="ERI_D_Ld9" grid="f10_f10_mg37" compset="I1850Clm60Bgc" testmods="clm/default">
    <machines>
      <machine name="derecho" compiler="gnu" category="aux_clm"/>
      <machine name="derecho" compiler="gnu" category="ctsm_sci"/>
    </machines>
    <options>
      <option name="wallclock">00:40:00</option>
    </options>
  </test>
  <test name="ERI_D_Ld9" grid="f10_f10_mg37" compset="I1850Clm60Bgc" testmods="clm/default--clm/matrixcnOn">
    <machines>
      <machine name="derecho" compiler="gnu" category="aux_clm"/>
    </machines>
    <options>
      <option name="wallclock">00:40:00</option>
      <option name="comment"  >Repeat last ERI_D_Ld9...default test with matrixcnOn</option>
    </options>
  </test>
  <test name="SMS_D_Ld3_PS" grid="f09_g17" compset="I1850Clm60SpNoAnthro" testmods="clm/decStart1851_noinitial--clm/nofireemis">
    <machines>
      <machine name="derecho" compiler="intel" category="aux_clm"/>
      <machine name="derecho" compiler="intel" category="ctsm_sci"/>
      <machine name="derecho" compiler="intel" category="prebeta"/>
    </machines>
    <options>
      <option name="wallclock">00:20:00</option>
      <option name="comment"  >No anthropogenic compset</option>
      <option name="comment"  >Also --nofireemis because this is a SP compset</option>
    </options>
  </test>
  <test name="SMS_D_Ld3_PS" grid="f09_g17" compset="I1850Clm60BgcNoAnthro" testmods="clm/decStart1851_noinitial--clm/matrixcnOn">
    <machines>
      <machine name="derecho" compiler="intel" category="aux_clm"/>
      <machine name="derecho" compiler="intel" category="prebeta"/>
    </machines>
    <options>
      <option name="wallclock">00:20:00</option>
      <option name="comment"  >No anthropogenic compset, repeated with matrixcnOn (combines Bgc from next one and _D_ from previous one)</option>
    </options>
  </test>
  <test name="SMS_Ld3_PS" grid="f09_g17" compset="I1850Clm60BgcNoAnthro" testmods="clm/decStart1851_noinitial">
    <machines>
      <machine name="derecho" compiler="intel" category="ctsm_sci"/>
    </machines>
    <options>
      <option name="wallclock">00:20:00</option>
      <option name="comment"  >No anthropogenic compset for Bgc and ctsm_sci test list</option>
    </options>
  </test>
  <test name="ERI_D_Ld9" grid="f10_f10_mg37" compset="I2000Clm50BgcCru" testmods="clm/default">
    <machines>
      <machine name="derecho" compiler="gnu" category="aux_clm"/>
      <machine name="derecho" compiler="intel" category="aux_clm"/>
    </machines>
    <options>
      <option name="wallclock">00:20:00</option>
    </options>
  </test>
  <test name="SMS_Ln9" grid="f10_f10_mg37" compset="I1850Clm45Bgc" testmods="clm/clm45cam4LndTuningModeZDustSoilErod">
    <machines>
      <machine name="derecho" compiler="intel" category="aux_clm"/>
      <machine name="izumi" compiler="gnu" category="aux_clm"/>
    </machines>
    <options>
      <option name="wallclock">00:20:00</option>
      <option name="comment">Simple test use soil eroditability in CTSM for CAM4 tuning</option>
    </options>
  </test>
  <test name="SMS_Ln9" grid="f09_f09_mg17" compset="I1850Clm45Bgc" testmods="clm/clm45cam4LndTuningModeZDustSoilErod">
    <machines>

      <machine name="derecho" compiler="intel" category="aux_clm"/>
    </machines>
    <options>
      <option name="wallclock">00:20:00</option>
      <option name="comment">Simple test use soil eroditability in CTSM for CAM4 tuning, at 1-degree</option>
    </options>
  </test>
  <test name="SMS_Ln9" grid="f10_f10_mg37" compset="I2000Clm50Sp" testmods="clm/clm50cam5LndTuningModeZDustSoilErod--clm/nofireemis">
    <machines>
      <machine name="derecho" compiler="gnu" category="aux_clm"/>
      <machine name="izumi" compiler="intel" category="aux_clm"/>
    </machines>
    <options>
      <option name="wallclock">00:20:00</option>
      <option name="comment">Simple test use soil eroditability in CTSM for CAM5 tuning</option>
      <option name="comment">Also --nofireemis because this is a SP compset</option>
    </options>
  </test>
  <test name="ERP_D_Ld9" grid="ne30pg3_t232" compset="I1850Clm60BgcCropG" testmods="clm/clm60cam7LndTuningModeLDust">
    <machines>
      <machine name="derecho" compiler="intel" category="aux_clm"/>
    </machines>
    <options>
      <option name="wallclock">00:20:00</option>
      <option name="comment">CESM3 development Exact restart test with change in the processor count at the standard coupled resolution</option>
    </options>
  </test>
    <test name="ERP_D_Ld9" grid="f10_f10_mg37" compset="I1850Clm60BgcCrop" testmods="clm/clm60cam7LndTuningModeLDust">
    <machines>
      <machine name="izumi" compiler="nag" category="aux_clm"/>
    </machines>
    <options>
      <option name="wallclock">00:20:00</option>
      <option name="comment">CESM3 development Exact restart test with change in the processor count at f10, for izumi nag</option>
    </options>
  </test>
  <!-- this will be removed when CESM no longer needs it-->
  <test name="ERP_D_Ld9" grid="ne30pg3_t232" compset="I1850Clm51BgcCropG" testmods="clm/clm51cam6LndTuningMode">
    <machines>
      <machine name="derecho" compiler="intel" category="aux_clm"/>
    </machines>
    <options>
      <option name="wallclock">00:20:00</option>
      <option name="comment">Remove this when Clm51 compset use is removed from CESM</option>
      <option name="comment">CESM3 development Exact restart test with change in the processor count at the standard coupled resolution</option>
    </options>
  </test>
  <test name="ERP_D_Ld9" grid="ne30pg3_t232" compset="IHistClm60BgcCropG" testmods="clm/clm60cam7LndTuningModeLDust">
    <machines>
      <machine name="derecho" compiler="intel" category="aux_clm"/>
    </machines>
    <options>
      <option name="wallclock">00:20:00</option>
      <option name="comment">CESM3 development Exact restart test with change in the processor count at the standard coupled resolution for transient</option>
    </options>
  </test>
  <test name="ERS_D_Ld9" grid="ne30pg3_t232" compset="I1850Clm60BgcCropG" testmods="clm/clm60cam7LndTuningMode">
    <machines>
      <machine name="derecho" compiler="intel" category="aux_clm"/>
    </machines>
    <options>
      <option name="wallclock">00:20:00</option>
      <option name="comment">CESM3 development simple exact restart test at the standard coupled resolution</option>
    </options>
  </test>
  <test name="ERI_D" grid="ne30pg3_t232" compset="I1850Clm60BgcCropG" testmods="clm/clm60cam7LndTuningModeLDust">
    <machines>
      <machine name="derecho" compiler="intel" category="aux_clm"/>
    </machines>
    <options>
      <option name="wallclock">00:40:00</option>
      <option name="comment">CESM3 development Exact restart test for all startup types at the standard coupled resolution</option>
    </options>
  </test>
  <test name="SMS_Lm1" grid="ne30pg3_t232" compset="I1850Clm60BgcCropG" testmods="clm/clm60cam7LndTuningMode">
    <machines>
      <machine name="derecho" compiler="intel" category="aux_clm"/>
      <machine name="derecho" compiler="intel" category="ctsm_sci"/>
    </machines>
    <options>
      <option name="wallclock">00:20:00</option>
      <option name="comment">CESM3 development test at the standard coupled resolution for a month</option>
    </options>
  </test>
  <test name="SMS" grid="ne30pg3_t232" compset="I2000Clm60BgcCrop" testmods="clm/clm60cam7LndTuningMode">
    <machines>
      <machine name="derecho" compiler="intel" category="aux_clm"/>
    </machines>
    <options>
      <option name="wallclock">00:20:00</option>
      <option name="comment">CESM3 development test at the standard coupled resolution for 2000</option>
    </options>
  </test>
  <test name="SMS_Ld5" grid="hcru_hcru_mt13" compset="I2000Clm60Sp" testmods="clm/default">
    <machines>
      <machine name="derecho" compiler="intel" category="ctsm_sci"/>
    </machines>
    <options>
      <option name="wallclock">00:20:00</option>
      <option name="comment"  >CTSM science test list for the half degree grid with latest CLM version for 2000</option>
    </options>
  </test>
  <test name="SMS_Ld5" grid="hcru_hcru_mt13" compset="IHistClm60BgcCrop" testmods="clm/default">
    <machines>
      <machine name="derecho" compiler="intel" category="ctsm_sci"/>
    </machines>
    <options>
      <option name="wallclock">00:20:00</option>
      <option name="comment"  >CTSM science test list for the half degree grid with latest CLM version for historical</option>
    </options>
  </test>
  <test name="SMS_Ln9" grid="C96_t061" compset="I2000Clm60Sp" testmods="clm/clm60cam7LndTuningMode--clm/nofireemis">
    <machines>
      <machine name="derecho" compiler="intel" category="ctsm_sci"/>
    </machines>
    <options>
      <option name="wallclock">00:60:00</option>
      <option name="comment">We have one C96 test in aux_clm; this is another that uses a different compset. No needn't run this additional C96 test with every tag, but include it in the less frequent ctsm_sci testing.</option>
      <option name="comment">Also --nofireemis because this is a SP compset</option>
    </options>
  </test>
  <test name="SMS_Ln9" grid="mpasa480_mpasa480" compset="I1850Clm60SpRs" testmods="clm/clm60cam7LndTuningMode--clm/nofireemis">
    <machines>
      <machine name="derecho" compiler="intel" category="ctsm_sci"/>
    </machines>
    <options>
      <option name="wallclock">00:60:00</option>
      <option name="comment">mpasa low resolution grid, tested in CAM, so do both 1850 and 2000 with latest CLM version and include in the CTSM science test list</option>
      <option name="comment">Also --nofireemis because this is a SP compset</option>
    </options>
  </test>
  <test name="SMS_Ln9" grid="mpasa480_mpasa480" compset="I2000Clm60SpRs" testmods="clm/clm60cam7LndTuningMode--clm/nofireemis">
    <machines>
      <machine name="derecho" compiler="intel" category="ctsm_sci"/>
    </machines>
    <options>
      <option name="wallclock">00:60:00</option>
      <option name="comment">mpasa low resolution grid, tested in CAM, so do both 1850 and 2000 with latest CLM version and include in the CTSM science test list</option>
      <option name="comment">Also --nofireemis because this is a SP compset</option>
    </options>
  </test>
  <test name="SMS_Ln9" grid="mpasa120_mpasa120" compset="IHistClm60Sp" testmods="clm/clm60cam7LndTuningMode--clm/nofireemis">
    <machines>
      <machine name="derecho" compiler="intel" category="ctsm_sci"/>
    </machines>
    <options>
      <option name="wallclock">00:60:00</option>
      <option name="comment">Test that the workhorse mpasa resolution functions for CAM, for both Hist and 2000 with latest CLM version. No need to run this test with every tag, but include it in the less frequent ctsm_sci testing.</option>
      <option name="comment">Also --nofireemis because this is a SP compset</option>
    </options>
  </test>
  <test name="SMS_Ln9" grid="mpasa120_mpasa120" compset="I2000Clm60Sp" testmods="clm/clm60cam7LndTuningMode--clm/nofireemis">
    <machines>
      <machine name="derecho" compiler="intel" category="ctsm_sci"/>
    </machines>
    <options>
      <option name="wallclock">00:60:00</option>
      <option name="comment">Test that the workhorse mpasa resolution functions for CAM, for both Hist and 2000 with latest CLM version. No need to run this test with every tag, but include it in the less frequent ctsm_sci testing.</option>
      <option name="comment">Also --nofireemis because this is a SP compset</option>
    </options>
  </test>
  <test name="SMS_Ln9" grid="mpasa60_mpasa60" compset="I2000Clm60Sp" testmods="clm/clm60cam7LndTuningModeLDust--clm/nofireemis">
    <machines>
      <machine name="derecho" compiler="intel" category="ctsm_sci"/>
    </machines>
    <options>
      <option name="wallclock">00:60:00</option>
      <option name="comment">Higher resolution mpasa grid for CAM with latest CLM version. Include it in the less frequent ctsm_sci testing.</option>
      <option name="comment">Also --nofireemis because this is a SP compset</option>
    </options>
  </test>
  <test name="SMS_Ln9" grid="mpasa15_mpasa15" compset="I2000Clm60SpRs" testmods="clm/clm60cam7LndTuningMode--clm/nofireemis">
    <machines>
      <machine name="derecho" compiler="intel" category="ctsm_sci"/>
    </machines>
    <options>
      <option name="wallclock">00:60:00</option>
      <option name="comment">Higher resolution mpasa grid for CAM with latest CLM version. Include it in the less frequent ctsm_sci testing.</option>
      <option name="comment">Also --nofireemis because this is a SP compset</option>
    </options>
  </test>
  <test name="ERI_D_Ld9" grid="ne30_g17" compset="I2000Clm50BgcCru" testmods="clm/vrtlay">
    <machines>
      <machine name="derecho" compiler="intel" category="aux_clm"/>
    </machines>
    <options>
      <option name="wallclock">00:60:00</option>
    </options>
  </test>
  <test name="ERI_D_Ld9" grid="ne30_g17" compset="I2000Clm50BgcCru" testmods="clm/vrtlay--clm/matrixcnOn">
    <machines>
      <machine name="derecho" compiler="intel" category="aux_clm"/>
    </machines>
    <options>
      <option name="wallclock">00:60:00</option>
      <option name="comment"  >Repeat last ERI_D_Ld9...vrtlay test with matrixcnOn</option>
    </options>
  </test>
  <test name="SMS_D_Ld1_PS" grid="f09_g17" compset="I1850Clm50Sp" testmods="clm/default">
    <machines>
      <machine name="derecho" compiler="intel" category="aux_clm"/>
    </machines>
    <options>
      <option name="wallclock">00:20:00</option>
      <option name="comment"  >Include a test of this scientifically-supported compset at a scientifically-supported resolution</option>
    </options>
  </test>
  <!-- science support for workhorse resolutions with CLM5_0 physics -->
  <test name="SMS_Ld1" grid="f09_g17" compset="I1850Clm50Sp" testmods="clm/default">
    <machines>
      <machine name="derecho" compiler="intel" category="ctsm_sci"/>
    </machines>
    <options>
      <option name="wallclock">00:40:00</option>
      <option name="comment"  >Science support for I1850Clm50Sp at f09</option>
    </options>
  </test>
  <test name="SMS_Ld1" grid="f19_g17" compset="I1850Clm50Sp" testmods="clm/default">
    <machines>
      <machine name="derecho" compiler="intel" category="ctsm_sci"/>
    </machines>
    <options>
      <option name="wallclock">00:40:00</option>
      <option name="comment"  >Science support for I1850Clm50Sp at f19</option>
    </options>
  </test>
  <test name="SMS_Ld1" grid="f09_g17" compset="I1850Clm50SpCru" testmods="clm/default">
    <machines>
      <machine name="derecho" compiler="intel" category="ctsm_sci"/>
    </machines>
    <options>
      <option name="wallclock">00:20:00</option>
      <option name="comment"  >Science support for I1850Clm50SpCru at f09</option>
    </options>
  </test>
  <test name="SMS_Ld1" grid="f19_g17" compset="I1850Clm50SpCru" testmods="clm/default">
    <machines>
      <machine name="derecho" compiler="intel" category="ctsm_sci"/>
    </machines>
    <options>
      <option name="wallclock">00:20:00</option>
      <option name="comment"  >Science support for I1850Clm50SpCru at f19</option>
    </options>
  </test>
  <!-- science support for workhorse resolutions with CLM6_0 physics -->
  <test name="SMS_Ld1" grid="f09_g17" compset="I1850Clm60Sp" testmods="clm/default">
    <machines>
      <machine name="derecho" compiler="intel" category="ctsm_sci"/>
    </machines>
    <options>
      <option name="wallclock">00:20:00</option>
      <option name="comment"  >Science support for 1850 with clm6_0 for SP mode at f09</option>
    </options>
  </test>
  <test name="SMS_Ld1" grid="f19_g17" compset="I1850Clm60Sp" testmods="clm/default">
    <machines>
      <machine name="derecho" compiler="intel" category="ctsm_sci"/>
    </machines>
    <options>
      <option name="wallclock">00:20:00</option>
      <option name="comment"  >Science support for 1850 with clm6_0 for SP mode at f19</option>
    </options>
  </test>
  <test name="SMS_Ld1" grid="f09_g17" compset="I1850Clm60Sp" testmods="clm/clm60cam7LndTuningMode--clm/nofireemis">
    <machines>
      <machine name="derecho" compiler="intel" category="ctsm_sci"/>
    </machines>
    <options>
      <option name="wallclock">00:20:00</option>
      <option name="comment"  >Science support for 1850 with clm6_0 for SP mode at f09 with CAM7</option>
      <option name="comment"  >Also --nofireemis because this is a SP compset</option>
    </options>
  </test>
  <test name="SMS_Ld1" grid="f19_g17" compset="I1850Clm60Sp" testmods="clm/clm60cam7LndTuningMode--clm/nofireemis">
    <machines>
      <machine name="derecho" compiler="intel" category="ctsm_sci"/>
    </machines>
    <options>
      <option name="wallclock">00:20:00</option>
      <option name="comment"  >Science support for 1850 with clm6_0 for SP mode at f19 with CAM7</option>
      <option name="comment"  >Also --nofireemis because this is a SP compset</option>
    </options>
  </test>
  <test name="ERP_D_Ld3_PS" grid="f09_g17" compset="I2000Clm50Sp" testmods="clm/prescribed">
    <machines>
      <machine name="derecho" compiler="intel" category="aux_clm"/>
      <machine name="derecho" compiler="intel" category="prealpha"/>
    </machines>
    <options>
      <option name="wallclock">00:20:00</option>
      <option name="comment"  >Include a test of prescribed soil-moisture, has to be at f09, should be 2000 and for SP</option>
    </options>
  </test>
  <test name="ERI_D_Ld9_P48x1" grid="f10_f10_mg37" compset="I2000Clm50BgcCru" testmods="clm/reduceOutput">
    <machines>
      <machine name="izumi" compiler="nag" category="aux_clm"/>
      <machine name="izumi" compiler="nag" category="prebeta"/>
    </machines>
    <options>
      <option name="wallclock">00:40:00</option>
    </options>
  </test>
  <test name="ERI_D_Ld9_P48x1" grid="f10_f10_mg37" compset="I2000Clm50Sp" testmods="clm/reduceOutput">
    <machines>
      <machine name="izumi" compiler="nag" category="aux_clm"/>
    </machines>
    <options>
      <option name="wallclock">00:40:00</option>
    </options>
  </test>
  <test name="ERI_D_Ld9_P48x1" grid="f10_f10_mg37" compset="I2000Clm50Sp" testmods="clm/SNICARFRC">
    <machines>
      <machine name="izumi" compiler="nag" category="aux_clm"/>
    </machines>
    <options>
      <option name="wallclock">00:40:00</option>
    </options>
  </test>
  <test name="ERS_D" grid="f10_f10_mg37" compset="I1850Clm60Sp" testmods="clm/ExcessIceStreams">
    <machines>
      <machine name="izumi"    compiler="nag" category="aux_clm"/>
    </machines>
    <options>
      <option name="wallclock">00:20:00</option>
      <option name="comment"  >Include an excess ice test starting up from streams</option>
    </options>
  </test>
  <test name="SMS_Lm12" grid="f09_f09_mg17" compset="I1850Clm60Sp" testmods="clm/ExcessIceStartup_output_sp_exice">
    <machines>
      <machine name="derecho" compiler="intel" category="ctsm_sci"/>
    </machines>
    <options>
      <option name="wallclock">01:00:00</option>
      <option name="comment"  >Include an excess ice test starting up from an finidat startup file with excessice output with extra output</option>
    </options>
  </test>
  <test name="SMS_Ln9_P256x3" grid="f19_g17" compset="IHistClm50Sp" testmods="clm/waccmx_offline2005Start">
    <machines>
      <machine name="derecho" compiler="intel" category="ctsm_sci"/>
    </machines>
    <options>
      <option name="wallclock">00:20:00</option>
      <option name="comment">Do a test similar to FXHIST starting at a 2005 start date, will interpoalte from the 2003 IC file</option>
    </options>
  </test>
  <test name="SMS_D_Ln9_P128x3" grid="f19_g17" compset="IHistClm50Sp" testmods="clm/waccmx_offline">
    <machines>
      <machine name="derecho" compiler="intel" category="aux_clm"/>
    </machines>
    <options>
      <option name="wallclock">00:20:00</option>
      <option name="comment">Run a transient case with standalone settings similar to the FXHIST waccm test</option>
    </options>
  </test>
  <test name="ERP_D_P64x2_Ld3" grid="f10_f10_mg37" compset="I2000Clm50BgcCru" testmods="clm/cn_conly">
    <machines>
      <machine name="derecho" compiler="intel" category="aux_clm"/>
    </machines>
    <options>
      <option name="wallclock">00:20:00</option>
    </options>
  </test>
  <test name="ERP_D_P64x2_Ld3" grid="f10_f10_mg37" compset="I2000Clm50BgcCru" testmods="clm/snowveg_norad">
    <machines>
      <machine name="derecho" compiler="gnu" category="aux_clm"/>
    </machines>
    <options>
      <option name="wallclock">00:20:00</option>
    </options>
  </test>
  <test name="ERI_Ld9" grid="f10_f10_mg37" compset="I2000Clm50BgcCru" testmods="clm/drydepnomegan">
    <machines>
      <machine name="derecho" compiler="gnu" category="aux_clm"/>
    </machines>
    <options>
      <option name="wallclock">00:20:00</option>
    </options>
  </test>
  <test name="ERI_Ld9" grid="f10_f10_mg37" compset="I2000Clm50BgcCru" testmods="clm/default">
    <machines>
      <machine name="derecho" compiler="gnu" category="aux_clm"/>
      <machine name="derecho" compiler="intel" category="aux_clm"/>
    </machines>
    <options>
      <option name="wallclock">00:20:00</option>
    </options>
  </test>
  <test name="ERI_Ld9" grid="f45_g37" compset="I2000Clm50BgcCru" testmods="clm/nofire">
    <machines>
      <machine name="derecho" compiler="intel" category="aux_clm"/>
    </machines>
    <options>
      <option name="wallclock">00:20:00</option>
    </options>
  </test>
  <test name="ERI_Ld9" grid="f45_g37" compset="I2000Clm50BgcCru" testmods="clm/nofire--clm/matrixcnOn">
    <machines>
      <machine name="derecho" compiler="intel" category="aux_clm"/>
    </machines>
    <options>
      <option name="wallclock">00:20:00</option>
      <option name="comment"  >Repeat last ERI_Ld9...nofire test with matrixcnOn</option>
    </options>
  </test>
  <test name="ERI_Ld9" grid="f09_g17" compset="I2000Clm60BgcCrop" testmods="clm/default">
    <machines>
      <machine name="derecho" compiler="intel" category="ctsm_sci"/>
    </machines>
    <options>
      <option name="wallclock">00:40:00</option>
      <option name="comment">Include an ERI test at production resolution in the ctsm_sci test list</option>
    </options>
  </test>
  <test name="ERI_C2_Ld9" grid="f10_f10_mg37" compset="I2000Clm60BgcCrop" testmods="clm/default">
    <machines>
      <machine name="derecho" compiler="gnu" category="aux_clm"/>
    </machines>
    <options>
      <option name="wallclock">00:20:00</option>
    </options>
  </test>
  <test name="ERS_Ld3" grid="f10_f10_mg37" compset="I2000Clm60Bgc" testmods="clm/ciso_cwd_hr">
    <machines>
      <machine name="derecho" compiler="intel" category="aux_clm"/>
      <machine name="derecho" compiler="intel" category="ctsm_sci"/>
    </machines>
    <options>
      <option name="wallclock">00:20:00</option>
    </options>
  </test>
  <test name="ERS_Ld3" grid="f10_f10_mg37" compset="I2000Clm60Bgc" testmods="clm/ciso_cwd_hr--clm/matrixcnOn">
    <machines>
      <machine name="derecho" compiler="intel" category="aux_clm"/>
    </machines>
    <options>
      <option name="wallclock">00:20:00</option>
      <option name="comment"  >Repeat last ERS_Ld3...ciso_cwd_hr test with matrixcnOn</option>
    </options>
  </test>
  <test name="ERP_Ld9" grid="f45_g37" compset="I2000Clm60Bgc" testmods="clm/default">
    <machines>
      <machine name="derecho" compiler="intel" category="aux_clm"/>
      <machine name="derecho" compiler="intel" category="ctsm_sci"/>
    </machines>
    <options>
      <option name="wallclock">00:20:00</option>
    </options>
  </test>
  <test name="ERP_D" grid="f10_f10_mg37" compset="IHistClm60Bgc" testmods="clm/decStart">
    <machines>
      <machine name="derecho" compiler="gnu" category="aux_clm"/>
      <machine name="derecho" compiler="intel" category="aux_clm"/>
    </machines>
    <options>
      <option name="wallclock">00:20:00</option>
    </options>
  </test>
  <test name="ERP_D" grid="f10_f10_mg37" compset="IHistClm60Bgc" testmods="clm/decStart--clm/matrixcnOn_ignore_warnings">
    <machines>
      <machine name="derecho" compiler="gnu" category="aux_clm"/>
    </machines>
    <options>
      <option name="wallclock">00:20:00</option>
      <option name="comment"  >Repeat last ERP_D...decStart test with matrixcnOn</option>
    </options>
  </test>
  <test name="ERP_D_Ld3_P64x2" grid="f10_f10_mg37" compset="I2000Clm50BgcCru" testmods="clm/default">
    <machines>
      <machine name="derecho" compiler="intel" category="aux_clm"/>
      <machine name="derecho" compiler="gnu" category="aux_clm"/>
    </machines>
    <options>
      <option name="wallclock">00:20:00</option>
    </options>
  </test>
  <test name="ERP_D_Ld5" grid="f10_f10_mg37" compset="I1850Clm50BgcCropG" testmods="clm/glcMEC_changeFlags">
    <machines>
      <machine name="derecho" compiler="gnu" category="aux_clm"/>
    </machines>
    <options>
      <option name="wallclock">00:20:00</option>
      <option name="comment"  >cism is not answer preserving across processor changes, but short test length should be ok.</option>
    </options>
  </test>
  <test name="SMS" grid="f09_g17" compset="I1850Clm50BgcCropG" testmods="clm/default">
    <machines>
      <machine name="derecho" compiler="intel" category="ctsm_sci"/>
    </machines>
    <options>
      <option name="wallclock">00:20:00</option>
      <option name="comment"  >Science support for 1850 clm5_0 physics for BgcCrop wtih CISM at f09</option>
    </options>
  </test>
  <!-- clm5_0 physics workhorse resolution BGC science test list -->
  <test name="SMS_Ld5" grid="f19_g17" compset="I1850Clm50Bgc" testmods="clm/default">
    <machines>
      <machine name="derecho" compiler="intel" category="ctsm_sci"/>
    </machines>
    <options>
      <option name="wallclock">00:20:00</option>
      <option name="comment"  >Science support for 1850 clm5_0 physics for Bgc at f19</option>
    </options>
  </test>
  <test name="SMS_Ld5" grid="f09_g17" compset="I1850Clm50Bgc" testmods="clm/default">
    <machines>
      <machine name="derecho" compiler="intel" category="ctsm_sci"/>
    </machines>
    <options>
      <option name="wallclock">00:20:00</option>
      <option name="comment"  >Science support for 1850 clm5_0 physics for Bgc at f09</option>
    </options>
  </test>
  <!-- clm6_0 physics workhorse resolution BGC science test list -->
  <test name="SMS_Ld5" grid="f19_g17" compset="I1850Clm60Bgc" testmods="clm/default">
    <machines>
      <machine name="derecho" compiler="intel" category="ctsm_sci"/>
    </machines>
    <options>
      <option name="wallclock">00:20:00</option>
      <option name="comment"  >Science support for 1850 Clm6_0 physics for Bgc at f19</option>
    </options>
  </test>
  <test name="SMS_Ld5" grid="f09_g17" compset="I1850Clm60Bgc" testmods="clm/default">
    <machines>
      <machine name="derecho" compiler="intel" category="ctsm_sci"/>
    </machines>
    <options>
      <option name="wallclock">00:20:00</option>
      <option name="comment"  >Science support for 1850 Clm6_0 physics for Bgc at f09</option>
    </options>
  </test>
  <test name="ERP_D_Ld5" grid="ne30_g17" compset="I1850Clm50BgcCrop" testmods="clm/default">
    <machines>
      <machine name="derecho" compiler="intel" category="ctsm_sci"/>
    </machines>
    <options>
      <option name="wallclock">00:60:00</option>
    </options>
  </test>
  <test name="SMS" grid="ne3pg3_ne3pg3_mg37" compset="IHistClm60SpRs" testmods="clm/clm60cam7LndTuningMode--clm/nofireemis">
    <machines>
      <machine name="derecho" compiler="intel" category="ctsm_sci"/>
    </machines>
    <options>
      <option name="wallclock">00:60:00</option>
      <option name="comment">Low resolution SE grid for running with CAM with latest CLM version in the CTSM science test list, tested in CAM, so test all of Hist, SSP5-8.5 and 2000</option>
      <option name="comment">Also --nofireemis because this is a SP compset</option>
    </options>
  </test>
  <test name="SMS" grid="ne3pg3_ne3pg3_mg37" compset="I2000Clm60SpRs" testmods="clm/clm60cam7LndTuningMode--clm/nofireemis">
    <machines>
      <machine name="derecho" compiler="intel" category="ctsm_sci"/>
    </machines>
    <options>
      <option name="wallclock">00:60:00</option>
      <option name="comment">Low resolution SE grid for running with CAM with latest CLM version in the CTSM science test list, tested in CAM, so test all of Hist, SSP5-8.5 and 2000</option>
      <option name="comment">Also --nofireemis because this is a SP compset</option>
    </options>
  </test>
  <test name="SMS" grid="ne16pg3_ne16pg3_mg17" compset="I1850Clm60Sp" testmods="clm/clm60cam7LndTuningMode--clm/nofireemis">
    <machines>
      <machine name="derecho" compiler="intel" category="ctsm_sci"/>
    </machines>
    <options>
      <option name="wallclock">00:60:00</option>
      <option name="comment">Medium resolution SE grid for running with CAM with latest CLM version in the CTSM science test list, test both 1850 and 2000</option>
      <option name="comment">Also --nofireemis because this is a SP compset</option>
    </options>
  </test>
  <test name="SMS" grid="ne16pg3_ne16pg3_mg17" compset="I2000Clm60Sp" testmods="clm/clm60cam7LndTuningMode--clm/nofireemis">
    <machines>
      <machine name="derecho" compiler="intel" category="ctsm_sci"/>
    </machines>
    <options>
      <option name="wallclock">00:60:00</option>
      <option name="comment">Medium resolution SE grid for running with CAM with latest CLM version in the CTSM science test list, test both 1850 and 2000</option>
      <option name="comment">Also --nofireemis because this is a SP compset</option>
    </options>
  </test>
  <test name="SMS" grid="ne16pg3_ne16pg3_mg17" compset="IHistClm60Sp" testmods="clm/clm60cam7LndTuningMode--clm/nofireemis">
    <machines>
      <machine name="derecho" compiler="intel" category="ctsm_sci"/>
    </machines>
    <options>
      <option name="wallclock">00:60:00</option>
      <option name="comment">Medium resolution SE grid for running with CAM with latest CLM version in the CTSM science test list, test IHist</option>
      <option name="comment">Also --nofireemis because this is a SP compset</option>
    </options>
  </test>
  <test name="SMS" grid="ne30_g17" compset="I2000Clm60Sp" testmods="clm/clm60cam7LndTuningMode--clm/nofireemis">
    <machines>
      <machine name="derecho" compiler="intel" category="ctsm_sci"/>
    </machines>
    <options>
      <option name="wallclock">00:60:00</option>
      <option name="comment">Workhorse SE grid for running with CAM with the latest CLM version in the CTSM science test list, tested in CAM, so test all of Hist, SSP5-8.5 and 2000</option>
      <option name="comment">Also --nofireemis because this is a SP compset</option>
    </options>
  </test>
  <test name="SMS" grid="ne30pg2_ne30pg2_mg17" compset="I1850Clm60Sp" testmods="clm/clm60cam7LndTuningMode--clm/nofireemis">
    <machines>
      <machine name="derecho" compiler="intel" category="ctsm_sci"/>
    </machines>
    <options>
      <option name="wallclock">00:60:00</option>
      <option name="comment">Workhorse SE grid for running with CAM with the latest CLM version in the CTSM science test list, tested in CAM, so test all of Hist, SSP5-8.5 and 2000</option>
      <option name="comment">Also --nofireemis because this is a SP compset</option>
    </options>
  </test>
  <test name="SMS" grid="ne30pg2_ne30pg2_mg17" compset="I2000Clm60Sp" testmods="clm/clm60cam7LndTuningMode--clm/nofireemis">
    <machines>
      <machine name="derecho" compiler="intel" category="ctsm_sci"/>
    </machines>
    <options>
      <option name="wallclock">00:60:00</option>
      <option name="comment">Workhorse SE grid for running with CAM with the latest CLM version in the CTSM science test list, tested in CAM, so test all of Hist, SSP5-8.5 and 2000</option>
      <option name="comment">Also --nofireemis because this is a SP compset</option>
    </options>
  </test>
   <test name="SMS" grid="ne30pg3_ne30pg3_mg17" compset="IHistClm60Sp" testmods="clm/clm60cam7LndTuningMode--clm/nofireemis">
    <machines>
      <machine name="derecho" compiler="intel" category="ctsm_sci"/>
    </machines>
    <options>
      <option name="wallclock">00:60:00</option>
      <option name="comment">Workhorse SE grid for running with CAM with the latest CLM version in the CTSM science test list, tested in CAM, so test all of Hist, SSP5-8.5 and 2000</option>
      <option name="comment">Also --nofireemis because this is a SP compset</option>
    </options>
  </test>
  <test name="SMS" grid="ne30pg3_ne30pg3_mg17" compset="I2000Clm60Sp" testmods="clm/clm60cam7LndTuningMode--clm/nofireemis">
    <machines>
      <machine name="derecho" compiler="intel" category="ctsm_sci"/>
    </machines>
    <options>
      <option name="wallclock">00:60:00</option>
      <option name="comment">Workhorse SE grid for running with CAM and with the latest CLM version in the CTSM science test list, tested in CAM, so test all of Hist, SSP5-8.5 and 2000</option>
      <option name="comment">Also --nofireemis because this is a SP compset</option>
    </options>
  </test>
  <test name="SMS_Ln9" grid="ne120pg3_t13" compset="I2000Clm60Sp" testmods="clm/clm60cam7LndTuningMode--clm/nofireemis">
    <machines>
      <machine name="derecho" compiler="intel" category="ctsm_sci"/>
    </machines>
    <options>
      <option name="wallclock">00:60:00</option>
      <option name="comment">High resolution SE grid for running with CAM and with the latest CLM version in the CTSM science test list, tested in CAM, so test all of Hist, SSP5-8.5 and 2000</option>
      <option name="comment">Also --nofireemis because this is a SP compset</option>
    </options>
  </test>
  <test name="SMS_Ln9" grid="ne120pg3_t13" compset="I2000Clm60Sp" testmods="clm/clm60cam7LndTuningMode--clm/nofireemis">
    <machines>
      <machine name="derecho" compiler="intel" category="ctsm_sci"/>
    </machines>
    <options>
      <option name="wallclock">00:60:00</option>
      <option name="comment">High resolution SE grid for running with CAM and with the latest CLM version  in the CTSM science test list, tested in CAM, so test all of Hist, SSP5-8.5 and 2000</option>
      <option name="comment">Also --nofireemis because this is a SP compset</option>
    </options>
  </test>
  <!-- Historical clm5_0 physics BgcCrop science support -->
  <test name="SMS_Ln9_P256x2" grid="C96_C96_mg17" compset="IHistClm50BgcCrop" testmods="clm/clm50cam6LndTuningMode">
    <machines>
      <machine name="derecho" compiler="intel" category="aux_clm"/>
    </machines>
    <options>
      <option name="wallclock">00:20:00</option>
      <option name="comment">Want one C96 test in the aux_clm test suite; just a short smoke test to make sure it can get off the ground. Use a PE layout that (1) has threading, because CAM uses threading at this resolution; and (2) has a smaller-than-standard task count in order to get through the queue faster.</option>
    </options>
  </test>
  <test name="SMS_Ld5" grid="f09_g17" compset="IHistClm50BgcCrop" testmods="clm/default">
    <machines>
      <machine name="derecho" compiler="intel" category="ctsm_sci"/>
    </machines>
    <options>
      <option name="wallclock">00:20:00</option>
      <option name="comment"  >Science support for Historical clm5_0 physics with BGC-Crop at f09</option>
    </options>
  </test>
  <test name="SMS_Ld5" grid="f19_g17" compset="IHistClm50BgcCrop" testmods="clm/default">
    <machines>
      <machine name="derecho" compiler="intel" category="ctsm_sci"/>
    </machines>
    <options>
      <option name="wallclock">00:20:00</option>
      <option name="comment"  >Science support for Historical clm5_0 physics with BGC-Crop at f19</option>
    </options>
  </test>
  <!-- Historical clm6_0 physics BgcCrop science support -->
  <test name="SMS_Ld5" grid="f09_g17" compset="IHistClm60BgcCrop" testmods="clm/default">
    <machines>
      <machine name="derecho" compiler="intel" category="ctsm_sci"/>
    </machines>
    <options>
      <option name="wallclock">00:20:00</option>
      <option name="comment"  >Science support for Historical clm6_0 physics with BGC-Crop at f09</option>
    </options>
  </test>
  <test name="SMS_Ld5" grid="f19_g17" compset="IHistClm60BgcCrop" testmods="clm/default">
    <machines>
      <machine name="derecho" compiler="intel" category="ctsm_sci"/>
    </machines>
    <options>
      <option name="wallclock">00:20:00</option>
      <option name="comment"  >Science support for Historical clm6_0 physics with BGC-Crop at f19</option>
    </options>
  </test>
  <test name="ERP_D_Ld5" grid="f10_f10_mg37" compset="IHistClm50BgcCrop" testmods="clm/allActive">
    <machines>
      <machine name="derecho" compiler="intel" category="aux_clm"/>
    </machines>
    <options>
      <option name="wallclock">00:20:00</option>
      <option name="comment">Use a transient compset so we allocate and run all PFTs (non-transient cases only allocate memory for non-zero-weight PFTs)</option>
    </options>
  </test>
  <test name="ERP_D_Ld5" grid="f10_f10_mg37" compset="IHistClm50BgcCrop" testmods="clm/allActive--clm/matrixcnOn_ignore_warnings">
    <machines>
      <machine name="derecho" compiler="intel" category="aux_clm"/>
    </machines>
    <options>
      <option name="wallclock">00:20:00</option>
      <option name="comment">Repeat ERP_D_Ld5_allActive test with matrixcnOn</option>
    </options>
  </test>
  <test name="ERP_D_Ld5" grid="f10_f10_mg37" compset="I2000Clm50BgcCru" testmods="clm/anoxia">
    <machines>
      <machine name="derecho" compiler="intel" category="aux_clm"/>
    </machines>
    <options>
      <option name="wallclock">00:20:00</option>
      <option name="comment">Run a test with anoxia turned on</option>
    </options>
  </test>
  <test name="ERP_D_Ld5" grid="f10_f10_mg37" compset="I2000Clm50BgcCru" testmods="clm/anoxia--clm/matrixcnOn">
    <machines>
      <machine name="derecho" compiler="intel" category="aux_clm"/>
    </machines>
    <options>
      <option name="wallclock">00:20:00</option>
      <option name="comment">Repeat anoxia test with matrixcnOn</option>
    </options>
  </test>
  <test name="ERP_D_Ld5" grid="f10_f10_mg37" compset="I2000Clm50BgcCru" testmods="clm/ciso_flexCN_FUN">
    <machines>
      <machine name="derecho" compiler="gnu" category="aux_clm"/>
    </machines>
    <options>
      <option name="wallclock">00:20:00</option>
    </options>
  </test>
  <test name="ERP_D_Ld5" grid="f10_f10_mg37" compset="I2000Clm50BgcCru" testmods="clm/ciso_flexCN_FUN--clm/matrixcnOn">
    <machines>
      <machine name="derecho" compiler="gnu" category="aux_clm"/>
    </machines>
    <options>
      <option name="wallclock">00:20:00</option>
      <option name="comment">Repeat ERP_D_Ld5...ciso_flexCN_FUN test with matrixcnOn</option>
    </options>
  </test>
  <test name="SMS_D" grid="f10_f10_mg37" compset="I1850Clm60BgcCrop" testmods="clm/ciso_soil_matrixcn_only">
    <machines>
      <machine name="derecho" compiler="intel" category="aux_clm"/>
      <machine name="izumi"    compiler="nag"   category="aux_clm"/>
    </machines>
    <options>
      <option name="wallclock">01:20:00</option>
      <option name="comment"  >Run soil matrix solution without CN matrix with debug on and the extra options that it interacts with (isotopes and crop)</option>
    </options>
  </test>
  <test name="ERS_Lm13" grid="f10_f10_mg37" compset="I1850Clm60Bgc" testmods="clm/monthly_matrixcn_fast_spinup">
    <machines>
      <machine name="derecho" compiler="intel" category="aux_clm"/>
      <machine name="izumi"    compiler="intel" category="aux_clm"/>
    </machines>
    <options>
      <option name="wallclock">01:20:00</option>
      <option name="comment"  >Run matrix solution fast spinup for restart beyond a year (to trigger next year logic) turning off extra options to make faster (so without crop or isotopes). This test would've caught a previous bug.</option>
    </options>
  </test>
  <test name="ERS_D" grid="f19_g17" compset="I1850Clm50BgcCrop" testmods="clm/ciso_monthly_matrixcn_spinup">
    <machines>
      <machine name="derecho" compiler="intel" category="aux_clm"/>
    </machines>
    <options>
      <option name="wallclock">01:20:00</option>
      <option name="comment"  >Run in DEBUG with the matrix solution on for spinup with all options it interacts with (requires Bgc, but also turn on Crop and Carbon isotopes)</option>
    </options>
  </test>
  <test name="ERS_D" grid="f10_f10_mg37" compset="I1850Clm50BgcCrop" testmods="clm/ciso_monthly_matrixcn_spinup">
    <machines>
      <machine name="izumi"    compiler="nag" category="aux_clm"/>
    </machines>
    <options>
      <option name="wallclock">01:20:00</option>
      <option name="comment"  >Run in DEBUG with the matrix solution on for spinup with all options it interacts with (requires Bgc, but also turn on Crop and Carbon isotopes)</option>
    </options>
  </test>
  <test name="ERS_Lm54_Mmpi-serial" grid="1x1_numaIA" compset="I2000Clm50BgcCrop" testmods="clm/ciso_monthly_matrixcn_spinup">
    <machines>
      <machine name="derecho" compiler="intel" category="aux_clm"/>
    </machines>
    <options>
      <option name="wallclock">02:00:00</option>
      <option name="comment"  >Run without DEBUG for a long period for a single-point case with the matrix solution on for spinup with all options it interacts with (requires Bgc, but also turn on Crop and Carbon isotopes)</option>
    </options>
  </test>
  <test name="LCISO_Lm13" grid="f10_f10_mg37" compset="I1850Clm50BgcCrop" testmods="clm/ciso_monthly_matrixcn_spinup">
    <machines>
      <machine name="derecho" compiler="intel" category="aux_clm"/>
    </machines>
    <options>
      <option name="wallclock">00:40:00</option>
      <option name="comment"  >Run without DEBUG for a long period for a low resolution case with the matrix solution on for spinup with all options it interacts with (requires Bgc, but also turn on Crop and Carbon isotopes)</option>
    </options>
  </test>
  <test name="ERP_D_Ld5" grid="f10_f10_mg37" compset="I2000Clm50BgcCru" testmods="clm/fire_emis">
    <machines>
      <machine name="derecho" compiler="gnu" category="aux_clm"/>
      <machine name="derecho" compiler="gnu" category="prebeta"/>
    </machines>
    <options>
      <option name="wallclock">00:20:00</option>
    </options>
  </test>
  <test name="ERP_D_Ld5" grid="f10_f10_mg37" compset="I2000Clm60Sp" testmods="clm/decStart">
    <machines>
      <machine name="derecho" compiler="intel" category="aux_clm"/>
    </machines>
    <options>
      <option name="wallclock">00:20:00</option>
      <option name="comment">2000 Sp test for CLM60</option>
    </options>
  </test>
  <test name="ERP_D_Ld5" grid="f10_f10_mg37" compset="I2000Clm50Sp" testmods="clm/reduceOutput">
    <machines>
      <machine name="derecho" compiler="gnu" category="aux_clm"/>
      <machine name="derecho" compiler="intel" category="aux_clm"/>
    </machines>
    <options>
      <option name="wallclock">00:20:00</option>
    </options>
  </test>
  <test name="ERP_D_Ld5" grid="f10_f10_mg37" compset="IHistClm50SpCru" testmods="clm/drydepnomegan--clm/nofireemis">
    <machines>
      <machine name="derecho" compiler="gnu" category="aux_clm"/>
      <machine name="derecho" compiler="gnu" category="prebeta"/>
    </machines>
    <options>
      <option name="wallclock">00:20:00</option>
      <option name="comment"  >Also --nofireemis because this is a SP compset</option>
    </options>
  </test>
  <test name="ERP_D_Ld5" grid="f10_f10_mg37" compset="IHistClm60Sp" testmods="clm/default">
    <machines>
      <machine name="derecho" compiler="intel" category="aux_clm"/>
    </machines>
    <options>
      <option name="wallclock">00:20:00</option>
      <option name="comment"  >Test Hist compset with Sp for CLM6.0</option>
    </options>
  </test>
  <!-- Remove this when CAM removes the use of CLM60 in their testing and compsets -->
  <test name="ERP_D_Ld5" grid="ne30pg3_t232" compset="IHistClm51Sp" testmods="clm/default">
    <machines>
      <machine name="derecho" compiler="intel" category="aux_clm"/>
    </machines>
    <options>
      <option name="wallclock">00:20:00</option>
      <option name="comment">Remove this when Clm51 compset use is removed from CAM</option>
      <option name="comment">Test Hist compset with Sp for CLM5.1</option>
    </options>
  </test>
  <test name="SMS_Ld5" grid="f09_g17" compset="IHistClm50SpCru" testmods="clm/default">
    <machines>
      <machine name="derecho" compiler="intel" category="ctsm_sci"/>
    </machines>
    <options>
      <option name="wallclock">00:20:00</option>
      <option name="comment"  >Science support for IHistClm50SpCru at f09</option>
    </options>
  </test>
  <test name="SMS_Ld5" grid="f19_g17" compset="IHistClm50SpCru" testmods="clm/default">
    <machines>
      <machine name="derecho" compiler="intel" category="ctsm_sci"/>
    </machines>
    <options>
      <option name="wallclock">00:20:00</option>
      <option name="comment"  >Science support for IHistClm50SpCru at f19</option>
    </options>
  </test>
  <test name="ERP_D_Ld5_P48x1" grid="f10_f10_mg37" compset="I1850Clm60Bgc" testmods="clm/ciso">
    <machines>
      <machine name="izumi" compiler="nag" category="aux_clm"/>
    </machines>
    <options>
      <option name="wallclock">00:20:00</option>
    </options>
  </test>
  <test name="ERP_D_Ld5_P48x1" grid="f10_f10_mg37" compset="I1850Clm60Bgc" testmods="clm/ciso--clm/matrixcnOn">
    <machines>
      <machine name="izumi" compiler="nag" category="aux_clm"/>
    </machines>
    <options>
      <option name="wallclock">00:20:00</option>
      <option name="comment"  >Repeat last ERP_D_Ld5_P48x1...ciso test with matrixcnOn</option>
    </options>
  </test>
  <test name="ERP_D_Ld10_P64x2" grid="f10_f10_mg37" compset="IHistClm60BgcCrop" testmods="clm/ciso_decStart">
    <machines>
      <machine name="derecho" compiler="intel" category="aux_clm"/>
    </machines>
    <options>
      <option name="wallclock">00:40:00</option>
      <option name="comment"  >Transient case with isotopes with a December start</option>
    </options>
  </test>
  <test name="ERP_D_Ld10_P64x2" grid="f10_f10_mg37" compset="IHistClm60BgcCrop" testmods="clm/ciso_decStart--clm/matrixcnOn_ignore_warnings">
    <machines>
      <machine name="derecho" compiler="intel" category="aux_clm"/>
    </machines>
    <options>
      <option name="wallclock">00:40:00</option>
      <option name="comment"  >Repeat ERP_D_Ld10_P64x2...ciso_decStart test with matrixcnOn</option>
    </options>
  </test>
  <test name="ERP_D_Ld10_P64x2" grid="f10_f10_mg37" compset="IHistClm60BgcCrop" testmods="clm/default">
    <machines>
      <machine name="derecho" compiler="intel" category="aux_clm"/>
      <machine name="derecho" compiler="intel" category="crop_calendars"/>
    </machines>
    <options>
      <option name="wallclock">00:40:00</option>
      <option name="comment"  >Transient case with isotopes with a December start, without Meier roughness</option>
    </options>
  </test>
  <test name="ERP_D_Ld10_P64x2" grid="f10_f10_mg37" compset="IHistClm60BgcCrop" testmods="clm/default--clm/matrixcnOn_ignore_warnings">
    <machines>
      <machine name="derecho" compiler="intel" category="aux_clm"/>
    </machines>
    <options>
      <option name="wallclock">00:40:00</option>
      <option name="comment"  >Repeat ERP_D_Ld10_P64x2...default test with matrixcnOn</option>
    </options>
  </test>
  <test name="SMS_Ld3_PS" grid="f09_g17" compset="IHistClm50BgcCrop" testmods="clm/f09_dec1990Start_GU_LULCC">
    <machines>
      <machine name="derecho" compiler="intel" category="aux_clm"/>
    </machines>
    <options>
      <option name="wallclock">00:40:00</option>
      <option name="comment"  >Transient case with a December 1990 start, and Gross Unrepresented Land Use and Land Cover change on, with f09 datasets with non-zero GU_LULCC values</option>
    </options>
  </test>
  <test name="SMS_Ld3_PS" grid="f09_g17" compset="IHistClm50BgcCrop" testmods="clm/f09_dec1990Start_GU_LULCC--clm/matrixcnOn_ignore_warnings">
    <machines>
      <machine name="derecho" compiler="intel" category="aux_clm"/>
    </machines>
    <options>
      <option name="wallclock">00:40:00</option>
      <option name="comment"  >Repeat SMS_Ld3_PS...GU_LULCC test with matrixcnOn</option>
    </options>
  </test>
  <test name="ERP_D_Ld5_P48x1" grid="f10_f10_mg37" compset="I2000Clm50BgcCru" testmods="clm/reduceOutput">
    <machines>
      <machine name="izumi" compiler="nag" category="aux_clm"/>
    </machines>
    <options>
      <option name="wallclock">00:20:00</option>
    </options>
  </test>
  <test name="ERP_D_Ld5_P48x1" grid="f10_f10_mg37" compset="I2000Clm50Sp" testmods="clm/o3lombardozzi2015">
    <machines>
      <machine name="izumi" compiler="nag" category="aux_clm"/>
    </machines>
    <options>
      <option name="wallclock">00:20:00</option>
    </options>
  </test>
  <test name="ERP_D_P64x2_Ld3" grid="f10_f10_mg37" compset="I1850Clm50BgcCrop" testmods="clm/default">
    <machines>
      <machine name="derecho" compiler="intel" category="aux_clm"/>
      <machine name="derecho" compiler="gnu" category="aux_clm"/>
      <machine name="derecho" compiler="intel" category="clm_short"/>
      <machine name="derecho" compiler="gnu" category="clm_short"/>
    </machines>
    <options>
      <option name="wallclock">00:20:00</option>
    </options>
  </test>
  <test name="ERP_D_P64x2_Ld3" grid="f10_f10_mg37" compset="I1850Clm50BgcCrop" testmods="clm/default--clm/matrixcnOn_ignore_warnings">
    <machines>
      <machine name="derecho" compiler="intel" category="aux_clm"/>
      <machine name="derecho" compiler="intel" category="clm_short"/>
    </machines>
    <options>
      <option name="wallclock">00:20:00</option>
      <option name="comment"  >Repeat last ERP_D_P64x2_Ld3...default test with matrixcnOn</option>
    </options>
  </test>
  <test name="ERP_D_P64x2_Ld3" grid="f10_f10_mg37" compset="I2000Clm60BgcCrop" testmods="clm/coldStart">
    <machines>
      <machine name="derecho" compiler="intel" category="aux_clm"/>
    </machines>
    <options>
      <option name="wallclock">00:20:00</option>
    </options>
  </test>
  <test name="ERP_D_P64x2_Ld3" grid="f10_f10_mg37" compset="I2000Clm60BgcCrop" testmods="clm/coldStart--clm/matrixcnOn_ignore_warnings">
    <machines>
      <machine name="derecho" compiler="intel" category="aux_clm"/>
    </machines>
    <options>
      <option name="wallclock">00:20:00</option>
      <option name="comment"  >Repeat last ERP_D_P64x2_Ld3...coldStart test with matrixcnOn</option>
    </options>
  </test>
  <test name="SMS_D" grid="1x1_brazil" compset="I1850Clm60BgcCrop" testmods="clm/mimics_matrixcn">
    <machines>
      <machine name="derecho" compiler="gnu" category="aux_clm"/>
    </machines>
    <options>
      <option name="wallclock">00:20:00</option>
      <option name="comment"  >Test soil_decomp_method = 'MIMICSWieder2015' with CN matrix on but soil matrixcn off</option>
    </options>
  </test>
  <test name="ERP_D_P64x2_Ld3" grid="f10_f10_mg37" compset="I1850Clm60BgcCrop" testmods="clm/mimics">
    <machines>
      <machine name="derecho" compiler="gnu" category="aux_clm"/>
    </machines>
    <options>
      <option name="wallclock">00:20:00</option>
      <option name="comment"  >Test soil_decomp_method = 'MIMICSWieder2015'</option>
    </options>
  </test>
  <test name="SMS_Ld5_Mmpi-serial" grid="1x1_brazil" compset="IHistClm60Bgc" testmods="clm/mimics">
    <machines>
      <machine name="izumi" compiler="gnu" category="aux_clm"/>
    </machines>
    <options>
      <option name="wallclock">00:20:00</option>
      <option name="comment"  >Test soil_decomp_method = 'MIMICSWieder2015' for a transient case</option>
    </options>
  </test>
  <test name="SMS_Ly5_Mmpi-serial" grid="1x1_brazil" compset="IHistClm50BgcQianRs" testmods="clm/newton_krylov_spinup">
    <machines>
      <machine name="izumi" compiler="intel" category="aux_clm"/>
    </machines>
    <options>
      <option name="wallclock">00:20:00</option>
      <option name="comment"  >Test soil_decomp_method = 'MIMICSWieder2015' with Newton-Krylov spinup variables on</option>
    </options>
  </test>
  <test name="ERP_D_P64x2_Ld3" grid="f10_f10_mg37" compset="I2000Clm50BgcCru" testmods="clm/flexCN_FUN">
    <machines>
      <machine name="derecho" compiler="intel" category="aux_clm"/>
    </machines>
    <options>
      <option name="wallclock">00:20:00</option>
    </options>
  </test>
  <test name="ERP_D_P64x2_Ld3" grid="f10_f10_mg37" compset="I2000Clm50BgcCru" testmods="clm/flexCN_FUN--clm/matrixcnOn_ignore_warnings">
    <machines>
      <machine name="derecho" compiler="intel" category="aux_clm"/>
    </machines>
    <options>
      <option name="wallclock">00:20:00</option>
      <option name="comment"  >Repeat last ERP_D_P64x2_Ld3...flexCN_FUN test with matrixcnOn</option>
    </options>
  </test>
  <test name="ERP_D_P64x2_Ld3" grid="f10_f10_mg37" compset="I2000Clm50BgcCru" testmods="clm/noFUN_flexCN">
    <machines>
      <machine name="derecho" compiler="intel" category="aux_clm"/>
    </machines>
    <options>
      <option name="wallclock">00:20:00</option>
    </options>
  </test>
  <test name="ERP_D_P64x2_Ld3" grid="f10_f10_mg37" compset="I2000Clm50BgcCru" testmods="clm/noFUN_flexCN--clm/matrixcnOn_ignore_warnings">
    <machines>
      <machine name="derecho" compiler="intel" category="aux_clm"/>
    </machines>
    <options>
      <option name="wallclock">00:20:00</option>
      <option name="comment"  >Repeat last ERP_D_P64x2_Ld3...noFUN_flexCN test with matrixcnOn</option>
    </options>
  </test>
  <test name="ERP_D_P64x2_Ld3" grid="f10_f10_mg37" compset="I2000Clm50BgcCru" testmods="clm/luna">
    <machines>
      <machine name="derecho" compiler="intel" category="aux_clm"/>
    </machines>
    <options>
      <option name="wallclock">00:20:00</option>
    </options>
  </test>
  <test name="ERP_D_P64x2_Ld3" grid="f10_f10_mg37" compset="I2000Clm50BgcCru" testmods="clm/default">
    <machines>
      <machine name="derecho" compiler="intel" category="aux_clm"/>
      <machine name="derecho" compiler="gnu" category="aux_clm"/>
    </machines>
    <options>
      <option name="wallclock">00:20:00</option>
    </options>
  </test>
  <test name="ERP_D_P64x2_Ld30" grid="f10_f10_mg37" compset="I2000Clm50BgcCru" testmods="clm/default">
    <machines>
      <machine name="derecho" compiler="intel" category="aux_clm"/>
    </machines>
    <options>
      <option name="wallclock">00:40:00</option>
      <option name="comment"  >NOTE(bja, 201509) constrain_stress_deciduous_onset is on by default for clm50, but functionality is not exercised by nine day tests, Sean Swenson verified that it is active during 30 day tests.</option>
    </options>
  </test>
  <test name="ERP_D_P64x2_Ld5" grid="f10_f10_mg37" compset="I2000Clm60BgcCrop" testmods="clm/irrig_spunup">
    <machines>
      <machine name="derecho" compiler="intel" category="aux_clm"/>
    </machines>
    <options>
      <option name="wallclock">00:20:00</option>
      <option name="comment"  >Want ERP _D test with irrigation on</option>
    </options>
  </test>
  <test name="ERP_D_P64x2_Ld5" grid="f10_f10_mg37" compset="I2000Clm50BgcCropRtm" testmods="clm/irrig_spunup">
    <machines>
      <machine name="derecho" compiler="intel" category="aux_clm"/>
    </machines>
    <options>
      <option name="wallclock">00:20:00</option>
      <option name="comment"  >Include an irrigation test with RTM to test irrigation-river feedbacks with that component</option>
    </options>
  </test>
  <test name="ERS_D_Ld5" grid="f10_f10_mg37" compset="I2000Clm50BgcCropRtm" testmods="rtm/rtmOnFloodOnEffvelOn">
    <machines>
      <machine name="derecho" compiler="intel" category="aux_clm"/>
      <machine name="derecho" compiler="intel" category="prebeta"/>
    </machines>
    <options>
      <option name="wallclock">00:20:00</option>
      <option name="comment"  >Do a test with RTM and flooding on as that also impacts CLM code</option>
    </options>
  </test>
  <test name="ERP_D_P48x1" grid="f10_f10_mg37" compset="IHistClm60Bgc" testmods="clm/decStart">
    <machines>
      <machine name="izumi" compiler="nag" category="aux_clm"/>
      <machine name="izumi" compiler="nag" category="prealpha"/>
    </machines>
    <options>
      <option name="wallclock">00:20:00</option>
    </options>
  </test>
  <test name="ERP_D_P48x1" grid="f10_f10_mg37" compset="IHistClm60Bgc" testmods="clm/decStart--clm/matrixcnOn_ignore_warnings">
    <machines>
      <machine name="izumi" compiler="nag" category="aux_clm"/>
      <machine name="izumi" compiler="nag" category="prealpha"/>
    </machines>
    <options>
      <option name="wallclock">00:20:00</option>
      <option name="comment"  >Repeat ERP_D_P48x1...decStart test with matrixcnOn</option>
    </options>
  </test>
  <test name="ERP_D_Ld5" grid="f10_f10_mg37" compset="I1850Clm50Bgc" testmods="clm/drydepnomegan">
    <machines>
      <machine name="derecho" compiler="gnu" category="aux_clm"/>
    </machines>
    <options>
      <option name="wallclock">00:20:00</option>
    </options>
  </test>
  <test name="ERP_Ld5" grid="f10_f10_mg37" compset="I1850Clm50Bgc" testmods="clm/default">
    <machines>
      <machine name="derecho" compiler="gnu" category="aux_clm"/>
      <machine name="derecho" compiler="intel" category="aux_clm"/>
    </machines>
    <options>
      <option name="wallclock">00:20:00</option>
    </options>
  </test>
  <test name="ERP_D_Ld5_P48x1" grid="f10_f10_mg37" compset="I1850Clm50Bgc" testmods="clm/ciso">
    <machines>
      <machine name="izumi" compiler="nag" category="aux_clm"/>
    </machines>
    <options>
      <option name="wallclock">00:20:00</option>
    </options>
  </test>
  <test name="SMS_Ld3" grid="f09_g17" compset="I1850Clm50BgcCropCru" testmods="clm/default">
    <machines>
      <machine name="derecho" compiler="intel" category="ctsm_sci"/>
    </machines>
    <options>
      <option name="wallclock">00:20:00</option>
      <option name="comment"  >Science support for I1850Clm50BgcCropCru at f09</option>
    </options>
  </test>
  <test name="SMS_Ld3" grid="f19_g17" compset="I1850Clm50BgcCropCru" testmods="clm/default">
    <machines>
      <machine name="derecho" compiler="intel" category="ctsm_sci"/>
    </machines>
    <options>
      <option name="wallclock">00:20:00</option>
      <option name="comment"  >Science support for I1850Clm50BgcCropCru at f19</option>
    </options>
  </test>
  <test name="ERP_D_Ld5_P48x1" grid="f10_f10_mg37" compset="I2000Clm50BgcCru" testmods="clm/flexCN_FUN">
    <machines>
      <machine name="izumi" compiler="nag" category="aux_clm"/>
    </machines>
    <options>
      <option name="wallclock">00:20:00</option>
    </options>
  </test>
  <test name="ERP_D_Ld5_P48x1" grid="f10_f10_mg37" compset="I2000Clm50BgcCru" testmods="clm/flexCN_FUN--clm/matrixcnOn">
    <machines>
      <machine name="izumi" compiler="nag" category="aux_clm"/>
    </machines>
    <options>
      <option name="wallclock">00:20:00</option>
      <option name="comment"  >Repeat ERP_D_Ld5_P48x1...flexCN_FUN test with matrixcnOn</option>
    </options>
  </test>
  <test name="ERP_D_Ld5_P48x1" grid="f10_f10_mg37" compset="I2000Clm50BgcCru" testmods="clm/noFUN_flexCN">
    <machines>
      <machine name="izumi" compiler="nag" category="aux_clm"/>
    </machines>
    <options>
      <option name="wallclock">00:20:00</option>
    </options>
  </test>
  <test name="ERP_D_Ld5_P48x1" grid="f10_f10_mg37" compset="I2000Clm50BgcCru" testmods="clm/noFUN_flexCN--clm/matrixcnOn">
    <machines>
      <machine name="izumi" compiler="nag" category="aux_clm"/>
    </machines>
    <options>
      <option name="wallclock">00:20:00</option>
      <option name="comment"  >Repeat ERP_D_Ld5_P48x1...noFUN_flexCN test with matrixcnOn</option>
    </options>
  </test>
  <test name="ERP_D_Ld5_P48x1" grid="f10_f10_mg37" compset="I2000Clm50BgcCru" testmods="clm/luna">
    <machines>
      <machine name="izumi" compiler="nag" category="aux_clm"/>
    </machines>
    <options>
      <option name="wallclock">00:20:00</option>
    </options>
  </test>
  <test name="ERP_Ly3_P64x2" grid="f10_f10_mg37" compset="IHistClm50BgcCrop" testmods="clm/cropMonthOutput">
    <machines>
      <machine name="derecho" compiler="intel" category="aux_clm"/>
    </machines>
    <options>
      <option name="wallclock">01:40:00</option>
      <option name="comment"  >Multi-year global test of transient crops together with transient glaciers. Use no-evolve glaciers with ERP test</option>
    </options>
  </test>
  <test name="ERP_Ly3_P64x2" grid="f10_f10_mg37" compset="IHistClm60BgcCrop" testmods="clm/cropMonthOutput--clm/matrixcnOn_ignore_warnings">
    <machines>
      <machine name="derecho" compiler="intel" category="aux_clm"/>
    </machines>
    <options>
      <option name="wallclock">01:40:00</option>
      <option name="comment"  >Repeat ERP_Ly3_P64x2...cropMonthOutput test with matrixcnOn</option>
    </options>
  </test>
  <test name="ERI_D_Ld9" grid="f10_f10_mg37" compset="I1850Clm45Bgc" testmods="clm/default">
    <machines>
      <machine name="derecho" compiler="gnu" category="aux_clm"/>
    </machines>
    <options>
      <option name="wallclock">00:40:00</option>
      <option name="comment"  >include a Clm45 ERI test; also, want a debug test of I1850Clm45Bgc</option>
    </options>
  </test>
  <test name="ERP_P64x2_D_Ld5" grid="f10_f10_mg37" compset="I1850Clm45BgcCru" testmods="clm/ciso">
    <machines>
      <machine name="derecho" compiler="intel" category="aux_clm"/>
      <machine name="derecho" compiler="intel" category="prealpha"/>
      <machine name="derecho" compiler="intel" category="aux_cime_baselines"/>
    </machines>
    <options>
      <option name="wallclock">00:20:00</option>
    </options>
  </test>
  <test name="ERP_P64x2_D_Ld5" grid="f10_f10_mg37" compset="I1850Clm50Bgc" testmods="clm/ciso">
    <machines>
      <machine name="derecho" compiler="intel" category="aux_clm"/>
    </machines>
    <options>
      <option name="wallclock">00:20:00</option>
    </options>
  </test>
  <test name="ERP_P64x2_D_Ld5" grid="f10_f10_mg37" compset="I1850Clm50Bgc" testmods="clm/ciso--clm/matrixcnOn_ignore_warnings">
    <machines>
      <machine name="derecho" compiler="intel" category="aux_clm"/>
    </machines>
    <options>
      <option name="wallclock">00:20:00</option>
      <option name="comment"  >Repeat ERP_P64x2_D_Ld5...ciso test with matrixcnOn</option>
    </options>
  </test>
  <test name="ERP_P64x2_D_Ld5" grid="f10_f10_mg37" compset="I2000Clm45Sp" testmods="clm/default">
    <machines>
      <machine name="derecho" compiler="intel" category="aux_clm"/>
    </machines>
    <options>
      <option name="wallclock">00:20:00</option>
      <option name="comment"  >include a debug test of I2000Clm45Sp</option>
    </options>
  </test>
  <test name="ERP_P64x2_D_Ld5" grid="f10_f10_mg37" compset="IHistClm45BgcCru" testmods="clm/decStart">
    <machines>
      <machine name="derecho" compiler="intel" category="aux_clm"/>
    </machines>
    <options>
      <option name="wallclock">00:20:00</option>
      <option name="comment"  >include a debug test of IHistClm45BgcCru</option>
    </options>
  </test>
  <test name="ERP_D_Ld5" grid="f10_f10_mg37" compset="IHistClm45Sp" testmods="clm/decStart">
    <machines>
      <machine name="derecho" compiler="intel" category="aux_clm"/>
    </machines>
    <options>
      <option name="wallclock">00:20:00</option>
    </options>
  </test>
  <test name="ERP_P64x2_Lm13" grid="f10_f10_mg37" compset="IHistClm60Bgc" testmods="clm/monthly">
    <machines>
      <machine name="derecho" compiler="intel" category="aux_clm"/>
      <machine name="derecho" compiler="gnu" category="aux_clm"/>
    </machines>
    <options>
      <option name="wallclock">02:00:00</option>
      <option name="tput_tolerance">0.5</option>
    </options>
  </test>
  <test name="ERP_P64x2_Lm13" grid="f10_f10_mg37" compset="IHistClm60Bgc" testmods="clm/monthly--clm/matrixcnOn_ignore_warnings">
    <machines>
      <machine name="derecho" compiler="intel" category="aux_clm"/>
    </machines>
    <options>
      <option name="wallclock">02:00:00</option>
      <option name="tput_tolerance">0.5</option>
      <option name="comment"  >Repeat ERP_P64x2_Lm13...monthly test with matrixcnOn</option>
    </options>
  </test>
  <test name="REP_P64x2_Lm13" grid="f10_f10_mg37" compset="IHistClm60Bgc" testmods="clm/monthly--clm/matrixcnOn_ignore_warnings">
    <machines>
      <machine name="derecho" compiler="intel" category="aux_clm"/>
    </machines>
    <options>
      <option name="wallclock">02:00:00</option>
      <option name="tput_tolerance">0.5</option>
      <option name="comment">Repeat ERP_P64x2_Lm13...monthly test with matrixcnOn as REP test because both tests fail as reported in #2619</option>
    </options>
  </test>
  <test name="REP_P64x2_Ld13" grid="f10_f10_mg37" compset="IHistClm60Bgc" testmods="clm/monthly--clm/matrixcnOn_ignore_warnings">
    <machines>
      <machine name="derecho" compiler="intel" category="aux_clm"/>
    </machines>
    <options>
      <option name="wallclock">02:00:00</option>
      <option name="tput_tolerance">0.5</option>
      <option name="comment">Repeat REP_P64x2_Lm13...monthly test with matrixcnOn as shorter REP_P64x2_Ld13 because the longer one fails as reported in issue #2619</option>
    </options>
  </test>
  <test name="ERP_P64x2_D" grid="f10_f10_mg37" compset="I2000Clm50SpRtmFl" testmods="clm/default">
    <machines>
      <machine name="derecho" compiler="intel" category="aux_clm"/>
      <machine name="derecho" compiler="intel" category="prealpha"/>
    </machines>
    <options>
      <option name="wallclock">00:20:00</option>
      <option name="comment"  >include a debug test with flooding on</option>
    </options>
  </test>
  <test name="ERP_P256x2_D_Ld5" grid="f19_g17_gris4" compset="I1850Clm50BgcCropG" testmods="clm/glcMEC_increase">
    <machines>
      <machine name="derecho" compiler="intel" category="aux_clm"/>
      <machine name="derecho" compiler="intel" category="prealpha"/>
    </machines>
    <options>
      <option name="wallclock">00:20:00</option>
      <option name="comment"  >cism is not answer preserving across processor changes, but short test length should be ok.</option>
    </options>
  </test>
  <test name="ERP_P64x2_D_Ld5" grid="f10_f10_mg37" compset="I2000Clm50Sp" testmods="clm/default">
    <machines>
      <machine name="derecho" compiler="gnu" category="aux_clm"/>
      <machine name="derecho" compiler="gnu" category="prealpha"/>
    </machines>
    <options>
      <option name="wallclock">00:20:00</option>
    </options>
  </test>
  <test name="SMS_P384x2_D_Ld5" grid="f19_g17" compset="I2000Clm50Sp" testmods="clm/default">
    <machines>
      <machine name="derecho" compiler="intel" category="aux_clm"/>
      <machine name="derecho" compiler="intel" category="aux_cime_baselines"/>
    </machines>
    <options>
      <option name="wallclock">00:20:00</option>
    </options>
  </test>
  <test name="ERP_P64x2_Lm25" grid="f10_f10_mg37" compset="I2000Clm60BgcCrop" testmods="clm/monthly">
    <machines>
      <machine name="derecho" compiler="intel" category="aux_clm"/>
    </machines>
    <options>
      <option name="wallclock">01:40:00</option>
      <option name="comment"  >threaded ERP test for crop just over 2-years</option>
    </options>
  </test>
  <test name="ERP_P64x2_D_Ld5" grid="f10_f10_mg37" compset="I1850Clm45BgcCrop" testmods="clm/crop">
    <machines>
      <machine name="derecho" compiler="intel" category="aux_clm"/>
    </machines>
    <options>
      <option name="wallclock">00:20:00</option>
      <option name="comment"  >include a debug test of I1850Clm45BgcCrop</option>
      <option name="tput_tolerance">0.5</option>
    </options>
  </test>
  <test name="ERP_P64x2_D_Ld5" grid="f10_f10_mg37" compset="I1850Clm45BgcCru" testmods="clm/default">
    <machines>
      <machine name="derecho" compiler="intel" category="aux_clm"/>
    </machines>
    <options>
      <option name="wallclock">00:20:00</option>
    </options>
  </test>
  <test name="ERP_P64x2_Ly3" grid="f10_f10_mg37" compset="I2000Clm50BgcCrop" testmods="clm/irrig_o3falk_reduceOutput">
    <machines>
      <machine name="derecho" compiler="intel" category="aux_clm"/>
    </machines>
    <options>
      <option name="wallclock">01:40:00</option>
      <option name="comment"  >Want a multi-year global crop restart test; this was 5 years when we were doing cold start, but 3 years is probably sufficient given that we have spun-up crop initial conditions</option>
    </options>
  </test>
  <test name="ERP_P64x2_Lm36" grid="f10_f10_mg37" compset="I2000Clm50BgcCrop" testmods="clm/clm50cropIrrigMonth_interp">
    <machines>
      <machine name="derecho" compiler="intel" category="aux_clm"/>
      <machine name="derecho" compiler="intel" category="prebeta"/>
    </machines>
    <options>
      <option name="wallclock">01:40:00</option>
      <option name="comment"  >Want a multi-year global crop restart test; this was 5 years when we were doing cold start, but 3 years is probably sufficient given that we have spun-up crop initial conditions</option>
    </options>
  </test>
  <test name="ERP_P64x2_Lm7" grid="f10_f10_mg37" compset="I2000Clm50BgcCrop" testmods="clm/irrig_alternate_monthly">
    <machines>
      <machine name="derecho" compiler="intel" category="aux_clm">
        <options>
          <option name="wallclock">00:30:00</option>
          <option name="comment">Want an ERP test covering some non-default irrigation options. Long enough so that we're likely to exercise the various groundwater irrigation code.</option>
        </options>
      </machine>
    </machines>
  </test>
  <test name="ERS_D" grid="f10_f10_mg37" compset="I1850Clm50BgcCrop" testmods="clm/reseedresetsnow">
    <machines>
      <machine name="derecho" compiler="intel" category="aux_clm"/>
    </machines>
    <options>
      <option name="wallclock">00:20:00</option>
    </options>
  </test>
  <test name="ERS_D" grid="f10_f10_mg37" compset="I1850Clm50BgcCrop" testmods="clm/reseedresetsnow--clm/matrixcnOn">
    <machines>
      <machine name="derecho" compiler="intel" category="aux_clm"/>
    </machines>
    <options>
      <option name="wallclock">00:20:00</option>
      <option name="comment"  >Repeat ERS_D...reseedresetsnow test with matrixcnOn</option>
    </options>
  </test>
  <test name="ERP_P64x2_D_Ld10" grid="f10_f10_mg37" compset="IHistClm50SpG" testmods="clm/glcMEC_decrease--clm/nofireemis">
    <machines>
      <machine name="derecho" compiler="intel" category="aux_clm"/>
    </machines>
    <options>
      <option name="wallclock">00:20:00</option>
      <option name="comment"  >Test transient PFTs (via HIST) in conjunction with changing glacier area. This test also covers the reset_dynbal_baselines option. CISM is not answer preserving across processor changes, but short test length should be OK.</option>
      <option name="comment"  >Also --nofireemis because this is a SP compset</option>
    </options>
  </test>
  <test name="SMS_Ln9" grid="C96_C96_mg17" compset="IHistClm60BgcCrop" testmods="clm/clm60cam7LndTuningMode">
    <machines>
      <machine name="derecho" compiler="intel" category="ctsm_sci"/>
    </machines>
    <options>
      <option name="wallclock">00:10:00</option>
      <option name="comment">We have one C96 test in aux_clm; this is another that uses a different compset with latest CLM version. No need to run this additional C96 test with every tag, but include it in the less frequent ctsm_sci testing.</option>
    </options>
  </test>
  <test name="ERS_D_Ld10" grid="f10_f10_mg37" compset="IHistClm50Sp" testmods="clm/collapse_pfts_78_to_16_decStart_f10">
    <machines>
      <machine name="derecho" compiler="intel" category="aux_clm"/>
    </machines>
    <options>
      <option name="wallclock">00:20:00</option>
      <option name="comment"  >test transient PFTs (via HIST) with a December start, reading 78-pft data and running with 16 pfts</option>
    </options>
  </test>
  <test name="SOILSTRUCTUD_Ld5" grid="f10_f10_mg37" compset="I2000Clm50BgcCrop" testmods="clm/default">
    <machines>
      <machine name="derecho" compiler="intel" category="aux_clm"/>
    </machines>
    <options>
      <option name="wallclock">00:20:00</option>
      <option name="comment"  >test soil_layerstruct_userdefined set to the same dzsoi values as in the predefined case 4SL_2m and expect bfb same answers</option>
    </options>
  </test>
  <test name="ERS_D_Ld12" grid="f10_f10_mg37" compset="I1850Clm50BgcCropG" testmods="clm/glcMEC_spunup_inc_dec_bgc">
    <machines>
      <machine name="derecho" compiler="intel" category="aux_clm"/>
    </machines>
    <options>
      <option name="wallclock">00:20:00</option>
      <option name="comment"  >Tests updates of BGC variables with increasing and decreasing glacier areas</option>
    </options>
  </test>
  <test name="ERP_P64x2_D_Ld3" grid="f10_f10_mg37" compset="I1850Clm50BgcCrop" testmods="clm/extra_outputs">
    <machines>
      <machine name="derecho" compiler="gnu" category="aux_clm"/>
    </machines>
    <options>
      <option name="wallclock">00:20:00</option>
      <option name="comment"  >Among other extra outputs, ensure that writing the list of all history fields to a separate file does not cause failure</option>
    </options>
  </test>
  <test name="ERS_D_Ld3" grid="f10_f10_mg37" compset="I1850Clm50BgcCrop" testmods="clm/default">
    <machines>
      <machine name="derecho" compiler="intel" category="aux_clm"/>
      <machine name="derecho" compiler="gnu" category="aux_clm"/>
      <machine name="derecho" compiler="intel" category="clm_short"/>
      <machine name="derecho" compiler="gnu" category="clm_short"/>
    </machines>
    <options>
      <option name="wallclock">00:20:00</option>
    </options>
  </test>
  <test name="ERS_D_Ld3" grid="f10_f10_mg37" compset="I2000Clm50BgcCru" testmods="clm/deepsoil_bedrock">
    <machines>
      <machine name="derecho" compiler="intel" category="aux_clm"/>
    </machines>
    <options>
      <option name="wallclock">00:20:00</option>
    </options>
  </test>
  <test name="ERS_D_Ld5" grid="f10_f10_mg37" compset="I2000Clm50BgcCru" testmods="clm/default">
    <machines>
      <machine name="derecho" compiler="intel" category="aux_clm"/>
    </machines>
    <options>
      <option name="wallclock">00:20:00</option>
    </options>
  </test>
  <test name="ERS_D_Ld6" grid="f10_f10_mg37" compset="I1850Clm45BgcCrop" testmods="clm/clm50CMIP6frc">
    <machines>
      <machine name="derecho" compiler="gnu" category="aux_clm"/>
      <machine name="derecho" compiler="intel" category="aux_clm"/>
    </machines>
    <options>
      <option name="wallclock">00:20:00</option>
    </options>
  </test>
  <test name="ERS_D_Ld7_Mmpi-serial" grid="1x1_smallvilleIA" compset="IHistClm50BgcCropRs" testmods="clm/decStart1851_noinitial">
    <machines>
      <machine name="izumi" compiler="intel" category="aux_clm"/>
    </machines>
    <options>
      <option name="wallclock">00:20:00</option>
      <option name="comment"  >Transient crop run with a mid-year restart, restarting shortly after a big landunit transition, to make sure that the annually-dribbled fluxes generated from landunit transitions restart properly</option>
    </options>
  </test>
  <test name="ERS_Ld3_D" grid="f10_f10_mg37" compset="I1850Clm50BgcCrop" testmods="clm/rad_hrly_light_res_half">
    <machines>
      <machine name="derecho" compiler="gnu" category="aux_clm"/>
    </machines>
    <options>
      <option name="wallclock">00:20:00</option>
    </options>
  </test>
  <test name="ERS_Lm20_Mmpi-serial" grid="1x1_smallvilleIA" compset="I1850Clm50BgcCrop" testmods="clm/cropMonthlyNoinitial">
    <machines>
      <machine name="izumi" compiler="gnu" category="aux_clm"/>
    </machines>
    <options>
      <option name="wallclock">01:20:00</option>
      <option name="comment"  >tests mid-year restart, with the restart file being written in the middle of the first year after cold start initialization</option>
    </options>
  </test>
  <test name="ERS_Ly5_Mmpi-serial" grid="1x1_smallvilleIA" compset="I1850Clm50BgcCrop" testmods="clm/ciso_monthly">
    <machines>
      <machine name="izumi" compiler="gnu" category="aux_clm"/>
    </machines>
    <options>
      <option name="wallclock">02:00:00</option>
      <option name="comment"  >multi-year test with crops and isotopes that includes all crop types; added (2020-05-21) in order to test the new switchgrass and miscanthus crops (which otherwise aren't currently tested)</option>
    </options>
  </test>
  <test name="ERS_Ly5_Mmpi-serial" grid="1x1_smallvilleIA" compset="I1850Clm50BgcCrop" testmods="clm/ciso_monthly--clm/matrixcnOn">
    <machines>
      <machine name="izumi" compiler="gnu" category="aux_clm"/>
    </machines>
    <options>
      <option name="wallclock">02:00:00</option>
      <option name="comment"  >Repeat ERS_Ly5_Mmpi-serial...ciso_monthly test with matrixcnOn</option>
    </options>
  </test>
  <test name="ERS_Lm40_Mmpi-serial" grid="1x1_numaIA" compset="I2000Clm50BgcCropQianRs" testmods="clm/cropMonthlyNoinitial">
    <machines>
      <machine name="izumi" compiler="gnu" category="aux_clm"/>
    </machines>
    <options>
      <option name="wallclock">02:00:00</option>
      <option name="comment"  >tests mid-year restart, with the restart file being written in the middle of the second year after cold start initialization (to test crop restarts at different points throughout the first few years after cold start)</option>
    </options>
  </test>
  <test name="ERS_Lm54_Mmpi-serial" grid="1x1_numaIA" compset="I2000Clm50BgcCropQianRs" testmods="clm/cropMonthlyNoinitial">
    <machines>
      <machine name="izumi" compiler="intel" category="aux_clm"/>
    </machines>
    <options>
      <option name="wallclock">02:00:00</option>
      <option name="comment"  >tests mid-year restart, with the restart file being written after more than 2 years after cold start initialization (to test crop restarts at different points throughout the first few years after cold start)</option>
    </options>
  </test>
  <test name="ERS_Ly20_Mmpi-serial" grid="1x1_numaIA" compset="I2000Clm50BgcCropQianRs" testmods="clm/cropMonthlyNoinitial">
    <machines>
      <machine name="izumi" compiler="intel" category="aux_clm"/>
    </machines>
    <options>
      <option name="wallclock"     >04:00:00</option>
      <option name="tput_tolerance">0.5</option>
      <option name="comment"       >20 year single point tests with BGC-Crop starting from cold start (crop keeps a 20 year running mean, so this tests the sequence of that running mean being established)</option>
    </options>
  </test>
  <test name="ERS_Ly20_Mmpi-serial" grid="1x1_numaIA" compset="I2000Clm50BgcCropQianRs" testmods="clm/cropMonthlyNoinitial--clm/matrixcnOn">
    <machines>
      <machine name="izumi" compiler="intel" category="aux_clm"/>
    </machines>
    <options>
      <option name="wallclock"     >04:00:00</option>
      <option name="tput_tolerance">0.5</option>
      <option name="comment"       >Repeat ERS_Ly20_Mmpi-serial...cropMonthlyNoinitial test with matrixcnOn</option>
    </options>
  </test>
  <test name="ERS_Ly3" grid="f10_f10_mg37" compset="I1850Clm50BgcCropCmip6" testmods="clm/basic">
    <machines>
      <machine name="derecho" compiler="intel" category="aux_clm"/>
    </machines>
    <options>
      <option name="wallclock">01:40:00</option>
      <option name="comment"  >Include a long ERS test of the cmip6 configuration, though at coarse resolution. This gives a year+ test covering the output_crop usermod, which is something we want: if this is removed, we should add a test of at least a year duration covering the output_crop usermod. This test needs to use init_interp to work, because of adding virtual Antarctica columns (currently the default out-of-the-box setting uses init_interp for this).</option>
    </options>
  </test>
  <test name="ERS_Ly3_Mmpi-serial" grid="1x1_smallvilleIA" compset="IHistClm50BgcCropQianRs" testmods="clm/cropMonthOutput">
    <machines>
      <machine name="izumi" compiler="gnu" category="aux_clm"/>
    </machines>
    <options>
      <option name="wallclock">01:40:00</option>
      <option name="comment"  >restart is right before the transition from 100% nat veg to 100% crop</option>
    </options>
  </test>
  <test name="ERS_Ly3_P64x2" grid="f10_f10_mg37" compset="IHistClm50BgcCropG" testmods="clm/cropMonthOutput">
    <machines>
      <machine name="derecho" compiler="intel" category="aux_clm"/>
    </machines>
    <options>
      <option name="wallclock">01:40:00</option>
      <option name="comment"  >Multi-year global test of transient crops together with transient glaciers. Use glacier evolution with ERS test</option>
    </options>
  </test>
  <test name="ERS_Ly5_P128x1" grid="f10_f10_mg37" compset="IHistClm60BgcCrop" testmods="clm/cropMonthOutput">
    <machines>
      <machine name="derecho" compiler="intel" category="aux_clm"/>
    </machines>
    <options>
      <option name="wallclock">01:40:00</option>
      <option name="comment"  >Want a multi-year global test of transient crops; also want a multi-year transient restart test.  Using P60x1 and ERS rather than ERP to get faster turnaround of this long-running test</option>
    </options>
  </test>
  <test name="ERS_Ly5_P128x1" grid="f10_f10_mg37" compset="IHistClm60BgcCrop" testmods="clm/cropMonthOutput--clm/matrixcnOn_ignore_warnings">
    <machines>
      <machine name="derecho" compiler="intel" category="aux_clm"/>
    </machines>
    <options>
      <option name="wallclock">01:40:00</option>
      <option name="comment"  >Repeat ERS_Ly5_P128x1...cropMonthOutput test with matrixcnOn</option>
    </options>
  </test>
  <test name="ERS_Ly5_P128x1" grid="f10_f10_mg37" compset="IHistClm45BgcCrop" testmods="clm/cropMonthOutput">
    <machines>
      <machine name="derecho" compiler="intel" category="aux_clm"/>
    </machines>
    <options>
      <option name="wallclock">03:00:00</option>
      <option name="comment"  >include a long Clm45 test, and include a production intel test of Clm45</option>
    </options>
  </test>
  <test name="ERS_Ly3" grid="f10_f10_mg37" compset="I2000Clm60BgcCrop">
    <machines>
      <machine name="derecho" compiler="intel" category="aux_clm"/>
    </machines>
    <options>
      <option name="wallclock">01:40:00</option>
      <option name="comment"  >include a long exact restart test with clm60</option>
    </options>
  </test>
  <test name="SMS_D" grid="f10_f10_mg37" compset="I2000Clm60Bgc">
    <machines>
      <machine name="derecho" compiler="intel" category="aux_clm"/>
      <machine name="derecho" compiler="gnu"   category="aux_clm"/>
    </machines>
    <options>
      <option name="wallclock">00:20:00</option>
      <option name="comment"  >include a short DEBUG test with clm60 without crop</option>
    </options>
  </test>
  <test name="ERS_D" grid="f10_f10_mg37" compset="I1850Clm60Sp">
    <machines>
      <machine name="derecho" compiler="intel" category="aux_clm"/>
    </machines>
    <options>
      <option name="wallclock">00:20:00</option>
      <option name="comment"  >Exact restart short DEBUG SP test with clm60</option>
    </options>
  </test>
  <test name="ERS_Ly6_Mmpi-serial" grid="1x1_smallvilleIA" compset="IHistClm50BgcCropQianRs" testmods="clm/cropMonthOutput">
    <machines>
      <machine name="izumi" compiler="intel" category="aux_clm"/>
    </machines>
    <options>
      <option name="wallclock">02:00:00</option>
      <option name="comment"  >restart is right before increasing natural veg to &gt; 0 while also shifting PCT_CFT</option>
      <option name="tput_tolerance">0.5</option>
    </options>
  </test>
  <test name="ERS_Ly6_Mmpi-serial" grid="1x1_smallvilleIA" compset="IHistClm50BgcCropQianRs" testmods="clm/cropMonthOutput--clm/matrixcnOn_ignore_warnings">
    <machines>
      <machine name="izumi" compiler="intel" category="aux_clm"/>
    </machines>
    <options>
      <option name="wallclock">02:00:00</option>
      <option name="tput_tolerance">0.5</option>
      <option name="comment"  >Repeat ERS_Ly6_Mmpi-serial...cropMonthOutput</option>
    </options>
  </test>
  <test name="SMS_Ly5_Mmpi-serial" grid="1x1_smallvilleIA" compset="IHistClm60BgcCropQianRs" testmods="clm/gregorian_cropMonthOutput">
    <machines>
      <machine name="derecho" compiler="intel" category="ctsm_sci"/>
      <machine name="izumi" compiler="gnu" category="aux_clm"/>
    </machines>
    <options>
      <option name="wallclock">01:00:00</option>
      <option name="comment"  >Multi-year Gregorian test with transient and crop to test code that might break in leap years.</option>
      <option name="tput_tolerance">0.5</option>
    </options>
  </test>
  <test name="LII_D_Ld3_PS" grid="f19_g17" compset="I2000Clm50BgcCrop" testmods="clm/default">
    <machines>
      <machine name="derecho" compiler="intel" category="aux_clm"/>
    </machines>
    <options>
      <option name="wallclock">00:20:00</option>
      <option name="comment"  >Basic LII test, covering the standard range of subgrid heterogeneity - particularly, including crop. Uses a year-2000 restart file so that the restart file has non-zero product pools, so that we exercise the gridcell-level code in init_interp.</option>
    </options>
  </test>
  <test name="LII_D_Ld3_PS" grid="f19_g17" compset="I2000Clm50BgcCrop" testmods="clm/default--clm/matrixcnOn">
    <machines>
      <machine name="derecho" compiler="intel" category="aux_clm"/>
    </machines>
    <options>
      <option name="wallclock">00:20:00</option>
      <option name="comment"  >Repeat LII_D... test with matrixcnOn</option>
    </options>
  </test>
  <test name="LII2FINIDATAREAS_D_P256x2_Ld1" grid="f09_g17" compset="I1850Clm50BgcCrop" testmods="clm/default">
    <machines>
      <machine name="derecho" compiler="intel" category="aux_clm"/>
    </machines>
    <options>
      <option name="wallclock">00:20:00</option>
      <option name="comment"  >Exercise the init_interp_method='use_finidat_areas' option. See documentation at the top of the python script implementing this test for more details and rationale. This test requires a compatible finidat file (i.e., a file that can be used without interpolation). If no such file is available out-of-the-box, then the test will need to use a testmod that points to a compatible file.</option>
    </options>
  </test>
  <test name="LII2FINIDATAREAS_D_P256x2_Ld1" grid="f09_g17" compset="I1850Clm50BgcCrop" testmods="clm/default--clm/matrixcnOn_ignore_warnings">
    <machines>
      <machine name="derecho" compiler="intel" category="aux_clm"/>
    </machines>
    <options>
      <option name="wallclock">00:20:00</option>
      <option name="comment"  >Repeat LII2... test with matrixcnOn</option>
    </options>
  </test>
  <test name="LVG_Ld5_D" grid="f10_f10_mg37" compset="I1850Clm60Bgc" testmods="clm/no_vector_output">
    <machines>
      <machine name="derecho" compiler="intel" category="aux_clm"/>
    </machines>
    <options>
      <option name="wallclock">00:20:00</option>
      <option name="comment"  >Include one LVG debug test (exact configuration is not very important). Note that the LVG test will fail if there is any 1-d output, or output separated by glacier elevation classes (e.g., the various *_FORC fields), so this includes a testmod that turns off any 1-d output.</option>
    </options>
  </test>
  <test name="LCISO_Lm13" grid="f10_f10_mg37" compset="IHistClm60BgcCrop" testmods="clm/ciso_monthly">
    <machines>
      <machine name="derecho" compiler="intel" category="aux_clm"/>
      <machine name="derecho" compiler="intel" category="prebeta"/>
    </machines>
    <options>
      <option name="wallclock">01:30:00</option>
      <option name="comment"  >Make sure Carbon isotopes on and off with land-use change, does NOT change answers. To verify for landuse change must go beyond a year boundary, because of #404 we can't use a December start, so need to run for beyond the year boundary.</option>
    </options>
  </test>
  <test name="LCISO_Lm13" grid="f10_f10_mg37" compset="IHistClm60BgcCrop" testmods="clm/ciso_monthly--clm/matrixcnOn_ignore_warnings">
    <machines>
      <machine name="derecho" compiler="intel" category="aux_clm"/>
      <machine name="derecho" compiler="intel" category="prebeta"/>
    </machines>
    <options>
      <option name="wallclock">01:30:00</option>
      <option name="comment"  >Repeat LCISO_Lm13...ciso_monthly test with matrixcnOn</option>
    </options>
  </test>
  <test name="NCK_Ld1" grid="f10_f10_mg37" compset="I2000Clm50Sp" testmods="clm/default">
    <machines>
      <machine name="derecho" compiler="intel" category="aux_clm"/>
      <machine name="derecho" compiler="intel" category="prealpha"/>
    </machines>
    <options>
      <option name="wallclock">00:20:00</option>
    </options>
  </test>
  <test name="PEM_D_Ld5" grid="ne30_g17" compset="I2000Clm50BgcCru" testmods="clm/default">
    <machines>
      <machine name="derecho" compiler="intel" category="aux_clm"/>
      <machine name="derecho" compiler="intel" category="prealpha"/>
    </machines>
    <options>
      <option name="wallclock">00:60:00</option>
    </options>
  </test>
  <test name="PEM_Ld1" grid="f10_f10_mg37" compset="I2000Clm60BgcCrop" testmods="clm/till">
    <machines>
      <machine name="izumi" compiler="intel" category="aux_clm"/>
      <machine name="izumi" compiler="intel" category="prebeta"/>
    </machines>
    <options>
      <option name="wallclock">00:20:00</option>
    </options>
  </test>
  <test name="PEM_Ld1" grid="f10_f10_mg37" compset="I2000Clm60BgcCrop" testmods="clm/till--clm/matrixcnOn">
    <machines>
      <machine name="izumi" compiler="intel" category="aux_clm"/>
      <machine name="izumi" compiler="intel" category="prebeta"/>
    </machines>
    <options>
      <option name="wallclock">00:20:00</option>
      <option name="comment"  >Repeat PEM_Ld1...till test with matrixcnOn</option>
    </options>
  </test>
  <test name="PET_P64x2_D" grid="f10_f10_mg37" compset="I1850Clm50BgcCrop" testmods="clm/default">
    <machines>
      <machine name="derecho" compiler="intel" category="aux_clm"/>
    </machines>
    <options>
      <option name="wallclock">00:20:00</option>
      <option name="comment"  >The main purpose of this test is to test threading of init_interp, exercising the OpenMP directives in initInterp. (Note that ERP tests don't compare threaded vs. non-threaded runs of init_interp, since init_interp won't run in the restart case.) Note that this test will use init_interp as long as we don't have out-of-the-box initial conditions at f10 resolution. We could probably get a similar level of confidence in the threading directives by deleting this test and instead changing the LII test to use threading; the main loss would be that that wouldn't test threading combined with interpolating from one resolution to another, as this one does.</option>
      <option name="tput_tolerance">0.5</option>
    </options>
  </test>
  <test name="PET_P64x2_D" grid="f10_f10_mg37" compset="I1850Clm50BgcCrop" testmods="clm/default--clm/matrixcnOn_ignore_warnings">
    <machines>
      <machine name="derecho" compiler="intel" category="aux_clm"/>
    </machines>
    <options>
      <option name="wallclock">00:20:00</option>
      <option name="comment"  >Repeat PET_P64x2_D...default test with matrixcnOn</option>
      <option name="tput_tolerance">0.5</option>
    </options>
  </test>
  <test name="SMS" grid="f10_f10_mg37" compset="I2000Clm50BgcCrop" testmods="clm/crop">
    <machines>
      <machine name="izumi" compiler="intel" category="aux_clm"/>
      <machine name="derecho" compiler="nvhpc" category="aux_clm"/>
      <machine name="izumi" compiler="gnu" category="aux_clm"/>
    </machines>
    <options>
      <option name="wallclock">00:20:00</option>
    </options>
  </test>
  <test name="SMS" grid="f45_f45_mg37" compset="I2000Clm60FatesSpRsGs" testmods="clm/FatesColdSatPhen">
    <machines>
<<<<<<< HEAD
      <machine name="cheyenne" compiler="nvhpc" category="aux_clm"/>
      <machine name="betzy" compiler="intel" category="aux_clm_noresm"/>
=======
>>>>>>> a3459c54
      <machine name="derecho" compiler="nvhpc" category="aux_clm"/>
      <machine name="derecho" compiler="nvhpc" category="fates"/>
    </machines>
    <options>
      <option name="wallclock">00:20:00</option>
      <option name="comment"  >Simple test to make sure the basic Fates-SP compset works"</option>
    </options>
  </test>
  <test name="SMS_D_Ld1" grid="ne30pg3_t061" compset="I1850Clm50BgcSpinup" testmods="clm/cplhist">
    <machines>
      <machine name="derecho" compiler="intel" category="aux_clm"/>
      <machine name="derecho" compiler="intel" category="prealpha"/>
    </machines>
    <options>
      <option name="wallclock">00:20:00</option>
    </options>
  </test>
  <test name="SMS_D_Ld1" grid="ne30pg3_t061" compset="I1850Clm50BgcSpinup" testmods="clm/cplhist--clm/matrixcnOn">
    <machines>
      <machine name="derecho" compiler="intel" category="aux_clm"/>
      <machine name="derecho" compiler="intel" category="prealpha"/>
    </machines>
    <options>
      <option name="wallclock">00:20:00</option>
      <option name="comment"  >Repeat last SMS_D_Ld1...cplhist test with matrixcnOn"</option>
    </options>
  </test>
  <test name="SMS_D_Ld1_PS" grid="f19_f19_mg17" compset="I2010Clm50Sp" testmods="clm/clm50cam6LndTuningMode--clm/nofireemis">
    <machines>
      <machine name="derecho" compiler="intel" category="aux_clm"/>
    </machines>
    <options>
      <option name="wallclock">00:20:00</option>
      <option name="comment"  >Also --nofireemis because this is a SP compset</option>
    </options>
  </test>
  <test name="SMS_Ln9" grid="ne0ARCTICne30x4_ne0ARCTICne30x4_mt12" compset="IHistClm60Sp" testmods="clm/clm60cam7LndTuningMode_1979Start--clm/nofireemis">
    <machines>
      <machine name="derecho" compiler="intel" category="ctsm_sci"/>
    </machines>
    <options>
      <option name="wallclock">00:20:00</option>
      <option name="comment"  >Run ARCTIC for transient case starting in 1979 as for AMIP CAM cases (no need to run this high core count test with every tag, but include it in the less frequent ctsm_sci testing)"</option>
      <option name="comment"  >Also --nofireemis because this is a SP compset</option>
    </options>
  </test>
  <test name="SMS_Ln9" grid="ne0ARCTICGRISne30x8_ne0ARCTICGRISne30x8_mt12" compset="IHistClm60Sp" testmods="clm/clm60cam7LndTuningMode_1979Start--clm/nofireemis">
    <machines>
      <machine name="derecho" compiler="intel" category="ctsm_sci"/>
    </machines>
    <options>
      <option name="wallclock">00:20:00</option>
      <option name="comment"  >Run ARCTICGRIS for transient case starting in 1979 as for AMIP CAM cases (no need to run this high core count test with every tag, but include it in the less frequent ctsm_sci testing)"</option>
      <option name="comment"  >Also --nofireemis because this is a SP compset</option>
    </options>
  </test>
  <test name="SMS_Ln9" grid="ne0ARCTICGRISne30x8_ne0ARCTICGRISne30x8_mt12" compset="I1850Clm60BgcCrop" testmods="clm/clm60cam7LndTuningMode--clm/nofireemis">
    <machines>
      <machine name="derecho" compiler="intel" category="ctsm_sci"/>
    </machines>
    <options>
      <option name="wallclock">00:40:00</option>
      <option name="comment"  >Run ARCTICGRIS for 1850 case (do not run this expensive test with every tag, but include it in the less frequent ctsm_sci testing)"</option>
    </options>
  </test>
  <test name="SMS_Ln9" grid="ne0CONUSne30x8_ne0CONUSne30x8_mt12" compset="IHistClm60Sp" testmods="clm/clm60cam7LndTuningMode_2013Start--clm/nofireemis">
    <machines>
      <machine name="derecho" compiler="intel" category="ctsm_sci"/>
    </machines>
    <options>
      <option name="wallclock">00:20:00</option>
      <option name="comment"  >Run CONUS for transient case starting in 2013 as for CAM case (no need to run this high core count test with every tag, but include it in the less frequent ctsm_sci testing)"</option>
      <option name="comment"  >Also --nofireemis because this is a SP compset</option>
    </options>
  </test>
  <!-- Historical science support for clm5_0 workhorse resolutions -->
  <test name="SMS_Ld5" grid="f09_g17" compset="IHistClm50Sp" testmods="clm/nofire">
    <machines>
      <machine name="derecho" compiler="intel" category="ctsm_sci"/>
    </machines>
    <options>
      <option name="wallclock">00:20:00</option>
      <option name="comment"  >Science support for historical clm5_0 physics with SP mode at f09</option>
    </options>
  </test>
  <test name="SMS_Ld5" grid="f19_g17" compset="IHistClm50Sp" testmods="clm/nofire">
    <machines>
      <machine name="derecho" compiler="intel" category="ctsm_sci"/>
    </machines>
    <options>
      <option name="wallclock">00:20:00</option>
      <option name="comment"  >Science support for historical clm5_0 physics with SP mode at f19</option>
    </options>
  </test>
  <!-- Historical science support for clm6_0 workhorse resolutions -->
  <test name="SMS_Ld5" grid="f09_g17" compset="IHistClm60Sp" testmods="clm/nofire">
    <machines>
      <machine name="derecho" compiler="intel" category="ctsm_sci"/>
    </machines>
    <options>
      <option name="wallclock">00:20:00</option>
      <option name="comment"  >Science support for historical clm6_0 physics with SP mode at f09</option>
    </options>
  </test>
  <test name="SMS_Ld5" grid="f19_g17" compset="IHistClm60Sp" testmods="clm/nofire">
    <machines>
      <machine name="derecho" compiler="intel" category="ctsm_sci"/>
    </machines>
    <options>
      <option name="wallclock">00:20:00</option>
      <option name="comment"  >Science support for historical clm6_0 physics with SP mode at f19</option>
    </options>
  </test>
  <test name="SMS_Ln9" grid="ne30pg2_ne30pg2_mg17" compset="I1850Clm50Sp" testmods="clm/clm50cam6LndTuningMode--clm/nofireemis">
    <machines>
      <machine name="derecho" compiler="intel" category="aux_clm"/>
    </machines>
    <options>
      <option name="wallclock">00:40:00</option>
      <option name="comment"  >Run ne30np4.pg2 to make sure will work for CAM"</option>
      <option name="comment"  >Also --nofireemis because this is a SP compset</option>
    </options>
  </test>
  <test name="SMS_Ln9" grid="ne30pg2_ne30pg2_mg17" compset="I2000Clm50BgcCrop" testmods="clm/clm50cam6LndTuningMode">
    <machines>
      <machine name="derecho" compiler="intel" category="aux_clm"/>
    </machines>
    <options>
      <option name="wallclock">00:40:00</option>
      <option name="comment"  >Run ne30np4.pg3 to make sure will work for CAM"</option>
    </options>
  </test>
  <test name="SMS_Ln9" grid="mpasa480_mpasa480" compset="I1850Clm50BgcCrop" testmods="clm/clm50cam6LndTuningMode">
    <machines>
      <machine name="derecho" compiler="gnu" category="aux_clm"/>
    </machines>
    <options>
      <option name="wallclock">00:40:00</option>
      <option name="comment"  >Run mpasa480 to make sure will work for CAM"</option>
    </options>
  </test>
  <test name="SMS_Ln9" grid="ne3pg3_ne3pg3_mg37" compset="I2000Clm50Sp" testmods="clm/clm50cam6LndTuningMode--clm/nofireemis">
    <machines>
      <machine name="derecho" compiler="gnu" category="aux_clm"/>
    </machines>
    <options>
      <option name="wallclock">00:20:00</option>
      <option name="comment"  >Run coarse resolution ne3pg3_ne3pg3_mg37 to make sure will work for CAM"</option>
      <option name="comment"  >Also --nofireemis because this is a SP compset</option>
    </options>
  </test>
  <test name="SMS_D" grid="f10_f10_mg37" compset="I2000Clm60BgcCrop" testmods="clm/crop">
    <machines>
      <machine name="derecho" compiler="nvhpc" category="aux_clm"/>     <machine name="izumi" compiler="intel" category="aux_clm"/>
      <machine name="izumi" compiler="gnu" category="aux_clm"/>
      <machine name="izumi" compiler="nag" category="aux_clm"/>
    </machines>
    <options>
      <option name="wallclock">00:20:00</option>
    </options>
  </test>
  <test name="ERS_D_Ld5_Mmpi-serial" grid="1x1_vancouverCAN" compset="I1PtClm50SpRs" testmods="clm/CLM1PTStartDate">
    <machines>
      <machine name="izumi" compiler="nag" category="aux_clm"/>
      <machine name="izumi" compiler="nag" category="prealpha"/>
    </machines>
    <options>
      <option name="wallclock">00:20:00</option>
    </options>
  </test>
  <test name="SMS_D_Ld1_Mmpi-serial" grid="f45_f45_mg37" compset="I2000Clm50SpRs" testmods="clm/ptsRLA">
    <machines>
      <machine name="derecho" compiler="intel" category="aux_clm"/>
      <machine name="derecho" compiler="intel" category="prealpha"/>
      <machine name="izumi" compiler="gnu" category="aux_clm"/>
      <machine name="izumi" compiler="nag" category="aux_clm"/>
      <machine name="izumi" compiler="gnu" category="prealpha"/>
      <machine name="izumi" compiler="nag" category="prealpha"/>
    </machines>
    <options>
      <option name="wallclock">00:20:00</option>
    </options>
  </test>
  <test name="SMS_D_Ld1_P48x1" grid="f10_f10_mg37" compset="I2000Clm45BgcCrop" testmods="clm/oldhyd">
    <machines>
      <machine name="izumi" compiler="nag" category="aux_clm"/>
    </machines>
    <options>
      <option name="wallclock">00:20:00</option>
    </options>
  </test>
  <test name="ERP_D_P64x2_Ld3" grid="f10_f10_mg37" compset="I2000Clm45BgcCrop" testmods="clm/no_subgrid_fluxes">
    <machines>
      <machine name="derecho" compiler="gnu" category="aux_clm">
        <options>
          <option name="wallclock">00:20:00</option>
          <option name="comment">This covers some code that isn't covered by any existing tests (such as the oldhyd test), though the amount of additional code coverage is small, so we don't necessarily need to keep this test long-term.</option>
        </options>
      </machine>
    </machines>
  </test>
  <test name="SMS_D_Ld1_P48x1" grid="f10_f10_mg37" compset="I2000Clm50BgcCru" testmods="clm/datm_bias_correct_cruv7">
    <machines>
      <machine name="izumi" compiler="nag" category="aux_clm"/>
    </machines>
    <options>
      <option name="wallclock">00:20:00</option>
    </options>
  </test>
  <test name="SMS_D_Ld3" grid="f10_f10_mg37" compset="I1850Clm50BgcCrop" testmods="clm/default">
    <machines>
      <machine name="derecho" compiler="intel" category="aux_clm"/>
      <machine name="derecho" compiler="intel" category="clm_short"/>
      <machine name="derecho" compiler="intel" category="prealpha"/>
      <machine name="derecho" compiler="intel" category="aux_cime_baselines"/>
    </machines>
    <options>
      <option name="wallclock">00:20:00</option>
    </options>
  </test>
  <test name="SMS_D_Ld3" grid="f10_f10_mg37" compset="I1850Clm50BgcCrop" testmods="clm/default--clm/matrixcnOn">
    <machines>
      <machine name="derecho" compiler="intel" category="aux_clm"/>
      <machine name="derecho" compiler="intel" category="clm_short"/>
      <machine name="derecho" compiler="intel" category="prealpha"/>
      <machine name="derecho" compiler="intel" category="aux_cime_baselines"/>
    </machines>
    <options>
      <option name="wallclock">00:20:00</option>
      <option name="comment"  >Repeat last SMS_D_Ld3...default test with matrixcnOn"</option>
    </options>
  </test>
  <test name="SMS_D_Ld3" grid="f10_f10_mg37" compset="I2000Clm50BgcCru" testmods="clm/default">
    <machines>
      <machine name="derecho" compiler="intel" category="aux_clm"/>
      <machine name="derecho" compiler="gnu" category="aux_clm"/>
      <machine name="derecho" compiler="gnu" category="prebeta"/>
    </machines>
    <options>
      <option name="wallclock">00:20:00</option>
    </options>
  </test>
  <test name="SMS_C2_D_Lh12" grid="f10_f10_mg37" compset="I2000Clm50Sp" testmods="clm/pauseResume">
    <machines>
      <machine name="derecho" compiler="intel" category="aux_clm"/>
    </machines>
    <options>
      <option name="wallclock">00:20:00</option>
    </options>
  </test>
  <test name="DAE_C2_D_Lh12" grid="f10_f10_mg37" compset="I2000Clm50BgcCrop" testmods="clm/DA_multidrv">
    <machines>
      <machine name="derecho" compiler="intel" category="aux_clm"/>
      <machine name="derecho" compiler="intel" category="prealpha"/>
    </machines>
    <options>
      <option name="wallclock">00:20:00</option>
    </options>
  </test>
  <test name="SMS_D_Ld5" grid="f10_f10_mg37" compset="I1850Clm45BgcCrop" testmods="clm/crop">
    <machines>
      <machine name="izumi" compiler="nag" category="aux_clm"/>
    </machines>
    <options>
      <option name="wallclock">00:20:00</option>
      <option name="comment"  >include a nag debug test of Clm45BgcCrop</option>
    </options>
  </test>
  <test name="ERS_D_Ld5_Mmpi-serial" grid="1x1_mexicocityMEX" compset="I1PtClm60SpRs" testmods="clm/CLM1PTStartDate">
    <machines>
      <machine name="derecho" compiler="gnu" category="ctsm_sci"/>
      <machine name="derecho" compiler="gnu" category="aux_clm"/>
      <machine name="derecho" compiler="gnu" category="prebeta"/>
    </machines>
    <options>
      <option name="wallclock">00:20:00</option>
      <option name="tput_tolerance">0.5</option>
      <option name="comment">Want to keep a little single-point testing on HPC machines</option>
    </options>
  </test>
  <test name="SMS_Ld10_D_Mmpi-serial" grid="CLM_USRDAT" compset="I1PtClm60Bgc" testmods="clm/default--clm/NEON/HARV">
    <machines>
      <machine name="derecho"  compiler="gnu" category="aux_clm"/>
      <machine name="izumi"    compiler="nag"   category="aux_clm"/>
    </machines>
    <options>
      <option name="wallclock">00:20:00</option>
      <option name="tput_tolerance">0.5</option>
      <option name="comment"  >Add at least one test of a NEON site</option>
    </options>
  </test>
  <test name="SMS_Ld10_D_Mmpi-serial" grid="CLM_USRDAT" compset="I1PtClm60Bgc" testmods="clm/default--clm/NEON/HARV--clm/matrixcnOn">
    <machines>
      <machine name="derecho"  compiler="gnu" category="aux_clm"/>
      <machine name="izumi"    compiler="nag"   category="aux_clm"/>
    </machines>
    <options>
      <option name="wallclock">00:20:00</option>
      <option name="tput_tolerance">0.5</option>
      <option name="comment"  >Repeat SMS_Ld10_D_Mmpi-serial...HARV test with matrixcnOn</option>
    </options>
  </test>
  <test name="SMS_Ld10_D_Mmpi-serial" grid="CLM_USRDAT" compset="I1PtClm60SpRs" testmods="clm/default--clm/NEON/TOOL">
    <machines>
      <machine name="izumi"    compiler="nag"   category="aux_clm"/>
      <machine name="derecho"  compiler="intel" category="aux_clm"/>
    </machines>
    <options>
      <option name="wallclock">00:20:00</option>
      <option name="tput_tolerance">0.5</option>
      <option name="comment"  >Add at least one test of a NEON site with SP</option>
    </options>
  </test>
  <test name="SMS_Ld10_D_Mmpi-serial" grid="CLM_USRDAT" compset="I1PtClm60Bgc" testmods="clm/NEON/MOAB--clm/PRISM">
    <machines>
      <machine name="izumi"    compiler="nag"   category="aux_clm"/>
      <machine name="derecho"  compiler="gnu" category="aux_clm"/>
    </machines>
    <options>
      <option name="wallclock">00:20:00</option>
      <option name="tput_tolerance">0.5</option>
      <option name="comment"  >Add at least one test of a NEON site with PRISM precipitation</option>
    </options>
  </test>

  <test name="ERS_P128x1_Lm25" grid="f10_f10_mg37" compset="I2000Clm60Fates" testmods="clm/FatesColdNoComp">
    <machines>
      <!-- no izumi tests since this has a pe layout specific for derecho -->
      <machine name="derecho" compiler="intel"   category="aux_clm"/>
      <machine name="derecho" compiler="intel"   category="fates"/>
    </machines>
    <options>
      <option name="wallclock">00:60:00</option>
      <option name="comment"  >This is a long fates test on full dynamics. The 128 count is designed to minimize wall time.</option>
    </options>
  </test>

  <test name="SMS_Ld10_D_Mmpi-serial" grid="CLM_USRDAT" compset="I1PtClm60Fates" testmods="clm/FatesFireLightningPopDens--clm/NEON/FATES/NIWO">
    <machines>
      <machine name="derecho"  compiler="intel" category="aux_clm"/>
      <machine name="derecho"  compiler="intel" category="fates"/>
      <machine name="izumi"    compiler="nag"   category="aux_clm"/>
      <machine name="izumi"    compiler="nag"   category="fates"/>
    </machines>
    <options>
      <option name="wallclock">00:20:00</option>
      <option name="tput_tolerance">0.5</option>
      <option name="comment"  >Add at least one test of a FATES NEON site that needs lightning data</option>
    </options>
  </test>
  <test name="SMS_Ld10_D_Mmpi-serial" grid="CLM_USRDAT" compset="I1PtClm60Fates" testmods="clm/FatesPRISM--clm/NEON/FATES/YELL">
    <machines>
      <machine name="izumi"    compiler="nag"   category="aux_clm"/>
      <machine name="izumi"    compiler="nag"   category="fates"/>
      <machine name="derecho"  compiler="gnu" category="aux_clm"/>
      <machine name="derecho"  compiler="gnu" category="fates"/>
    </machines>
    <options>
      <option name="wallclock">00:20:00</option>
      <option name="tput_tolerance">0.5</option>
      <option name="comment"  >Add at least one test of a FATES NEON site with PRISM precipitation</option>
    </options>
  </test>
  <test name="ERS_D_Ld5" grid="f10_f10_mg37" compset="IHistClm50BgcQian" testmods="clm/ciso_bombspike1963DecStart">
    <machines>
      <machine name="derecho" compiler="intel" category="aux_clm"/>
    </machines>
    <options>
      <option name="wallclock">00:40:00</option>
      <option name="comment"  >Want a test of the c13 and c14 timeseries that crosses the year boundary. Ideally this test would include crops (in order to cover as much code as possible combined with the c13/c14 timeseries, even though there are no direct interactions between these timeseries and crops), but crop DecStart tests currently fail because of https://github.com/ESCOMP/ctsm/issues/404 and I didn't want to add another long test just to test these options, so for now using a compset without crops. Using a compset with SGLC to avoid problems with CISM in DecStart tests; the only IHistClm50Bgc compset we have with SGLC is this Qian compset, so I'm using this one.</option>
    </options>
  </test>
  <test name="ERS_D_Ld5" grid="f10_f10_mg37" compset="IHistClm50BgcQian" testmods="clm/ciso_bombspike1963DecStart--clm/matrixcnOn_ignore_warnings">
    <machines>
      <machine name="derecho" compiler="intel" category="aux_clm"/>
    </machines>
    <options>
      <option name="wallclock">00:40:00</option>
      <option name="comment"  >Repeat ciso_bombspike1963DecStart test with matrixcnOn</option>
    </options>
  </test>
  <test name="SMS_D_Ly6_Mmpi-serial" grid="1x1_smallvilleIA" compset="IHistClm45BgcCropQianRs" testmods="clm/cropMonthOutput">
    <machines>
      <machine name="izumi" compiler="intel" category="aux_clm"/>
    </machines>
    <options>
      <option name="wallclock">02:00:00</option>
      <option name="comment"  >Want a debug test that tests a number of aspects of transient crops, including a new crop landunit and shifting PCT_CFT; move to CLM50 once we can get it fast enough (see bug 2391)</option>
    </options>
  </test>
  <test name="ERS_Lm25" grid="1x1_smallvilleIA" compset="IHistClm50BgcCropQianRs" testmods="clm/smallville_dynlakes_monthly">
    <machines>
      <machine name="derecho" compiler="gnu" category="aux_clm"/>
    </machines>
    <options>
      <option name="wallclock">0:50:00</option>
      <option name="comment">Include a test of transient lakes</option>
    </options>
  </test>
  <test name="ERS_Lm25" grid="1x1_smallvilleIA" compset="IHistClm50BgcCropQianRs" testmods="clm/smallville_dynurban_monthly">
    <machines>
      <machine name="derecho" compiler="gnu" category="aux_clm"/>
    </machines>
    <options>
      <option name="wallclock">0:50:00</option>
      <option name="comment">Include a test of transient urban</option>
    </options>
  </test>
  <test name="SMS_D_P48x1_Ld5" grid="f10_f10_mg37" compset="I2000Clm50BgcCrop" testmods="clm/irrig_spunup">
    <machines>
      <machine name="izumi" compiler="nag" category="aux_clm"/>
      <machine name="izumi" compiler="nag" category="prebeta"/>
    </machines>
    <options>
      <option name="wallclock">00:20:00</option>
      <option name="comment"  >Want nag _D test with irrigation on</option>
    </options>
  </test>
  <test name="SMS_Ld1_PS" grid="f09_g17" compset="I2000Clm50BgcCru" testmods="clm/datm_bias_correct_cruv7">
    <machines>
      <machine name="derecho" compiler="gnu" category="aux_clm"/>
    </machines>
    <options>
      <option name="wallclock">00:20:00</option>
    </options>
  </test>
  <test name="SMS_D_Ld1_Mmpi-serial" grid="f45_f45_mg37" compset="I2000Clm50SpRs" testmods="clm/ptsROA">
    <machines>
      <machine name="izumi" compiler="gnu" category="aux_clm"/>
    </machines>
    <options>
      <option name="wallclock">00:20:00</option>
    </options>
  </test>
  <test name="SMS_Ld5" grid="f10_f10_mg37" compset="I1850Clm45BgcCrop" testmods="clm/till--clm/remove_residues">
    <machines>
      <machine name="derecho" compiler="gnu" category="aux_clm"/>
    </machines>
    <options>
      <option name="wallclock">00:20:00</option>
      <option name="comment"  >include a production gnu test of Clm45 and tillage</option>
    </options>
  </test>
  <test name="SMS_Ld5" grid="f10_f10_mg37" compset="I1850Clm45BgcCrop" testmods="clm/crop">
    <machines>
      <machine name="derecho" compiler="intel" category="aux_clm"/>
    </machines>
    <options>
      <option name="wallclock">00:20:00</option>
      <option name="comment"  >include a production intel test of Clm45</option>
    </options>
  </test>
  <test name="SMS_Ld2_D_PS" grid="f09_g17" compset="I1850Clm50BgcCropCmip6" testmods="clm/basic_interp">
    <machines>
      <machine name="derecho" compiler="intel" category="aux_clm"/>
    </machines>
    <options>
      <option name="wallclock">00:20:00</option>
      <option name="comment"  >This gives a short debug test of the cmip6 configuration as well as a test of the cmip6 configuration at the production resolution, both of which we want. This test needs to use init_interp to work, because of adding virtual Antarctica columns.</option>
    </options>
  </test>
  <test name="SMS_Ld5_D_P48x1" grid="f10_f10_mg37" compset="IHistClm50Bgc" testmods="clm/monthly">
    <machines>
      <machine name="izumi" compiler="nag" category="aux_clm"/>
    </machines>
    <options>
      <option name="wallclock">00:20:00</option>
    </options>
  </test>
  <test name="SMS_Ld5_D_P48x1" grid="f10_f10_mg37" compset="IHistClm60Bgc" testmods="clm/decStart">
    <machines>
      <machine name="izumi" compiler="nag" category="aux_clm"/>
    </machines>
    <options>
      <option name="wallclock">00:20:00</option>
    </options>
  </test>
  <test name="SMS_Ld5" grid="f09_g17" compset="ISSP585Clm50BgcCrop" testmods="clm/ciso_dec2050Start">
    <machines>
      <machine name="derecho" compiler="intel" category="ctsm_sci"/>
    </machines>
    <options>
      <option name="wallclock">00:20:00</option>
      <option name="comment"  >Transient production future scenario SSP5-8.5 case with isotopes with a december 2050 start</option>
    </options>
  </test>
  <test name="SMS_Ld5" grid="f10_f10_mg37" compset="ISSP245Clm50BgcCrop" testmods="clm/ciso_dec2050Start">
    <machines>
      <machine name="derecho" compiler="gnu" category="aux_clm"/>
      <machine name="derecho" compiler="gnu" category="prebeta"/>
    </machines>
    <options>
      <option name="wallclock">00:20:00</option>
      <option name="comment"  >Transient production low res future scenario SSP2-4.5 case with isotopes with a december 2050 start, use gnu to move off of intel</option>
    </options>
  </test>
  <test name="SMS_Ld5" grid="f09_g17" compset="ISSP245Clm50BgcCrop" testmods="clm/ciso_dec2050Start">
    <machines>
      <machine name="derecho" compiler="intel" category="ctsm_sci"/>
    </machines>
    <options>
      <option name="wallclock">00:20:00</option>
      <option name="comment"  >Transient production future scenario SSP2-4.5 case with isotopes with a december 2050 start</option>
    </options>
  </test>
  <test name="SMS_Ld5" grid="f09_g17" compset="ISSP370Clm50BgcCrop" testmods="clm/ciso_dec2050Start">
    <machines>
      <machine name="derecho" compiler="intel" category="ctsm_sci"/>
    </machines>
    <options>
      <option name="wallclock">00:20:00</option>
      <option name="comment"  >Transient production future scenario SSP3-7.0 case with isotopes with a december 2050 start</option>
    </options>
  </test>
  <test name="SMS_D_Ld5" grid="f09_g17" compset="ISSP126Clm50BgcCrop" testmods="clm/datm_ssp126_anom_forc">
    <machines>
      <machine name="derecho" compiler="intel" category="aux_clm"/>
    </machines>
    <options>
      <option name="wallclock">00:20:00</option>
      <option name="comment"  >Transient production with anomaly forcing future scenario SSP1-2.6 case</option>
    </options>
  </test>
  <test name="ERP_D_Ld5" grid="f10_f10_mg37" compset="I1850Clm50Bgc" testmods="clm/nlevgrnd_small">
    <machines>
      <machine name="izumi" compiler="intel" category="aux_clm">
        <options>
          <option name="wallclock">0:20:00</option>
          <option name="comment">The main point of this test is to exercise the case where nlevgrnd is less than nlevurb. See the README file in its testmod directory for details.</option>
        </options>
      </machine>
    </machines>
  </test>
  <test name="ERP_D_Ld5" grid="f10_f10_mg37" compset="I1850Clm50Bgc" testmods="clm/nlevgrnd_small--clm/matrixcnOn">
    <machines>
      <machine name="izumi" compiler="intel" category="aux_clm"/>
    </machines>
    <options>
      <option name="wallclock">0:20:00</option>
      <option name="comment">Repeat nlevgrnd_small test with matrixcnOn</option>
    </options>
  </test>
  <test name="SMS_Lm13_PS" grid="f19_g17" compset="I2000Clm60BgcCrop" testmods="clm/cropMonthOutput">
    <machines>
      <machine name="derecho" compiler="intel" category="aux_clm"/>
    </machines>
    <options>
      <option name="wallclock">02:00:00</option>
      <option name="comment"  >include a relatively long crop test at relatively high resolution</option>
    </options>
  </test>
  <test name="SMS_Lm37" grid="f10_f10_mg37" compset="I1850Clm50SpG" testmods="clm/glcMEC_long--clm/nofireemis">
    <machines>
      <machine name="derecho" compiler="intel" category="aux_clm"/>
      <machine name="derecho" compiler="intel" category="prebeta"/>
    </machines>
    <options>
      <option name="wallclock">01:30:00</option>
      <option name="comment"  >Long enough test for SMB to be generated in bare land areas; add a month beyond the 3rd year to allow time for CLM to respond to CISM forcing from the 3rd year. (Note: if we had spun-up initial conditions for an IG compset, we could test this with much shorter test, if it also used the glc override options - much of the need for this long test is to allow the snow pack to spin up.)</option>
      <option name="comment"  >Also --nofireemis because this is a SP compset</option>
    </options>
  </test>
  <test name="SMS_Ly3_Mmpi-serial" grid="1x1_numaIA" compset="I2000Clm60BgcCropQianRs" testmods="clm/monthly">
    <machines>
      <machine name="derecho" compiler="intel" category="ctsm_sci"/>
    </machines>
    <options>
      <option name="wallclock">01:40:00</option>
      <option name="comment"  >Single point 3-year test for CTSM science test list with latest CLM version</option>
    </options>
  </test>
  <test name="SMS_Ly3_Mmpi-serial" grid="1x1_numaIA" compset="I2000Clm50BgcDvCropQianRs" testmods="clm/ignor_warn_cropMonthOutputColdStart">
    <machines>
      <machine name="izumi" compiler="gnu" category="aux_clm"/>
    </machines>
    <options>
      <option name="wallclock">01:40:00</option>
      <option name="comment"  >Single point 3-year test with DV"</option>
    </options>
  </test>
  <test name="SSPMATRIXCN_Ly5_Mmpi-serial" grid="1x1_numaIA" compset="I2000Clm50BgcCropQianRs" testmods="clm/ciso_monthly">
    <machines>
      <machine name="izumi"    compiler="intel" category="aux_clm"/>
    </machines>
    <options>
      <option name="wallclock">01:00:00</option>
    </options>
  </test>
  <test name="ERP_D_Ld10" grid="f10_f10_mg37" compset="I1850Clm60BgcCrop" testmods="clm/ADspinup">
    <machines>
      <machine name="derecho" compiler="intel" category="aux_clm"/>
    </machines>
    <options>
      <option name="wallclock">00:20:00</option>
      <option name="comment"  >Include a restart test for AD spinup mode because of specific logic for spinup_state. Lack of this test did cause a problem.</option>
    </options>
  </test>
  <test name="SSP_D_Ld10" grid="f10_f10_mg37" compset="I1850Clm60Bgc" testmods="clm/rtmColdSSP">
    <machines>
      <machine name="derecho" compiler="intel" category="aux_clm"/>
    </machines>
    <options>
      <option name="wallclock">00:20:00</option>
    </options>
  </test>
  <test name="SSP_D_Ld4" grid="f10_f10_mg37" compset="I1850Clm50BgcCrop" testmods="clm/ciso_rtmColdSSP">
    <machines>
      <machine name="derecho" compiler="intel" category="aux_clm"/>
    </machines>
    <options>
      <option name="wallclock">00:20:00</option>
    </options>
  </test>
  <test name="SSP_Ld10" grid="f10_f10_mg37" compset="I1850Clm50Bgc" testmods="clm/rtmColdSSP">
    <machines>
      <machine name="derecho" compiler="gnu" category="prebeta"/>
      <machine name="derecho" compiler="gnu" category="aux_clm"/>
    </machines>
    <options>
      <option name="wallclock">00:20:00</option>
    </options>
  </test>
  <test name="SSP_Ld4" grid="f09_g17" compset="I1850Clm50BgcCrop" testmods="clm/ciso_rtmColdSSP">
    <machines>
      <machine name="derecho" compiler="intel" category="ctsm_sci"/>
    </machines>
    <options>
      <option name="wallclock">00:20:00</option>
    </options>
  </test>
  <test name="SMS_D_Mmpi-serial_Ld5" grid="5x5_amazon" compset="I2000Clm60FatesRs" testmods="clm/FatesCold">
    <machines>
      <machine name="izumi" compiler="nag" category="aux_clm"/>
      <machine name="derecho" compiler="gnu" category="ctsm_sci"/>
      <machine name="derecho" compiler="gnu" category="prebeta"/>
    </machines>
    <options>
      <option name="wallclock">00:20:00</option>
      <option name="comment"  >5x5_amazon grid with FATES and latest CLM</option>
    </options>
  </test>
  <test name="ERS_D_Ld15" grid="f10_f10_mg37" compset="I2000Clm50FatesRs" testmods="clm/FatesColdSeedDisp">
    <machines>
      <machine name="derecho" compiler="gnu" category="fates"/>
    </machines>
    <options>
      <option name="wallclock">00:40:00</option>
      <option name="comment"  >This test should be converted to an ERP test once the PEM version of this test is passing COMPARE_base_modpes. Also change to 5x5_amazon once ccs_config updated to allow it</option>
    </options>
  </test>
  <test name="PEM_D_Ld15" grid="f10_f10_mg37" compset="I2000Clm50FatesRs" testmods="clm/FatesColdSeedDisp">
    <machines>
      <machine name="derecho" compiler="gnu" category="fates"/>
    </machines>
    <options>
      <option name="wallclock">00:40:00</option>
      <option name="comment"  >This checks that the FATES seed dispersal MPI communication is consistent when the PE layout changes. Could convert to 5x5_amazon as above</option>
    </options>
  </test>
  <test name="ERS_D_Ld15" grid="f45_f45_mg37" compset="I2000Clm50FatesRs" testmods="clm/FatesColdTreeDamage">
    <machines>
<<<<<<< HEAD
      <machine name="cheyenne" compiler="intel" category="fates"/>
      <machine name="betzy" compiler="intel" category="aux_clm_noresm"/>
=======
>>>>>>> a3459c54
      <machine name="derecho" compiler="intel" category="fates"/>
    </machines>
    <options>
      <option name="wallclock">00:20:00</option>
      <option name="comment"  >Ensure functionality of the tree damage option in FATES</option>
    </options>
  </test>
  <test name="ERS_D_Ld15" grid="f45_f45_mg37" compset="I2000Clm50FatesRs" testmods="clm/FatesColdTwoStream">
    <machines>
      <machine name="derecho" compiler="intel" category="fates"/>
      <machine name="derecho" compiler="intel" category="aux_clm"/>
      <machine name="izumi" compiler="nag" category="aux_clm"/>
    </machines>
    <options>
      <option name="wallclock">00:30:00</option>
      <option name="comment"  >Ensure functionality of two-stream radiation option in FATES</option>
    </options>
  </test>
  <test name="ERS_D_Ld15" grid="f45_f45_mg37" compset="I2000Clm50FatesRs" testmods="clm/FatesColdTwoStreamNoCompFixedBioGeo">
    <machines>
      <machine name="derecho" compiler="gnu" category="fates"/>
    </machines>
    <options>
      <option name="wallclock">00:30:00</option>
      <option name="comment"  >Ensure functionality of two-stream radiation option with nocomp-fixedbiogeo in FATES</option>
    </options>
  </test>
  <test name="ERS_D_Ld3_PS" grid="f09_g17" compset="I2000Clm50FatesRs" testmods="clm/FatesCold">
    <machines>
<<<<<<< HEAD
      <machine name="cheyenne" compiler="intel" category="aux_clm"/>
      <machine name="betzy" compiler="intel" category="aux_clm_noresm"/>
=======
>>>>>>> a3459c54
      <machine name="derecho" compiler="intel" category="aux_clm"/>
    </machines>
    <options>
      <option name="wallclock">00:20:00</option>
      <option name="comment"  >Want one fates test on a large grid: Since FATES has cohorts, it has potential to be a massive memory consumer and netcdf array size maker, so the large grid test will help smoke out these types of issues (and it's a restart test to cover possible memory/netcdf size issues with the restart file).</option>
    </options>
  </test>
  <test name="ERS_D_Ld5" grid="f45_f45_mg37" compset="I2000Clm50FatesRs" testmods="clm/FatesCold">
    <machines>
      <machine name="izumi" compiler="nag" category="fates"/>
    </machines>
    <options>
      <option name="wallclock">00:20:00</option>
      <option name="comment"  >Want one simple FatesCold gridded test on a izumi using nag compiler.</option>
    </options>
  </test>
  <test name="ERS_D_Ld5" grid="f10_f10_mg37" compset="I2000Clm50Fates" testmods="clm/FatesCold">
    <machines>
      <machine name="derecho" compiler="intel" category="aux_clm"/>
      <machine name="derecho" compiler="intel" category="fates"/>
      <machine name="izumi" compiler="nag" category="aux_clm"/>
    </machines>
    <options>
      <option name="wallclock">00:40:00</option>
    </options>
  </test>
  <test name="ERS_Lm13" grid="f10_f10_mg37" compset="I2000Clm50Fates" testmods="clm/FatesCold">
    <machines>
      <machine name="derecho" compiler="gnu" category="fates"/>
    </machines>
    <options>
      <option name="wallclock">00:50:00</option>
    </options>
  </test>
  <test name="ERS_Lm13" grid="f45_f45_mg37" compset="I2000Clm50Fates" testmods="clm/FatesColdNoComp">
    <machines>
<<<<<<< HEAD
      <machine name="cheyenne" compiler="intel" category="fates"/>
      <machine name="betzy" compiler="intel" category="aux_clm_noresm"/>
=======
>>>>>>> a3459c54
      <machine name="derecho" compiler="intel" category="fates"/>
    </machines>
    <options>
      <option name="wallclock">00:40:00</option>
    </options>
  </test>
  <test name="ERS_D_Mmpi-serial_Ld5" grid="1x1_brazil" compset="I2000Clm50FatesRs" testmods="clm/FatesCold">
    <machines>
      <machine name="izumi" compiler="nag" category="aux_clm"/>
      <machine name="derecho" compiler="gnu" category="aux_clm"/>
    </machines>
    <options>
      <option name="wallclock">00:20:00</option>
    </options>
  </test>
  <test name="ERS_D_Mmpi-serial_Ld5" grid="5x5_amazon" compset="I2000Clm50FatesRs" testmods="clm/FatesCold">
    <machines>
      <machine name="derecho" compiler="gnu" category="aux_clm"/>
      <machine name="derecho" compiler="gnu" category="prebeta"/>
    </machines>
    <options>
      <option name="wallclock">00:20:00</option>
    </options>
  </test>
  <test name="SMS_D_Ld5" grid="f45_f45_mg37" compset="I2000Clm60Fates" testmods="clm/FatesCold">
    <machines>
      <machine name="izumi" compiler="nag" category="aux_clm"/>
    </machines>
    <options>
      <option name="wallclock">00:20:00</option>
      <option name="comment"  >Fates with clm6_0</option>
    </options>
  </test>
  <test name="ERS_D_Mmpi-serial_Ld5" grid="5x5_amazon" compset="I2000Clm60FatesRs" testmods="clm/FatesCold">
    <machines>
      <machine name="derecho" compiler="intel" category="aux_clm"/>
    </machines>
    <options>
      <option name="wallclock">00:20:00</option>
      <option name="comment"  >Run a Fates test with latest Clm6_0</option>
    </options>
  </test>
  <test name="SMS_D_Ld5" grid="f10_f10_mg37" compset="I2000Clm45Fates" testmods="clm/FatesCold">
    <machines>
      <machine name="derecho" compiler="intel" category="aux_clm"/>
      <machine name="derecho" compiler="intel" category="aux_cime_baselines"/>
    </machines>
    <options>
      <option name="wallclock">00:40:00</option>
    </options>
  </test>
  <test name="SMS_D_Lm6_P256x1" grid="f45_f45_mg37" compset="I2000Clm50FatesRs" testmods="clm/FatesCold">
    <machines>
      <machine name="derecho" compiler="intel" category="aux_clm"/>
    </machines>
    <options>
      <option name="wallclock">00:40:00</option>
    </options>
  </test>
  <test name="SMS_D_Ld5" grid="f10_f10_mg37" compset="I2000Clm50FatesRs" testmods="clm/FatesCold">
    <machines>
      <machine name="derecho" compiler="intel" category="aux_clm"/>
      <machine name="derecho" compiler="gnu" category="aux_clm"/>
      <machine name="izumi" compiler="nag" category="aux_clm"/>
      <machine name="derecho" compiler="gnu" category="prebeta"/>
    </machines>
    <options>
      <option name="wallclock">00:20:00</option>
    </options>
  </test>
  <test name="SMS_Ld5_PS" grid="f19_g17" compset="I2000Clm50FatesRs" testmods="clm/FatesCold">
    <machines>
      <machine name="derecho" compiler="gnu" category="aux_clm"/>
    </machines>
    <options>
      <option name="wallclock">00:40:00</option>
    </options>
  </test>
  <test name="ERP_Ld9" grid="f45_f45_mg37" compset="I2000Clm50FatesRs" testmods="clm/FatesColdAllVars">
    <machines>
      <machine name="derecho" compiler="intel" category="aux_clm"/>
    </machines>
    <options>
      <option name="wallclock">00:20:00</option>
      <option name="comment">ERP FATES test covering all standard FATES history variables.</option>
    </options>
  </test>
  <test name="SMS_Ld5" grid="f10_f10_mg37" compset="I2000Clm45Fates" testmods="clm/FatesCold">
    <machines>
      <machine name="derecho" compiler="intel" category="aux_clm"/>
      <machine name="izumi" compiler="intel" category="aux_clm"/>
    </machines>
    <options>
      <option name="wallclock">00:40:00</option>
      <option name="comment">60 day exact restart FATES test on f45 grid.</option>
    </options>
  </test>
  <test name="ERS_Ld30" grid="f45_f45_mg37" compset="I2000Clm50FatesRs" testmods="clm/FatesColdFixedBiogeo">
    <machines>
      <machine name="derecho" compiler="intel" category="aux_clm"/>
      <machine name="izumi" compiler="intel" category="aux_clm"/>
    </machines>
    <options>
      <option name="wallclock">00:40:00</option>
      <option name="comment">30 day exact restart test for FATES fixed biogeography reduced complexity mode on an f45 grid.</option>
    </options>
  </test>
  <test name="SMS_Ld5" grid="f10_f10_mg37" compset="I2000Clm50FatesRs" testmods="clm/FatesCold">
    <machines>
      <machine name="derecho" compiler="intel" category="aux_clm"/>
      <machine name="izumi" compiler="intel" category="aux_clm"/>
    </machines>
    <options>
      <option name="wallclock">00:40:00</option>
      <option name="comment">60 day exact restart test providing coverage for the FATES logging mode on an f45 grid.</option>
    </options>
  </test>
  <test name="ERS_Ld30" grid="f45_f45_mg37" compset="I2000Clm50FatesRs" testmods="clm/FatesColdSizeAgeMort">
    <machines>
      <machine name="derecho" compiler="intel" category="aux_clm"/>
    </machines>
    <options>
      <option name="wallclock">00:40:00</option>
      <option name="comment">30 day exact restart test activating FATES size and age mortality mode on an f45 grid.</option>
    </options>
  </test>
  <test name="ERP_P256x2_Ld30" grid="f45_f45_mg37" compset="I2000Clm60FatesRs" testmods="clm/mimicsFatesCold">
    <machines>
      <machine name="derecho" compiler="intel" category="aux_clm"/>
      <machine name="derecho" compiler="intel" category="fates"/>
    </machines>
    <options>
      <option name="wallclock">00:40:00</option>
      <option name="comment">30 day exact restart test with threading, running FATES-MIMICS on an f45 grid.</option>
    </options>
  </test>
  <test name="SMS_D_Ld5" grid="f10_f10_mg37" compset="I2000Clm50BgcCrop" testmods="clm/irrig_alternate">
    <machines>
      <machine name="izumi" compiler="nag" category="aux_clm">
        <options>
          <option name="wallclock">00:20:00</option>
          <option name="comment">Debug test covering some non-default irrigation options.</option>
        </options>
      </machine>
    </machines>
  </test>
  <test name="SMS_D_Ld10" grid="f10_f10_mg37" compset="I2000Clm50BgcCrop" testmods="clm/tracer_consistency">
    <machines>

      <machine name="izumi" compiler="intel" category="aux_clm">
        <options>
          <option name="wallclock">00:30:00</option>
          <option name="comment">Include a tracer consistency check in debug mode.</option>
        </options>
      </machine>

    </machines>
  </test>
  <test name="ERP_P64x2_D_Ld5" grid="f10_f10_mg37" compset="I2000Ctsm50NwpBgcCropGswp" testmods="clm/default">
    <machines>
      <machine name="derecho" compiler="intel" category="aux_clm"/>
    </machines>
    <options>
      <option name="wallclock">00:30:00</option>
      <option name="comment">A debug ERP test of the NWP configuration with active BGC and CROP.</option>
    </options>
  </test>
  <test name="LWISO_Ld10" grid="f10_f10_mg37" compset="I2000Clm50BgcCrop" testmods="clm/coldStart">
    <machines>
      <machine name="derecho" compiler="gnu" category="aux_clm"/>
    </machines>
    <options>
      <option name="wallclock">00:30:00</option>
      <option name="comment">Ensure that turning on water tracers doesn't change answers. Cold start for now, until we can use initial conditions from a non-isotope case in an isotope case; once we can do that, this should be changed to not be cold start (e.g., 5-day decStart transient test: see also https://github.com/ESCOMP/ctsm/issues/495#issuecomment-516619853).</option>
    </options>
  </test>
  <test name="ERP_P64x2_D_Ld5" grid="f10_f10_mg37" compset="I2000Ctsm50NwpSpGswp" testmods="clm/default">
    <machines>
      <machine name="derecho" compiler="intel" category="aux_clm"/>
    </machines>
    <options>
      <option name="wallclock">00:30:00</option>
      <option name="comment">Include a debug ERP test of the NWP configuration.</option>
    </options>

  </test>
  <test name="SMS_Ld1_PS" grid="nldas2_rnldas2_mnldas2" compset="I2000Ctsm50NwpSpNldas" testmods="clm/default">
    <machines>
      <machine name="derecho" compiler="gnu" category="aux_clm"/>
      <machine name="derecho" compiler="intel" category="ctsm_sci"/>
    </machines>
    <options>
      <option name="wallclock">00:30:00</option>
      <option name="comment">Include a short smoke test covering the nldas2 grid and the I2000Ctsm50NwpSpNldas compset, which uses NLDAS datm forcing.</option>
    </options>
  </test>
  <test name="SMS_Ld1_PS" grid="nldas2_rnldas2_mnldas2" compset="I2000Ctsm50NwpSpNldasRs" testmods="clm/default">
    <machines>
      <machine name="derecho" compiler="gnu" category="aux_clm"/>
    </machines>
    <options>
      <option name="wallclock">00:30:00</option>
      <option name="comment">Include a short smoke test covering the nldas2 grid and the I2000Ctsm50NwpSpNldasRs compset, which uses NLDAS datm forcing.</option>
    </options>
  </test>
  <test name="ERP_D_Ld3" grid="f19_g17" compset="I2000Clm50FatesCruRsGs" testmods="clm/FatesCold">
    <machines>
      <machine name="derecho" compiler="intel" category="fates"/>
    </machines>
    <options>
      <option name="wallclock">00:20:00</option>
      <option name="comment">Short ERP debug FATES test for f19_g17 grid.</option>
    </options>
  </test>
  <test name="ERP_D_P128x2_Ld3" grid="f19_g17" compset="I2000Clm50FatesCru" testmods="clm/FatesCold">
    <machines>
      <machine name="derecho" compiler="intel" category="fates"/>
    </machines>
    <options>
      <option name="wallclock">00:20:00</option>
      <option name="comment">Short ERP debug FATES test for f19_g17 grid with modified task layout.</option>
    </options>
  </test>
  <test name="ERP_Ld3" grid="f09_g17" compset="I2000Clm50FatesRs" testmods="clm/FatesCold">
    <machines>
      <machine name="derecho" compiler="intel" category="fates"/>
      <machine name="lawrencium-lr3" compiler="intel" category="fates"/>
    </machines>
    <options>
      <option name="wallclock">00:20:00</option>
      <option name="comment">Short ERP FATES test for f09_g17 grid.</option>
    </options>
  </test>
  <test name="ERP_Ld9" grid="f45_f45_mg37" compset="I2000Clm50FatesCruRsGs" testmods="clm/FatesColdAllVars">
    <machines>
      <machine name="derecho" compiler="intel" category="fates"/>
      <machine name="lawrencium-lr3" compiler="intel" category="fates"/>
    </machines>
    <options>
      <option name="wallclock">00:20:00</option>
      <option name="comment">ERP FATES test covering all standard FATES history variables.</option>
    </options>
  </test>
  <test name="ERS_D_Ld30" grid="f45_f45_mg37" compset="I2000Clm50FatesCruRsGs" testmods="clm/FatesColdPRT2">
    <machines>
      <machine name="derecho" compiler="intel" category="fates"/>
      <machine name="izumi" compiler="nag" category="fates"/>
      <machine name="lawrencium-lr3" compiler="intel" category="fates"/>
    </machines>
    <options>
      <option name="wallclock">00:40:00</option>
      <option name="comment">Exact restart debug test covering Fates CNP nutrients mode.</option>
    </options>
  </test>
  <test name="ERS_D_Ld30" grid="f45_f45_mg37" compset="I2000Clm50FatesCruRsGs" testmods="clm/FatesColdLandUse">
    <machines>
      <machine name="derecho" compiler="intel" category="fates"/>
      <machine name="izumi" compiler="nag" category="fates"/>
      <machine name="lawrencium-lr3" compiler="intel" category="fates"/>
    </machines>
    <options>
      <option name="wallclock">00:40:00</option>
    </options>
  </test>
  <test name="ERS_D_Ld30" grid="f45_f45_mg37" compset="I2000Clm50FatesCruRsGs" testmods="clm/FatesColdLUH2">
    <machines>
      <machine name="derecho" compiler="intel" category="fates"/>
      <machine name="derecho" compiler="intel" category="fates-landuse"/>
      <machine name="izumi" compiler="nag" category="fates"/>
    </machines>
    <options>
      <option name="wallclock">00:40:00</option>
    </options>
  </test>
  <test name="ERS_D_Ld30" grid="f45_f45_mg37" compset="I2000Clm50FatesCruRsGs" testmods="clm/FatesColdLUH2HarvestArea">
    <machines>
      <machine name="derecho" compiler="intel" category="fates"/>
      <machine name="derecho" compiler="intel" category="fates-landuse"/>
    </machines>
    <options>
      <option name="wallclock">00:40:00</option>
    </options>
  </test>
  <test name="ERS_D_Ld30" grid="f45_f45_mg37" compset="I2000Clm50FatesCruRsGs" testmods="clm/FatesColdLUH2HarvestMass">
    <machines>
      <machine name="derecho" compiler="intel" category="fates"/>
      <machine name="derecho" compiler="intel" category="fates-landuse"/>
    </machines>
    <options>
      <option name="wallclock">00:40:00</option>
    </options>
  </test>
  <test name="PVT_Lm3" grid="f45_f45_mg37" compset="I2000Clm50FatesCruRsGs" testmods="clm/FatesLUPFT">
    <machines>
      <machine name="derecho" compiler="intel" category="fates"/>
      <machine name="derecho" compiler="intel" category="fates-landuse"/>
    </machines>
    <options>
      <option name="wallclock">00:60:00</option>
      <option name="comment">FATES land use potential vegetation spin-up to transient run mode test</option>
    </options>
  </test>
  <test name="ERS_D_Ld3" grid="f19_g17" compset="I2000Clm50FatesCruRsGs" testmods="clm/FatesCold">
    <machines>
      <machine name="derecho" compiler="intel" category="fates"/>
      <machine name="derecho" compiler="gnu" category="fates"/>
      <machine name="lawrencium-lr3" compiler="intel" category="fates"/>
    </machines>
    <options>
      <option name="wallclock">00:40:00</option>
      <option name="comment">Exact restart debug FATES test covering for the f19_g17 grid resolution.</option>
    </options>
  </test>
  <test name="ERS_D_Ld5" grid="f19_g17" compset="I2000Clm50BgcCru" testmods="clm/default">
    <machines>
      <machine name="derecho" compiler="intel" category="fates"/>
      <machine name="lawrencium-lr3" compiler="intel" category="fates"/>
    </machines>
    <options>
      <option name="wallclock">00:20:00</option>
      <option name="comment">Exact restart debug test to provide for some CLM coverage during fates suite tests.</option>
    </options>
  </test>
  <test name="ERS_D_Mmpi-serial_Ld5" grid="1x1_brazil" compset="I2000Clm50FatesCruRsGs" testmods="clm/FatesCold">
    <machines>
      <machine name="derecho" compiler="gnu" category="fates"/>
      <machine name="izumi" compiler="nag" category="fates"/>
      <machine name="lawrencium-lr3" compiler="intel" category="fates"/>
    </machines>
    <options>
      <option name="wallclock">00:20:00</option>
      <option name="comment">Short ERP debug FATES test for single site grid with serial mpi.</option>
    </options>
  </test>
  <test name="ERS_Ld9" grid="f10_f10_mg37" compset="I2000Clm50FatesCruRsGs" testmods="clm/FatesColdCH4Off">
    <machines>
      <machine name="derecho" compiler="intel" category="fates"/>
      <machine name="lawrencium-lr3" compiler="intel" category="fates"/>
      <machine name="derecho" compiler="intel" category="aux_clm"/>
    </machines>
    <options>
      <option name="wallclock">00:10:00</option>
      <option name="comment">30 day exact restart test activating FATES with CH4 off for the f10 grid.</option>
    </options>
  </test>
  <test name="SMS_Lm3_D_Mmpi-serial" grid="1x1_brazil" compset="I2000Clm50FatesCruRsGs" testmods="clm/FatesColdHydro">
    <machines>
      <machine name="izumi" compiler="intel" category="aux_clm"/>
      <machine name="derecho" compiler="intel" category="fates"/>
      <machine name="izumi" compiler="nag" category="fates"/>
    </machines>
    <options>
      <option name="wallclock">00:20:00</option>
      <option name="comment">Longer smoke debug test for single site grid with serial mpi with coverage for FATES Hydro. Bypasses grid level mass checks.</option>
    </options>
  </test>
  <test name="ERS_D_Ld5" grid="1x1_brazil" compset="I2000Clm50FatesCruRsGs" testmods="clm/FatesColdHydro">
    <machines>
      <machine name="derecho" compiler="intel" category="fates"/>
      <machine name="izumi" compiler="nag" category="fates"/>
      <machine name="lawrencium-lr3" compiler="intel" category="fates"/>
    </machines>
    <options>
      <option name="wallclock">00:40:00</option>
      <option name="comment">Short exact restart debug test for single site grid with coverage for FATES Hydro. Bypasses grid level mass checks.</option>
    </options>
  </test>
  <test name="ERS_Ld5" grid="f19_g17" compset="I2000Clm45Fates" testmods="clm/FatesCold">
    <machines>
      <machine name="derecho" compiler="intel" category="fates"/>
      <machine name="lawrencium-lr3" compiler="intel" category="fates"/>
    </machines>
    <options>
      <option name="wallclock">00:20:00</option>
      <option name="comment">Exact restart debug FATES test providing coverage for Clm45 physics.</option>
    </options>
  </test>
  <test name="ERS_Ld60" grid="f45_f45_mg37" compset="I2000Clm50FatesCruRsGs" testmods="clm/Fates">
    <machines>
      <machine name="derecho" compiler="intel" category="fates"/>
      <machine name="lawrencium-lr3" compiler="intel" category="fates"/>
    </machines>
    <options>
      <option name="wallclock">00:40:00</option>
      <option name="comment">60 day exact restart FATES test on f45 grid.</option>
    </options>
  </test>
  <test name="ERS_Ld60" grid="f45_f45_mg37" compset="I2000Clm50FatesCruRsGs" testmods="clm/FatesColdNoFire">
    <machines>
      <machine name="derecho" compiler="intel" category="fates"/>
      <machine name="lawrencium-lr3" compiler="intel" category="fates"/>
    </machines>
    <options>
      <option name="wallclock">00:40:00</option>
      <option name="comment">60 day exact restart test that turns off all fire (both FATES and CLM) on an f45 grid.</option>
    </options>
  </test>
  <test name="ERS_Ld60" grid="f45_f45_mg37" compset="I2000Clm50FatesCruRsGs" testmods="clm/FatesColdST3">
    <machines>
      <machine name="derecho" compiler="intel" category="fates"/>
      <machine name="lawrencium-lr3" compiler="intel" category="fates"/>
    </machines>
    <options>
      <option name="wallclock">00:20:00</option>
      <option name="comment">60 day exact restart test activating FATES static stand structure on an f45 grid.</option>
    </options>
  </test>
  <test name="ERS_Ld60" grid="f45_f45_mg37" compset="I2000Clm50FatesCruRsGs" testmods="clm/FatesColdPPhys">
    <machines>
      <machine name="derecho" compiler="intel" category="fates"/>
    </machines>
    <options>
      <option name="wallclock">00:20:00</option>
      <option name="comment">60 day exact restart test activating FATES prescribed physiology mode on an f45 grid.</option>
    </options>
  </test>
  <test name="ERS_Ld30" grid="f45_f45_mg37" compset="I2000Clm50FatesCruRsGs" testmods="clm/FatesColdFixedBiogeo">
    <machines>
      <machine name="derecho" compiler="intel" category="fates"/>
      <machine name="lawrencium-lr3" compiler="intel" category="fates"/>
    </machines>
    <options>
      <option name="wallclock">00:40:00</option>
    </options>
  </test>
  <test name="ERS_Ld30" grid="f45_f45_mg37" compset="I2000Clm50FatesCruRsGs" testmods="clm/FatesColdNoComp">
    <machines>
      <machine name="derecho" compiler="intel" category="fates"/>
      <machine name="lawrencium-lr3" compiler="intel" category="fates"/>
    </machines>
    <options>
      <option name="wallclock">00:40:00</option>
    </options>
  </test>
  <test name="ERS_Ld30" grid="f45_f45_mg37" compset="I2000Clm50FatesCruRsGs" testmods="clm/FatesColdNoCompFixedBioGeo">
    <machines>
      <machine name="derecho" compiler="intel" category="fates"/>
    </machines>
    <options>
      <option name="wallclock">00:40:00</option>
    </options>
  </test>
  <test name="SMS_D" grid="1x1_brazil" compset="I2000Clm60FatesSpCruRsGs" testmods="clm/FatesColdSatPhen">
    <machines>
      <machine name="derecho" compiler="intel" category="ctsm_sci"/>
      <machine name="derecho" compiler="gnu" category="fates"/>
    </machines>
    <options>
      <option name="wallclock">00:20:00</option>
      <option name="comment">Test with DEBUG on for FatesSP mode, NOTE: FatesSp has the largest difference in CTSM code for any FATES mode</option>
    </options>
  </test>
  <test name="SMS_D" grid="1x1_brazil" compset="I2000Clm60FatesSpCruRsGs" testmods="clm/FatesColdDryDepSatPhen">
    <machines>
      <machine name="derecho" compiler="gnu" category="aux_clm"/>
    </machines>
    <options>
      <option name="wallclock">00:20:00</option>
      <option name="comment"  >Run a test with dry deposition on and FATES-SP</option>
    </options>
  </test>
  <test name="SMS_D" grid="1x1_brazil" compset="I2000Clm60FatesSpCruRsGs" testmods="clm/FatesColdMeganSatPhen">
    <machines>
      <machine name="derecho" compiler="gnu" category="aux_clm"/>
    </machines>
    <options>
      <option name="wallclock">00:20:00</option>
      <option name="comment"  >Run a test with MEGAN on and FATES-SP</option>
    </options>
  </test>

  <test name="SMS_D_Ld3" grid="f09_g17" compset="I2000Clm60FatesSpCruRsGs" testmods="clm/FatesColdSatPhen_prescribed">
    <machines>
      <machine name="derecho" compiler="gnu" category="fates"/>
    </machines>
    <options>
      <option name="wallclock">00:30:00</option>
      <option name="comment">Test with prescribed LAI and soil moisture with FatesSP mode</option>
    </options>
  </test>
  <test name="SMS_Lm1" grid="f45_f45_mg37" compset="I2000Clm60FatesSpCruRsGs" testmods="clm/FatesColdBasic">
    <machines>
      <machine name="derecho" compiler="intel" category="fates"/>
    </machines>
    <options>
      <option name="wallclock">00:40:00</option>
      <option name="comment">Smoke test that uses just the FATES SP compset.</option>
    </options>
  </test>
  <test name="ERS_Ld30" grid="f45_f45_mg37" compset="I2000Clm60FatesSpCruRsGs" testmods="clm/FatesColdSatPhen">
    <machines>
      <machine name="derecho" compiler="intel" category="fates"/>
      <machine name="lawrencium-lr3" compiler="intel" category="fates"/>
    </machines>
    <options>
      <option name="wallclock">00:40:00</option>
      <option name="comment">30 day exact restart test for FATES fixed biogeography reduced complexity mode on an f45 grid.</option>
    </options>
  </test>
  <test name="ERP_P128x2_Ld30" grid="f45_f45_mg37" compset="I2000Clm60FatesSpCruRsGs" testmods="clm/FatesColdSatPhen">
    <machines>
      <machine name="derecho" compiler="intel" category="fates"/>
      <machine name="derecho" compiler="intel" category="aux_clm"/>
    </machines>
    <options>
      <option name="wallclock">00:40:00</option>
      <option name="comment">30 day exact restart test with threading for FATES fixed biogeography reduced complexity mode on an f45 grid.</option>
    </options>
  </test>
  <test name="ERS_Ld60" grid="f45_f45_mg37" compset="I2000Clm50FatesCruRsGs" testmods="clm/FatesColdLogging">
    <machines>
      <machine name="derecho" compiler="intel" category="fates"/>
    </machines>
    <options>
      <option name="wallclock">00:40:00</option>
      <option name="comment">60 day exact restart test providing coverage for the FATES logging mode on an f45 grid.</option>
    </options>
  </test>
  <test name="ERS_Ld30" grid="f45_f45_mg37" compset="I2000Clm50FatesCruRsGs" testmods="clm/FatesColdSizeAgeMort">
    <machines>
      <machine name="derecho" compiler="intel" category="fates"/>
      <machine name="lawrencium-lr3" compiler="intel" category="fates"/>
    </machines>
    <options>
      <option name="wallclock">00:40:00</option>
      <option name="comment">30 day exact restart test activating FATES size and age mortality mode on an f45 grid.</option>
    </options>
  </test>
  <test name="SMS_Lm6" grid="f45_f45_mg37" compset="I2000Clm50FatesCruRsGs" testmods="clm/Fates">
    <machines>
      <machine name="derecho" compiler="intel" category="fates"/>
      <machine name="lawrencium-lr3" compiler="intel" category="fates"/>
    </machines>
    <options>
      <option name="wallclock">00:20:00</option>
      <option name="comment"  >Run a short non-Fates test (without land-ice model) in the fates test list, to make sure fates changes do not mess up the standard model</option>
    </options>
  </test>
  <test name="SMS_Lm13" grid="1x1_brazil" compset="I2000Clm50FatesCruRsGs" testmods="clm/FatesCold">
    <machines>
      <machine name="derecho" compiler="intel" category="fates"/>
      <machine name="derecho" compiler="gnu" category="fates"/>
    </machines>
    <options>
      <option name="wallclock">00:40:00</option>
      <option name="comment">13 month single site FATES smoke test.</option>
    </options>
  </test>
  <test name="ERS_Lm12" grid="1x1_brazil" compset="I2000Clm50FatesCruRsGs" testmods="clm/FatesFireLightningPopDens">
    <machines>
      <machine name="derecho" compiler="intel" category="fates"/>
    </machines>
    <options>
      <option name="wallclock">01:00:00</option>
      <option name="comment">12 month exact restart FATES single site debug test covering anthropogenic fire ignition mode.</option>
    </options>
  </test>
  <test name="SMS_Lm1" grid="f10_f10_mg37" compset="I1850Clm50BgcCropCmip6waccm" testmods="clm/basic">
    <machines>
      <machine name="derecho" compiler="gnu" category="aux_clm"/>
      <machine name="derecho" compiler="gnu" category="prealpha"/>
      <machine name="derecho" compiler="gnu" category="prebeta"/>
    </machines>
    <options>
      <option name="wallclock">00:20:00</option>
      <option name="comment"  >The main point of this test is simply to make sure that the CMIP6WACCMDECK moifierd works. (This configuration is basically the same as I1850Clm50BgcCropCmip6, but without cmip6_glaciers_virtual_antarctica - so we don't need huge coverage of this.) Month-long so that we actually get some history output (because this test exercises a usermods directory with only monthly and yearly output).</option>
    </options>
  </test>
  <test name="SMS_Lm1" grid="f19_g17" compset="I1850Clm50BgcCropCmip6waccm" testmods="clm/basic">
    <machines>
      <machine name="derecho" compiler="intel" category="ctsm_sci"/>
    </machines>
    <options>
      <option name="wallclock">00:60:00</option>
      <option name="comment"  >The main point of this test is simply to make sure that the CMIP6WACCMDECK modifier works for
2-degree since that resolution turns off Carbon isotopes. (This is in the ctsm_sci test list despite not being a scientifically-supported compset because this needs to be run at 2-degree resolution, which is higher than our standard testing. Also note that the purpose of this is to support scientifically-supported coupled configurations.)</option>
    </options>
  </test>
  <test name="SMS_Lm1_D" grid="f10_f10_mg37" compset="I1850Clm50BgcCrop" testmods="clm/output_crop_highfreq">
    <machines>
      <machine name="derecho" compiler="intel" category="aux_clm"/>
    </machines>
    <options>
      <option name="wallclock">00:20:00</option>
      <option name="comment">Want at least a month-long debug test covering the output_crop usermod, as well as a test covering the output_crop_highfreq usermod. (Note that we already have a year+ test of output_crop via a cmip6 test, so having this test just be a month, rather than a year, seems good enough.)</option>
    </options>
  </test>
  <test name="SMS_Ly1_Mmpi-serial" grid="1x1_brazil" compset="IHistClm60BgcQianRs" testmods="clm/output_bgc_highfreq">
    <machines>
      <machine name="derecho" compiler="intel" category="aux_clm"/>
      <machine name="derecho" compiler="intel" category="ctsm_sci"/>
    </machines>
    <options>
      <option name="wallclock">00:20:00</option>
      <option name="comment">Want a year-long test covering the output_bgc and output_bgc_highfreq usermods; don't want a highfreq, year-long global test because of the output volume, so this is single-point.</option>
    </options>
  </test>
  <test name="SMS_Ld12_Mmpi-serial" grid="1x1_vancouverCAN" compset="I1PtClm60SpRs" testmods="clm/output_sp_highfreq">
    <machines>
      <machine name="derecho" compiler="gnu" category="aux_clm"/>
      <machine name="derecho" compiler="intel" category="ctsm_sci"/>
    </machines>
    <options>
      <option name="wallclock">00:10:00</option>
      <option name="comment">Want a year-long test covering the output_sp and output_sp_highfreq usermods; don't want a highfreq, year-long global test because of the output volume, so this is single-point.</option>
    </options>
  </test>
  <test name="SMS_Ld12_Mmpi-serial" grid="1x1_urbanc_alpha" compset="I1PtClm60SpRs" testmods="clm/output_sp_highfreq">
    <machines>
      <machine name="derecho" compiler="intel" category="ctsm_sci"/>
    </machines>
    <options>
      <option name="wallclock">00:10:00</option>
      <option name="comment">Test with the urbanc alpha site with the latest CLM version to make sure all grids work</option>
    </options>
  </test>
  <test name="PFS_Ld10_PS" grid="f19_g17" compset="I2000Clm50BgcCrop">
    <machines>
      <machine name="derecho" compiler="intel" category="aux_clm"/>
    </machines>
    <options>
      <option name="wallclock">00:30:00</option>
      <option name="comment">Can use this test to determine if there are significant throughput changes, at least for this common and important configuration. Note that this deliberately doesn't have any testmods in order to (1) avoid doing history output (because the timing of output can be very variable, and mixing output timing with other aspects of model time can be confusing), and (2) generally keep the test replicating a production configuration as closely as possible (so, for example, we do NOT set BFBFLAG=TRUE for this test).</option>
      <!-- standard throughput tolerance is 25%, but for this PFS test we want a stricter tolerance -->
      <option name="tput_tolerance">0.1</option>
    </options>
  </test>
  <test name="PFS_Ld10_PS" grid="f19_g17" compset="I2000Clm50BgcCrop" testmods="clm/matrixcnOn">
    <machines>
      <machine name="derecho" compiler="intel" category="aux_clm"/>
    </machines>
    <options>
      <option name="wallclock">00:30:00</option>
      <option name="comment">Repeat PFS_Ld10_PS test with matrixcnOn</option>
      <!-- standard throughput tolerance is 25%, but for this PFS test we want a stricter tolerance -->
      <option name="tput_tolerance">0.1</option>
    </options>
  </test>

  <test name="MKSURFDATAESMF_P128x1" grid="f10_f10_mg37" compset="I1850Clm50BgcCrop">
    <machines>
      <machine name="derecho" compiler="intel" category="aux_clm">
        <options>
          <option name="wallclock">00:40:00</option>
          <option name="comment">Smoke test that first runs the mksurfdata_esmf tool and then ensures that the CTSM does not fail using the just-generated fsurdat file. Global BGC CROP case.</option>
        </options>
      </machine>
      <machine name="derecho" compiler="intel" category="clm_pymods">
        <options>
          <option name="wallclock">00:40:00</option>
          <option name="comment">This test invokes python code, so it should be run whenever changing python code (in addition to being run as part of aux_clm).</option>
        </options>
      </machine>
      <machine name="derecho" compiler="intel" category="prealpha">
        <options>
          <option name="wallclock">00:40:00</option>
          <option name="comment">Run prealpha for this test as mksurfdata_esmf is tightly coupled to submodule updates and we want to catch issues with submodules for it ASAP.</option>
        </options>
      </machine>
    </machines>
  </test>

  <test name="FSURDATMODIFYCTSM_D_Mmpi-serial_Ld1" grid="5x5_amazon" compset="I2000Clm50SpRs">
    <machines>
      <machine name="derecho" compiler="gnu" category="aux_clm"/>
      <machine name="derecho" compiler="gnu" category="clm_pymods"/>
    </machines>
    <options>
      <option name="wallclock">00:20:00</option>
      <option name="comment">Smoke test that first runs the fsurdat_modifier tool and then ensures that the CTSM does not fail using the just-generated modified fsurdat file. Regional SP case. A global BGC CROP case was confirmed to PASS when this regional SP case was introduced.</option>
      <option name="comment">This test invokes python code, so it should be run whenever changing python code (in addition to being run as part of aux_clm).</option>
    </options>
  </test>

  <test name="LILACSMOKE_D_Ld2" grid="f10_f10_mg37" compset="I2000Ctsm50NwpSpAsRs" testmods="clm-lilac">
    <machines>
      <machine name="derecho" compiler="intel" category="aux_clm"/>
      <machine name="derecho" compiler="intel" category="clm_pymods"/>
    </machines>
    <options>
      <option name="wallclock">00:20:00</option>
      <option name="comment">Basic LILAC smoke test. Needs to use the nuopc driver. Uses stub atmosphere to avoid needing to download a bunch of unnecessary data if run on a different machine.</option>
      <option name="comment">This LILAC test invokes lilac python code, so it should be run whenever changing python code (in addition to being run as part of aux_clm).</option>
    </options>
  </test>

  <test name="SMS_D_Ln1" grid="f10_f10_mg37" compset="I2000Clm50BgcCropQianRs" testmods="clm-run_self_tests">
    <machines>
      <machine name="izumi" compiler="intel" category="aux_clm"/>
    </machines>
    <options>
      <option name="wallclock">0:20:00</option>
      <option name="comment">Include a test that triggers runtime self-tests. The grid and compset aren't very important here, but we do want more than a single-point test so that we can run on more than one processor; we use Qian atm forcing to facilitate running this test on small systems (to avoid large input data needs). The self-tests are run in initialization, so we only need to run for a single time step.</option>
    </options>
  </test>

  <test name="LGRAIN2_Ly1_P128x1" grid="f10_f10_mg37" compset="I1850Clm50BgcCrop" testmods="clm/ciso--clm/cropMonthOutput">
    <machines>
      <machine name="derecho" compiler="gnu" category="aux_clm"/>
    </machines>
    <options>
      <option name="wallclock">02:00:00</option>
      <option name="comment">Ensure that it works to have a second grain pool, and that we can get bit-for-bit identical answers with a standard run with just one grain pool. This tests infrastructure that will be needed when incorporating AgSys. This test can be dropped once we have some tests exercising AgSys (which will exercise this code).</option>
    </options>
  </test>
  <test name="LGRAIN2_Ly2_P128x1" grid="f10_f10_mg37" compset="I1850Clm45BgcCrop" testmods="clm/ciso--clm/cropMonthOutput">
    <machines>
      <machine name="derecho" compiler="gnu" category="aux_clm"/>
    </machines>
    <options>
      <option name="wallclock">02:00:00</option>
      <option name="comment">Ensure that it works to have a second grain pool, and that we can get bit-for-bit identical answers with a standard run with just one grain pool. This tests infrastructure that will be needed when incorporating AgSys. This test can be dropped once we have some tests exercising AgSys (which will exercise this code). Compared to the Clm50 test, this Clm45 test exercises code in NutrientCompetitionCLM45defaultMod and use_grainproduct false. Need two years because this test starts from a non-crop finidat, so there is no crop growth in the first year.</option>
    </options>
  </test>
  <test name="LREPRSTRUCT_Ly1_P128x1" grid="f10_f10_mg37" compset="I1850Clm50BgcCrop" testmods="clm/ciso--clm/cropMonthOutput">
    <machines>
      <machine name="derecho" compiler="gnu" category="aux_clm"/>
    </machines>
    <options>
      <option name="wallclock">02:00:00</option>
      <option name="comment">Ensure that it works to have a crop reproductive structure pool, and that we can get bit-for-bit identical answers when using that pool compared to a run with a single reproductive grain pool. This tests infrastructure that will be needed when incorporating AgSys. This test can be dropped once we have some tests exercising AgSys (which will exercise this code).</option>
    </options>
  </test>
  <test name="LREPRSTRUCT_Ly2_P128x1" grid="f10_f10_mg37" compset="I1850Clm45BgcCrop" testmods="clm/ciso--clm/cropMonthOutput">
    <machines>
      <machine name="derecho" compiler="gnu" category="aux_clm"/>
    </machines>
    <options>
      <option name="wallclock">02:00:00</option>
      <option name="comment">Ensure that it works to have a crop reproductive structure pool, and that we can get bit-for-bit identical answers when using that pool compared to a run with a single reproductive grain pool. This tests infrastructure that will be needed when incorporating AgSys. This test can be dropped once we have some tests exercising AgSys (which will exercise this code). Compared to the Clm50 test, this Clm45 test exercises code in NutrientCompetitionCLM45defaultMod and use_grainproduct false. Need two years because this test starts from a non-crop finidat, so there is no crop growth in the first year.</option>
    </options>
  </test>

  <test name="REUSEINITFILES_D_Ld1" grid="f10_f10_mg37" compset="I1850Clm50BgcCrop" testmods="clm/default">
    <machines>
      <machine name="derecho" compiler="gnu" category="aux_clm"/>
    </machines>
    <options>
      <option name="wallclock">0:20:00</option>
      <option name="comment">Make sure that a rerun with already-generated initialization files is bit-for-bit</option>
    </options>
  </test>

  <test name="FUNITCTSM_P1x1" grid="f10_f10_mg37" compset="I2000Clm50Sp">
    <machines>
      <machine name="derecho" compiler="intel" category="aux_clm"/>
      <machine name="izumi" compiler="intel" category="aux_clm"/>
    </machines>
    <options>
      <option name="wallclock">00:30:00</option>
      <option name="comment">This test runs CTSM's Fortran unit tests. We're abusing the system test infrastructure to run these, so that a run of the test suite results in the unit tests being run as well. Grid and compset are irrelevant here, except that compset must be one that includes CTSM in order for CIME to find the test definition.</option>
    </options>
  </test>

  <test name="RXCROPMATURITY_Lm61" grid="f09_g17" compset="IHistClm60BgcCrop"  testmods="clm/cropMonthOutput">
    <machines>
      <machine name="derecho" compiler="intel" category="ctsm_sci"/>
    </machines>
    <options>
      <option name="wallclock">12:00:00</option>
      <option name="comment">This test is designed to test the ability to prescribe crop sowing dates and maturity requirements. It first performs a GDD-generating run, then calls Python code to generate the maturity requirement file. This is then used in a sowing+maturity forced run, which finally is tested to ensure correct behavior.</option>
    </options>
  </test>

  <test name="RXCROPMATURITY_Lm61" grid="f10_f10_mg37" compset="IHistClm60BgcCrop"  testmods="clm/cropMonthOutput">
    <machines>
      <machine name="derecho" compiler="intel" category="rxcropmaturity"/>
      <machine name="derecho" compiler="intel" category="crop_calendars"/>
    </machines>
    <options>
      <option name="wallclock">6:00:00</option>
      <option name="comment">This test is designed to test the ability to prescribe crop sowing dates and maturity requirements. It first performs a GDD-generating run, then calls Python code to generate the maturity requirement file. This is then used in a sowing+maturity forced run, which finally is tested to ensure correct behavior.</option>
    </options>
  </test>

  <test name="RXCROPMATURITYSKIPGEN_Ld1097" grid="f10_f10_mg37" compset="IHistClm60BgcCrop"  testmods="clm/cropMonthOutput">
    <machines>
      <machine name="derecho" compiler="intel" category="aux_clm"/>
      <machine name="derecho" compiler="intel" category="rxcropmaturity"/>
      <machine name="derecho" compiler="intel" category="crop_calendars"/>
    </machines>
    <options>
      <option name="wallclock">00:45:00</option>
      <option name="comment">This test is designed to test the ability to prescribe crop sowing dates and maturity requirements. Unlike the RXCROPMATURITY test, however, it does not generate its own maturity requirements, instead interpolating a pre-existing maturity requirement file. (This allows the "GDD-generating" run to be mostly skipped.) This is then used in a sowing+maturity forced run, which finally is tested to ensure correct behavior.</option>
    </options>
  </test>

  <test name="ERP_D_P64x2_Ld10" grid="f10_f10_mg37" compset="I2000Clm60Bgc" testmods="clm/Hillslope">
    <machines>
      <machine name="derecho" compiler="intel" category="aux_clm"/>
      <machine name="derecho" compiler="intel" category="hillslope"/>
    </machines>
    <options>
      <option name="wallclock">00:30:00</option>
    </options>
  </test>

  <test name="SMS_D_Ld3" grid="f10_f10_mg37" compset="I1850Clm60Bgc" testmods="clm/HillslopeFromFile">
    <machines>
      <machine name="derecho" compiler="intel" category="hillslope"/>
    </machines>
    <options>
      <option name="wallclock">00:20:00</option>
    </options>
  </test>

  <test name="SMS_D_Mmpi-serial_Ld5" grid="5x5_amazon" compset="I1850Clm60Bgc" testmods="clm/HillslopeC">
    <machines>
      <machine name="derecho" compiler="gnu" category="aux_clm"/>
      <machine name="derecho" compiler="gnu" category="hillslope"/>
    </machines>
    <options>
      <option name="wallclock">00:20:00</option>
    </options>
  </test>

  <test name="SMS_D_Ld5" grid="5x5_amazon" compset="I1850Clm60Bgc" testmods="clm/HillslopeC">
    <machines>
      <machine name="derecho" compiler="gnu" category="aux_clm"/>
    </machines>
    <options>
      <option name="wallclock">00:20:00</option>
      <option name="comment">Add a non-FATES test to aux_clm for 5x5_amazon that fails because of the ccs_config issue, can remove once this passes</option>
    </options>
  </test>

  <test name="SMS_D_Ld3" grid="f10_f10_mg37" compset="I2000Clm60Bgc" testmods="clm/HillslopeD">
    <machines>
      <machine name="izumi" compiler="nag" category="aux_clm"/>
      <machine name="izumi" compiler="nag" category="hillslope"/>
    </machines>
    <options>
      <option name="wallclock">00:20:00</option>
    </options>
  </test>

  <test name="SMS_D_Ld65" grid="f10_f10_mg37" compset="I2000Clm45BgcCropQianRs" testmods="clm/FireLi2014Qian">
    <machines>
      <machine name="derecho" compiler="intel" category="aux_clm"/>
      <machine name="derecho" compiler="intel" category="fire"/>
    </machines>
    <options>
      <option name="wallclock">00:20:00</option>
    </options>
  </test>

  <test name="SMS_D_Ld65" grid="f10_f10_mg37" compset="I2000Clm50BgcCru" testmods="clm/FireLi2016Cru">
    <machines>
      <machine name="derecho" compiler="gnu" category="aux_clm"/>
      <machine name="derecho" compiler="gnu" category="fire"/>
    </machines>
    <options>
      <option name="wallclock">00:30:00</option>
    </options>
  </test>

  <test name="SMS_D_Ld65" grid="f10_f10_mg37" compset="I2000Clm50BgcCrop" testmods="clm/FireLi2021GSWP">
    <machines>
      <machine name="izumi" compiler="intel" category="aux_clm"/>
      <machine name="izumi" compiler="intel" category="fire"/>
    </machines>
    <options>
      <option name="wallclock">00:30:00</option>
    </options>
  </test>

  <test name="SMS_D_Ld65" grid="f10_f10_mg37" compset="I2000Clm60BgcCrop" testmods="clm/FireLi2024GSWP">
    <machines>
      <machine name="izumi" compiler="nag" category="aux_clm"/>
      <machine name="izumi" compiler="nag" category="fire"/>
    </machines>
    <options>
      <option name="wallclock">00:30:00</option>
    </options>
  </test>

  <test name="SMS_D_Ld65" grid="f10_f10_mg37" compset="I2000Clm60BgcCrop" testmods="clm/FireLi2024CruJra">
    <machines>
      <machine name="derecho" compiler="intel" category="fire"/>
    </machines>
    <options>
      <option name="wallclock">00:30:00</option>
    </options>
  </test>

  <test name="SMS_Ld733" grid="f10_f10_mg37" compset="IHistClm60BgcCrop" testmods="clm/cropMonthOutput--clm/RxCropCalsNoAdapt">
    <machines>
      <machine name="derecho" compiler="intel" category="crop_calendars"/>
    </machines>
    <options>
      <option name="wallclock">01:00:00</option>
    </options>
  </test>

  <test name="SMS_D_Ld733" grid="f10_f10_mg37" compset="IHistClm60BgcCrop" testmods="clm/cropMonthOutput--clm/RxCropCalsAdaptGGCMI">
    <machines>
      <machine name="derecho" compiler="intel" category="crop_calendars"/>
    </machines>
    <options>
      <option name="wallclock">00:20:00</option>
    </options>
  </test>

  <test name="SMS_D_Ld65" grid="f10_f10_mg37" compset="IHistClm60BgcCrop" testmods="clm/cropMonthOutput--clm/RxCropCalsAdaptGGCMI">
    <machines>
      <machine name="izumi" compiler="nag" category="crop_calendars"/>
      <machine name="izumi" compiler="nag" category="aux_clm"/>
    </machines>
    <options>
      <option name="wallclock">00:30:00</option>
    </options>
  </test>

  <test name="ERP_D_P128x1_Ld26" grid="f10_f10_mg37" compset="IHistClm60BgcCrop" testmods="clm/crop--clm/midDecStart--clm/RxCropCalsAdaptGGCMI">
    <machines>
      <machine name="derecho" compiler="intel" category="aux_clm"/>
      <machine name="derecho" compiler="intel" category="crop_calendars"/>
    </machines>
    <options>
      <option name="wallclock">00:30:00</option>
    </options>
  </test>

  <test name="PEM_D_P128x1_Ld26" grid="f10_f10_mg37" compset="IHistClm60BgcCrop" testmods="clm/crop--clm/midDecStart--clm/RxCropCalsAdaptGGCMI">
    <machines>
      <machine name="derecho" compiler="intel" category="aux_clm"/>
      <machine name="derecho" compiler="intel" category="crop_calendars"/>
    </machines>
    <options>
      <option name="wallclock">00:30:00</option>
      <option name="comment">This test is potentially duplicative of the equivalent ERP test. However, ambiguous nearest neighbors can result in different pixels being chosen based on number of processors. Because crop calendar inputs are only updated at beginning of year, this can cause PEM test to fail where ERP test passes.</option>
    </options>
  </test>

  <test name="SMS_Ld65" grid="f10_f10_mg37" compset="IHistClm60BgcCrop" testmods="clm/GddGen">
    <machines>
      <machine name="derecho" compiler="intel" category="crop_calendars"/>
    </machines>
    <options>
      <option name="wallclock">00:20:00</option>
    </options>
  </test>

  <test name="SMS_Ld65" grid="f10_f10_mg37" compset="IHistClm60BgcCrop" testmods="clm/GddGen--clm/StreamGdd20Seasons">
    <machines>
      <machine name="derecho" compiler="intel" category="crop_calendars"/>
    </machines>
    <options>
      <option name="wallclock">00:20:00</option>
    </options>
  </test>

  <test name="SMS_Lm37" grid="f10_f10_mg37" compset="IHistClm50BgcCrop" testmods="clm/cropMonthOutput--clm/oldCropCals">
    <machines>
      <machine name="derecho" compiler="intel" category="crop_calendars"/>
    </machines>
    <options>
      <option name="wallclock">01:30:00</option>
    </options>
  </test>

  <test name="SMS_Ld32" grid="f10_f10_mg37" compset="IHistClm50BgcCrop" testmods="clm/crop--clm/oldCropCals">
    <machines>
      <machine name="derecho" compiler="gnu" category="crop_calendars"/>
    </machines>
    <options>
      <option name="wallclock">00:20:00</option>
    </options>
  </test>


</testlist><|MERGE_RESOLUTION|>--- conflicted
+++ resolved
@@ -1979,11 +1979,7 @@
   </test>
   <test name="SMS" grid="f45_f45_mg37" compset="I2000Clm60FatesSpRsGs" testmods="clm/FatesColdSatPhen">
     <machines>
-<<<<<<< HEAD
-      <machine name="cheyenne" compiler="nvhpc" category="aux_clm"/>
       <machine name="betzy" compiler="intel" category="aux_clm_noresm"/>
-=======
->>>>>>> a3459c54
       <machine name="derecho" compiler="nvhpc" category="aux_clm"/>
       <machine name="derecho" compiler="nvhpc" category="fates"/>
     </machines>
@@ -2645,11 +2641,7 @@
   </test>
   <test name="ERS_D_Ld15" grid="f45_f45_mg37" compset="I2000Clm50FatesRs" testmods="clm/FatesColdTreeDamage">
     <machines>
-<<<<<<< HEAD
-      <machine name="cheyenne" compiler="intel" category="fates"/>
       <machine name="betzy" compiler="intel" category="aux_clm_noresm"/>
-=======
->>>>>>> a3459c54
       <machine name="derecho" compiler="intel" category="fates"/>
     </machines>
     <options>
@@ -2679,11 +2671,7 @@
   </test>
   <test name="ERS_D_Ld3_PS" grid="f09_g17" compset="I2000Clm50FatesRs" testmods="clm/FatesCold">
     <machines>
-<<<<<<< HEAD
-      <machine name="cheyenne" compiler="intel" category="aux_clm"/>
       <machine name="betzy" compiler="intel" category="aux_clm_noresm"/>
-=======
->>>>>>> a3459c54
       <machine name="derecho" compiler="intel" category="aux_clm"/>
     </machines>
     <options>
@@ -2720,11 +2708,7 @@
   </test>
   <test name="ERS_Lm13" grid="f45_f45_mg37" compset="I2000Clm50Fates" testmods="clm/FatesColdNoComp">
     <machines>
-<<<<<<< HEAD
-      <machine name="cheyenne" compiler="intel" category="fates"/>
       <machine name="betzy" compiler="intel" category="aux_clm_noresm"/>
-=======
->>>>>>> a3459c54
       <machine name="derecho" compiler="intel" category="fates"/>
     </machines>
     <options>
