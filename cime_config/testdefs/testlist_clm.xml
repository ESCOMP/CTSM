<?xml version="1.0"?>
<testlist version="2.0">
  <test name="ERI_D_Ld9" grid="f10_f10_musgs" compset="I1850Clm51Bgc" testmods="clm/default">
    <machines>
      <machine name="cheyenne" compiler="gnu" category="aux_clm"/>
    </machines>
    <options>
      <option name="wallclock">00:20:00</option>
    </options>
  </test>
  <test name="SMS_D_Ld9" grid="f09_g17" compset="I1850Clm50BgcNoAnthro" testmods="clm/decStart1851_noinitial">
    <machines>
      <machine name="cheyenne" compiler="intel" category="aux_clm"/>
      <machine name="cheyenne" compiler="intel" category="prebeta"/>
    </machines>
    <options>
      <option name="wallclock">00:20:00</option>
    </options>
  </test>
  <test name="ERI_D_Ld9" grid="1x1_camdenNJ" compset="I2000Clm50BgcCruRs" testmods="clm/default">
    <machines>
      <machine name="cheyenne" compiler="intel" category="aux_clm"/>
      <machine name="cheyenne" compiler="intel" category="prebeta"/>
    </machines>
    <options>
     <option name="wallclock">00:20:00</option>
    </options>
  </test>
  <test name="SMS_Ld5" grid="f09_g17" compset="I1850Clm45BgcCru" testmods="clm/default">
    <machines>
      <machine name="cheyenne" compiler="intel" category="ctsm_sci"/>
      <machine name="izumi"    compiler="intel" category="ctsm_sci"/>
    </machines>
    <options>
      <option name="wallclock">00:20:00</option>
      <option name="comment"  >Science support for I1850Clm45BgcCru at f09</option>
    </options>
  </test>
  <test name="SMS_Ld5" grid="f19_g17" compset="I1850Clm45BgcCru" testmods="clm/default">
    <machines>
      <machine name="cheyenne" compiler="intel" category="ctsm_sci"/>
      <machine name="izumi"    compiler="intel" category="ctsm_sci"/>
    </machines>
    <options>
      <option name="wallclock">00:20:00</option>
      <option name="comment"  >Science support for I1850Clm45BgcCru at f19</option>
    </options>
  </test>
  <test name="ERI_D_Ld9" grid="f10_f10_musgs" compset="I2000Clm50BgcCru" testmods="clm/default">
    <machines>
      <machine name="cheyenne" compiler="gnu" category="aux_clm"/>
      <machine name="cheyenne" compiler="intel" category="aux_clm"/>
    </machines>
    <options>
      <option name="wallclock">00:20:00</option>
    </options>
  </test>
  <test name="SMS_Ln9" grid="C96_t061" compset="I2000Clm50SpRs" testmods="clm/default">
    <machines>
      <machine name="cheyenne" compiler="intel" category="ctsm_sci"/>
    </machines>
    <options>
      <option name="wallclock">00:60:00</option>
      <option name="comment">We have one C96 test in aux_clm; this is another that uses a different compset. No need to run this additional C96 test with every tag, but include it in the less frequent ctsm_sci testing.</option>
    </options>
  </test>
  <test name="ERI_D_Ld9" grid="ne30_g17" compset="I2000Clm50BgcCru" testmods="clm/vrtlay">
    <machines>
      <machine name="cheyenne" compiler="intel" category="aux_clm"/>
    </machines>
    <options>
      <option name="wallclock">00:60:00</option>
    </options>
  </test>
  <test name="ERI_D_Ld9" grid="T31_g37" compset="I2000Clm50Sp" testmods="clm/SNICARFRC">
    <machines>
      <machine name="cheyenne" compiler="intel" category="aux_clm"/>
    </machines>
    <options>
      <option name="wallclock">00:20:00</option>
    </options>
  </test>
  <test name="SMS_D_Ld1" grid="f09_g17" compset="I1850Clm50Sp" testmods="clm/default">
    <machines>
      <machine name="cheyenne" compiler="intel" category="aux_clm"/>
    </machines>
    <options>
      <option name="wallclock">00:20:00</option>
      <option name="comment"  >Include a test of this scientifically-supported compset at a scientifically-supported resolution</option>
    </options>
  </test>
  <test name="SMS_Ld1" grid="f09_g17" compset="I1850Clm50Sp" testmods="clm/default">
    <machines>
      <machine name="cheyenne" compiler="intel" category="ctsm_sci"/>
      <machine name="izumi"    compiler="intel" category="ctsm_sci"/>
    </machines>
    <options>
      <option name="wallclock">00:20:00</option>
      <option name="comment"  >Science support for I1850Clm50Sp at f09</option>
    </options>
  </test>
  <test name="SMS_Ld1" grid="f19_g17" compset="I1850Clm50Sp" testmods="clm/default">
    <machines>
      <machine name="cheyenne" compiler="intel" category="ctsm_sci"/>
      <machine name="izumi"    compiler="intel" category="ctsm_sci"/>
    </machines>
    <options>
      <option name="wallclock">00:20:00</option>
      <option name="comment"  >Science support for I1850Clm50Sp at f19</option>
    </options>
  </test>
  <test name="SMS_Ld1" grid="f09_g17" compset="I1850Clm50SpCru" testmods="clm/default">
    <machines>
      <machine name="cheyenne" compiler="intel" category="ctsm_sci"/>
      <machine name="izumi"    compiler="intel" category="ctsm_sci"/>
    </machines>
    <options>
      <option name="wallclock">00:20:00</option>
      <option name="comment"  >Science support for I1850Clm50SpCru at f09</option>
    </options>
  </test>
  <test name="SMS_Ld1" grid="f19_g17" compset="I1850Clm50SpCru" testmods="clm/default">
    <machines>
      <machine name="cheyenne" compiler="intel" category="ctsm_sci"/>
      <machine name="izumi"    compiler="intel" category="ctsm_sci"/>
    </machines>
    <options>
      <option name="wallclock">00:20:00</option>
      <option name="comment"  >Science support for I1850Clm50SpCru at f19</option>
    </options>
  </test>
  <test name="ERP_D_Ld3" grid="f09_g17" compset="I2000Clm50Sp" testmods="clm/prescribed">
    <machines>
      <machine name="cheyenne" compiler="intel" category="aux_clm"/>
      <machine name="cheyenne" compiler="intel" category="prealpha"/>
    </machines>
    <options>
      <option name="wallclock">00:20:00</option>
      <option name="comment"  >Include a test of prescribed soil-moisture, has to be at f09, should be 2000 and for SP</option>
    </options>
  </test>
  <test name="ERI_D_Ld9_P48x1" grid="f10_f10_musgs" compset="I2000Clm50BgcCru" testmods="clm/reduceOutput">
    <machines>
      <machine name="izumi" compiler="nag" category="aux_clm"/>
      <machine name="izumi" compiler="nag" category="prebeta"/>
    </machines>
    <options>
      <option name="wallclock">00:40:00</option>
    </options>
  </test>
  <test name="ERI_D_Ld9_P48x1" grid="T31_g37" compset="I2000Clm50Sp" testmods="clm/reduceOutput">
    <machines>
      <machine name="izumi" compiler="nag" category="aux_clm"/>
    </machines>
    <options>
      <option name="wallclock">00:40:00</option>
    </options>
  </test>
  <test name="ERI_D_Ld9_P48x1" grid="f10_f10_musgs" compset="I2000Clm50Sp" testmods="clm/SNICARFRC">
    <machines>
      <machine name="izumi" compiler="nag" category="aux_clm"/>
    </machines>
    <options>
      <option name="wallclock">00:40:00</option>
    </options>
  </test>
  <test name="SMS_Ld1" grid="f09_g17" compset="I1850Clm50Bgc" testmods="clm/drydepnomegan">
    <machines>
      <machine name="cheyenne" compiler="intel" category="aux_clm"/>
    </machines>
    <options>
      <option name="wallclock">00:20:00</option>
    </options>
  </test>
  <test name="SMS_Ln9_P144x3" grid="f19_g17" compset="IHistClm50Sp" testmods="clm/waccmx_offline2005Start">
    <machines>
      <machine name="cheyenne" compiler="intel" category="aux_clm"/>
    </machines>
    <options>
      <option name="wallclock">00:20:00</option>
      <option name="comment">Do a test similar to FXHIST starting at a 2005 start date, will interpoalte from the 2003 IC file</option>
    </options>
  </test>
  <test name="SMS_D_Ln9_P480x3" grid="f19_g17" compset="IHistClm50Sp" testmods="clm/waccmx_offline">
    <machines>
      <machine name="cheyenne" compiler="intel" category="aux_clm"/>
    </machines>
    <options>
      <option name="wallclock">00:20:00</option>
      <option name="comment">Run a transient case with standalone settings similar to the FXHIST waccm test</option>
    </options>
  </test>
  <test name="ERP_D_P36x2_Ld3" grid="f10_f10_musgs" compset="I2000Clm50BgcCru" testmods="clm/cn_conly">
    <machines>
      <machine name="cheyenne" compiler="intel" category="aux_clm"/>
    </machines>
    <options>
      <option name="wallclock">00:20:00</option>
    </options>
  </test>
  <test name="ERP_D_P36x2_Ld3" grid="f10_f10_musgs" compset="I2000Clm50BgcCru" testmods="clm/snowveg_norad">
    <machines>
      <machine name="cheyenne" compiler="gnu" category="aux_clm"/>
    </machines>
    <options>
      <option name="wallclock">00:20:00</option>
    </options>
  </test>
  <test name="ERI_Ld9" grid="f10_f10_musgs" compset="I2000Clm50BgcCru" testmods="clm/drydepnomegan">
    <machines>
      <machine name="cheyenne" compiler="intel" category="aux_clm"/>
    </machines>
    <options>
      <option name="wallclock">00:20:00</option>
    </options>
  </test>
  <test name="ERI_Ld9" grid="f10_f10_musgs" compset="I2000Clm50BgcCru" testmods="clm/default">
    <machines>
      <machine name="cheyenne" compiler="gnu" category="aux_clm"/>
      <machine name="cheyenne" compiler="intel" category="aux_clm"/>
    </machines>
    <options>
      <option name="wallclock">00:20:00</option>
    </options>
  </test>
  <test name="ERI_Ld9" grid="f45_g37" compset="I2000Clm50BgcCru" testmods="clm/nofire">
    <machines>
      <machine name="cheyenne" compiler="intel" category="aux_clm"/>
    </machines>
    <options>
      <option name="wallclock">00:20:00</option>
    </options>
  </test>
  <test name="ERI_N2_Ld9" grid="f19_g17" compset="I2000Clm51BgcCrop" testmods="clm/default">
    <machines>
      <machine name="cheyenne" compiler="intel" category="aux_clm"/>
    </machines>
    <options>
      <option name="wallclock">00:20:00</option>
    </options>
  </test>
  <test name="ERP_Ld9" grid="f45_g37" compset="I2000Clm51Bgc" testmods="clm/default">
    <machines>
      <machine name="cheyenne" compiler="intel" category="aux_clm"/>
    </machines>
    <options>
      <option name="wallclock">00:20:00</option>
    </options>
  </test>
  <test name="ERP_D" grid="f10_f10_musgs" compset="IHistClm51Bgc" testmods="clm/decStart">
    <machines>
      <machine name="cheyenne" compiler="gnu" category="aux_clm"/>
      <machine name="cheyenne" compiler="intel" category="aux_clm"/>
    </machines>
    <options>
      <option name="wallclock">00:20:00</option>
    </options>
  </test>
  <test name="ERP_D_Ld3_P36x2" grid="f10_f10_musgs" compset="I2000Clm50BgcCru" testmods="clm/default">
    <machines>
      <machine name="cheyenne" compiler="intel" category="aux_clm"/>
      <machine name="cheyenne" compiler="gnu" category="aux_clm"/>
    </machines>
    <options>
      <option name="wallclock">00:20:00</option>
    </options>
  </test>
  <test name="ERP_D_Ld5" grid="f10_f10_musgs" compset="I1850Clm50BgcCropG" testmods="clm/glcMEC_changeFlags">
    <machines>
      <machine name="cheyenne" compiler="gnu" category="aux_clm"/>
    </machines>
    <options>
      <option name="wallclock">00:20:00</option>
      <option name="comment"  >cism is not answer preserving across processor changes, but short test length should be ok.</option>
    </options>
  </test>
  <test name="SMS_Ld5" grid="f19_g17" compset="I1850Clm50Bgc" testmods="clm/default">
    <machines>
      <machine name="cheyenne" compiler="intel" category="ctsm_sci"/>
      <machine name="izumi"    compiler="intel" category="ctsm_sci"/>
    </machines>
    <options>
      <option name="wallclock">00:20:00</option>
      <option name="comment"  >Science support for I1850Clm50Bgc at f19</option>
    </options>
  </test>
  <test name="SMS_Ld5" grid="f09_g17" compset="I1850Clm50Bgc" testmods="clm/default">
    <machines>
      <machine name="cheyenne" compiler="intel" category="ctsm_sci"/>
      <machine name="izumi"    compiler="intel" category="ctsm_sci"/>
    </machines>
    <options>
      <option name="wallclock">00:20:00</option>
      <option name="comment"  >Science support for I1850Clm50Bgc at f09</option>
    </options>
  </test>
  <test name="ERP_D_Ld5" grid="ne30_g17" compset="I1850Clm50BgcCrop" testmods="clm/default">
    <machines>
      <machine name="izumi" compiler="nag" category="prealpha"/>
    </machines>
    <options>
      <option name="wallclock">00:60:00</option>
    </options>
  </test>
  <test name="SMS_Ln9_P360x2" grid="C96_C96_mg17" compset="IHistClm50BgcCrop" testmods="clm/default">
    <machines>
      <machine name="cheyenne" compiler="intel" category="aux_clm"/>
    </machines>
    <options>
      <option name="wallclock">00:10:00</option>
      <option name="comment">Want one C96 test in the aux_clm test suite; just a short smoke test to make sure it can get off the ground. Use a PE layout that (1) has threading, because CAM uses threading at this resolution; and (2) has a smaller-than-standard task count in order to get through the queue faster.</option>
    </options>
  </test>
  <test name="SMS_Ld5" grid="f09_g17" compset="IHistClm50BgcCrop" testmods="clm/default">
    <machines>
      <machine name="cheyenne" compiler="intel" category="ctsm_sci"/>
      <machine name="izumi"    compiler="intel" category="ctsm_sci"/>
    </machines>
    <options>
      <option name="wallclock">00:20:00</option>
      <option name="comment"  >Science support for IHistClm50BgcCrop at f09</option>
    </options>
  </test>
  <test name="SMS_Ld5" grid="f19_g17" compset="IHistClm50BgcCrop" testmods="clm/default">
    <machines>
      <machine name="cheyenne" compiler="intel" category="ctsm_sci"/>
      <machine name="izumi"    compiler="intel" category="ctsm_sci"/>
    </machines>
    <options>
      <option name="wallclock">00:20:00</option>
      <option name="comment"  >Science support for IHistClm50BgcCrop at f19</option>
    </options>
  </test>
  <test name="ERP_D_Ld5" grid="f10_f10_musgs" compset="IHistClm50BgcCrop" testmods="clm/allActive">
    <machines>
      <machine name="cheyenne" compiler="intel" category="aux_clm"/>
    </machines>
    <options>
      <option name="wallclock">00:20:00</option>
      <option name="comment">Use a transient compset so we allocate and run all PFTs (non-transient cases only allocate memory for non-zero-weight PFTs)</option>
    </options>
  </test>
  <test name="ERP_D_Ld5" grid="f10_f10_musgs" compset="I2000Clm50BgcCru" testmods="clm/NoVSNoNI">
    <machines>
      <machine name="cheyenne" compiler="intel" category="aux_clm"/>
    </machines>
    <options>
      <option name="wallclock">00:20:00</option>
    </options>
  </test>
  <test name="ERP_D_Ld5" grid="f10_f10_musgs" compset="I2000Clm50BgcCru" testmods="clm/rootlit">
    <machines>
      <machine name="cheyenne" compiler="intel" category="aux_clm"/>
    </machines>
    <options>
      <option name="wallclock">00:20:00</option>
    </options>
  </test>
  <test name="ERP_D_Ld5" grid="f10_f10_musgs" compset="I2000Clm50BgcCru" testmods="clm/ciso_flexCN_FUN">
    <machines>
      <machine name="cheyenne" compiler="gnu" category="aux_clm"/>
    </machines>
    <options>
      <option name="wallclock">00:20:00</option>
    </options>
  </test>
<<<<<<< HEAD
=======
  <test name="ERS_D_Lm3" grid="f09_g17" compset="I1850Clm50BgcCrop" testmods="clm/ciso_monthly_matrixcn">
    <machines>
      <machine name="cheyenne" compiler="intel" category="aux_clm"/>
    </machines>
    <options>
      <option name="wallclock">01:20:00</option>
      <option name="comment"  >Run in DEBUG with the matrix solution on with all options it interacts with (requires Bgc, but also turn on Crop and Carbon isotopes)</option>
    </options>
  </test>
  <test name="ERS_D_Lm3" grid="f19_g17" compset="I1850Clm50BgcCrop" testmods="clm/ciso_monthly_matrixcn_spinup">
    <machines>
      <machine name="cheyenne" compiler="intel" category="aux_clm"/>
    </machines>
    <options>
      <option name="wallclock">00:20:00</option>
      <option name="comment"  >Run in DEBUG with the matrix solution on for spinup with all options it interacts with (requires Bgc, but also turn on Crop and Carbon isotopes)</option>
    </options>
  </test>
  <test name="ERS_Lm54_Mmpi-serial" grid="1x1_numaIA" compset="I1850Clm50BgcCropQian" testmods="clm/ciso_monthly_matrixcn_spinup">
    <machines>
      <machine name="cheyenne" compiler="intel" category="aux_clm"/>
    </machines>
    <options>
      <option name="wallclock">02:00:00</option>
      <option name="comment"  >Run without DEBUG for a long period for a single-point case with the matrix solution on for spinup with all options it interacts with (requires Bgc, but also turn on Crop and Carbon isotopes)</option>
    </options>
  </test>
  <test name="LCISO_Lm13" grid="f10_f10_musgs" compset="I1850Clm50BgcCrop" testmods="clm/ciso_monthly_matrixcn_spinup">
    <machines>
      <machine name="cheyenne" compiler="intel" category="aux_clm"/>
    </machines>
    <options>
      <option name="wallclock">00:40:00</option>
      <option name="comment"  >Run without DEBUG for a long period for a low resolution case with the matrix solution on for spinup with all options it interacts with (requires Bgc, but also turn on Crop and Carbon isotopes)</option>
    </options>
  </test>
  <test name="ERP_D_Ld5" grid="f19_g17" compset="I2000Clm50BgcCru" testmods="clm/default">
    <machines>
      <machine name="cheyenne" compiler="intel" category="aux_clm"/>
    </machines>
    <options>
      <option name="wallclock">00:20:00</option>
    </options>
  </test>
>>>>>>> ea712f33
  <test name="ERP_D_Ld5" grid="f19_g17" compset="I2000Clm50BgcCru" testmods="clm/fire_emis">
    <machines>
      <machine name="cheyenne" compiler="intel" category="aux_clm"/>
      <machine name="cheyenne" compiler="intel" category="prebeta"/>
    </machines>
    <options>
      <option name="wallclock">00:20:00</option>
    </options>
  </test>
  <test name="ERP_D_Ld5" grid="f10_f10_musgs" compset="I2000Clm51Sp" testmods="clm/decStart">
    <machines>
      <machine name="cheyenne" compiler="intel" category="aux_clm"/>
    </machines>
    <options>
      <option name="wallclock">00:20:00</option>
      <option name="comment">2000 Sp test for CLM51</option>
    </options>
  </test>
  <test name="ERP_D_Ld5" grid="f10_f10_musgs" compset="I2000Clm50Sp" testmods="clm/reduceOutput">
    <machines>
      <machine name="cheyenne" compiler="gnu" category="aux_clm"/>
      <machine name="cheyenne" compiler="intel" category="aux_clm"/>
    </machines>
    <options>
      <option name="wallclock">00:20:00</option>
    </options>
  </test>
  <test name="ERP_D_Ld5" grid="f09_g17" compset="I2000Clm50Vic" testmods="clm/vrtlay">
    <machines>
      <machine name="cheyenne" compiler="intel" category="aux_clm"/>
    </machines>
    <options>
      <option name="wallclock">00:20:00</option>
    </options>
  </test>
  <test name="ERP_D_Ld5" grid="f10_f10_musgs" compset="I2000Clm50Vic" testmods="clm/vrtlay">
    <machines>
      <machine name="cheyenne" compiler="intel" category="aux_clm"/>
    </machines>
    <options>
      <option name="wallclock">00:20:00</option>
    </options>
  </test>
  <test name="ERP_D_Ld5" grid="f19_g17" compset="IHistClm50SpCru" testmods="clm/drydepnomegan">
    <machines>
      <machine name="cheyenne" compiler="intel" category="aux_clm"/>
      <machine name="cheyenne" compiler="intel" category="prebeta"/>
    </machines>
    <options>
      <option name="wallclock">00:20:00</option>
    </options>
  </test>
  <test name="ERP_D_Ld5" grid="f10_f10_musgs" compset="IHistClm51Sp" testmods="clm/default">
    <machines>
      <machine name="cheyenne" compiler="intel" category="aux_clm"/>
    </machines>
    <options>
      <option name="wallclock">00:20:00</option>
      <option name="comment"  >Test Hist compset with Sp for CLM5.1</option>
    </options>
  </test>
  <test name="SMS_Ld5" grid="f09_g17" compset="IHistClm50SpCru" testmods="clm/default">
    <machines>
      <machine name="cheyenne" compiler="intel" category="ctsm_sci"/>
      <machine name="izumi"    compiler="intel" category="ctsm_sci"/>
    </machines>
    <options>
      <option name="wallclock">00:20:00</option>
      <option name="comment"  >Science support for IHistClm50SpCru at f09</option>
    </options>
  </test>
  <test name="SMS_Ld5" grid="f19_g17" compset="IHistClm50SpCru" testmods="clm/default">
    <machines>
      <machine name="cheyenne" compiler="intel" category="ctsm_sci"/>
      <machine name="izumi"    compiler="intel" category="ctsm_sci"/>
    </machines>
    <options>
      <option name="wallclock">00:20:00</option>
      <option name="comment"  >Science support for IHistClm50SpCru at f19</option>
    </options>
  </test>
  <test name="ERP_D_Ld5_P48x1" grid="f10_f10_musgs" compset="I1850Clm51Bgc" testmods="clm/ciso">
    <machines>
      <machine name="izumi" compiler="nag" category="aux_clm"/>
    </machines>
    <options>
      <option name="wallclock">00:20:00</option>
    </options>
  </test>
  <test name="ERP_D_Ld10_P36x2" grid="f10_f10_musgs" compset="IHistClm51BgcCrop" testmods="clm/ciso_decStart">
    <machines>
      <machine name="cheyenne" compiler="intel" category="aux_clm"/>
    </machines>
    <options>
      <option name="wallclock">00:20:00</option>
      <option name="comment"  >Transient case with isotopes with a december start</option>
    </options>
  </test>
  <test name="ERP_D_Ld5_P48x1" grid="f10_f10_musgs" compset="I2000Clm50BgcCru" testmods="clm/reduceOutput">
    <machines>
      <machine name="izumi" compiler="nag" category="aux_clm"/>
    </machines>
    <options>
      <option name="wallclock">00:20:00</option>
    </options>
  </test>
  <test name="ERP_D_Ld5_P48x1" grid="f10_f10_musgs" compset="I2000Clm50Sp" testmods="clm/o3">
    <machines>
      <machine name="izumi" compiler="nag" category="aux_clm"/>
    </machines>
    <options>
      <option name="wallclock">00:20:00</option>
    </options>
  </test>
  <test name="ERP_D_Ld9" grid="f19_g17" compset="I2000Clm50Cn" testmods="clm/drydepnomegan">
    <machines>
      <machine name="cheyenne" compiler="intel" category="aux_clm"/>
    </machines>
    <options>
      <option name="wallclock">00:20:00</option>
    </options>
  </test>
  <test name="ERP_D_P36x2_Ld3" grid="f10_f10_musgs" compset="I1850Clm50BgcCrop" testmods="clm/default">
    <machines>
      <machine name="cheyenne" compiler="intel" category="aux_clm"/>
      <machine name="cheyenne" compiler="gnu" category="aux_clm"/>
      <machine name="cheyenne" compiler="intel" category="clm_short"/>
      <machine name="cheyenne" compiler="gnu" category="clm_short"/>
    </machines>
    <options>
      <option name="wallclock">00:20:00</option>
    </options>
  </test>
  <test name="ERP_D_P36x2_Ld3" grid="f10_f10_musgs" compset="I2000Clm51BgcCrop" testmods="clm/coldStart">
    <machines>
      <machine name="cheyenne" compiler="intel" category="aux_clm"/>
    </machines>
    <options>
      <option name="wallclock">00:20:00</option>
    </options>
  </test>
  <test name="ERP_D_P36x2_Ld3" grid="f10_f10_musgs" compset="I2000Clm50BgcCru" testmods="clm/flexCN_FUN">
    <machines>
      <machine name="cheyenne" compiler="intel" category="aux_clm"/>
    </machines>
    <options>
      <option name="wallclock">00:20:00</option>
    </options>
  </test>
  <test name="ERP_D_P36x2_Ld3" grid="f10_f10_musgs" compset="I2000Clm50BgcCru" testmods="clm/noFUN_flexCN">
    <machines>
      <machine name="cheyenne" compiler="intel" category="aux_clm"/>
    </machines>
    <options>
      <option name="wallclock">00:20:00</option>
    </options>
  </test>
  <test name="ERP_D_P36x2_Ld3" grid="f10_f10_musgs" compset="I2000Clm50BgcCru" testmods="clm/luna">
    <machines>
      <machine name="cheyenne" compiler="intel" category="aux_clm"/>
    </machines>
    <options>
      <option name="wallclock">00:20:00</option>
    </options>
  </test>
  <test name="ERP_D_P36x2_Ld3" grid="f10_f10_musgs" compset="I2000Clm50BgcCru" testmods="clm/default">
    <machines>
      <machine name="cheyenne" compiler="intel" category="aux_clm"/>
      <machine name="cheyenne" compiler="gnu" category="aux_clm"/>
    </machines>
    <options>
      <option name="wallclock">00:20:00</option>
    </options>
  </test>
  <test name="ERP_D_P36x2_Ld30" grid="f10_f10_musgs" compset="I2000Clm50BgcCru" testmods="clm/default">
    <machines>
      <machine name="cheyenne" compiler="intel" category="aux_clm"/>
    </machines>
    <options>
      <option name="wallclock">00:40:00</option>
      <option name="comment"  >NOTE(bja, 201509) constrain_stress_deciduous_onset is on by default for clm50, but functionality is not exercised by nine day tests, Sean Swenson verified that it is active during 30 day tests.</option>
    </options>
  </test>
  <test name="ERP_D_P36x2_Ld5" grid="f10_f10_musgs" compset="I2000Clm51BgcCrop" testmods="clm/irrig_spunup">
    <machines>
      <machine name="cheyenne" compiler="intel" category="aux_clm"/>
    </machines>
    <options>
      <option name="wallclock">00:20:00</option>
      <option name="comment"  >Want ERP _D test with irrigation on</option>
    </options>
  </test>
  <test name="ERP_D_P36x2_Ld5" grid="f10_f10_musgs" compset="I2000Clm50BgcCropRtm" testmods="clm/irrig_spunup">
    <machines>
      <machine name="cheyenne" compiler="intel" category="aux_clm"/>
    </machines>
    <options>
      <option name="wallclock">00:20:00</option>
      <option name="comment"  >Include an irrigation test with RTM to test irrigation-river feedbacks with that component</option>
    </options>
  </test>
  <test name="ERS_D_Ld5" grid="f10_f10_musgs" compset="I2000Clm50BgcCropRtm" testmods="rtm/rtmOnFloodOnEffvelOn">
    <machines>
      <machine name="cheyenne" compiler="intel" category="aux_clm"/>
      <machine name="cheyenne" compiler="intel" category="prebeta"/>
    </machines>
    <options>
      <option name="wallclock">00:20:00</option>
      <option name="comment"  >Do a test with RTM and flooding on as that also impacts CLM code</option>
    </options>
  </test>
  <test name="ERP_D_P48x1" grid="f10_f10_musgs" compset="IHistClm51Bgc" testmods="clm/decStart">
    <machines>
      <machine name="izumi" compiler="nag" category="aux_clm"/>
      <machine name="izumi" compiler="nag" category="prealpha"/>
    </machines>
    <options>
      <option name="wallclock">00:20:00</option>
    </options>
  </test>
  <test name="ERP_Ld5" grid="f10_f10_musgs" compset="I1850Clm50Bgc" testmods="clm/drydepnomegan">
    <machines>
      <machine name="cheyenne" compiler="intel" category="aux_clm"/>
    </machines>
    <options>
      <option name="wallclock">00:20:00</option>
    </options>
  </test>
  <test name="ERI_Ld9" grid="f10_f10_musgs" compset="I1850Clm50Bgc" testmods="clm/drydepnomegan">
    <machines>
      <machine name="cheyenne" compiler="gnu" category="aux_clm"/>
    </machines>
    <options>
      <option name="wallclock">00:40:00</option>
    </options>
  </test>
  <test name="ERP_Ld5" grid="f10_f10_musgs" compset="I1850Clm50Bgc" testmods="clm/default">
    <machines>
      <machine name="cheyenne" compiler="gnu" category="aux_clm"/>
      <machine name="cheyenne" compiler="intel" category="aux_clm"/>
    </machines>
    <options>
      <option name="wallclock">00:20:00</option>
    </options>
  </test>
  <test name="ERP_Ld5" grid="f19_g17" compset="I1850Clm50Bgc" testmods="clm/default">
    <machines>
      <machine name="cheyenne" compiler="intel" category="aux_clm"/>
    </machines>
    <options>
      <option name="wallclock">00:20:00</option>
    </options>
  </test>
  <test name="ERP_Ld5" grid="f19_g17" compset="I2000Clm50BgcCru" testmods="clm/default">
    <machines>
      <machine name="cheyenne" compiler="intel" category="aux_clm"/>
    </machines>
    <options>
      <option name="wallclock">00:20:00</option>
    </options>
  </test>
  <test name="ERP_Ld5" grid="f19_g17" compset="I2000Clm50SpRtmFl" testmods="clm/default">
    <machines>
      <machine name="izumi" compiler="gnu" category="aux_clm"/>
      <machine name="izumi" compiler="gnu" category="prebeta"/>
      <machine name="izumi" compiler="gnu" category="prealpha"/>
    </machines>
    <options>
      <option name="wallclock">00:20:00</option>
    </options>
  </test>
  <test name="ERP_Ld5" grid="f09_g17" compset="I2000Clm50Vic" testmods="clm/vrtlay">
    <machines>
      <machine name="cheyenne" compiler="intel" category="aux_clm"/>
    </machines>
    <options>
      <option name="wallclock">00:20:00</option>
    </options>
  </test>
  <test name="ERP_Ld5" grid="f10_f10_musgs" compset="I2000Clm50Vic" testmods="clm/decStart">
    <machines>
      <machine name="cheyenne" compiler="gnu" category="aux_clm"/>
    </machines>
    <options>
      <option name="wallclock">00:20:00</option>
    </options>
  </test>
  <test name="ERP_D_Ld5_P48x1" grid="f10_f10_musgs" compset="I1850Clm50Bgc" testmods="clm/ciso">
    <machines>
      <machine name="izumi" compiler="nag" category="aux_clm"/>
    </machines>
    <options>
      <option name="wallclock">00:20:00</option>
    </options>
  </test>
  <test name="ERP_Ld3" grid="f09_g17" compset="I1850Clm50BgcCropCru" testmods="clm/ciso">
    <machines>
      <machine name="cheyenne" compiler="intel" category="aux_clm"/>
    </machines>
    <options>
      <option name="wallclock">00:20:00</option>
    </options>
  </test>
  <test name="SMS_Ld3" grid="f09_g17" compset="I1850Clm50BgcCropCru" testmods="clm/default">
    <machines>
      <machine name="cheyenne" compiler="intel" category="ctsm_sci"/>
      <machine name="izumi"    compiler="intel" category="ctsm_sci"/>
    </machines>
    <options>
      <option name="wallclock">00:20:00</option>
      <option name="comment"  >Science support for I1850Clm50BgcCropCru at f09</option>
    </options>
  </test>
  <test name="SMS_Ld3" grid="f19_g17" compset="I1850Clm50BgcCropCru" testmods="clm/default">
    <machines>
      <machine name="cheyenne" compiler="intel" category="ctsm_sci"/>
      <machine name="izumi"    compiler="intel" category="ctsm_sci"/>
    </machines>
    <options>
      <option name="wallclock">00:20:00</option>
      <option name="comment"  >Science support for I1850Clm50BgcCropCru at f19</option>
    </options>
  </test>
  <test name="ERP_D_Ld5_P48x1" grid="f10_f10_musgs" compset="I2000Clm50BgcCru" testmods="clm/flexCN_FUN">
    <machines>
      <machine name="izumi" compiler="nag" category="aux_clm"/>
    </machines>
    <options>
      <option name="wallclock">00:20:00</option>
    </options>
  </test>
  <test name="ERP_D_Ld5_P48x1" grid="f10_f10_musgs" compset="I2000Clm50BgcCru" testmods="clm/noFUN_flexCN">
    <machines>
      <machine name="izumi" compiler="nag" category="aux_clm"/>
    </machines>
    <options>
      <option name="wallclock">00:20:00</option>
    </options>
  </test>
  <test name="ERP_D_Ld5_P48x1" grid="f10_f10_musgs" compset="I2000Clm50BgcCru" testmods="clm/luna">
    <machines>
      <machine name="izumi" compiler="nag" category="aux_clm"/>
    </machines>
    <options>
      <option name="wallclock">00:20:00</option>
    </options>
  </test>
  <test name="ERP_Ly3_P72x2" grid="f10_f10_musgs" compset="IHistClm50BgcCrop" testmods="clm/cropMonthOutput">
    <machines>
      <machine name="cheyenne" compiler="intel" category="aux_clm"/>
    </machines>
    <options>
      <option name="wallclock">01:40:00</option>
      <option name="comment"  >Multi-year global test of transient crops together with transient glaciers. Use no-evolve glaciers with ERP test</option>
    </options>
  </test>
  <test name="SMS_Ld5" grid="f09_g17" compset="I1850Clm45Bgc" testmods="clm/default">
    <machines>
      <machine name="cheyenne" compiler="intel" category="ctsm_sci"/>
      <machine name="izumi"    compiler="intel" category="ctsm_sci"/>
    </machines>
    <options>
      <option name="wallclock">00:20:00</option>
      <option name="comment"  >Science support for I1850Clm45Bgc at f09</option>
    </options>
  </test>
  <test name="SMS_Ld5" grid="f19_g17" compset="I1850Clm45Bgc" testmods="clm/default">
    <machines>
      <machine name="cheyenne" compiler="intel" category="ctsm_sci"/>
      <machine name="izumi"    compiler="intel" category="ctsm_sci"/>
    </machines>
    <options>
      <option name="wallclock">00:20:00</option>
      <option name="comment"  >Science support for I1850Clm45Bgc at f19</option>
    </options>
  </test>
  <test name="ERI_D_Ld9" grid="f10_f10_musgs" compset="I1850Clm45Bgc" testmods="clm/default">
    <machines>
      <machine name="cheyenne" compiler="gnu" category="aux_clm"/>
    </machines>
    <options>
      <option name="wallclock">00:40:00</option>
      <option name="comment"  >include a Clm45 ERI test; also, want a debug test of I1850Clm45Bgc</option>
    </options>
  </test>
  <test name="ERP_P36x2_D_Ld5" grid="f10_f10_musgs" compset="I1850Clm45BgcCru" testmods="clm/ciso">
    <machines>
      <machine name="cheyenne" compiler="intel" category="prealpha"/>
      <machine name="cheyenne" compiler="intel" category="aux_cime_baselines"/>
    </machines>
    <options>
      <option name="wallclock">00:20:00</option>
    </options>
  </test>
  <test name="ERP_P36x2_D_Ld5" grid="f10_f10_musgs" compset="I1850Clm45Cn" testmods="clm/default">
    <machines>
      <machine name="cheyenne" compiler="intel" category="aux_clm"/>
    </machines>
    <options>
      <option name="wallclock">00:20:00</option>
    </options>
  </test>
  <test name="ERP_P36x2_D_Ld5" grid="f10_f10_musgs" compset="I1850Clm50Bgc" testmods="clm/ciso">
    <machines>
      <machine name="cheyenne" compiler="intel" category="aux_clm"/>
    </machines>
    <options>
      <option name="wallclock">00:20:00</option>
    </options>
  </test>
  <test name="ERP_P36x2_D_Ld5" grid="f10_f10_musgs" compset="I2000Clm45Sp" testmods="clm/default">
    <machines>
      <machine name="cheyenne" compiler="intel" category="aux_clm"/>
    </machines>
    <options>
      <option name="wallclock">00:20:00</option>
      <option name="comment"  >include a debug test of I2000Clm45Sp</option>
    </options>
  </test>
  <test name="ERP_P36x2_D_Ld5" grid="f10_f10_musgs" compset="I2000Clm50Cn" testmods="clm/default">
    <machines>
      <machine name="cheyenne" compiler="intel" category="aux_clm"/>
      <machine name="cheyenne" compiler="gnu" category="aux_clm"/>
    </machines>
    <options>
      <option name="wallclock">00:20:00</option>
      <option name="comment"  >Include a few debug tests of Cn</option>
    </options>
  </test>
  <test name="ERP_P36x2_D_Ld5" grid="f10_f10_musgs" compset="IHistClm45BgcCru" testmods="clm/decStart">
    <machines>
      <machine name="cheyenne" compiler="intel" category="aux_clm"/>
    </machines>
    <options>
      <option name="wallclock">00:20:00</option>
      <option name="comment"  >include a debug test of IHistClm45BgcCru</option>
    </options>
  </test>
  <test name="SMS_Ld5" grid="f09_g17" compset="IHistClm45BgcCru" testmods="clm/default">
    <machines>
      <machine name="cheyenne" compiler="intel" category="ctsm_sci"/>
      <machine name="izumi"    compiler="intel" category="ctsm_sci"/>
    </machines>
    <options>
      <option name="wallclock">00:20:00</option>
      <option name="comment"  >Science support for IHistClm45BgcCru at f09</option>
    </options>
  </test>
  <test name="SMS_Ld5" grid="f19_g17" compset="IHistClm45BgcCru" testmods="clm/default">
    <machines>
      <machine name="cheyenne" compiler="intel" category="ctsm_sci"/>
      <machine name="izumi"    compiler="intel" category="ctsm_sci"/>
    </machines>
    <options>
      <option name="wallclock">00:20:00</option>
      <option name="comment"  >Science support for IHistClm45BgcCru at f19</option>
    </options>
  </test>
  <test name="SMS_Ld5" grid="f09_g17" compset="IHistClm45Bgc" testmods="clm/default">
    <machines>
      <machine name="cheyenne" compiler="intel" category="ctsm_sci"/>
      <machine name="izumi"    compiler="intel" category="ctsm_sci"/>
    </machines>
    <options>
      <option name="wallclock">00:20:00</option>
      <option name="comment"  >Science support for IHistClm45Bgc at f09</option>
    </options>
  </test>
  <test name="SMS_Ld5" grid="f19_g17" compset="IHistClm45Bgc" testmods="clm/default">
    <machines>
      <machine name="cheyenne" compiler="intel" category="ctsm_sci"/>
      <machine name="izumi"    compiler="intel" category="ctsm_sci"/>
    </machines>
    <options>
      <option name="wallclock">00:20:00</option>
      <option name="comment"  >Science support for IHistClm45Bgc at f19</option>
    </options>
  </test>
  <test name="ERP_D_Ld5" grid="f10_f10_musgs" compset="IHistClm45Sp" testmods="clm/decStart">
    <machines>
      <machine name="cheyenne" compiler="intel" category="aux_clm"/>
    </machines>
    <options>
      <option name="wallclock">00:20:00</option>
    </options>
  </test>
  <test name="SMS_Ld5" grid="f09_g17" compset="IHistClm45Sp" testmods="clm/default">
    <machines>
      <machine name="cheyenne" compiler="intel" category="ctsm_sci"/>
      <machine name="izumi"    compiler="intel" category="ctsm_sci"/>
    </machines>
    <options>
      <option name="wallclock">00:20:00</option>
      <option name="comment"  >Science support for IHistClm45Sp at f09</option>
    </options>
  </test>
  <test name="SMS_Ld5" grid="f19_g17" compset="IHistClm45Sp" testmods="clm/default">
    <machines>
      <machine name="cheyenne" compiler="intel" category="ctsm_sci"/>
      <machine name="izumi"    compiler="intel" category="ctsm_sci"/>
    </machines>
    <options>
      <option name="wallclock">00:20:00</option>
      <option name="comment"  >Science support for IHistClm45Sp at f19</option>
    </options>
  </test>
  <test name="ERP_P36x2_Lm13" grid="f10_f10_musgs" compset="IHistClm51Bgc" testmods="clm/monthly">
    <machines>
      <machine name="cheyenne" compiler="intel" category="aux_clm"/>
      <machine name="cheyenne" compiler="gnu" category="aux_clm"/>
    </machines>
    <options>
      <option name="wallclock">02:00:00</option>
      <option name="tput_tolerance">0.5</option>
    </options>
  </test>
  <test name="ERP_P180x2_D" grid="f19_g17" compset="I2000Clm50SpRtmFl" testmods="clm/default">
    <machines>
      <machine name="cheyenne" compiler="intel" category="aux_clm"/>
    </machines>
    <options>
      <option name="wallclock">00:20:00</option>
      <option name="comment"  >include a debug test with flooding on</option>
    </options>
  </test>
  <test name="ERP_P180x2_D_Ld5" grid="f19_g17_gl4" compset="I1850Clm50BgcCropG" testmods="clm/default">
    <machines>
      <machine name="cheyenne" compiler="intel" category="aux_clm"/>
      <machine name="cheyenne" compiler="intel" category="prealpha"/>
    </machines>
    <options>
      <option name="wallclock">00:20:00</option>
    </options>
  </test>
  <test name="ERP_P180x2_D_Ld5" grid="f19_g17_gl4" compset="I1850Clm50BgcCropG" testmods="clm/glcMEC_increase">
    <machines>
      <machine name="cheyenne" compiler="intel" category="aux_clm"/>
    </machines>
    <options>
      <option name="wallclock">00:20:00</option>
      <option name="comment"  >cism is not answer preserving across processor changes, but short test length should be ok.</option>
    </options>
  </test>
  <test name="ERP_P180x2_D_Ld5" grid="f19_g17" compset="I2000Clm50Sp" testmods="clm/default">
    <machines>
      <machine name="cheyenne" compiler="intel" category="aux_clm"/>
      <machine name="cheyenne" compiler="intel" category="prealpha"/>
    </machines>
    <options>
      <option name="wallclock">00:20:00</option>
    </options>
  </test>
  <test name="SMS_P180x2_D_Ld5" grid="f19_g17" compset="I2000Clm50Sp" testmods="clm/default">
    <machines>
      <machine name="cheyenne" compiler="intel" category="aux_cime_baselines"/>
    </machines>
    <options>
      <option name="wallclock">00:20:00</option>
    </options>
  </test>
  <test name="ERP_P72x2_Lm25" grid="f10_f10_musgs" compset="I2000Clm51BgcCrop" testmods="clm/monthly">
    <machines>
      <machine name="cheyenne" compiler="intel" category="aux_clm"/>
    </machines>
    <options>
      <option name="wallclock">01:40:00</option>
      <option name="comment"  >threaded ERP test for crop just over 2-years</option>
    </options>
  </test>
  <test name="ERP_P36x2_D_Ld5" grid="f10_f10_musgs" compset="I1850Clm45BgcCrop" testmods="clm/crop">
    <machines>
      <machine name="cheyenne" compiler="intel" category="aux_clm"/>
    </machines>
    <options>
      <option name="wallclock">00:20:00</option>
      <option name="comment"  >include a debug test of I1850Clm45BgcCrop</option>
      <option name="tput_tolerance">0.5</option>
    </options>
  </test>
  <test name="ERP_P36x2_D_Ld5" grid="f10_f10_musgs" compset="I1850Clm45BgcCru" testmods="clm/default">
    <machines>
      <machine name="cheyenne" compiler="intel" category="aux_clm"/>
    </machines>
    <options>
      <option name="wallclock">00:20:00</option>
    </options>
  </test>
  <test name="ERP_P72x2_Ly3" grid="f10_f10_musgs" compset="I2000Clm50BgcCrop" testmods="clm/irrig_o3_reduceOutput">
    <machines>
      <machine name="cheyenne" compiler="intel" category="aux_clm"/>
    </machines>
    <options>
      <option name="wallclock">01:40:00</option>
      <option name="comment"  >Want a multi-year global crop restart test; this was 5 years when we were doing cold start, but 3 years is probably sufficient given that we have spun-up crop initial conditions</option>
    </options>
  </test>
  <test name="ERP_P72x2_Lm36" grid="f10_f10_musgs" compset="I2000Clm50BgcCrop" testmods="clm/clm50cropIrrigMonth_interp">
    <machines>
      <machine name="cheyenne" compiler="intel" category="aux_clm"/>
      <machine name="cheyenne" compiler="intel" category="prebeta"/>
    </machines>
    <options>
      <option name="wallclock">01:40:00</option>
      <option name="comment"  >Want a multi-year global crop restart test; this was 5 years when we were doing cold start, but 3 years is probably sufficient given that we have spun-up crop initial conditions</option>
    </options>
  </test>
  <test name="ERP_P72x2_Lm7" grid="f10_f10_musgs" compset="I2000Clm50BgcCrop" testmods="clm/irrig_alternate_monthly">
    <machines>
      <machine name="cheyenne" compiler="intel" category="aux_clm">
        <options>
          <option name="wallclock">00:30:00</option>
          <option name="comment">Want an ERP test covering some non-default irrigation options. Long enough so that we're likely to exercise the various groundwater irrigation code.</option>
        </options>
      </machine>
    </machines>
  </test>
  <test name="ERS_D" grid="f10_f10_musgs" compset="I1850Clm50BgcCrop" testmods="clm/reseedresetsnow">
    <machines>
      <machine name="cheyenne" compiler="intel" category="aux_clm"/>
    </machines>
    <options>
      <option name="wallclock">00:20:00</option>
    </options>
  </test>
  <test name="ERP_P36x2_D_Ld10" grid="f10_f10_musgs" compset="IHistClm50SpG" testmods="clm/glcMEC_decrease">
    <machines>
      <machine name="cheyenne" compiler="intel" category="aux_clm"/>
    </machines>
    <options>
      <option name="wallclock">00:20:00</option>
      <option name="comment"  >Test transient PFTs (via HIST) in conjunction with changing glacier area. This test also covers the reset_dynbal_baselines option. CISM is not answer preserving across processor changes, but short test length should be OK.</option>
    </options>
  </test>
  <test name="SMS_Ln9" grid="C96_C96_mg17" compset="IHistClm50Sp" testmods="clm/decStart">
    <machines>
      <machine name="cheyenne" compiler="intel" category="ctsm_sci"/>
    </machines>
    <options>
      <option name="wallclock">00:10:00</option>
      <option name="comment">We have one C96 test in aux_clm; this is another that uses a different compset. No need to run this additional C96 test with every tag, but include it in the less frequent ctsm_sci testing. decStart doesn't accomplish a lot in this very short test, but we're using it anyway to be consistent with other Hist tests.</option>
    </options>
  </test>
  <test name="ERS_D_Ld10" grid="f10_f10_musgs" compset="IHistClm50Sp" testmods="clm/collapse_pfts_78_to_16_decStart_f10">
    <machines>
      <machine name="cheyenne" compiler="intel" category="aux_clm"/>
    </machines>
    <options>
      <option name="wallclock">00:20:00</option>
      <option name="comment"  >test transient PFTs (via HIST) with a December start, reading 78-pft data and running with 16 pfts</option>
    </options>
  </test>
  <test name="SOILSTRUCTUD_Ld5" grid="f10_f10_musgs" compset="I2000Clm50BgcCrop" testmods="clm/default">
    <machines>
      <machine name="cheyenne" compiler="intel" category="aux_clm"/>
    </machines>
    <options>
      <option name="wallclock">00:20:00</option>
      <option name="comment"  >test soil_layerstruct_userdefined set to the same dzsoi values as in the predefined case 4SL_2m and expect bfb same answers</option>
    </options>
  </test>
  <test name="ERS_D_Ld12" grid="f10_f10_musgs" compset="I1850Clm50BgcCropG" testmods="clm/glcMEC_spunup_inc_dec_bgc">
    <machines>
      <machine name="cheyenne" compiler="intel" category="aux_clm"/>
    </machines>
    <options>
      <option name="wallclock">00:20:00</option>
      <option name="comment"  >Tests updates of BGC variables with increasing and decreasing glacier areas</option>
    </options>
  </test>
  <test name="ERP_P36x2_D_Ld3" grid="f10_f10_musgs" compset="I1850Clm50BgcCrop" testmods="clm/extra_outputs">
    <machines>
      <machine name="cheyenne" compiler="gnu" category="aux_clm"/>
    </machines>
    <options>
      <option name="wallclock">00:20:00</option>
      <option name="comment"  >Among other extra outputs, ensure that writing the history field master list to a separate file does not cause failure"</option>
    </options>
  </test>
  <test name="ERS_D_Ld3" grid="f10_f10_musgs" compset="I1850Clm50BgcCrop" testmods="clm/default">
    <machines>
      <machine name="cheyenne" compiler="intel" category="aux_clm"/>
      <machine name="cheyenne" compiler="gnu" category="aux_clm"/>
      <machine name="cheyenne" compiler="intel" category="clm_short"/>
      <machine name="cheyenne" compiler="gnu" category="clm_short"/>
    </machines>
    <options>
      <option name="wallclock">00:20:00</option>
    </options>
  </test>
  <test name="ERS_D_Ld3" grid="f19_g17" compset="I1850Clm50BgcCrop" testmods="clm/clm50dynroots">
    <machines>
      <machine name="cheyenne" compiler="intel" category="aux_clm"/>
      <machine name="hobart" compiler="intel" category="prebeta"/>
      <machine name="hobart" compiler="pgi" category="prebeta"/>
    </machines>
    <options>
      <option name="wallclock">00:20:00</option>
    </options>
  </test>
  <test name="ERS_D_Ld3" grid="f10_f10_musgs" compset="I2000Clm50BgcCru" testmods="clm/default">
    <machines>
      <machine name="cheyenne" compiler="intel" category="aux_clm"/>
      <machine name="cheyenne" compiler="gnu" category="aux_clm"/>
    </machines>
    <options>
      <option name="wallclock">00:20:00</option>
    </options>
  </test>
  <test name="ERS_D_Ld3" grid="f10_f10_musgs" compset="I2000Clm50BgcCru" testmods="clm/deepsoil_bedrock">
    <machines>
      <machine name="cheyenne" compiler="intel" category="aux_clm"/>
    </machines>
    <options>
      <option name="wallclock">00:20:00</option>
    </options>
  </test>
  <test name="ERS_D_Ld5" grid="f10_f10_musgs" compset="I2000Clm50BgcCru" testmods="clm/default">
    <machines>
      <machine name="cheyenne" compiler="intel" category="aux_clm"/>
    </machines>
    <options>
      <option name="wallclock">00:20:00</option>
    </options>
  </test>
  <test name="ERS_D_Ld5_Mmpi-serial" grid="1x1_mexicocityMEX" compset="I1PtClm50SpRs" testmods="clm/default">
    <machines>
      <machine name="izumi" compiler="nag" category="aux_clm"/>
    </machines>
    <options>
      <option name="wallclock">00:20:00</option>
    </options>
  </test>
  <test name="ERS_D_Ld6" grid="f10_f10_musgs" compset="I1850Clm45BgcCrop" testmods="clm/clm50CMIP6frc">
    <machines>
      <machine name="cheyenne" compiler="gnu" category="aux_clm"/>
      <machine name="cheyenne" compiler="intel" category="aux_clm"/>
    </machines>
    <options>
      <option name="wallclock">00:20:00</option>
    </options>
  </test>
  <test name="ERS_D_Ld7_Mmpi-serial" grid="1x1_smallvilleIA" compset="IHistClm50BgcCropRs" testmods="clm/decStart1851_noinitial">
    <machines>
      <machine name="cheyenne" compiler="intel" category="aux_clm"/>
    </machines>
    <options>
      <option name="wallclock">00:20:00</option>
      <option name="comment"  >Transient crop run with a mid-year restart, restarting shortly after a big landunit transition, to make sure that the annually-dribbled fluxes generated from landunit transitions restart properly</option>
    </options>
  </test>
  <test name="ERS_Ld3" grid="f09_g17" compset="I1850Clm50BgcCrop" testmods="clm/rad_hrly_light_res_half">
    <machines>
      <machine name="cheyenne" compiler="intel" category="aux_clm"/>
    </machines>
    <options>
      <option name="wallclock">00:20:00</option>
    </options>
  </test>
  <test name="ERS_Ld5_Mmpi-serial" grid="1x1_vancouverCAN" compset="I1PtClm45SpRs" testmods="clm/default">
    <machines>
      <machine name="cheyenne" compiler="intel" category="aux_clm"/>
      <machine name="izumi" compiler="nag" category="prealpha"/>
    </machines>
    <options>
      <option name="wallclock">00:20:00</option>
    </options>
  </test>
  <test name="ERS_Ld5_Mmpi-serial" grid="1x1_vancouverCAN" compset="I1PtClm50SpRs" testmods="clm/default">
    <machines>
      <machine name="cheyenne" compiler="intel" category="aux_clm"/>
    </machines>
    <options>
      <option name="wallclock">00:20:00</option>
    </options>
  </test>
  <test name="ERS_Lm20_Mmpi-serial" grid="1x1_smallvilleIA" compset="I2000Clm50BgcCropQianRs" testmods="clm/monthly_noinitial">
    <machines>
      <machine name="cheyenne" compiler="gnu" category="aux_clm"/>
    </machines>
    <options>
      <option name="wallclock">01:20:00</option>
      <option name="comment"  >tests mid-year restart, with the restart file being written in the middle of the first year after cold start initialization</option>
    </options>
  </test>
  <test name="ERS_Ly5_Mmpi-serial" grid="1x1_smallvilleIA" compset="I2000Clm50BgcCropQianRs" testmods="clm/ciso_monthly">
    <machines>
      <machine name="cheyenne" compiler="gnu" category="aux_clm"/>
    </machines>
    <options>
      <option name="wallclock">02:00:00</option>
      <option name="comment"  >multi-year test with crops and isotopes that includes all crop types; added (2020-05-21) in order to test the new switchgrass and miscanthus crops (which otherwise aren't currently tested)</option>
    </options>
  </test>
  <test name="ERS_Lm40_Mmpi-serial" grid="1x1_numaIA" compset="I2000Clm50BgcCropQianRs" testmods="clm/monthly">
    <machines>
      <machine name="cheyenne" compiler="gnu" category="aux_clm"/>
    </machines>
    <options>
      <option name="wallclock">02:00:00</option>
      <option name="comment"  >tests mid-year restart, with the restart file being written in the middle of the second year</option>
    </options>
  </test>
  <test name="ERS_Lm54_Mmpi-serial" grid="1x1_numaIA" compset="I2000Clm50BgcCropQianRs" testmods="clm/cropMonthOutput">
    <machines>
      <machine name="cheyenne" compiler="intel" category="aux_clm"/>
    </machines>
    <options>
      <option name="wallclock">02:00:00</option>
      <option name="comment"  >tests mid-year restart, with the restart file being written after more than 2 years, which Sam Levis says is important for testing crop restarts</option>
    </options>
  </test>
  <test name="ERS_Ly20_Mmpi-serial" grid="1x1_numaIA" compset="I2000Clm50BgcCropQianRs" testmods="clm/cropMonthOutput">
    <machines>
      <machine name="cheyenne" compiler="intel" category="aux_clm"/>
    </machines>
    <options>
      <option name="wallclock"     >01:40:00</option>
      <option name="tput_tolerance">0.5</option>
      <option name="comment"       >20 year single point tests with BGC-Crop (Crop keeps a 20 year running mean)</option>
    </options>
  </test>
  <test name="ERS_Ly3" grid="f10_f10_musgs" compset="I1850Clm50BgcCropCmip6" testmods="clm/basic">
    <machines>
      <machine name="cheyenne" compiler="intel" category="aux_clm"/>
    </machines>
    <options>
      <option name="wallclock">01:40:00</option>
      <option name="comment"  >Include a long ERS test of the cmip6 configuration, though at coarse resolution. This gives a year+ test covering the output_crop usermod, which is something we want: if this is removed, we should add a test of at least a year duration covering the output_crop usermod. This test needs to use init_interp to work, because of adding virtual Antarctica columns (currently the default out-of-the-box setting uses init_interp for this).</option>
    </options>
  </test>
  <test name="ERS_Ly3_Mmpi-serial" grid="1x1_smallvilleIA" compset="IHistClm50BgcCropQianRs" testmods="clm/cropMonthOutput">
    <machines>
      <machine name="cheyenne" compiler="gnu" category="aux_clm"/>
    </machines>
    <options>
      <option name="wallclock">01:40:00</option>
      <option name="comment"  >restart is right before the transition from 100% nat veg to 100% crop</option>
    </options>
  </test>
  <test name="ERS_Ly3_P72x2" grid="f10_f10_musgs" compset="IHistClm50BgcCropG" testmods="clm/cropMonthOutput">
    <machines>
      <machine name="cheyenne" compiler="intel" category="aux_clm"/>
    </machines>
    <options>
      <option name="wallclock">01:40:00</option>
      <option name="comment"  >Multi-year global test of transient crops together with transient glaciers. Use glacier evolution with ERS test</option>
    </options>
  </test>
  <test name="ERS_Ly5_P144x1" grid="f10_f10_musgs" compset="IHistClm51BgcCrop" testmods="clm/cropMonthOutput">
    <machines>
      <machine name="cheyenne" compiler="intel" category="aux_clm"/>
    </machines>
    <options>
      <option name="wallclock">01:40:00</option>
      <option name="comment"  >Want a multi-year global test of transient crops; also want a multi-year transient restart test.  Using P60x1 and ERS rather than ERP to get faster turnaround of this long-running test</option>
    </options>
  </test>
  <test name="ERS_Ly5_P72x1" grid="f10_f10_musgs" compset="IHistClm45BgcCrop" testmods="clm/cropMonthOutput">
    <machines>
      <machine name="cheyenne" compiler="intel" category="aux_clm"/>
    </machines>
    <options>
      <option name="wallclock">03:00:00</option>
      <option name="comment"  >include a long Clm45 test, and include a production intel test of Clm45</option>
    </options>
  </test>
  <test name="ERS_Ly6_Mmpi-serial" grid="1x1_smallvilleIA" compset="IHistClm50BgcCropQianRs" testmods="clm/cropMonthOutput">
    <machines>
      <machine name="cheyenne" compiler="intel" category="aux_clm"/>
    </machines>
    <options>
      <option name="wallclock">02:00:00</option>
      <option name="comment"  >restart is right before increasing natural veg to &gt; 0 while also shifting PCT_CFT</option>
      <option name="tput_tolerance">0.5</option>
    </options>
  </test>
  <test name="LII_D_Ld3" grid="f19_g17" compset="I2000Clm50BgcCrop" testmods="clm/default">
    <machines>
      <machine name="cheyenne" compiler="intel" category="aux_clm"/>
    </machines>
    <options>
      <option name="wallclock">00:20:00</option>
      <option name="comment"  >Basic LII test, covering the standard range of subgrid heterogeneity - particularly, including crop. Uses a year-2000 restart file so that the restart file has non-zero product pools, so that we exercise the gridcell-level code in init_interp.</option>
    </options>
  </test>
  <test name="LII2FINIDATAREAS_D_P360x2_Ld1" grid="f09_g17" compset="I1850Clm50BgcCrop" testmods="clm/default">
    <machines>
      <machine name="cheyenne" compiler="intel" category="aux_clm"/>
    </machines>
    <options>
      <option name="wallclock">00:20:00</option>
      <option name="comment"  >Exercise the init_interp_method='use_finidat_areas' option. See documentation at the top of the python script implementing this test for more details and rationale. This test requires a compatible finidat file (i.e., a file that can be used without interpolation). If no such file is available out-of-the-box, then the test will need to use a testmod that points to a compatible file.</option>
    </options>
  </test>
  <test name="LVG_Ld5_D" grid="f10_f10_musgs" compset="I1850Clm51Bgc" testmods="clm/no_vector_output">
    <machines>
      <machine name="cheyenne" compiler="intel" category="aux_clm"/>
    </machines>
    <options>
      <option name="wallclock">00:20:00</option>
      <option name="comment"  >Include one LVG debug test (exact configuration is not very important). Note that the LVG test will fail if there is any 1-d output, or output separated by glacier elevation classes (e.g., the various *_FORC fields), so this includes a testmod that turns off any 1-d output.</option>
    </options>
  </test>
  <test name="LCISO_Lm13" grid="f10_f10_musgs" compset="IHistClm51BgcCrop" testmods="clm/ciso_monthly">
    <machines>
      <machine name="cheyenne" compiler="intel" category="aux_clm"/>
      <machine name="cheyenne" compiler="intel" category="prebeta"/>
    </machines>
    <options>
      <option name="wallclock">01:30:00</option>
      <option name="comment"  >Make sure Carbon isotopes on and off with land-use change, does NOT change answers. To verify for landuse change must go beyond a year boundary, because of #404 we can't use a December start, so need to run for beyond the year boundary.</option>
    </options>
  </test>
  <test name="NCK_Ld1" grid="f10_f10_musgs" compset="I2000Clm50Sp" testmods="clm/default">
    <machines>
      <machine name="cheyenne" compiler="intel" category="aux_clm"/>
      <machine name="cheyenne" compiler="intel" category="prealpha"/>
    </machines>
    <options>
      <option name="wallclock">00:20:00</option>
    </options>
  </test>
  <test name="PEM_D_Ld5" grid="ne30_g17" compset="I2000Clm50BgcCru" testmods="clm/default">
    <machines>
      <machine name="cheyenne" compiler="intel" category="aux_clm"/>
      <machine name="cheyenne" compiler="intel" category="prealpha"/>
    </machines>
    <options>
      <option name="wallclock">00:60:00</option>
    </options>
  </test>
  <test name="PEM_Ld1" grid="f10_f10_musgs" compset="I2000Clm51BgcCrop" testmods="clm/crop">
    <machines>
      <machine name="izumi" compiler="intel" category="aux_clm"/>
      <machine name="izumi" compiler="intel" category="prebeta"/>
    </machines>
    <options>
      <option name="wallclock">00:20:00</option>
    </options>
  </test>
  <test name="PET_P36x2_D" grid="f10_f10_musgs" compset="I1850Clm50BgcCrop" testmods="clm/default">
    <machines>
      <machine name="cheyenne" compiler="intel" category="aux_clm"/>
    </machines>
    <options>
      <option name="wallclock">00:20:00</option>
      <option name="comment"  >The main purpose of this test is to test threading of init_interp, exercising the OpenMP directives in initInterp. (Note that ERP tests don't compare threaded vs. non-threaded runs of init_interp, since init_interp won't run in the restart case.) Note that this test will use init_interp as long as we don't have out-of-the-box initial conditions at f10 resolution. We could probably get a similar level of confidence in the threading directives by deleting this test and instead changing the LII test to use threading; the main loss would be that that wouldn't test threading combined with interpolating from one resolution to another, as this one does.</option>
      <option name="tput_tolerance">0.5</option>
    </options>
  </test>
  <test name="SMS" grid="f10_f10_musgs" compset="I2000Clm50BgcCrop" testmods="clm/crop">
    <machines>
      <machine name="izumi" compiler="intel" category="aux_clm"/>
      <machine name="izumi" compiler="pgi" category="aux_clm"/>
      <machine name="izumi" compiler="gnu" category="aux_clm"/>
    </machines>
    <options>
      <option name="wallclock">00:20:00</option>
    </options>
  </test>
  <test name="SMS_D_Ld1" grid="f09_g17" compset="I1850Clm50BgcSpinup" testmods="clm/cplhist">
    <machines>
      <machine name="cheyenne" compiler="intel" category="aux_clm"/>
    </machines>
    <options>
      <option name="wallclock">00:20:00</option>
    </options>
  </test>
  <test name="SMS_D" grid="f19_f19_mg17" compset="I2010Clm50Sp" testmods="clm/clm50cam6LndTuningMode">
    <machines>
      <machine name="cheyenne" compiler="intel" category="aux_clm"/>
    </machines>
    <options>
      <option name="wallclock">00:20:00</option>
    </options>
  </test>
  <test name="ERS_Ln9" grid="ne0ARCTICne30x4_ne0ARCTICne30x4_mt12" compset="IHistClm50Sp" testmods="clm/clm50cam6LndTuningMode_1979Start">
    <machines>
      <machine name="cheyenne" compiler="intel" category="ctsm_sci"/>
    </machines>
    <options>
      <option name="wallclock">00:20:00</option>
      <option name="comment"  >Run ARCTIC for transient case starting in 1979 as for AMIP CAM cases, be sure to run with stub GLC
for ERS test as otherwise it won't work for a sub-day test (no need to run this high core count test with every tag, but include it in the less frequent ctsm_sci testing)"</option>
    </options>
  </test>
  <test name="SMS_Ln9" grid="ne0ARCTICGRISne30x8_ne0ARCTICGRISne30x8_mt12" compset="IHistClm50Sp" testmods="clm/clm50cam6LndTuningMode_1979Start">
    <machines>
      <machine name="cheyenne" compiler="intel" category="ctsm_sci"/>
    </machines>
    <options>
      <option name="wallclock">00:20:00</option>
      <option name="comment"  >Run ARCTICGRIS for transient case starting in 1979 as for AMIP CAM cases (no need to run this high core count test with every tag, but include it in the less frequent ctsm_sci testing)"</option>
    </options>
  </test>
  <test name="SMS_Ln9" grid="ne0ARCTICGRISne30x8_ne0ARCTICGRISne30x8_mt12" compset="ISSP585Clm50BgcCrop" testmods="clm/clm50cam6LndTuningMode">
    <machines>
      <machine name="cheyenne" compiler="intel" category="ctsm_sci"/>
    </machines>
    <options>
      <option name="wallclock">00:40:00</option>
      <option name="comment"  >Run ARCTICGRIS for future transient case (do not run this expensive test with every tag, but include it in the less frequent ctsm_sci testing)"</option>
    </options>
  </test>
  <test name="SMS_Ln9" grid="ne0CONUSne30x8_ne0CONUSne30x8_mt12" compset="IHistClm50Sp" testmods="clm/clm50cam6LndTuningMode_2013Start">
    <machines>
      <machine name="cheyenne" compiler="intel" category="ctsm_sci"/>
    </machines>
    <options>
      <option name="wallclock">00:20:00</option>
      <option name="comment"  >Run CONUS for transient case starting in 2013 as for CAM case (no need to run this high core count test with every tag, but include it in the less frequent ctsm_sci testing)"</option>
    </options>
  </test>
  <test name="SMS_Ld5" grid="f09_g17" compset="IHistClm50Sp" testmods="clm/default">
    <machines>
      <machine name="cheyenne" compiler="intel" category="ctsm_sci"/>
      <machine name="izumi"    compiler="intel" category="ctsm_sci"/>
    </machines>
    <options>
      <option name="wallclock">00:20:00</option>
      <option name="comment"  >Science support for IHistClm50Sp at f09</option>
    </options>
  </test>
  <test name="SMS_Ld5" grid="f19_g17" compset="IHistClm50Sp" testmods="clm/default">
    <machines>
      <machine name="cheyenne" compiler="intel" category="ctsm_sci"/>
      <machine name="izumi"    compiler="intel" category="ctsm_sci"/>
    </machines>
    <options>
      <option name="wallclock">00:20:00</option>
      <option name="comment"  >Science support for IHistClm50Sp at f19</option>
    </options>
  </test>
  <test name="SMS_Ln9" grid="ne30pg2_ne30pg2_mg17" compset="I1850Clm50Sp" testmods="clm/clm50cam6LndTuningMode">
    <machines>
      <machine name="cheyenne" compiler="intel" category="aux_clm"/>
    </machines>
    <options>
      <option name="wallclock">00:40:00</option>
      <option name="comment"  >Run ne30np4.pg2 to make sure will work for CAM"</option>
    </options>
  </test>
  <test name="SMS_Ln9" grid="ne30pg2_ne30pg2_mg17" compset="I2000Clm50BgcCrop" testmods="clm/clm50cam6LndTuningMode">
    <machines>
      <machine name="cheyenne" compiler="intel" category="aux_clm"/>
    </machines>
    <options>
      <option name="wallclock">00:40:00</option>
      <option name="comment"  >Run ne30np4.pg3 to make sure will work for CAM"</option>
    </options>
  </test>
  <test name="SMS" grid="f19_g17" compset="I2000Clm50Cn" testmods="clm/default">
    <machines>
      <machine name="cheyenne" compiler="intel" category="aux_clm"/>
    </machines>
    <options>
      <option name="wallclock">00:20:00</option>
      <option name="comment"  >Include at least one production test with Cn</option>
    </options>
  </test>
  <test name="SMS_D" grid="f10_f10_musgs" compset="I2000Clm51BgcCrop" testmods="clm/crop">
    <machines>
      <machine name="izumi" compiler="intel" category="aux_clm"/>
      <machine name="izumi" compiler="pgi" category="aux_clm"/>
      <machine name="izumi" compiler="gnu" category="aux_clm"/>
    </machines>
    <options>
      <option name="wallclock">00:20:00</option>
    </options>
  </test>
  <test name="SMS_D_Ld1" grid="f19_g17" compset="I1850Clm45Cn" testmods="clm/default">
    <machines>
      <machine name="izumi" compiler="pgi" category="prebeta"/>
      <machine name="izumi" compiler="gnu" category="aux_clm"/>
    </machines>
    <options>
      <option name="wallclock">00:20:00</option>
    </options>
  </test>
  <test name="SMS_D_Ld1_Mmpi-serial" grid="1x1_vancouverCAN" compset="I1PtClm45SpRs" testmods="clm/default">
    <machines>
      <machine name="izumi" compiler="nag" category="aux_clm"/>
    </machines>
    <options>
      <option name="wallclock">00:20:00</option>
    </options>
  </test>
  <test name="SMS_D_Ld1_Mmpi-serial" grid="1x1_mexicocityMEX" compset="I1PtClm50SpRs" testmods="clm/default">
    <machines>
      <machine name="cheyenne" compiler="intel" category="aux_clm"/>
    </machines>
    <options>
      <option name="wallclock">00:20:00</option>
    </options>
  </test>
  <test name="SMS_D_Ld1_Mmpi-serial" grid="1x1_vancouverCAN" compset="I1PtClm50SpRs" testmods="clm/default">
    <machines>
      <machine name="izumi" compiler="nag" category="aux_clm"/>
      <machine name="cheyenne" compiler="gnu" category="aux_clm"/>
      <machine name="cheyenne" compiler="intel" category="aux_clm"/>
    </machines>
    <options>
      <option name="wallclock">00:20:00</option>
    </options>
  </test>
  <test name="SMS_D_Ld1_Mmpi-serial" grid="f45_f45_mg37" compset="I2000Clm50Sp" testmods="clm/ptsRLA">
    <machines>
      <machine name="cheyenne" compiler="intel" category="aux_clm"/>
      <machine name="cheyenne" compiler="gnu" category="aux_clm"/>
      <machine name="izumi" compiler="nag" category="aux_clm"/>
      <machine name="cheyenne" compiler="intel" category="prealpha"/>
      <machine name="izumi" compiler="nag" category="prealpha"/>
      <machine name="cheyenne" compiler="gnu" category="prealpha"/>
    </machines>
    <options>
      <option name="wallclock">00:20:00</option>
    </options>
  </test>
  <test name="SMS_D_Ld1_P48x1" grid="f10_f10_musgs" compset="I2000Clm45BgcCrop" testmods="clm/oldhyd">
    <machines>
      <machine name="izumi" compiler="nag" category="aux_clm"/>
    </machines>
    <options>
      <option name="wallclock">00:20:00</option>
    </options>
  </test>
  <test name="ERP_D_P36x2_Ld3" grid="f10_f10_musgs" compset="I2000Clm45BgcCrop" testmods="clm/no_subgrid_fluxes">
    <machines>
      <machine name="cheyenne" compiler="gnu" category="aux_clm">
        <options>
          <option name="wallclock">00:20:00</option>
          <option name="comment">This covers some code that isn't covered by any existing tests (such as the oldhyd test), though the amount of additional code coverage is small, so we don't necessarily need to keep this test long-term.</option>
        </options>
      </machine>
    </machines>
  </test>
  <test name="SMS_D_Ld1_P48x1" grid="f10_f10_musgs" compset="I2000Clm50BgcCru" testmods="clm/af_bias_v7">
    <machines>
      <machine name="izumi" compiler="nag" category="aux_clm"/>
    </machines>
    <options>
      <option name="wallclock">00:20:00</option>
    </options>
  </test>
  <test name="SMS_D_Ld3" grid="f10_f10_musgs" compset="I1850Clm50BgcCrop" testmods="clm/default">
    <machines>
      <machine name="cheyenne" compiler="intel" category="aux_clm"/>
      <machine name="cheyenne" compiler="intel" category="clm_short"/>
      <machine name="cheyenne" compiler="intel" category="prealpha"/>
      <machine name="cheyenne" compiler="intel" category="aux_cime_baselines"/>
    </machines>
    <options>
      <option name="wallclock">00:20:00</option>
    </options>
  </test>
  <test name="SMS_D_Ld3" grid="f10_f10_musgs" compset="I2000Clm50BgcCru" testmods="clm/default">
    <machines>
      <machine name="cheyenne" compiler="intel" category="aux_clm"/>
      <machine name="cheyenne" compiler="gnu" category="aux_clm"/>
      <machine name="cheyenne" compiler="gnu" category="prebeta"/>
    </machines>
    <options>
      <option name="wallclock">00:20:00</option>
    </options>
  </test>
  <test name="SMS_N2_D_Lh12" grid="f09_g17" compset="I2000Clm50Sp" testmods="clm/pauseResume">
    <machines>
      <machine name="cheyenne" compiler="intel" category="aux_clm"/>
    </machines>
    <options>
      <option name="wallclock">00:20:00</option>
    </options>
  </test>
  <test name="DAE_N2_D_Lh12" grid="f10_f10_musgs" compset="I2000Clm50BgcCrop" testmods="clm/DA_multidrv">
    <machines>
      <machine name="cheyenne" compiler="intel" category="aux_clm"/>
      <machine name="cheyenne" compiler="intel" category="prealpha"/>
    </machines>
    <options>
      <option name="wallclock">00:20:00</option>
    </options>
  </test>
  <test name="SMS_D_Ld5" grid="f10_f10_musgs" compset="I1850Clm45BgcCrop" testmods="clm/crop">
    <machines>
      <machine name="izumi" compiler="nag" category="aux_clm"/>
    </machines>
    <options>
      <option name="wallclock">00:20:00</option>
      <option name="comment"  >include a nag debug test of Clm45BgcCrop</option>
    </options>
  </test>
  <test name="SMS_D_Ld5_Mmpi-serial" grid="1x1_mexicocityMEX" compset="I1PtClm50SpRs" testmods="clm/default">
    <machines>
      <machine name="cheyenne" compiler="intel" category="aux_clm"/>
      <machine name="cheyenne" compiler="intel" category="prebeta"/>
    </machines>
    <options>
      <option name="wallclock">00:20:00</option>
      <option name="tput_tolerance">0.5</option>
    </options>
  </test>
  <test name="SMS_D_Lm1_Mmpi-serial" grid="CLM_USRDAT" compset="I1PtClm50SpRs" testmods="clm/USUMB">
    <machines>
      <machine name="cheyenne" compiler="intel" category="aux_clm"/>
      <machine name="cheyenne" compiler="intel" category="prebeta"/>
    </machines>
    <options>
      <option name="wallclock">00:20:00</option>
      <option name="tput_tolerance">0.5</option>
    </options>
  </test>
  <test name="ERS_D_Ld5" grid="f10_f10_musgs" compset="IHistClm50BgcQian" testmods="clm/ciso_bombspike1963DecStart">
    <machines>
      <machine name="cheyenne" compiler="intel" category="aux_clm"/>
    </machines>
    <options>
      <option name="wallclock">00:40:00</option>
      <option name="comment"  >Want a test of the c13 and c14 timeseries that crosses the year boundary. Ideally this test would include crops (in order to cover as much code as possible combined with the c13/c14 timeseries, even though there are no direct interactions between these timeseries and crops), but crop DecStart tests currently fail because of https://github.com/ESCOMP/ctsm/issues/404 and I didn't want to add another long test just to test these options, so for now using a compset without crops. Using a compset with SGLC to avoid problems with CISM in DecStart tests; the only IHistClm50Bgc compset we have with SGLC is this Qian compset, so I'm using this one.</option>
    </options>
  </test>
  <test name="SMS_D_Ly6_Mmpi-serial" grid="1x1_smallvilleIA" compset="IHistClm45BgcCropQianRs" testmods="clm/cropMonthOutput">
    <machines>
      <machine name="cheyenne" compiler="intel" category="aux_clm"/>
    </machines>
    <options>
      <option name="wallclock">02:00:00</option>
      <option name="comment"  >Want a debug test that tests a number of aspects of transient crops, including a new crop landunit and shifting PCT_CFT; move to CLM50 once we can get it fast enough (see bug 2391)</option>
    </options>
  </test>
  <test name="ERS_Lm25" grid="1x1_smallvilleIA" compset="IHistClm50BgcCropQianRs" testmods="clm/smallville_dynlakes_monthly">
    <machines>
      <machine name="cheyenne" compiler="gnu" category="aux_clm">
        <options>
          <option name="wallclock">0:50:00</option>
          <option name="comment">Include a test of transient lakes</option>
        </options>
      </machine>
    </machines>
  </test>
  <test name="SMS_D_P48x1_Ld5" grid="f10_f10_musgs" compset="I2000Clm50BgcCrop" testmods="clm/irrig_spunup">
    <machines>
      <machine name="izumi" compiler="nag" category="aux_clm"/>
      <machine name="izumi" compiler="nag" category="prebeta"/>
    </machines>
    <options>
      <option name="wallclock">00:20:00</option>
      <option name="comment"  >Want nag _D test with irrigation on</option>
    </options>
  </test>
  <test name="SMS_Ld1" grid="f09_g17" compset="I2000Clm50BgcCru" testmods="clm/af_bias_v7">
    <machines>
      <machine name="cheyenne" compiler="intel" category="aux_clm"/>
    </machines>
    <options>
      <option name="wallclock">00:20:00</option>
    </options>
  </test>
  <test name="SMS_Ld1" grid="f19_g17" compset="I2000Clm50BgcCru" testmods="clm/default">
    <machines>
      <machine name="cheyenne" compiler="intel" category="prebeta"/>
    </machines>
    <options>
      <option name="wallclock">00:20:00</option>
    </options>
  </test>
  <test name="SMS_Ld1" grid="f19_g17" compset="I2000Clm50Vic" testmods="clm/default">
    <machines>
      <machine name="cheyenne" compiler="intel" category="aux_clm"/>
    </machines>
    <options>
      <option name="wallclock">00:20:00</option>
    </options>
  </test>
  <test name="SMS_Ld1_Mmpi-serial" grid="1x1_mexicocityMEX" compset="I1PtClm50SpRs" testmods="clm/default">
    <machines>
      <machine name="cheyenne" compiler="intel" category="aux_clm"/>
    </machines>
    <options>
      <option name="wallclock">00:20:00</option>
    </options>
  </test>
  <test name="SMS_Ld1_Mmpi-serial" grid="f45_f45_mg37" compset="I2000Clm50Sp" testmods="clm/ptsRLA">
    <machines>
      <machine name="cheyenne" compiler="intel" category="aux_clm"/>
      <machine name="cheyenne" compiler="gnu" category="aux_clm"/>
    </machines>
    <options>
      <option name="wallclock">00:20:00</option>
    </options>
  </test>
  <test name="SMS_Ld1_Mmpi-serial" grid="f45_f45_mg37" compset="I2000Clm50Sp" testmods="clm/ptsRLB">
    <machines>
      <machine name="cheyenne" compiler="gnu" category="aux_clm"/>
    </machines>
    <options>
      <option name="wallclock">00:20:00</option>
    </options>
  </test>
  <test name="SMS_Ld1_Mmpi-serial" grid="f45_f45_mg37" compset="I2000Clm50Sp" testmods="clm/ptsROA">
    <machines>
      <machine name="cheyenne" compiler="gnu" category="aux_clm"/>
    </machines>
    <options>
      <option name="wallclock">00:20:00</option>
    </options>
  </test>
  <test name="SMS_Ld5" grid="f10_f10_musgs" compset="I1850Clm45BgcCrop" testmods="clm/crop">
    <machines>
      <machine name="cheyenne" compiler="gnu" category="aux_clm"/>
      <machine name="cheyenne" compiler="intel" category="aux_clm"/>
    </machines>
    <options>
      <option name="wallclock">00:20:00</option>
      <option name="comment"  >include a production gnu test of Clm45</option>
    </options>
  </test>
  <test name="SMS_Ld5" grid="f19_g17" compset="IHistClm50Bgc" testmods="clm/decStart">
    <machines>
      <machine name="cheyenne" compiler="intel" category="aux_clm"/>
    </machines>
    <options>
      <option name="wallclock">00:20:00</option>
    </options>
  </test>
  <test name="SMS_Ld2_D" grid="f09_g17" compset="I1850Clm50BgcCropCmip6" testmods="clm/basic_interp">
    <machines>
      <machine name="cheyenne" compiler="intel" category="aux_clm"/>
    </machines>
    <options>
      <option name="wallclock">00:20:00</option>
      <option name="comment"  >This gives a short debug test of the cmip6 configuration as well as a test of the cmip6 configuration at the production resolution, both of which we want. This test needs to use init_interp to work, because of adding virtual Antarctica columns.</option>
    </options>
  </test>
  <test name="SMS_Ld5_D_P48x1" grid="f10_f10_musgs" compset="IHistClm50Bgc" testmods="clm/monthly">
    <machines>
      <machine name="izumi" compiler="nag" category="aux_clm"/>
    </machines>
    <options>
      <option name="wallclock">00:20:00</option>
    </options>
  </test>
  <test name="SMS_Ld5_D_P48x1" grid="f10_f10_musgs" compset="IHistClm51Bgc" testmods="clm/decStart">
    <machines>
      <machine name="izumi" compiler="nag" category="aux_clm"/>
    </machines>
    <options>
      <option name="wallclock">00:20:00</option>
    </options>
  </test>
  <test name="SMS_Ld5" grid="f10_f10_musgs" compset="ISSP585Clm50BgcCrop" testmods="clm/ciso_dec2050Start">
    <machines>
      <machine name="cheyenne" compiler="intel" category="aux_clm"/>
      <machine name="cheyenne" compiler="intel" category="prebeta"/>
    </machines>
    <options>
      <option name="wallclock">00:20:00</option>
      <option name="comment"  >Transient production low res future scenario SSP5-8.5 case with isotopes with a december 2050 start</option>
    </options>
  </test>
  <test name="SMS_Ld5" grid="f10_f10_musgs" compset="ISSP245Clm50BgcCrop" testmods="clm/ciso_dec2050Start">
    <machines>
      <machine name="cheyenne" compiler="gnu" category="aux_clm"/>
    </machines>
    <options>
      <option name="wallclock">00:20:00</option>
      <option name="comment"  >Transient production low res future scenario SSP2-4.5 case with isotopes with a december 2050 start, use gnu to move off of intel</option>
    </options>
  </test>
  <test name="SMS_Ld5" grid="f10_f10_musgs" compset="ISSP370Clm50BgcCrop" testmods="clm/ciso_dec2050Start">
    <machines>
      <machine name="cheyenne" compiler="gnu" category="aux_clm"/>
    </machines>
    <options>
      <option name="wallclock">00:20:00</option>
      <option name="comment"  >Transient production low res future scenario SSP3-7.0 case with isotopes with a december 2050 start, use gnu to move off of intel</option>
    </options>
  </test>
  <test name="SMS_Lm1" grid="f19_g17" compset="I1850Clm50Bgc" testmods="clm/clm50dynroots">
    <machines>
      <machine name="cheyenne" compiler="intel" category="aux_clm"/>
    </machines>
    <options>
      <option name="wallclock">00:20:00</option>
    </options>
  </test>
  <test name="ERP_D_Ld5" grid="f10_f10_musgs" compset="I1850Clm50Bgc" testmods="clm/nlevgrnd_small">
    <machines>
      <machine name="izumi" compiler="intel" category="aux_clm">
        <options>
          <option name="wallclock">0:20:00</option>
          <option name="comment">The main point of this test is to exercise the case where nlevgrnd is less than nlevurb. See the README file in its testmod directory for details.</option>
        </options>
      </machine>
    </machines>
  </test>
  <test name="SMS_Lm13" grid="f19_g17" compset="I2000Clm51BgcCrop" testmods="clm/cropMonthOutput">
    <machines>
      <machine name="cheyenne" compiler="intel" category="aux_clm"/>
    </machines>
    <options>
      <option name="wallclock">00:40:00</option>
      <option name="comment"  >include a relatively long crop test at relatively high resolution</option>
    </options>
  </test>
  <test name="SMS_Lm37" grid="f10_f10_musgs" compset="I1850Clm50SpG" testmods="clm/glcMEC_long">
    <machines>
      <machine name="cheyenne" compiler="intel" category="aux_clm"/>
      <machine name="cheyenne" compiler="intel" category="prebeta"/>
    </machines>
    <options>
      <option name="wallclock">01:30:00</option>
      <option name="comment"  >Long enough test for SMB to be generated in bare land areas; add a month beyond the 3rd year to allow time for CLM to respond to CISM forcing from the 3rd year. (Note: if we had spun-up initial conditions for an IG compset, we could test this with much shorter test, if it also used the glc override options - much of the need for this long test is to allow the snow pack to spin up.)</option>
    </options>
  </test>
  <test name="SMS_Ly3_Mmpi-serial" grid="1x1_numaIA" compset="I2000Clm50BgcCropQianRs" testmods="clm/clm50dynroots">
    <machines>
      <machine name="cheyenne" compiler="intel" category="aux_clm"/>
      <machine name="cheyenne" compiler="intel" category="aux_cime_baselines"/>
    </machines>
    <options>
      <option name="wallclock">01:40:00</option>
    </options>
  </test>
  <test name="SMS_Ly3_Mmpi-serial" grid="1x1_numaIA" compset="I2000Clm50BgcDvCropQianRs" testmods="clm/ignor_warn_cropMonthOutputColdStart">
    <machines>
      <machine name="cheyenne" compiler="gnu" category="aux_clm"/>
    </machines>
    <options>
      <option name="wallclock">01:40:00</option>
      <option name="comment"  >Single point 3-year test with DV"</option>
    </options>
  </test>
  <test name="SMS_P48x1_D_Ld5" grid="f10_f10_musgs" compset="I2000Clm50Cn" testmods="clm/default">
    <machines>
      <machine name="izumi" compiler="nag" category="aux_clm"/>
    </machines>
    <options>
      <option name="wallclock">00:20:00</option>
      <option name="comment"  >Include a few debug tests of Cn</option>
    </options>
  </test>
  <test name="SSPMATRIXCN_Mmpi-serial" grid="1x1_numaIA" compset="I2000Clm50BgcCropQianRs" testmods="clm/ciso_monthly">
    <machines>
      <machine name="cheyenne" compiler="intel" category="aux_clm"/>
    </machines>
    <options>
      <option name="wallclock">01:00:00</option>
    </options>
  </test>
  <test name="ERP_D_Ld10" grid="f19_g17" compset="I1850Clm51BgcCrop" testmods="clm/ADspinup">
    <machines>
      <machine name="cheyenne" compiler="intel" category="aux_clm"/>
    </machines>
    <options>
      <option name="wallclock">00:20:00</option>
      <option name="comment"  >Include a restart test for AD spinup mode because of specific logic for spinup_state. Lack of this test did cause a problem.</option>
    </options>
  </test>
  <test name="SSP_D_Ld10" grid="f19_g17" compset="I1850Clm51Bgc" testmods="clm/rtmColdSSP">
    <machines>
      <machine name="cheyenne" compiler="intel" category="aux_clm"/>
    </machines>
    <options>
      <option name="wallclock">00:20:00</option>
    </options>
  </test>
  <test name="SSP_D_Ld4" grid="f09_g17" compset="I1850Clm50BgcCrop" testmods="clm/ciso_rtmColdSSP">
    <machines>
      <machine name="cheyenne" compiler="intel" category="aux_clm"/>
    </machines>
    <options>
      <option name="wallclock">00:20:00</option>
    </options>
  </test>
  <test name="SSP_Ld10" grid="f19_g17" compset="I1850Clm50Bgc" testmods="clm/rtmColdSSP">
    <machines>
      <machine name="izumi" compiler="intel" category="prebeta"/>
      <machine name="cheyenne" compiler="intel" category="aux_clm"/>
    </machines>
    <options>
      <option name="wallclock">00:20:00</option>
    </options>
  </test>
  <test name="SMS_D_Mmpi-serial_Ld5" grid="5x5_amazon" compset="I2000Clm45FatesRs" testmods="clm/FatesColdDef">
    <machines>
      <machine name="cheyenne" compiler="intel" category="aux_clm"/>
      <machine name="izumi" compiler="nag" category="aux_clm"/>
    </machines>
    <options>
      <option name="wallclock">00:20:00</option>
    </options>
  </test>
  <test name="SMS_D_Mmpi-serial_Ld5" grid="5x5_amazon" compset="I2000Clm50FatesRs" testmods="clm/FatesColdDef">
    <machines>
      <machine name="cheyenne" compiler="intel" category="aux_clm"/>
      <machine name="izumi" compiler="nag" category="aux_clm"/>
      <machine name="cheyenne" compiler="gnu" category="aux_clm"/>
      <machine name="cheyenne" compiler="gnu" category="prebeta"/>
    </machines>
    <options>
      <option name="wallclock">00:20:00</option>
    </options>
  </test>
  <test name="ERS_D_Ld5" grid="f09_g17" compset="I2000Clm45Fates" testmods="clm/FatesColdDef">
    <machines>
      <machine name="cheyenne" compiler="intel" category="aux_clm"/>
    </machines>
    <options>
      <option name="wallclock">00:20:00</option>
    </options>
  </test>
  <test name="ERS_D_Ld5" grid="f10_f10_musgs" compset="I2000Clm45Fates" testmods="clm/FatesColdDef">
    <machines>
      <machine name="cheyenne" compiler="intel" category="aux_clm"/>
      <machine name="izumi" compiler="nag" category="aux_clm"/>
    </machines>
    <options>
      <option name="wallclock">00:20:00</option>
    </options>
  </test>
  <test name="ERS_D_Ld5" grid="f09_g17" compset="I2000Clm50Fates" testmods="clm/FatesColdDef">
    <machines>
      <machine name="cheyenne" compiler="intel" category="aux_clm"/>
    </machines>
    <options>
      <option name="wallclock">00:20:00</option>
      <option name="comment"  >Want one fates test on a large grid: Since FATES has cohorts, it has potential to be a massive memory consumer and netcdf array size maker, so the large grid test will help smoke out these types of issues (and it's a restart test to cover possible memory/netcdf size issues with the restart file).</option>
    </options>
  </test>
  <test name="ERS_D_Ld5" grid="f10_f10_musgs" compset="I2000Clm50Fates" testmods="clm/FatesColdDef">
    <machines>
      <machine name="cheyenne" compiler="intel" category="aux_clm"/>
      <machine name="izumi" compiler="nag" category="aux_clm"/>
    </machines>
    <options>
      <option name="wallclock">00:40:00</option>
    </options>
  </test>
  <test name="ERS_D_Mmpi-serial_Ld5" grid="1x1_brazil" compset="I2000Clm45FatesRs" testmods="clm/FatesColdDef">
    <machines>
      <machine name="cheyenne" compiler="intel" category="aux_clm"/>
      <machine name="izumi" compiler="nag" category="aux_clm"/>
    </machines>
    <options>
      <option name="wallclock">00:20:00</option>
    </options>
  </test>
  <test name="ERS_D_Mmpi-serial_Ld5" grid="5x5_amazon" compset="I2000Clm45FatesRs" testmods="clm/FatesColdDef">
    <machines>
      <machine name="cheyenne" compiler="intel" category="aux_clm"/>
    </machines>
    <options>
      <option name="wallclock">00:20:00</option>
    </options>
  </test>
  <test name="ERS_D_Mmpi-serial_Ld5" grid="1x1_brazil" compset="I2000Clm50FatesRs" testmods="clm/FatesColdDef">
    <machines>
      <machine name="cheyenne" compiler="intel" category="aux_clm"/>
      <machine name="izumi" compiler="nag" category="aux_clm"/>
      <machine name="cheyenne" compiler="gnu" category="aux_clm"/>
    </machines>
    <options>
      <option name="wallclock">00:20:00</option>
    </options>
  </test>
  <test name="ERS_D_Mmpi-serial_Ld5" grid="5x5_amazon" compset="I2000Clm50FatesRs" testmods="clm/FatesColdDef">
    <machines>
      <machine name="cheyenne" compiler="intel" category="aux_clm"/>
    </machines>
    <options>
      <option name="wallclock">00:20:00</option>
    </options>
  </test>
  <test name="SMS_D_Ld5" grid="f10_f10_musgs" compset="I2000Clm45Fates" testmods="clm/FatesColdDef">
    <machines>
      <machine name="cheyenne" compiler="intel" category="aux_clm"/>
      <machine name="izumi" compiler="nag" category="aux_clm"/>
      <machine name="cheyenne" compiler="gnu" category="aux_clm"/>
    </machines>
    <options>
      <option name="wallclock">00:20:00</option>
    </options>
  </test>
  <test name="SMS_D_Ld5" grid="f45_f45_mg37" compset="I2000Clm45Fates" testmods="clm/FatesColdDef">
    <machines>
      <machine name="cheyenne" compiler="intel" category="aux_clm"/>
    </machines>
    <options>
      <option name="wallclock">00:20:00</option>
    </options>
  </test>
  <test name="SMS_D_Ld5" grid="f10_f10_musgs" compset="I2000Clm50Fates" testmods="clm/FatesColdDef">
    <machines>
      <machine name="cheyenne" compiler="intel" category="aux_clm"/>
      <machine name="izumi" compiler="nag" category="aux_clm"/>
      <machine name="cheyenne" compiler="gnu" category="aux_clm"/>
      <machine name="cheyenne" compiler="gnu" category="prebeta"/>
    </machines>
    <options>
      <option name="wallclock">00:20:00</option>
    </options>
  </test>
  <test name="SMS_D_Ld5" grid="f45_f45_mg37" compset="I2000Clm51Fates" testmods="clm/FatesColdDef">
    <machines>
      <machine name="cheyenne" compiler="intel" category="aux_clm"/>
    </machines>
    <options>
      <option name="wallclock">00:20:00</option>
      <option name="comment"  >Run a Fates test with latest Clm5_1</option>
    </options>
  </test>
  <test name="SMS_D_Lm6" grid="f45_f45_mg37" compset="I2000Clm45Fates" testmods="clm/FatesColdDef">
    <machines>
      <machine name="cheyenne" compiler="intel" category="aux_clm"/>
    </machines>
    <options>
      <option name="wallclock">00:40:00</option>
    </options>
  </test>
  <test name="SMS_D_Lm6" grid="f45_f45_mg37" compset="I2000Clm50Fates" testmods="clm/FatesColdDef">
    <machines>
      <machine name="cheyenne" compiler="intel" category="aux_clm"/>
      <machine name="cheyenne" compiler="intel" category="aux_cime_baselines"/>
    </machines>
    <options>
      <option name="wallclock">00:40:00</option>
    </options>
  </test>
  <test name="SMS_D_Lm6_P144x1" grid="f45_f45_mg37" compset="I2000Clm50Fates" testmods="clm/FatesColdDef">
    <machines>
      <machine name="cheyenne" compiler="intel" category="aux_clm"/>
    </machines>
    <options>
      <option name="wallclock">00:20:00</option>
    </options>
  </test>
  <test name="SMS_Ld5" grid="f10_f10_musgs" compset="I2000Clm45Fates" testmods="clm/FatesColdDef">
    <machines>
      <machine name="cheyenne" compiler="intel" category="aux_clm"/>
    </machines>
    <options>
      <option name="wallclock">00:20:00</option>
    </options>
  </test>
  <test name="SMS_Ld5" grid="f19_g17" compset="I2000Clm45Fates" testmods="clm/FatesColdDef">
    <machines>
      <machine name="cheyenne" compiler="intel" category="aux_clm"/>
    </machines>
    <options>
      <option name="wallclock">00:20:00</option>
    </options>
  </test>
  <test name="SMS_Ld5" grid="f10_f10_musgs" compset="I2000Clm50Fates" testmods="clm/FatesColdDef">
    <machines>
      <machine name="cheyenne" compiler="intel" category="aux_clm"/>
      <machine name="cheyenne" compiler="gnu" category="aux_clm"/>
    </machines>
    <options>
      <option name="wallclock">00:20:00</option>
    </options>
  </test>
  <test name="SMS_Ld5" grid="f19_g17" compset="I2000Clm50Fates" testmods="clm/FatesColdDef">
    <machines>
      <machine name="cheyenne" compiler="intel" category="aux_clm"/>
    </machines>
    <options>
      <option name="wallclock">00:20:00</option>
    </options>
  </test>
  <test name="SMS_D_Ld5" grid="f10_f10_musgs" compset="I2000Clm50BgcCrop" testmods="clm/irrig_alternate">
    <machines>
      <machine name="izumi" compiler="nag" category="aux_clm">
        <options>
          <option name="wallclock">00:20:00</option>
          <option name="comment">Debug test covering some non-default irrigation options.</option>
        </options>
      </machine>
    </machines>
  </test>
  <test name="SMS_D_Ld10" grid="f10_f10_musgs" compset="I2000Clm50BgcCrop" testmods="clm/tracer_consistency">
    <machines>

      <machine name="izumi" compiler="intel" category="aux_clm">
        <options>
          <option name="wallclock">00:30:00</option>
          <option name="comment">Include a tracer consistency check in debug mode.</option>
        </options>
      </machine>

    </machines>
  </test>
  <test name="ERP_P36x2_D_Ld5" grid="f10_f10_musgs" compset="I2000Ctsm50NwpBgcCropGswp" testmods="clm/default">
    <machines>

      <machine name="cheyenne" compiler="intel" category="aux_clm">
        <options>
          <option name="wallclock">00:30:00</option>
          <option name="comment">A debug ERP test of the NWP configuration with active BGC and CROP.</option>
        </options>
      </machine>

    </machines>
  </test>
  <test name="LWISO_Ld10" grid="f10_f10_musgs" compset="I2000Clm50BgcCrop" testmods="clm/coldStart">
    <machines>
      <machine name="cheyenne" compiler="gnu" category="aux_clm">
        <options>
          <option name="wallclock">00:30:00</option>
          <option name="comment">Ensure that turning on water tracers doesn't change answers. Cold start for now, until we can use initial conditions from a non-isotope case in an isotope case; once we can do that, this should be changed to not be cold start (e.g., 5-day decStart transient test: see also https://github.com/ESCOMP/ctsm/issues/495#issuecomment-516619853).</option>
        </options>
      </machine>
    </machines>
  </test>
  <test name="ERP_P36x2_D_Ld5" grid="f10_f10_musgs" compset="I2000Ctsm50NwpSpGswp" testmods="clm/default">
    <machines>

      <machine name="cheyenne" compiler="intel" category="aux_clm">
        <options>
          <option name="wallclock">00:30:00</option>
          <option name="comment">Include a debug ERP test of the NWP configuration.</option>
        </options>
      </machine>

    </machines>
  </test>
  <test name="SMS_Ld1" grid="nldas2_rnldas2_mnldas2" compset="I2000Ctsm50NwpSpNldas" testmods="clm/default">
    <machines>

      <machine name="cheyenne" compiler="gnu" category="aux_clm">
        <options>
          <option name="wallclock">00:30:00</option>
          <option name="comment">Include a short smoke test covering the nldas2 grid and the I2000Ctsm50NwpSpNldas compset, which uses NLDAS datm forcing.</option>
        </options>
      </machine>

    </machines>
  </test>
  <test name="SMS_Ld1" grid="nldas2_rnldas2_mnldas2" compset="I2000Ctsm50NwpSpNldasRs" testmods="clm/default">
    <machines>

      <machine name="cheyenne" compiler="gnu" category="aux_clm">
        <options>
          <option name="wallclock">00:30:00</option>
          <option name="comment">Include a short smoke test covering the nldas2 grid and the I2000Ctsm50NwpSpNldasRs compset, which uses NLDAS datm forcing.</option>
        </options>
      </machine>

    </machines>
  </test>
  <test name="ERP_D_Ld3" grid="f19_g17" compset="I2000Clm50FatesCru" testmods="clm/FatesColdDef">
    <machines>
      <machine name="cheyenne" compiler="intel" category="fates"/>
    </machines>
    <options>
      <option name="wallclock">00:20:00</option>
      <option name="comment">Short ERP debug FATES test for f19_g17 grid.</option>
    </options>
  </test>
  <test name="ERP_D_P32x2_Ld3" grid="f19_g17" compset="I2000Clm50FatesCru" testmods="clm/FatesColdDef">
    <machines>
      <machine name="cheyenne" compiler="intel" category="fates"/>
    </machines>
    <options>
      <option name="wallclock">00:20:00</option>
      <option name="comment">Short ERP debug FATES test for f19_g17 grid with modified task layout.</option>
    </options>
  </test>
  <test name="ERP_Ld3" grid="f09_g17" compset="I2000Clm50Fates" testmods="clm/FatesColdDef">
    <machines>
      <machine name="cheyenne" compiler="intel" category="fates"/>
      <machine name="izumi" compiler="nag" category="fates"/>
      <machine name="lawrencium-lr3" compiler="intel" category="fates"/>
    </machines>
    <options>
      <option name="wallclock">00:20:00</option>
      <option name="comment">Short ERP FATES test for f09_g17 grid.</option>
    </options>
  </test>
  <test name="ERP_Ld9" grid="f45_f45_mg37" compset="I2000Clm50FatesCru" testmods="clm/FatesAllVars">
    <machines>
      <machine name="cheyenne" compiler="intel" category="fates"/>
      <machine name="izumi" compiler="nag" category="fates"/>
      <machine name="lawrencium-lr3" compiler="intel" category="fates"/>
    </machines>
    <options>
      <option name="wallclock">00:20:00</option>
      <option name="comment">ERP FATES test covering all standard FATES history variables.</option>
    </options>
  </test>
  <test name="ERS_D_Ld30" grid="f45_f45_mg37" compset="I2000Clm50FatesCru" testmods="clm/FatesPRT2">
    <machines>
      <machine name="cheyenne" compiler="intel" category="fates"/>
      <machine name="izumi" compiler="nag" category="fates"/>
      <machine name="lawrencium-lr3" compiler="intel" category="fates"/>
    </machines>
    <options>
      <option name="wallclock">00:40:00</option>
      <option name="comment">Exact restart debug test covering Fates CNP nutrients mode.</option>
    </options>
  </test>
  <test name="ERS_D_Ld3" grid="f19_g17" compset="I2000Clm50FatesCru" testmods="clm/FatesColdDef">
    <machines>
      <machine name="cheyenne" compiler="intel" category="fates"/>
      <machine name="cheyenne" compiler="gnu" category="fates"/>
      <machine name="lawrencium-lr3" compiler="intel" category="fates"/>
    </machines>
    <options>
      <option name="wallclock">00:40:00</option>
      <option name="comment">Exact restart debug FATES test covering for the f19_g17 grid resolution.</option>
    </options>
  </test>
  <test name="ERS_D_Ld5" grid="f19_g17" compset="I2000Clm50BgcCru" testmods="clm/default">
    <machines>
      <machine name="cheyenne" compiler="intel" category="fates"/>
      <machine name="lawrencium-lr3" compiler="intel" category="fates"/>
    </machines>
    <options>
      <option name="wallclock">00:20:00</option>
      <option name="comment">Exact restart debug test to provide for some CLM coverage during fates suite tests.</option>
    </options>
  </test>
  <test name="ERS_D_Mmpi-serial_Ld5" grid="1x1_brazil" compset="I2000Clm50FatesCru" testmods="clm/FatesColdDef">
    <machines>
      <machine name="cheyenne" compiler="intel" category="fates"/>
      <machine name="izumi" compiler="nag" category="fates"/>
      <machine name="lawrencium-lr3" compiler="intel" category="fates"/>
    </machines>
    <options>
      <option name="wallclock">00:20:00</option>
      <option name="comment">Short ERP debug FATES test for single site grid with serial mpi.</option>
    </options>
  </test>
    <test name="SMS_Lm3_D_Mmpi-serial" grid="1x1_brazil" compset="I2000Clm50FatesCru" testmods="clm/FatesHydro">
    <machines>
      <machine name="cheyenne" compiler="intel" category="fates"/>
      <machine name="izumi" compiler="nag" category="fates"/>
    </machines>
    <options>
      <option name="wallclock">00:20:00</option>
      <option name="comment">Longer smoke debug test for single site grid with serial mpi with coverage for FATES Hydro.</option>
    </options>
  </test>
  <test name="ERS_D_Ld5" grid="1x1_brazil" compset="I2000Clm50FatesCru" testmods="clm/FatesHydro">
    <machines>
      <machine name="cheyenne" compiler="intel" category="fates"/>
      <machine name="izumi" compiler="nag" category="fates"/>
      <machine name="lawrencium-lr3" compiler="intel" category="fates"/>
    </machines>
    <options>
      <option name="wallclock">00:40:00</option>
      <option name="comment">Short exact restart debug test for single site grid with coverage for FATES Hydro.</option>
    </options>
  </test>
  <test name="ERS_Ld5" grid="f19_g17" compset="I2000Clm45Fates" testmods="clm/FatesColdDef">
    <machines>
      <machine name="cheyenne" compiler="intel" category="fates"/>
      <machine name="lawrencium-lr3" compiler="intel" category="fates"/>
    </machines>
    <options>
      <option name="wallclock">00:20:00</option>
      <option name="comment">Exact restart debug FATES test providing coverage for Clm45 physics.</option>
    </options>
  </test>
  <test name="ERS_Ld60" grid="f45_f45_mg37" compset="I2000Clm50FatesCru" testmods="clm/Fates">
    <machines>
      <machine name="cheyenne" compiler="intel" category="fates"/>
      <machine name="izumi" compiler="nag" category="fates"/>
      <machine name="lawrencium-lr3" compiler="intel" category="fates"/>
    </machines>
    <options>
      <option name="wallclock">00:40:00</option>
      <option name="comment">60 day exact restart FATES test on f45 grid.</option>
    </options>
  </test>
  <test name="ERS_Ld60" grid="f45_f45_mg37" compset="I2000Clm50FatesCru" testmods="clm/FatesNoFire">
    <machines>
      <machine name="cheyenne" compiler="intel" category="fates"/>
      <machine name="lawrencium-lr3" compiler="intel" category="fates"/>
    </machines>
    <options>
      <option name="wallclock">00:40:00</option>
      <option name="comment">60 day exact restart test that turns off all fire (both FATES and CLM) on an f45 grid.</option>
    </options>
  </test>
  <test name="ERS_Ld60" grid="f45_f45_mg37" compset="I2000Clm50FatesCru" testmods="clm/FatesST3">
    <machines>
      <machine name="cheyenne" compiler="intel" category="fates"/>
      <machine name="izumi" compiler="nag" category="fates"/>
      <machine name="lawrencium-lr3" compiler="intel" category="fates"/>
    </machines>
    <options>
      <option name="wallclock">00:20:00</option>
      <option name="comment">60 day exact restart test activating FATES static stand structure on an f45 grid.</option>
    </options>
  </test>
  <test name="ERS_Ld60" grid="f45_f45_mg37" compset="I2000Clm50FatesCru" testmods="clm/FatesPPhys">
    <machines>
      <machine name="cheyenne" compiler="intel" category="fates"/>
    </machines>
    <options>
      <option name="wallclock">00:20:00</option>
      <option name="comment">60 day exact restart test activating FATES prescribed physiology mode on an f45 grid.</option>
    </options>
  </test>
    <test name="ERS_Ld30" grid="f45_f45_mg37" compset="I2000Clm50FatesCru" testmods="clm/FatesReducedComplexFixedBiogeo">
    <machines>
      <machine name="cheyenne" compiler="intel" category="fates"/>
      <machine name="izumi" compiler="nag" category="fates"/>
      <machine name="lawrencium-lr3" compiler="intel" category="fates"/>      
    </machines>
    <options>
      <option name="wallclock">00:40:00</option>
      <option name="comment">30 day exact restart test for FATES fixed biogeography reduced complexity mode on an f45 grid.</option>
    </options>
  </test>
  <test name="ERS_Ld60" grid="f45_f45_mg37" compset="I2000Clm50FatesCru" testmods="clm/FatesLogging">
    <machines>
      <machine name="cheyenne" compiler="intel" category="fates"/>
    </machines>
    <options>
      <option name="wallclock">00:40:00</option>
      <option name="comment">60 day exact restart test providing coverage for the FATES logging mode on an f45 grid.</option>
    </options>
  </test>
  <test name="ERS_Ld30" grid="f45_f45_mg37" compset="I2000Clm50FatesCru" testmods="clm/FatesSizeAgeMort">
    <machines>
      <machine name="cheyenne" compiler="intel" category="fates"/>
      <machine name="hobart" compiler="nag" category="fates"/>
      <machine name="lawrencium-lr3" compiler="intel" category="fates"/>      
    </machines>
    <options>
      <option name="wallclock">00:40:00</option>
      <option name="comment">30 day exact restart test activating FATES size and age mortality mode on an f45 grid.</option>
    </options>
  </test>
  <test name="SMS_Lm6" grid="f45_f45_mg37" compset="I2000Clm50FatesCru" testmods="clm/Fates">
    <machines>
      <machine name="cheyenne" compiler="intel" category="fates"/>
      <machine name="lawrencium-lr3" compiler="intel" category="fates"/>
    </machines>
    <options>
      <option name="wallclock">00:20:00</option>
      <option name="comment"  >Run a short non-Fates test (without land-ice model) in the fates test list, to make sure fates changes do not mess up the standard model</option>
    </options>
  </test>
  <test name="SMS_Lm13" grid="1x1_brazil" compset="I2000Clm50FatesCru" testmods="clm/FatesColdDef">
    <machines>
      <machine name="cheyenne" compiler="intel" category="fates"/>
      <machine name="cheyenne" compiler="gnu" category="fates"/>
    </machines>
    <options>
      <option name="wallclock">00:40:00</option>
      <option name="comment">13 month single site FATES smoke test.</option>
    </options>
  </test>
  <test name="ERS_D_Lm12" grid="1x1_brazil" compset="I2000Clm50FatesCru" testmods="clm/Fates_nat_and_anthro_ignitions">
    <machines>
      <machine name="cheyenne" compiler="intel" category="fates"/>
    </machines>
    <options>
      <option name="wallclock">01:00:00</option>
      <option name="comment">12 month exact restart FATES single site debug test covering anthropogenic fire ignition mode.</option>
    </options>
  </test>
  <test name="SMS_Lm1" grid="f10_f10_musgs" compset="I1850Clm50BgcCropCmip6waccm" testmods="clm/basic">
    <machines>
      <machine name="cheyenne" compiler="gnu" category="aux_clm"/>
      <machine name="cheyenne" compiler="gnu" category="prealpha"/>
      <machine name="cheyenne" compiler="gnu" category="prebeta"/>
    </machines>
    <options>
      <option name="wallclock">00:20:00</option>
      <option name="comment"  >The main point of this test is simply to make sure that the CMIP6WACCMDECK moifierd works. (This configuration is basically the same as I1850Clm50BgcCropCmip6, but without cmip6_glaciers_virtual_antarctica - so we don't need huge coverage of this.) Month-long so that we actually get some history output (because this test exercises a usermods directory with only monthly and yearly output).</option>
    </options>
  </test>
  <test name="SMS_Lm1" grid="f19_g17" compset="I1850Clm50BgcCropCmip6waccm" testmods="clm/basic">
    <machines>
      <machine name="cheyenne" compiler="intel" category="aux_clm"/>
      <machine name="cheyenne" compiler="intel" category="prebeta"/>
    </machines>
    <options>
      <option name="wallclock">00:60:00</option>
      <option name="comment"  >The main point of this test is simply to make sure that the CMIP6WACCMDECK modifier works for
2-degree since that resolution turns off Carbon isotopes </option>
    </options>
  </test>
  <test name="SMS_Lm1_D" grid="f10_f10_musgs" compset="I1850Clm50BgcCrop" testmods="clm/output_crop_highfreq">
    <machines>
      <machine name="cheyenne" compiler="intel" category="aux_clm">
        <options>
          <option name="wallclock">00:20:00</option>
          <option name="comment">Want at least a month-long debug test covering the output_crop usermod, as well as a test covering the output_crop_highfreq usermod. (Note that we already have a year+ test of output_crop via a cmip6 test, so having this test just be a month, rather than a year, seems good enough.)</option>
        </options>
      </machine>
    </machines>
  </test>
  <test name="SMS_Ly1_Mmpi-serial" grid="1x1_brazil" compset="IHistClm50BgcQianRs" testmods="clm/output_bgc_highfreq">
    <machines>
      <machine name="cheyenne" compiler="gnu" category="aux_clm">
        <options>
          <option name="wallclock">00:20:00</option>
          <option name="comment">Want a year-long test covering the output_bgc and output_bgc_highfreq usermods; don't want a highfreq, year-long global test because of the output volume, so this is single-point.</option>
        </options>
      </machine>
    </machines>
  </test>
  <test name="SMS_Ly1_Mmpi-serial" grid="1x1_vancouverCAN" compset="I1PtClm50SpRs" testmods="clm/output_sp_highfreq">
    <machines>
      <machine name="cheyenne" compiler="gnu" category="aux_clm">
        <options>
          <option name="wallclock">00:10:00</option>
          <option name="comment">Want a year-long test covering the output_sp and output_sp_highfreq usermods; don't want a highfreq, year-long global test because of the output volume, so this is single-point.</option>
        </options>
      </machine>
    </machines>
  </test>
  <test name="SMS_D_Ld5_Vnuopc" grid="f10_f10_musgs" compset="I2000Clm50BgcCrop" testmods="clm/default">
    <machines>
      <machine name="cheyenne" compiler="intel" category="aux_clm">
        <options>
          <option name="wallclock">00:30:00</option>
          <option name="comment">Include a test of the NUOPC cap</option>
        </options>
      </machine>
    </machines>
  </test>
  <test name="PFS_Ld20" grid="f09_g17" compset="I2000Clm50BgcCrop">
    <machines>
      <machine name="cheyenne" compiler="intel" category="aux_clm">
        <options>
          <option name="wallclock">00:30:00</option>
          <option name="comment">Can use this test to determine if there are significant throughput changes, at least for this common and important configuration. Note that this deliberately doesn't have any testmods in order to (1) avoid doing history output (because the timing of output can be very variable, and mixing output timing with other aspects of model time can be confusing), and (2) generally keep the test replicating a production configuration as closely as possible (so, for example, we do NOT set BFBFLAG=TRUE for this test).</option>
          <!-- standard throughput tolerance is 25%, but for this PFS test we want a stricter tolerance -->
          <option name="tput_tolerance">0.1</option>
        </options>
      </machine>
    </machines>
  </test>

  <test name="LILACSMOKE_Vnuopc_D_Ld2" grid="f10_f10_musgs" compset="I2000Ctsm50NwpSpAsRs" testmods="clm-lilac">
    <machines>
      <machine name="cheyenne" compiler="intel" category="aux_clm">
        <options>
          <option name="wallclock">00:20:00</option>
          <option name="comment">Basic LILAC smoke test. Needs to use the nuopc driver. Uses stub atmosphere to avoid needing to download a bunch of unnecessary data if run on a different machine.</option>
        </options>
      </machine>
    </machines>
  </test>

  <test name="SMS_D_Ln1" grid="f10_f10_musgs" compset="I2000Clm50BgcCropQianRs" testmods="clm-run_self_tests">
    <machines>

      <machine name="izumi" compiler="intel" category="aux_clm">
        <options>
          <option name="wallclock">0:20:00</option>
          <option name="comment">Include a test that triggers runtime self-tests. The grid and compset aren't very important here, but we do want more than a single-point test so that we can run on more than one processor; we use Qian atm forcing to facilitate running this test on small systems (to avoid large input data needs). The self-tests are run in initialization, so we only need to run for a single time step.</option>
        </options>
      </machine>

    </machines>
  </test>

  <test name="FUNITCTSM_P1x1" grid="f10_f10_musgs" compset="I2000Clm50Sp">
    <machines>
      <machine name="cheyenne" compiler="intel" category="aux_clm">
        <options>
          <option name="wallclock">00:30:00</option>
          <option name="comment">This test runs CTSM's Fortran unit tests. We're abusing the system test infrastructure to run these, so that a run of the test suite results in the unit tests being run as well. Grid and compset are irrelevant here, except that compset must be one that includes CTSM in order for CIME to find the test definition.</option>
        </options>
      </machine>
    </machines>
  </test>
</testlist><|MERGE_RESOLUTION|>--- conflicted
+++ resolved
@@ -364,8 +364,6 @@
       <option name="wallclock">00:20:00</option>
     </options>
   </test>
-<<<<<<< HEAD
-=======
   <test name="ERS_D_Lm3" grid="f09_g17" compset="I1850Clm50BgcCrop" testmods="clm/ciso_monthly_matrixcn">
     <machines>
       <machine name="cheyenne" compiler="intel" category="aux_clm"/>
@@ -402,15 +400,6 @@
       <option name="comment"  >Run without DEBUG for a long period for a low resolution case with the matrix solution on for spinup with all options it interacts with (requires Bgc, but also turn on Crop and Carbon isotopes)</option>
     </options>
   </test>
-  <test name="ERP_D_Ld5" grid="f19_g17" compset="I2000Clm50BgcCru" testmods="clm/default">
-    <machines>
-      <machine name="cheyenne" compiler="intel" category="aux_clm"/>
-    </machines>
-    <options>
-      <option name="wallclock">00:20:00</option>
-    </options>
-  </test>
->>>>>>> ea712f33
   <test name="ERP_D_Ld5" grid="f19_g17" compset="I2000Clm50BgcCru" testmods="clm/fire_emis">
     <machines>
       <machine name="cheyenne" compiler="intel" category="aux_clm"/>
