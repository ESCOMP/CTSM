--- conflicted
+++ resolved
@@ -2323,11 +2323,7 @@
     </options>
   </test>
 -->
-<<<<<<< HEAD
-  <test name="SMS_Ld30" grid="f45_f45_mg37" compset="I2000Clm51FatesSpCruRsGs" testmods="clm/FatesColdSatPhen">
-=======
   <test name="SMS_Lm1" grid="f45_f45_mg37" compset="I2000Clm51FatesSpCruRsGs" testmods="clm/FatesColdDefBasic">
->>>>>>> 695ee136
     <machines>
       <machine name="cheyenne" compiler="intel" category="fates"/>
     </machines>
