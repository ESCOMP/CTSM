--- conflicted
+++ resolved
@@ -256,11 +256,7 @@
       <option name="wallclock">00:20:00</option>
     </options>
   </test>
-<<<<<<< HEAD
-  <test name="SMS_P720x1_Ln12" grid="hcru_hcru" compset="I2000Clm50BgcCruGs" testmods="clm/coldStart">
-=======
   <test name="SMS_P720x1_Ln6" grid="hcru_hcru" compset="I2000Clm50BgcCruGs" testmods="clm/coldStart">
->>>>>>> 95fc9e16
     <machines>
       <machine name="cheyenne" compiler="intel" category="aux_clm"/>
     </machines>
