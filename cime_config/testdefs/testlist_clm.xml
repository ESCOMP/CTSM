<?xml version="1.0"?>
<!--
     CTSM test list. Test suites included:
        ctsm_pymods: System tests for the python codes that also run CTSM cases
        clm_short: The short CLM test for basic testing of a few configurations
        aux_clm: Main workhorse test list to be run on main machines before most tags are made
        fates: The FATES testlist, run when FATES is updated
        ctsm_sci: Tests for all science supported compset/resolution configurations, plus all supported resolutions
        prelpha: Run before CESM alpha tags
        prebeta: Run before CESM beta tags (more extensive, but should have tests outside of prealpha)
        aux_cime_baselines: CESM cime baselines
-->
<testlist version="2.0">
  <test name="ERI_D_Ld9" grid="f10_f10_mg37" compset="I1850Clm60Bgc" testmods="clm/default">
    <machines>
      <machine name="derecho" compiler="gnu" category="aux_clm"/>
      <machine name="derecho" compiler="gnu" category="ctsm_sci"/>
    </machines>
    <options>
      <option name="wallclock">00:40:00</option>
    </options>
  </test>
  <test name="SMS_D_Ld3_PS" grid="f09_g17" compset="I1850Clm50BgcNoAnthro" testmods="clm/decStart1851_noinitial">
    <machines>
      <machine name="cheyenne" compiler="intel" category="aux_clm"/>
      <machine name="cheyenne" compiler="intel" category="prebeta"/>
      <machine name="derecho" compiler="intel" category="aux_clm"/>
      <machine name="derecho" compiler="intel" category="prebeta"/>
    </machines>
    <options>
      <option name="wallclock">00:20:00</option>
      <option name="comment"  >No anthropogenic compset</option>
    </options>
  </test>
  <test name="ERI_D_Ld9" grid="f10_f10_mg37" compset="I2000Clm50BgcCru" testmods="clm/default">
    <machines>
      <machine name="cheyenne" compiler="gnu" category="aux_clm"/>
      <machine name="cheyenne" compiler="intel" category="aux_clm"/>
      <machine name="derecho" compiler="gnu" category="aux_clm"/>
      <machine name="derecho" compiler="intel" category="aux_clm"/>
    </machines>
    <options>
      <option name="wallclock">00:20:00</option>
    </options>
  </test>
  <test name="ERP_D_Ld9" grid="ne30pg3_t232" compset="I1850Clm60BgcCrop" testmods="clm/clm60cam6LndTuningMode">
    <machines>
      <machine name="derecho" compiler="intel" category="aux_clm"/>
    </machines>
    <options>
      <option name="wallclock">00:20:00</option>
      <option name="comment">CESM3 development Exact restart test with change in the processor count at the standard coupled resolution</option>
    </options>
  </test>
<<<<<<< HEAD
  <!-- this will be removed when CESM no longer needs it-->
  <test name="ERP_D_Ld9" grid="ne30pg3_t232" compset="I1850Clm51BgcCropG" testmods="clm/clm51cam6LndTuningMode">
=======
  <test name="SMS_Ln9" grid="f10_f10_mg37" compset="I1850Clm45Bgc" testmods="clm/clm45cam4LndTuningModeZDustSoilErod">
    <machines>
      <machine name="derecho" compiler="intel" category="aux_clm"/>
      <machine name="izumi" compiler="gnu" category="aux_clm"/>
    </machines>
    <options>
      <option name="wallclock">00:20:00</option>
      <option name="comment">Simple test use soil eroditability in CTSM for CAM4 tuning</option>
    </options>
  </test>
  <test name="SMS_Ln9" grid="f09_f09_mg17" compset="I1850Clm45Bgc" testmods="clm/clm45cam4LndTuningModeZDustSoilErod">
    <machines>
      <machine name="derecho" compiler="intel" category="aux_clm"/>
    </machines>
    <options>
      <option name="wallclock">00:20:00</option>
      <option name="comment">Simple test use soil eroditability in CTSM for CAM4 tuning, at 1-degree</option>
    </options>
  </test>
  <test name="SMS_Ln9" grid="f10_f10_mg37" compset="I2000Clm50Sp" testmods="clm/clm50cam5LndTuningModeZDustSoilErod">
    <machines>
      <machine name="derecho" compiler="gnu" category="aux_clm"/>
      <machine name="izumi" compiler="intel" category="aux_clm"/>
    </machines>
    <options>
      <option name="wallclock">00:20:00</option>
      <option name="comment">Simple test use soil eroditability in CTSM for CAM5 tuning</option>
    </options>
  </test>
  <test name="ERP_D_Ld9" grid="ne30pg3_t232" compset="I1850Clm51BgcCrop" testmods="clm/clm51cam6LndTuningModeZDustSoilErod">
>>>>>>> a65df144
    <machines>
      <machine name="derecho" compiler="intel" category="aux_clm"/>
    </machines>
    <options>
      <option name="wallclock">00:20:00</option>
<<<<<<< HEAD
      <option name="comment">Remove this when Clm51 compset use is removed from CESM</option>
      <option name="comment">CESM3 development Exact restart test with change in the processor count at the standard coupled resolution</option>
=======
      <option name="comment">CESM3 development Exact restart test with change in the processor count at the standard coupled resolution, use soil eroditability in CTSM</option>
    </options>
  </test>
    <test name="ERP_D_Ld9" grid="f10_f10_mg37" compset="I1850Clm51BgcCrop" testmods="clm/clm51cam6LndTuningModeZDustSoilErod">
    <machines>
      <machine name="izumi" compiler="nag" category="aux_clm"/>
    </machines>
    <options>
      <option name="wallclock">00:20:00</option>
      <option name="comment">CESM3 development Exact restart test with change in the processor count at f10, for izumi nag, use soil eroditability in CTSM</option>
>>>>>>> a65df144
    </options>
  </test>
  <test name="ERP_D_Ld9" grid="ne30pg3_t232" compset="IHistClm60BgcCrop" testmods="clm/clm60cam6LndTuningMode">
    <machines>
      <machine name="derecho" compiler="intel" category="aux_clm"/>
    </machines>
    <options>
      <option name="wallclock">00:20:00</option>
      <option name="comment">CESM3 development Exact restart test with change in the processor count at the standard coupled resolution for transient</option>
    </options>
  </test>
  <test name="PEM_D_Ld9" grid="ne30pg3_t232" compset="I1850Clm60BgcCrop" testmods="clm/clm60cam6LndTuningMode">
    <machines>
      <machine name="derecho" compiler="intel" category="aux_clm"/>
    </machines>
    <options>
      <option name="wallclock">00:20:00</option>
      <option name="comment">CESM3 development test with change in the processor count at the standard coupled resolution</option>
    </options>
  </test>
  <test name="ERS_D_Ld9" grid="ne30pg3_t232" compset="I1850Clm60BgcCrop" testmods="clm/clm60cam6LndTuningMode">
    <machines>
      <machine name="derecho" compiler="intel" category="aux_clm"/>
    </machines>
    <options>
      <option name="wallclock">00:20:00</option>
      <option name="comment">CESM3 development simple exact restart test at the standard coupled resolution</option>
    </options>
  </test>
  <test name="ERI_D" grid="ne30pg3_t232" compset="I1850Clm60BgcCrop" testmods="clm/clm60cam6LndTuningMode">
    <machines>
      <machine name="derecho" compiler="intel" category="aux_clm"/>
    </machines>
    <options>
      <option name="wallclock">00:20:00</option>
      <option name="comment">CESM3 development Exact restart test for all startup types at the standard coupled resolution</option>
    </options>
  </test>
  <test name="SMS_Lm1" grid="ne30pg3_t232" compset="I1850Clm60BgcCrop" testmods="clm/clm60cam6LndTuningMode">
    <machines>
      <machine name="derecho" compiler="intel" category="aux_clm"/>
    </machines>
    <options>
      <option name="wallclock">00:20:00</option>
      <option name="comment">CESM3 development test at the standard coupled resolution for a month</option>
    </options>
  </test>
  <test name="SMS" grid="ne30pg3_t232" compset="I2000Clm60BgcCrop" testmods="clm/clm60cam6LndTuningMode">
    <machines>
      <machine name="derecho" compiler="intel" category="aux_clm"/>
    </machines>
    <options>
      <option name="wallclock">00:20:00</option>
      <option name="comment">CESM3 development test at the standard coupled resolution for 2000</option>
    </options>
  </test>
  <test name="SMS_P128x72_Ld5" grid="hcru_hcru_mt13" compset="I2000Clm60Sp" testmods="clm/default">
    <machines>
      <machine name="derecho" compiler="intel" category="ctsm_sci"/>
    </machines>
    <options>
      <option name="wallclock">00:20:00</option>
      <option name="comment"  >CTSM science test list for the half degree grid with latest CLM version for 2000</option>
    </options>
  </test>
  <test name="SMS_P128x72_Ld5" grid="hcru_hcru_mt13" compset="IHistClm60BgcCrop" testmods="clm/default">
    <machines>
      <machine name="derecho" compiler="intel" category="ctsm_sci"/>
    </machines>
    <options>
      <option name="wallclock">00:20:00</option>
      <option name="comment"  >CTSM science test list for the half degree grid with latest CLM version for historical</option>
    </options>
  </test>
  <test name="SMS_Ln9" grid="C96_t061" compset="I2000Clm60Sp" testmods="clm/clm60cam6LndTuningMode">
    <machines>
      <machine name="derecho" compiler="intel" category="ctsm_sci"/>
    </machines>
    <options>
      <option name="wallclock">00:60:00</option>
      <option name="comment">We have one C96 test in aux_clm; this is another that uses a different compset. No needn't run this additional C96 test with every tag, but include it in the less frequent ctsm_sci testing.</option>
    </options>
  </test>
  <test name="SMS_Ln9" grid="mpasa480_mpasa480" compset="I1850Clm60SpRs" testmods="clm/clm60cam6LndTuningMode">
    <machines>
      <machine name="derecho" compiler="intel" category="ctsm_sci"/>
    </machines>
    <options>
      <option name="wallclock">00:60:00</option>
      <option name="comment">mpasa low resolution grid, tested in CAM, so do both 1850 and 2000 with latest CLM version and include in the CTSM science test list</option>
    </options>
  </test>
  <test name="SMS_Ln9" grid="mpasa480_mpasa480" compset="I2000Clm60SpRs" testmods="clm/clm60cam6LndTuningMode">
    <machines>
      <machine name="derecho" compiler="intel" category="ctsm_sci"/>
    </machines>
    <options>
      <option name="wallclock">00:60:00</option>
      <option name="comment">mpasa low resolution grid, tested in CAM, so do both 1850 and 2000 with latest CLM version and include in the CTSM science test list</option>
    </options>
  </test>
  <test name="SMS_Ln9" grid="mpasa120_mpasa120" compset="IHistClm60Sp" testmods="clm/clm60cam6LndTuningMode">
    <machines>
      <machine name="derecho" compiler="intel" category="ctsm_sci"/>
    </machines>
    <options>
      <option name="wallclock">00:60:00</option>
      <option name="comment">Test that the workhorse mpasa resolution functions for CAM, for both Hist and 2000 with latest CLM version. No need to run this test with every tag, but include it in the less frequent ctsm_sci testing.</option>
    </options>
  </test>
  <test name="SMS_Ln9" grid="mpasa120_mpasa120" compset="I2000Clm60Sp" testmods="clm/clm60cam6LndTuningMode">
    <machines>
      <machine name="derecho" compiler="intel" category="ctsm_sci"/>
    </machines>
    <options>
      <option name="wallclock">00:60:00</option>
      <option name="comment">Test that the workhorse mpasa resolution functions for CAM, for both Hist and 2000 with latest CLM version. No need to run this test with every tag, but include it in the less frequent ctsm_sci testing.</option>
    </options>
  </test>
  <test name="SMS_Ln9" grid="mpasa60_mpasa60" compset="I2000Clm60Sp" testmods="clm/clm60cam6LndTuningMode">
    <machines>
      <machine name="derecho" compiler="intel" category="ctsm_sci"/>
    </machines>
    <options>
      <option name="wallclock">00:60:00</option>
      <option name="comment">Higher resolution mpasa grid for CAM with latest CLM version. Include it in the less frequent ctsm_sci testing.</option>
    </options>
  </test>
  <test name="SMS_P36x128_Ln9" grid="mpasa15_mpasa15" compset="I2000Clm60SpRs" testmods="clm/clm60cam6LndTuningMode">
    <machines>
      <machine name="derecho" compiler="intel" category="ctsm_sci"/>
    </machines>
    <options>
      <option name="wallclock">00:60:00</option>
      <option name="comment">Higher resolution mpasa grid for CAM with latest CLM version. Include it in the less frequent ctsm_sci testing.</option>
    </options>
  </test>
<!--
  <test name="SMS_P36x128_Ln9" grid="mpasa15-3-conus_mpasa15-3-conus" compset="I2000Clm60SpRs" testmods="clm/clm60cam6LndTuningMode">
    <machines>
      <machine name="derecho" compiler="intel" category="ctsm_sci"/>
    </machines>
    <options>
      <option name="wallclock">00:60:00</option>
      <option name="comment">High resolution mpasa grid with refined mesh over CONUS for CAM with latest CLM version. Include it in the less frequent ctsm_sci testing.</option>
    </options>
  </test>
-->
  <test name="ERI_D_Ld9" grid="ne30_g17" compset="I2000Clm50BgcCru" testmods="clm/vrtlay">
    <machines>
      <machine name="cheyenne" compiler="intel" category="aux_clm"/>
      <machine name="derecho" compiler="intel" category="aux_clm"/>
    </machines>
    <options>
      <option name="wallclock">00:60:00</option>
    </options>
  </test>
  <test name="ERI_D_Ld9" grid="f10_f10_mg37" compset="I2000Clm50Sp" testmods="clm/SNICARFRC">
    <machines>
      <machine name="cheyenne" compiler="intel" category="aux_clm"/>
    </machines>
    <options>
      <option name="wallclock">00:20:00</option>
    </options>
  </test>
  <test name="SMS_D_Ld1_PS" grid="f09_g17" compset="I1850Clm50Sp" testmods="clm/default">
    <machines>
      <machine name="cheyenne" compiler="intel" category="aux_clm"/>
      <machine name="derecho" compiler="intel" category="aux_clm"/>
    </machines>
    <options>
      <option name="wallclock">00:20:00</option>
      <option name="comment"  >Include a test of this scientifically-supported compset at a scientifically-supported resolution</option>
    </options>
  </test>
  <!-- science support for workhorse resolutions with CLM5_0 physics -->
  <test name="SMS_Ld1" grid="f09_g17" compset="I1850Clm50Sp" testmods="clm/default">
    <machines>
      <machine name="derecho" compiler="intel" category="ctsm_sci"/>
    </machines>
    <options>
      <option name="wallclock">00:40:00</option>
      <option name="comment"  >Science support for I1850Clm50Sp at f09</option>
    </options>
  </test>
  <test name="SMS_Ld1" grid="f19_g17" compset="I1850Clm50Sp" testmods="clm/default">
    <machines>
      <machine name="derecho" compiler="intel" category="ctsm_sci"/>
    </machines>
    <options>
      <option name="wallclock">00:40:00</option>
      <option name="comment"  >Science support for I1850Clm50Sp at f19</option>
    </options>
  </test>
  <test name="SMS_Ld1" grid="f09_g17" compset="I1850Clm50SpCru" testmods="clm/default">
    <machines>
      <machine name="derecho" compiler="intel" category="ctsm_sci"/>
    </machines>
    <options>
      <option name="wallclock">00:20:00</option>
      <option name="comment"  >Science support for I1850Clm50SpCru at f09</option>
    </options>
  </test>
  <test name="SMS_Ld1" grid="f19_g17" compset="I1850Clm50SpCru" testmods="clm/default">
    <machines>
      <machine name="derecho" compiler="intel" category="ctsm_sci"/>
    </machines>
    <options>
      <option name="wallclock">00:20:00</option>
      <option name="comment"  >Science support for I1850Clm50SpCru at f19</option>
    </options>
  </test>
  <!-- science support for workhorse resolutions with CLM5_1 physics -->
  <test name="SMS_Ld1" grid="f09_g17" compset="I1850Clm60Sp" testmods="clm/default">
    <machines>
      <machine name="derecho" compiler="intel" category="ctsm_sci"/>
    </machines>
    <options>
      <option name="wallclock">00:20:00</option>
      <option name="comment"  >Science support for 1850 with clm5_1 for SP mode at f09</option>
    </options>
  </test>
  <test name="SMS_Ld1" grid="f19_g17" compset="I1850Clm60Sp" testmods="clm/default">
    <machines>
      <machine name="derecho" compiler="intel" category="ctsm_sci"/>
    </machines>
    <options>
      <option name="wallclock">00:20:00</option>
      <option name="comment"  >Science support for 1850 with clm5_1 for SP mode at f19</option>
    </options>
  </test>
  <test name="ERP_D_Ld3_PS" grid="f09_g17" compset="I2000Clm50Sp" testmods="clm/prescribed">
    <machines>
      <machine name="cheyenne" compiler="intel" category="aux_clm"/>
      <machine name="cheyenne" compiler="intel" category="prealpha"/>
      <machine name="derecho" compiler="intel" category="aux_clm"/>
      <machine name="derecho" compiler="intel" category="prealpha"/>
    </machines>
    <options>
      <option name="wallclock">00:20:00</option>
      <option name="comment"  >Include a test of prescribed soil-moisture, has to be at f09, should be 2000 and for SP</option>
    </options>
  </test>
  <test name="ERI_D_Ld9_P48x1" grid="f10_f10_mg37" compset="I2000Clm50BgcCru" testmods="clm/reduceOutput">
    <machines>
      <machine name="izumi" compiler="nag" category="aux_clm"/>
      <machine name="izumi" compiler="nag" category="prebeta"/>
    </machines>
    <options>
      <option name="wallclock">00:40:00</option>
    </options>
  </test>
  <test name="ERI_D_Ld9_P48x1" grid="f10_f10_mg37" compset="I2000Clm50Sp" testmods="clm/reduceOutput">
    <machines>
      <machine name="izumi" compiler="nag" category="aux_clm"/>
    </machines>
    <options>
      <option name="wallclock">00:40:00</option>
    </options>
  </test>
  <test name="ERI_D_Ld9_P48x1" grid="f10_f10_mg37" compset="I2000Clm50Sp" testmods="clm/SNICARFRC">
    <machines>
      <machine name="izumi" compiler="nag" category="aux_clm"/>
    </machines>
    <options>
      <option name="wallclock">00:40:00</option>
    </options>
  </test>
  <test name="ERS_D" grid="f10_f10_mg37" compset="I1850Clm60Sp" testmods="clm/ExcessIceStreams">
    <machines>
      <machine name="izumi"    compiler="nag" category="aux_clm"/>
    </machines>
    <options>
      <option name="wallclock">00:20:00</option>
      <option name="comment"  >Include an excess ice test starting up from streams</option>
    </options>
  </test>
  <test name="SMS_Lm12" grid="f09_f09_mg17" compset="I1850Clm60Sp" testmods="clm/ExcessIceStartup_output_sp_exice">
    <machines>
      <machine name="derecho" compiler="intel" category="ctsm_sci"/>
    </machines>
    <options>
      <option name="wallclock">01:00:00</option>
      <option name="comment"  >Include an excess ice test starting up from an finidat startup file with excessice output with extra output</option>
    </options>
  </test>
  <test name="SMS_Ln9_P256x3" grid="f19_g17" compset="IHistClm50Sp" testmods="clm/waccmx_offline2005Start">
    <machines>
      <machine name="derecho" compiler="intel" category="ctsm_sci"/>
    </machines>
    <options>
      <option name="wallclock">00:20:00</option>
      <option name="comment">Do a test similar to FXHIST starting at a 2005 start date, will interpoalte from the 2003 IC file</option>
    </options>
  </test>
  <test name="SMS_D_Ln9_P36x3" grid="f19_g17" compset="IHistClm50Sp" testmods="clm/waccmx_offline">
    <machines>
      <machine name="cheyenne" compiler="intel" category="aux_clm"/>
    </machines>
    <options>
      <option name="wallclock">00:20:00</option>
      <option name="comment">Run a transient case with standalone settings similar to the FXHIST waccm test</option>
    </options>
  </test>
  <test name="SMS_D_Ln9_P128x3" grid="f19_g17" compset="IHistClm50Sp" testmods="clm/waccmx_offline">
    <machines>
      <machine name="derecho" compiler="intel" category="aux_clm"/>
    </machines>
    <options>
      <option name="wallclock">00:20:00</option>
      <option name="comment">Run a transient case with standalone settings similar to the FXHIST waccm test</option>
    </options>
  </test>
  <test name="ERP_D_P36x2_Ld3" grid="f10_f10_mg37" compset="I2000Clm50BgcCru" testmods="clm/cn_conly">
    <machines>
      <machine name="cheyenne" compiler="intel" category="aux_clm"/>
    </machines>
    <options>
      <option name="wallclock">00:20:00</option>
    </options>
  </test>
  <test name="ERP_D_P64x2_Ld3" grid="f10_f10_mg37" compset="I2000Clm50BgcCru" testmods="clm/cn_conly">
    <machines>
      <machine name="derecho" compiler="intel" category="aux_clm"/>
    </machines>
    <options>
      <option name="wallclock">00:20:00</option>
    </options>
  </test>
  <test name="ERP_D_P36x2_Ld3" grid="f10_f10_mg37" compset="I2000Clm50BgcCru" testmods="clm/snowveg_norad">
    <machines>
      <machine name="cheyenne" compiler="gnu" category="aux_clm"/>
    </machines>
    <options>
      <option name="wallclock">00:20:00</option>
    </options>
  </test>
  <test name="ERP_D_P64x2_Ld3" grid="f10_f10_mg37" compset="I2000Clm50BgcCru" testmods="clm/snowveg_norad">
    <machines>
      <machine name="derecho" compiler="gnu" category="aux_clm"/>
    </machines>
    <options>
      <option name="wallclock">00:20:00</option>
    </options>
  </test>
  <test name="ERI_Ld9" grid="f10_f10_mg37" compset="I2000Clm50BgcCru" testmods="clm/drydepnomegan">
    <machines>
      <machine name="cheyenne" compiler="gnu" category="aux_clm"/>
      <machine name="derecho" compiler="gnu" category="aux_clm"/>
    </machines>
    <options>
      <option name="wallclock">00:20:00</option>
    </options>
  </test>
  <test name="ERI_Ld9" grid="f10_f10_mg37" compset="I2000Clm50BgcCru" testmods="clm/default">
    <machines>
      <machine name="cheyenne" compiler="gnu" category="aux_clm"/>
      <machine name="cheyenne" compiler="intel" category="aux_clm"/>
      <machine name="derecho" compiler="gnu" category="aux_clm"/>
      <machine name="derecho" compiler="intel" category="aux_clm"/>
    </machines>
    <options>
      <option name="wallclock">00:20:00</option>
    </options>
  </test>
  <test name="ERI_Ld9" grid="f45_g37" compset="I2000Clm50BgcCru" testmods="clm/nofire">
    <machines>
      <machine name="cheyenne" compiler="intel" category="aux_clm"/>
      <machine name="derecho" compiler="intel" category="aux_clm"/>
    </machines>
    <options>
      <option name="wallclock">00:20:00</option>
    </options>
  </test>
  <test name="ERI_Ld9" grid="f09_g17" compset="I2000Clm60BgcCrop" testmods="clm/default">
    <machines>
      <machine name="derecho" compiler="intel" category="ctsm_sci"/>
    </machines>
    <options>
      <option name="wallclock">00:40:00</option>
      <option name="comment">Include an ERI test at production resolution in the ctsm_sci test list</option>
    </options>
  </test>
  <test name="ERI_C2_Ld9" grid="f10_f10_mg37" compset="I2000Clm60BgcCrop" testmods="clm/default">
    <machines>
      <machine name="cheyenne" compiler="gnu" category="aux_clm"/>
      <machine name="derecho" compiler="gnu" category="aux_clm"/>
    </machines>
    <options>
      <option name="wallclock">00:20:00</option>
    </options>
  </test>
  <test name="ERS_Ld3" grid="f10_f10_mg37" compset="I2000Clm60Bgc" testmods="clm/ciso_cwd_hr">
    <machines>
      <machine name="derecho" compiler="intel" category="aux_clm"/>
      <machine name="derecho" compiler="intel" category="ctsm_sci"/>
    </machines>
    <options>
      <option name="wallclock">00:20:00</option>
    </options>
  </test>
  <test name="ERP_Ld9" grid="f45_g37" compset="I2000Clm60Bgc" testmods="clm/default">
    <machines>
      <machine name="derecho" compiler="intel" category="aux_clm"/>
      <machine name="derecho" compiler="intel" category="ctsm_sci"/>
    </machines>
    <options>
      <option name="wallclock">00:20:00</option>
    </options>
  </test>
  <test name="ERP_D" grid="f10_f10_mg37" compset="IHistClm60Bgc" testmods="clm/decStart">
    <machines>
      <machine name="cheyenne" compiler="gnu" category="aux_clm"/>
      <machine name="cheyenne" compiler="intel" category="aux_clm"/>
      <machine name="derecho" compiler="gnu" category="aux_clm"/>
      <machine name="derecho" compiler="intel" category="aux_clm"/>
    </machines>
    <options>
      <option name="wallclock">00:20:00</option>
    </options>
  </test>
  <test name="ERP_D_Ld3_P36x2" grid="f10_f10_mg37" compset="I2000Clm50BgcCru" testmods="clm/default">
    <machines>
      <machine name="cheyenne" compiler="intel" category="aux_clm"/>
      <machine name="cheyenne" compiler="gnu" category="aux_clm"/>
    </machines>
    <options>
      <option name="wallclock">00:20:00</option>
    </options>
  </test>
  <test name="ERP_D_Ld3_P64x2" grid="f10_f10_mg37" compset="I2000Clm50BgcCru" testmods="clm/default">
    <machines>
      <machine name="derecho" compiler="intel" category="aux_clm"/>
      <machine name="derecho" compiler="gnu" category="aux_clm"/>
    </machines>
    <options>
      <option name="wallclock">00:20:00</option>
    </options>
  </test>
  <test name="ERP_D_Ld5" grid="f10_f10_mg37" compset="I1850Clm50BgcCropG" testmods="clm/glcMEC_changeFlags">
    <machines>
      <machine name="cheyenne" compiler="gnu" category="aux_clm"/>
      <machine name="derecho" compiler="gnu" category="aux_clm"/>
    </machines>
    <options>
      <option name="wallclock">00:20:00</option>
      <option name="comment"  >cism is not answer preserving across processor changes, but short test length should be ok.</option>
    </options>
  </test>
  <!-- clm5_0 physics workhorse resolution BGC science test list -->
  <test name="SMS_Ld5" grid="f19_g17" compset="I1850Clm50Bgc" testmods="clm/default">
    <machines>
      <machine name="derecho" compiler="intel" category="ctsm_sci"/>
    </machines>
    <options>
      <option name="wallclock">00:20:00</option>
      <option name="comment"  >Science support for 1850 clm5_0 physics for Bgc at f19</option>
    </options>
  </test>
  <test name="SMS_Ld5" grid="f09_g17" compset="I1850Clm50Bgc" testmods="clm/default">
    <machines>
      <machine name="derecho" compiler="intel" category="ctsm_sci"/>
    </machines>
    <options>
      <option name="wallclock">00:20:00</option>
      <option name="comment"  >Science support for 1850 clm5_0 physics for Bgc at f09</option>
    </options>
  </test>
  <!-- clm5_1 physics workhorse resolution BGC science test list -->
  <test name="SMS_Ld5" grid="f19_g17" compset="I1850Clm60Bgc" testmods="clm/default">
    <machines>
      <machine name="derecho" compiler="intel" category="ctsm_sci"/>
    </machines>
    <options>
      <option name="wallclock">00:20:00</option>
      <option name="comment"  >Science support for 1850 Clm5_1 physics for Bgc at f19</option>
    </options>
  </test>
  <test name="SMS_Ld5" grid="f09_g17" compset="I1850Clm60Bgc" testmods="clm/default">
    <machines>
      <machine name="derecho" compiler="intel" category="ctsm_sci"/>
    </machines>
    <options>
      <option name="wallclock">00:20:00</option>
      <option name="comment"  >Science support for 1850 Clm5_1 physics for Bgc at f09</option>
    </options>
  </test>
  <test name="ERP_D_Ld5" grid="ne30_g17" compset="I1850Clm50BgcCrop" testmods="clm/default">
    <machines>
      <machine name="derecho" compiler="intel" category="ctsm_sci"/>
    </machines>
    <options>
      <option name="wallclock">00:60:00</option>
    </options>
  </test>
  <test name="SMS" grid="ne3pg3_ne3pg3_mg37" compset="IHistClm60SpRs" testmods="clm/clm60cam6LndTuningMode">
    <machines>
      <machine name="derecho" compiler="intel" category="ctsm_sci"/>
    </machines>
    <options>
      <option name="wallclock">00:60:00</option>
      <option name="comment">Low resolution SE grid for running with CAM with latest CLM version in the CTSM science test list, tested in CAM, so test all of Hist, SSP5-8.5 and 2000</option>
    </options>
  </test>
  <test name="SMS" grid="ne3pg3_ne3pg3_mg37" compset="I2000Clm60SpRs" testmods="clm/clm60cam6LndTuningMode">
    <machines>
      <machine name="derecho" compiler="intel" category="ctsm_sci"/>
    </machines>
    <options>
      <option name="wallclock">00:60:00</option>
      <option name="comment">Low resolution SE grid for running with CAM with latest CLM version in the CTSM science test list, tested in CAM, so test all of Hist, SSP5-8.5 and 2000</option>
    </options>
  </test>
  <test name="SMS" grid="ne16pg3_ne16pg3_mg17" compset="I1850Clm60Sp" testmods="clm/clm60cam6LndTuningMode">
    <machines>
      <machine name="derecho" compiler="intel" category="ctsm_sci"/>
    </machines>
    <options>
      <option name="wallclock">00:60:00</option>
      <option name="comment">Medium resolution SE grid for running with CAM with latest CLM version in the CTSM science test list, test both 1850 and 2000</option>
    </options>
  </test>
  <test name="SMS" grid="ne16pg3_ne16pg3_mg17" compset="I2000Clm60Sp" testmods="clm/clm60cam6LndTuningMode">
    <machines>
      <machine name="derecho" compiler="intel" category="ctsm_sci"/>
    </machines>
    <options>
      <option name="wallclock">00:60:00</option>
      <option name="comment">Medium resolution SE grid for running with CAM with latest CLM version in the CTSM science test list, test both 1850 and 2000</option>
    </options>
  </test>
  <test name="SMS" grid="ne16pg3_ne16pg3_mg17" compset="IHistClm60Sp" testmods="clm/clm60cam6LndTuningMode">
    <machines>
      <machine name="derecho" compiler="intel" category="ctsm_sci"/>
    </machines>
    <options>
      <option name="wallclock">00:60:00</option>
      <option name="comment">Medium resolution SE grid for running with CAM with latest CLM version in the CTSM science test list, test IHist</option>
    </options>
  </test>
  <test name="SMS" grid="ne30_g17" compset="I2000Clm60Sp" testmods="clm/clm60cam6LndTuningMode">
    <machines>
      <machine name="derecho" compiler="intel" category="ctsm_sci"/>
    </machines>
    <options>
      <option name="wallclock">00:60:00</option>
      <option name="comment">Workhorse SE grid for running with CAM with the latest CLM version in the CTSM science test list, tested in CAM, so test all of Hist, SSP5-8.5 and 2000</option>
    </options>
  </test>
  <test name="SMS" grid="ne30pg2_ne30pg2_mg17" compset="I1850Clm60Sp" testmods="clm/clm60cam6LndTuningMode">
    <machines>
      <machine name="derecho" compiler="intel" category="ctsm_sci"/>
    </machines>
    <options>
      <option name="wallclock">00:60:00</option>
      <option name="comment">Workhorse SE grid for running with CAM with the latest CLM version in the CTSM science test list, tested in CAM, so test all of Hist, SSP5-8.5 and 2000</option>
    </options>
  </test>
  <test name="SMS" grid="ne30pg2_ne30pg2_mg17" compset="I2000Clm60Sp" testmods="clm/clm60cam6LndTuningMode">
    <machines>
      <machine name="derecho" compiler="intel" category="ctsm_sci"/>
    </machines>
    <options>
      <option name="wallclock">00:60:00</option>
      <option name="comment">Workhorse SE grid for running with CAM with the latest CLM version in the CTSM science test list, tested in CAM, so test all of Hist, SSP5-8.5 and 2000</option>
    </options>
  </test>
   <test name="SMS" grid="ne30pg3_ne30pg3_mg17" compset="IHistClm60Sp" testmods="clm/clm60cam6LndTuningMode">
    <machines>
      <machine name="derecho" compiler="intel" category="ctsm_sci"/>
    </machines>
    <options>
      <option name="wallclock">00:60:00</option>
      <option name="comment">Workhorse SE grid for running with CAM with the latest CLM version in the CTSM science test list, tested in CAM, so test all of Hist, SSP5-8.5 and 2000</option>
    </options>
  </test>
  <test name="SMS" grid="ne30pg3_ne30pg3_mg17" compset="I2000Clm60Sp" testmods="clm/clm60cam6LndTuningMode">
    <machines>
      <machine name="derecho" compiler="intel" category="ctsm_sci"/>
    </machines>
    <options>
      <option name="wallclock">00:60:00</option>
      <option name="comment">Workhorse SE grid for running with CAM and with the latest CLM version in the CTSM science test list, tested in CAM, so test all of Hist, SSP5-8.5 and 2000</option>
    </options>
  </test>
  <test name="SMS_Ln9" grid="ne120pg3_t13" compset="I1850Clm60BgcCrop" testmods="clm/clm60cam6LndTuningMode">
    <machines>
      <machine name="derecho" compiler="intel" category="ctsm_sci"/>
    </machines>
    <options>
      <option name="wallclock">00:60:00</option>
      <option name="comment">High resolution SE grid for running with CAM and with the latest CLM version in the CTSM science test list, tested in CAM, so test all of Hist, SSP5-8.5 and 2000</option>
    </options>
  </test>
  <test name="SMS_Ln9" grid="ne120pg3_t13" compset="I2000Clm60Sp" testmods="clm/clm60cam6LndTuningMode">
    <machines>
      <machine name="derecho" compiler="intel" category="ctsm_sci"/>
    </machines>
    <options>
      <option name="wallclock">00:60:00</option>
      <option name="comment">High resolution SE grid for running with CAM and with the latest CLM version  in the CTSM science test list, tested in CAM, so test all of Hist, SSP5-8.5 and 2000</option>
    </options>
  </test>
  <!-- Historical clm5_0 physics BgcCrop science support -->
  <test name="SMS_Ln9_P256x2" grid="C96_C96_mg17" compset="IHistClm50BgcCrop" testmods="clm/clm50cam6LndTuningMode">
    <machines>
      <machine name="derecho" compiler="intel" category="aux_clm"/>
    </machines>
    <options>
      <option name="wallclock">00:20:00</option>
      <option name="comment">Want one C96 test in the aux_clm test suite; just a short smoke test to make sure it can get off the ground. Use a PE layout that (1) has threading, because CAM uses threading at this resolution; and (2) has a smaller-than-standard task count in order to get through the queue faster.</option>
    </options>
  </test>
  <test name="SMS_Ld5" grid="f09_g17" compset="IHistClm50BgcCrop" testmods="clm/default">
    <machines>
      <machine name="derecho" compiler="intel" category="ctsm_sci"/>
    </machines>
    <options>
      <option name="wallclock">00:20:00</option>
      <option name="comment"  >Science support for Historical clm5_0 physics with BGC-Crop at f09</option>
    </options>
  </test>
  <test name="SMS_Ld5" grid="f19_g17" compset="IHistClm50BgcCrop" testmods="clm/default">
    <machines>
      <machine name="derecho" compiler="intel" category="ctsm_sci"/>
    </machines>
    <options>
      <option name="wallclock">00:20:00</option>
      <option name="comment"  >Science support for Historical clm5_0 physics with BGC-Crop at f19</option>
    </options>
  </test>
  <!-- Historical clm5_1 physics BgcCrop science support -->
  <test name="SMS_Ld5" grid="f09_g17" compset="IHistClm60BgcCrop" testmods="clm/default">
    <machines>
      <machine name="derecho" compiler="intel" category="ctsm_sci"/>
    </machines>
    <options>
      <option name="wallclock">00:20:00</option>
      <option name="comment"  >Science support for Historical clm5_1 physics with BGC-Crop at f09</option>
    </options>
  </test>
  <test name="SMS_Ld5" grid="f19_g17" compset="IHistClm60BgcCrop" testmods="clm/default">
    <machines>
      <machine name="derecho" compiler="intel" category="ctsm_sci"/>
    </machines>
    <options>
      <option name="wallclock">00:20:00</option>
      <option name="comment"  >Science support for Historical clm5_1 physics with BGC-Crop at f19</option>
    </options>
  </test>
  <test name="ERP_D_Ld5" grid="f10_f10_mg37" compset="IHistClm50BgcCrop" testmods="clm/allActive">
    <machines>
      <machine name="cheyenne" compiler="intel" category="aux_clm"/>
      <machine name="derecho" compiler="intel" category="aux_clm"/>
    </machines>
    <options>
      <option name="wallclock">00:20:00</option>
      <option name="comment">Use a transient compset so we allocate and run all PFTs (non-transient cases only allocate memory for non-zero-weight PFTs)</option>
    </options>
  </test>
  <test name="ERP_D_Ld5" grid="f10_f10_mg37" compset="I2000Clm50BgcCru" testmods="clm/anoxia">
    <machines>
      <machine name="cheyenne" compiler="intel" category="aux_clm"/>
      <machine name="derecho" compiler="intel" category="aux_clm"/>
    </machines>
    <options>
      <option name="wallclock">00:20:00</option>
      <option name="comment">Run a test with anoxia turned on</option>
    </options>
  </test>
  <test name="ERP_D_Ld5" grid="f10_f10_mg37" compset="I2000Clm50BgcCru" testmods="clm/ciso_flexCN_FUN">
    <machines>
      <machine name="cheyenne" compiler="gnu" category="aux_clm"/>
      <machine name="derecho" compiler="gnu" category="aux_clm"/>
    </machines>
    <options>
      <option name="wallclock">00:20:00</option>
    </options>
  </test>
  <test name="ERP_D_Ld5" grid="f10_f10_mg37" compset="I2000Clm50BgcCru" testmods="clm/fire_emis">
    <machines>
      <machine name="cheyenne" compiler="gnu" category="aux_clm"/>
      <machine name="cheyenne" compiler="gnu" category="prebeta"/>
      <machine name="derecho" compiler="gnu" category="aux_clm"/>
      <machine name="derecho" compiler="gnu" category="prebeta"/>
    </machines>
    <options>
      <option name="wallclock">00:20:00</option>
    </options>
  </test>
  <test name="ERP_D_Ld5" grid="f10_f10_mg37" compset="I2000Clm60Sp" testmods="clm/decStart">
    <machines>
      <machine name="cheyenne" compiler="intel" category="aux_clm"/>
      <machine name="derecho" compiler="intel" category="aux_clm"/>
    </machines>
    <options>
      <option name="wallclock">00:20:00</option>
      <option name="comment">2000 Sp test for CLM60</option>
    </options>
  </test>
  <test name="ERP_D_Ld5" grid="f10_f10_mg37" compset="I2000Clm50Sp" testmods="clm/reduceOutput">
    <machines>
      <machine name="cheyenne" compiler="gnu" category="aux_clm"/>
      <machine name="cheyenne" compiler="intel" category="aux_clm"/>
      <machine name="derecho" compiler="gnu" category="aux_clm"/>
      <machine name="derecho" compiler="intel" category="aux_clm"/>
    </machines>
    <options>
      <option name="wallclock">00:20:00</option>
    </options>
  </test>
  <test name="ERP_D_Ld5" grid="f09_g17" compset="I2000Clm50Vic" testmods="clm/vrtlay">
    <machines>
      <machine name="derecho" compiler="intel" category="ctsm_sci"/>
    </machines>
    <options>
      <option name="wallclock">00:20:00</option>
    </options>
  </test>
  <test name="ERP_D_Ld5" grid="f10_f10_mg37" compset="I2000Clm50Vic" testmods="clm/vrtlay">
    <machines>
      <machine name="cheyenne" compiler="intel" category="aux_clm"/>
      <machine name="derecho" compiler="intel" category="aux_clm"/>
    </machines>
    <options>
      <option name="wallclock">00:20:00</option>
    </options>
  </test>
  <test name="ERP_D_Ld5" grid="f10_f10_mg37" compset="IHistClm50SpCru" testmods="clm/drydepnomegan">
    <machines>
      <machine name="cheyenne" compiler="gnu" category="aux_clm"/>
      <machine name="cheyenne" compiler="gnu" category="prebeta"/>
      <machine name="derecho" compiler="gnu" category="aux_clm"/>
      <machine name="derecho" compiler="gnu" category="prebeta"/>
    </machines>
    <options>
      <option name="wallclock">00:20:00</option>
    </options>
  </test>
  <test name="ERP_D_Ld5" grid="f10_f10_mg37" compset="IHistClm60Sp" testmods="clm/default">
    <machines>
      <machine name="cheyenne" compiler="intel" category="aux_clm"/>
      <machine name="derecho" compiler="intel" category="aux_clm"/>
    </machines>
    <options>
      <option name="wallclock">00:20:00</option>
      <option name="comment"  >Test Hist compset with Sp for CLM6.0</option>
    </options>
  </test>
  <!-- Remove this when CAM removes the use of CLM60 in their testing and compsets -->
  <test name="ERP_D_Ld5" grid="ne30pg3_t232" compset="IHistClm51Sp" testmods="clm/default">
    <machines>
      <machine name="derecho" compiler="intel" category="aux_clm"/>
    </machines>
    <options>
      <option name="wallclock">00:20:00</option>
      <option name="comment">Remove this when Clm51 compset use is removed from CAM</option>
      <option name="comment">Test Hist compset with Sp for CLM5.1</option>
    </options>
  </test>
  <test name="SMS_Ld5" grid="f09_g17" compset="IHistClm50SpCru" testmods="clm/default">
    <machines>
      <machine name="derecho" compiler="intel" category="ctsm_sci"/>
    </machines>
    <options>
      <option name="wallclock">00:20:00</option>
      <option name="comment"  >Science support for IHistClm50SpCru at f09</option>
    </options>
  </test>
  <test name="SMS_Ld5" grid="f19_g17" compset="IHistClm50SpCru" testmods="clm/default">
    <machines>
      <machine name="derecho" compiler="intel" category="ctsm_sci"/>
    </machines>
    <options>
      <option name="wallclock">00:20:00</option>
      <option name="comment"  >Science support for IHistClm50SpCru at f19</option>
    </options>
  </test>
  <test name="ERP_D_Ld5_P48x1" grid="f10_f10_mg37" compset="I1850Clm60Bgc" testmods="clm/ciso">
    <machines>
      <machine name="izumi" compiler="nag" category="aux_clm"/>
    </machines>
    <options>
      <option name="wallclock">00:20:00</option>
    </options>
  </test>
  <test name="ERP_D_Ld10_P36x2" grid="f10_f10_mg37" compset="IHistClm60BgcCrop" testmods="clm/ciso_decStart">
    <machines>
      <machine name="cheyenne" compiler="intel" category="aux_clm"/>
    </machines>
    <options>
      <option name="wallclock">00:40:00</option>
      <option name="comment"  >Transient case with isotopes with a December start</option>
    </options>
  </test>
  <test name="ERP_D_Ld10_P64x2" grid="f10_f10_mg37" compset="IHistClm60BgcCrop" testmods="clm/ciso_decStart">
    <machines>
      <machine name="derecho" compiler="intel" category="aux_clm"/>
    </machines>
    <options>
      <option name="wallclock">00:40:00</option>
      <option name="comment"  >Transient case with isotopes with a December start</option>
    </options>
  </test>
  <test name="ERP_D_Ld10_P36x2" grid="f10_f10_mg37" compset="IHistClm60BgcCrop" testmods="clm/default">
    <machines>
      <machine name="cheyenne" compiler="intel" category="aux_clm"/>
    </machines>
    <options>
      <option name="wallclock">00:40:00</option>
      <option name="comment"  >Transient case with isotopes with a December start, without Meier roughness</option>
    </options>
  </test>
  <test name="ERP_D_Ld10_P64x2" grid="f10_f10_mg37" compset="IHistClm60BgcCrop" testmods="clm/default">
    <machines>
      <machine name="derecho" compiler="intel" category="aux_clm"/>
    </machines>
    <options>
      <option name="wallclock">00:40:00</option>
      <option name="comment"  >Transient case with isotopes with a December start, without Meier roughness</option>
    </options>
  </test>
  <test name="SMS_Ld3_PS" grid="f09_g17" compset="IHistClm50BgcCrop" testmods="clm/f09_dec1990Start_GU_LULCC">
    <machines>
      <machine name="cheyenne" compiler="intel" category="aux_clm"/>
      <machine name="derecho" compiler="intel" category="aux_clm"/>
    </machines>
    <options>
      <option name="wallclock">00:40:00</option>
      <option name="comment"  >Transient case with a December 1990 start, and Gross Unrepresented Land Use and Land Cover change on, with f09 datasets with non-zero GU_LULCC values</option>
    </options>
  </test>
  <test name="ERP_D_Ld5_P48x1" grid="f10_f10_mg37" compset="I2000Clm50BgcCru" testmods="clm/reduceOutput">
    <machines>
      <machine name="izumi" compiler="nag" category="aux_clm"/>
    </machines>
    <options>
      <option name="wallclock">00:20:00</option>
    </options>
  </test>
  <test name="ERP_D_Ld5_P48x1" grid="f10_f10_mg37" compset="I2000Clm50Sp" testmods="clm/o3lombardozzi2015">
    <machines>
      <machine name="izumi" compiler="nag" category="aux_clm"/>
    </machines>
    <options>
      <option name="wallclock">00:20:00</option>
    </options>
  </test>
  <test name="ERP_D_P36x2_Ld3" grid="f10_f10_mg37" compset="I1850Clm50BgcCrop" testmods="clm/default">
    <machines>
      <machine name="cheyenne" compiler="intel" category="aux_clm"/>
      <machine name="cheyenne" compiler="gnu" category="aux_clm"/>
      <machine name="cheyenne" compiler="intel" category="clm_short"/>
      <machine name="cheyenne" compiler="gnu" category="clm_short"/>
    </machines>
    <options>
      <option name="wallclock">00:20:00</option>
    </options>
  </test>
  <test name="ERP_D_P64x2_Ld3" grid="f10_f10_mg37" compset="I1850Clm50BgcCrop" testmods="clm/default">
    <machines>
      <machine name="derecho" compiler="intel" category="aux_clm"/>
      <machine name="derecho" compiler="gnu" category="aux_clm"/>
      <machine name="derecho" compiler="intel" category="clm_short"/>
      <machine name="derecho" compiler="gnu" category="clm_short"/>
    </machines>
    <options>
      <option name="wallclock">00:20:00</option>
    </options>
  </test>
  <test name="ERP_D_P36x2_Ld3" grid="f10_f10_mg37" compset="I2000Clm60BgcCrop" testmods="clm/coldStart">
    <machines>
      <machine name="cheyenne" compiler="intel" category="aux_clm"/>
    </machines>
    <options>
      <option name="wallclock">00:20:00</option>
    </options>
  </test>
  <test name="ERP_D_P64x2_Ld3" grid="f10_f10_mg37" compset="I2000Clm60BgcCrop" testmods="clm/coldStart">
    <machines>
      <machine name="derecho" compiler="intel" category="aux_clm"/>
    </machines>
    <options>
      <option name="wallclock">00:20:00</option>
    </options>
  </test>
  <test name="ERP_D_P36x2_Ld3" grid="f10_f10_mg37" compset="I1850Clm60BgcCrop" testmods="clm/mimics">
    <machines>
      <machine name="cheyenne" compiler="gnu" category="aux_clm"/>
    </machines>
    <options>
      <option name="wallclock">00:20:00</option>
      <option name="comment"  >Test soil_decomp_method = 'MIMICSWieder2015'</option>
    </options>
  </test>
  <test name="ERP_D_P64x2_Ld3" grid="f10_f10_mg37" compset="I1850Clm60BgcCrop" testmods="clm/mimics">
    <machines>
      <machine name="derecho" compiler="gnu" category="aux_clm"/>
    </machines>
    <options>
      <option name="wallclock">00:20:00</option>
      <option name="comment"  >Test soil_decomp_method = 'MIMICSWieder2015'</option>
    </options>
  </test>
  <test name="SMS_Ld5_Mmpi-serial" grid="1x1_brazil" compset="IHistClm60Bgc" testmods="clm/mimics">
    <machines>
      <machine name="izumi" compiler="gnu" category="aux_clm"/>
    </machines>
    <options>
      <option name="wallclock">00:20:00</option>
      <option name="comment"  >Test soil_decomp_method = 'MIMICSWieder2015'</option>
    </options>
  </test>
  <test name="SMS_Ly5_Mmpi-serial" grid="1x1_brazil" compset="IHistClm50BgcQianRs" testmods="clm/newton_krylov_spinup">
    <machines>
      <machine name="izumi" compiler="intel" category="aux_clm"/>
    </machines>
    <options>
      <option name="wallclock">00:20:00</option>
      <option name="comment"  >Test soil_decomp_method = 'MIMICSWieder2015'</option>
    </options>
  </test>
  <test name="ERP_D_P36x2_Ld3" grid="f10_f10_mg37" compset="I2000Clm50BgcCru" testmods="clm/flexCN_FUN">
    <machines>
      <machine name="cheyenne" compiler="intel" category="aux_clm"/>
    </machines>
    <options>
      <option name="wallclock">00:20:00</option>
    </options>
  </test>
  <test name="ERP_D_P64x2_Ld3" grid="f10_f10_mg37" compset="I2000Clm50BgcCru" testmods="clm/flexCN_FUN">
    <machines>
      <machine name="derecho" compiler="intel" category="aux_clm"/>
    </machines>
    <options>
      <option name="wallclock">00:20:00</option>
    </options>
  </test>
  <test name="ERP_D_P36x2_Ld3" grid="f10_f10_mg37" compset="I2000Clm50BgcCru" testmods="clm/noFUN_flexCN">
    <machines>
      <machine name="cheyenne" compiler="intel" category="aux_clm"/>
    </machines>
    <options>
      <option name="wallclock">00:20:00</option>
    </options>
  </test>
  <test name="ERP_D_P64x2_Ld3" grid="f10_f10_mg37" compset="I2000Clm50BgcCru" testmods="clm/noFUN_flexCN">
    <machines>
      <machine name="derecho" compiler="intel" category="aux_clm"/>
    </machines>
    <options>
      <option name="wallclock">00:20:00</option>
    </options>
  </test>
  <test name="ERP_D_P36x2_Ld3" grid="f10_f10_mg37" compset="I2000Clm50BgcCru" testmods="clm/luna">
    <machines>
      <machine name="cheyenne" compiler="intel" category="aux_clm"/>
    </machines>
    <options>
      <option name="wallclock">00:20:00</option>
    </options>
  </test>
  <test name="ERP_D_P64x2_Ld3" grid="f10_f10_mg37" compset="I2000Clm50BgcCru" testmods="clm/luna">
    <machines>
      <machine name="derecho" compiler="intel" category="aux_clm"/>
    </machines>
    <options>
      <option name="wallclock">00:20:00</option>
    </options>
  </test>
  <test name="ERP_D_P36x2_Ld3" grid="f10_f10_mg37" compset="I2000Clm50BgcCru" testmods="clm/default">
    <machines>
      <machine name="cheyenne" compiler="intel" category="aux_clm"/>
      <machine name="cheyenne" compiler="gnu" category="aux_clm"/>
    </machines>
    <options>
      <option name="wallclock">00:20:00</option>
    </options>
  </test>
  <test name="ERP_D_P64x2_Ld3" grid="f10_f10_mg37" compset="I2000Clm50BgcCru" testmods="clm/default">
    <machines>
      <machine name="derecho" compiler="intel" category="aux_clm"/>
      <machine name="derecho" compiler="gnu" category="aux_clm"/>
    </machines>
    <options>
      <option name="wallclock">00:20:00</option>
    </options>
  </test>
  <test name="ERP_D_P36x2_Ld30" grid="f10_f10_mg37" compset="I2000Clm50BgcCru" testmods="clm/default">
    <machines>
      <machine name="cheyenne" compiler="intel" category="aux_clm"/>
    </machines>
    <options>
      <option name="wallclock">00:40:00</option>
      <option name="comment"  >NOTE(bja, 201509) constrain_stress_deciduous_onset is on by default for clm50, but functionality is not exercised by nine day tests, Sean Swenson verified that it is active during 30 day tests.</option>
    </options>
  </test>
  <test name="ERP_D_P64x2_Ld30" grid="f10_f10_mg37" compset="I2000Clm50BgcCru" testmods="clm/default">
    <machines>
      <machine name="derecho" compiler="intel" category="aux_clm"/>
    </machines>
    <options>
      <option name="wallclock">00:40:00</option>
      <option name="comment"  >NOTE(bja, 201509) constrain_stress_deciduous_onset is on by default for clm50, but functionality is not exercised by nine day tests, Sean Swenson verified that it is active during 30 day tests.</option>
    </options>
  </test>
  <test name="ERP_D_P36x2_Ld5" grid="f10_f10_mg37" compset="I2000Clm60BgcCrop" testmods="clm/irrig_spunup">
    <machines>
      <machine name="cheyenne" compiler="intel" category="aux_clm"/>
    </machines>
    <options>
      <option name="wallclock">00:20:00</option>
      <option name="comment"  >Want ERP _D test with irrigation on</option>
    </options>
  </test>
  <test name="ERP_D_P64x2_Ld5" grid="f10_f10_mg37" compset="I2000Clm60BgcCrop" testmods="clm/irrig_spunup">
    <machines>
      <machine name="derecho" compiler="intel" category="aux_clm"/>
    </machines>
    <options>
      <option name="wallclock">00:20:00</option>
      <option name="comment"  >Want ERP _D test with irrigation on</option>
    </options>
  </test>
  <test name="ERP_D_P36x2_Ld5" grid="f10_f10_mg37" compset="I2000Clm50BgcCropRtm" testmods="clm/irrig_spunup">
    <machines>
      <machine name="cheyenne" compiler="intel" category="aux_clm"/>
    </machines>
    <options>
      <option name="wallclock">00:20:00</option>
      <option name="comment"  >Include an irrigation test with RTM to test irrigation-river feedbacks with that component</option>
    </options>
  </test>
  <test name="ERP_D_P64x2_Ld5" grid="f10_f10_mg37" compset="I2000Clm50BgcCropRtm" testmods="clm/irrig_spunup">
    <machines>
      <machine name="derecho" compiler="intel" category="aux_clm"/>
    </machines>
    <options>
      <option name="wallclock">00:20:00</option>
      <option name="comment"  >Include an irrigation test with RTM to test irrigation-river feedbacks with that component</option>
    </options>
  </test>
  <test name="ERS_D_Ld5" grid="f10_f10_mg37" compset="I2000Clm50BgcCropRtm" testmods="rtm/rtmOnFloodOnEffvelOn">
    <machines>
      <machine name="cheyenne" compiler="intel" category="aux_clm"/>
      <machine name="cheyenne" compiler="intel" category="prebeta"/>
      <machine name="derecho" compiler="intel" category="aux_clm"/>
      <machine name="derecho" compiler="intel" category="prebeta"/>
    </machines>
    <options>
      <option name="wallclock">00:20:00</option>
      <option name="comment"  >Do a test with RTM and flooding on as that also impacts CLM code</option>
    </options>
  </test>
  <test name="ERP_D_P48x1" grid="f10_f10_mg37" compset="IHistClm60Bgc" testmods="clm/decStart">
    <machines>
      <machine name="izumi" compiler="nag" category="aux_clm"/>
      <machine name="izumi" compiler="nag" category="prealpha"/>
    </machines>
    <options>
      <option name="wallclock">00:20:00</option>
    </options>
  </test>
  <test name="ERP_D_Ld5" grid="f10_f10_mg37" compset="I1850Clm50Bgc" testmods="clm/drydepnomegan">
    <machines>
      <machine name="cheyenne" compiler="gnu" category="aux_clm"/>
      <machine name="derecho" compiler="gnu" category="aux_clm"/>
    </machines>
    <options>
      <option name="wallclock">00:20:00</option>
    </options>
  </test>
  <test name="ERP_Ld5" grid="f10_f10_mg37" compset="I1850Clm50Bgc" testmods="clm/default">
    <machines>
      <machine name="cheyenne" compiler="gnu" category="aux_clm"/>
      <machine name="cheyenne" compiler="intel" category="aux_clm"/>
      <machine name="derecho" compiler="gnu" category="aux_clm"/>
      <machine name="derecho" compiler="intel" category="aux_clm"/>
    </machines>
    <options>
      <option name="wallclock">00:20:00</option>
    </options>
  </test>
  <test name="ERP_Ld5" grid="f09_g17" compset="I2000Clm50Vic" testmods="clm/vrtlay">
    <machines>
      <machine name="derecho" compiler="intel" category="ctsm_sci"/>
    </machines>
    <options>
      <option name="wallclock">00:20:00</option>
    </options>
  </test>
  <test name="ERP_Ld5" grid="f10_f10_mg37" compset="I2000Clm50Vic" testmods="clm/decStart">
    <machines>
      <machine name="cheyenne" compiler="gnu" category="aux_clm"/>
      <machine name="derecho" compiler="gnu" category="aux_clm"/>
    </machines>
    <options>
      <option name="wallclock">00:20:00</option>
    </options>
  </test>
  <test name="ERP_D_Ld5_P48x1" grid="f10_f10_mg37" compset="I1850Clm50Bgc" testmods="clm/ciso">
    <machines>
      <machine name="izumi" compiler="nag" category="aux_clm"/>
    </machines>
    <options>
      <option name="wallclock">00:20:00</option>
    </options>
  </test>
  <test name="SMS_Ld3" grid="f09_g17" compset="I1850Clm50BgcCropCru" testmods="clm/default">
    <machines>
      <machine name="derecho" compiler="intel" category="ctsm_sci"/>
    </machines>
    <options>
      <option name="wallclock">00:20:00</option>
      <option name="comment"  >Science support for I1850Clm50BgcCropCru at f09</option>
    </options>
  </test>
  <test name="SMS_Ld3" grid="f19_g17" compset="I1850Clm50BgcCropCru" testmods="clm/default">
    <machines>
      <machine name="derecho" compiler="intel" category="ctsm_sci"/>
    </machines>
    <options>
      <option name="wallclock">00:20:00</option>
      <option name="comment"  >Science support for I1850Clm50BgcCropCru at f19</option>
    </options>
  </test>
  <test name="ERP_D_Ld5_P48x1" grid="f10_f10_mg37" compset="I2000Clm50BgcCru" testmods="clm/flexCN_FUN">
    <machines>
      <machine name="izumi" compiler="nag" category="aux_clm"/>
    </machines>
    <options>
      <option name="wallclock">00:20:00</option>
    </options>
  </test>
  <test name="ERP_D_Ld5_P48x1" grid="f10_f10_mg37" compset="I2000Clm50BgcCru" testmods="clm/noFUN_flexCN">
    <machines>
      <machine name="izumi" compiler="nag" category="aux_clm"/>
    </machines>
    <options>
      <option name="wallclock">00:20:00</option>
    </options>
  </test>
  <test name="ERP_D_Ld5_P48x1" grid="f10_f10_mg37" compset="I2000Clm50BgcCru" testmods="clm/luna">
    <machines>
      <machine name="izumi" compiler="nag" category="aux_clm"/>
    </machines>
    <options>
      <option name="wallclock">00:20:00</option>
    </options>
  </test>
  <test name="ERP_Ly3_P72x2" grid="f10_f10_mg37" compset="IHistClm50BgcCrop" testmods="clm/cropMonthOutput">
    <machines>
      <machine name="cheyenne" compiler="intel" category="aux_clm"/>
    </machines>
    <options>
      <option name="wallclock">01:40:00</option>
      <option name="comment"  >Multi-year global test of transient crops together with transient glaciers. Use no-evolve glaciers with ERP test</option>
    </options>
  </test>
  <test name="ERP_Ly3_P64x2" grid="f10_f10_mg37" compset="IHistClm50BgcCrop" testmods="clm/cropMonthOutput">
    <machines>
      <machine name="derecho" compiler="intel" category="aux_clm"/>
    </machines>
    <options>
      <option name="wallclock">01:40:00</option>
      <option name="comment"  >Multi-year global test of transient crops together with transient glaciers. Use no-evolve glaciers with ERP test</option>
    </options>
  </test>
  <test name="ERI_D_Ld9" grid="f10_f10_mg37" compset="I1850Clm45Bgc" testmods="clm/default">
    <machines>
      <machine name="cheyenne" compiler="gnu" category="aux_clm"/>
      <machine name="derecho" compiler="gnu" category="aux_clm"/>
    </machines>
    <options>
      <option name="wallclock">00:40:00</option>
      <option name="comment"  >include a Clm45 ERI test; also, want a debug test of I1850Clm45Bgc</option>
    </options>
  </test>
  <test name="ERP_P36x2_D_Ld5" grid="f10_f10_mg37" compset="I1850Clm45BgcCru" testmods="clm/ciso">
    <machines>
      <machine name="cheyenne" compiler="intel" category="prealpha"/>
      <machine name="cheyenne" compiler="intel" category="aux_cime_baselines"/>
    </machines>
    <options>
      <option name="wallclock">00:20:00</option>
    </options>
  </test>
  <test name="ERP_P64x2_D_Ld5" grid="f10_f10_mg37" compset="I1850Clm45BgcCru" testmods="clm/ciso">
    <machines>
      <machine name="derecho" compiler="intel" category="aux_clm"/>
      <machine name="derecho" compiler="intel" category="prealpha"/>
      <machine name="derecho" compiler="intel" category="aux_cime_baselines"/>
    </machines>
    <options>
      <option name="wallclock">00:20:00</option>
    </options>
  </test>
  <test name="ERP_P36x2_D_Ld5" grid="f10_f10_mg37" compset="I1850Clm50Bgc" testmods="clm/ciso">
    <machines>
      <machine name="cheyenne" compiler="intel" category="aux_clm"/>
    </machines>
    <options>
      <option name="wallclock">00:20:00</option>
    </options>
  </test>
  <test name="ERP_P64x2_D_Ld5" grid="f10_f10_mg37" compset="I1850Clm50Bgc" testmods="clm/ciso">
    <machines>
      <machine name="derecho" compiler="intel" category="aux_clm"/>
    </machines>
    <options>
      <option name="wallclock">00:20:00</option>
    </options>
  </test>
  <test name="ERP_P36x2_D_Ld5" grid="f10_f10_mg37" compset="I2000Clm45Sp" testmods="clm/default">
    <machines>
      <machine name="cheyenne" compiler="intel" category="aux_clm"/>
    </machines>
    <options>
      <option name="wallclock">00:20:00</option>
      <option name="comment"  >include a debug test of I2000Clm45Sp</option>
    </options>
  </test>
  <test name="ERP_P64x2_D_Ld5" grid="f10_f10_mg37" compset="I2000Clm45Sp" testmods="clm/default">
    <machines>
      <machine name="derecho" compiler="intel" category="aux_clm"/>
    </machines>
    <options>
      <option name="wallclock">00:20:00</option>
      <option name="comment"  >include a debug test of I2000Clm45Sp</option>
    </options>
  </test>
  <test name="ERP_P36x2_D_Ld5" grid="f10_f10_mg37" compset="IHistClm45BgcCru" testmods="clm/decStart">
    <machines>
      <machine name="cheyenne" compiler="intel" category="aux_clm"/>
    </machines>
    <options>
      <option name="wallclock">00:20:00</option>
      <option name="comment"  >include a debug test of IHistClm45BgcCru</option>
    </options>
  </test>
  <test name="ERP_P64x2_D_Ld5" grid="f10_f10_mg37" compset="IHistClm45BgcCru" testmods="clm/decStart">
    <machines>
      <machine name="derecho" compiler="intel" category="aux_clm"/>
    </machines>
    <options>
      <option name="wallclock">00:20:00</option>
      <option name="comment"  >include a debug test of IHistClm45BgcCru</option>
    </options>
  </test>
  <test name="ERP_D_Ld5" grid="f10_f10_mg37" compset="IHistClm45Sp" testmods="clm/decStart">
    <machines>
      <machine name="cheyenne" compiler="intel" category="aux_clm"/>
      <machine name="derecho" compiler="intel" category="aux_clm"/>
    </machines>
    <options>
      <option name="wallclock">00:20:00</option>
    </options>
  </test>
  <test name="ERP_P36x2_Lm13" grid="f10_f10_mg37" compset="IHistClm60Bgc" testmods="clm/monthly">
    <machines>
      <machine name="cheyenne" compiler="intel" category="aux_clm"/>
      <machine name="cheyenne" compiler="gnu" category="aux_clm"/>
    </machines>
    <options>
      <option name="wallclock">02:00:00</option>
      <option name="tput_tolerance">0.5</option>
    </options>
  </test>
  <test name="ERP_P64x2_Lm13" grid="f10_f10_mg37" compset="IHistClm60Bgc" testmods="clm/monthly">
    <machines>
      <machine name="derecho" compiler="intel" category="aux_clm"/>
      <machine name="derecho" compiler="gnu" category="aux_clm"/>
    </machines>
    <options>
      <option name="wallclock">02:00:00</option>
      <option name="tput_tolerance">0.5</option>
    </options>
  </test>
  <test name="ERP_P36x2_D" grid="f10_f10_mg37" compset="I2000Clm50SpRtmFl" testmods="clm/default">
    <machines>
      <machine name="cheyenne" compiler="intel" category="aux_clm"/>
      <machine name="cheyenne" compiler="intel" category="prealpha"/>
    </machines>
    <options>
      <option name="wallclock">00:20:00</option>
      <option name="comment"  >include a debug test with flooding on</option>
    </options>
  </test>
  <test name="ERP_P64x2_D" grid="f10_f10_mg37" compset="I2000Clm50SpRtmFl" testmods="clm/default">
    <machines>
      <machine name="derecho" compiler="intel" category="aux_clm"/>
      <machine name="derecho" compiler="intel" category="prealpha"/>
    </machines>
    <options>
      <option name="wallclock">00:20:00</option>
      <option name="comment"  >include a debug test with flooding on</option>
    </options>
  </test>
  <test name="ERP_P72x2_D_Ld5" grid="f19_g17_gris4" compset="I1850Clm50BgcCropG" testmods="clm/glcMEC_increase">
    <machines>
      <machine name="cheyenne" compiler="intel" category="aux_clm"/>
      <machine name="cheyenne" compiler="intel" category="prealpha"/>
    </machines>
    <options>
      <option name="wallclock">00:20:00</option>
      <option name="comment"  >cism is not answer preserving across processor changes, but short test length should be ok.</option>
    </options>
  </test>
  <test name="ERP_P256x2_D_Ld5" grid="f19_g17_gris4" compset="I1850Clm50BgcCropG" testmods="clm/glcMEC_increase">
    <machines>
      <machine name="derecho" compiler="intel" category="aux_clm"/>
      <machine name="derecho" compiler="intel" category="prealpha"/>
    </machines>
    <options>
      <option name="wallclock">00:20:00</option>
      <option name="comment"  >cism is not answer preserving across processor changes, but short test length should be ok.</option>
    </options>
  </test>
  <test name="ERP_P36x2_D_Ld5" grid="f10_f10_mg37" compset="I2000Clm50Sp" testmods="clm/default">
    <machines>
      <machine name="cheyenne" compiler="gnu" category="aux_clm"/>
      <machine name="cheyenne" compiler="gnu" category="prealpha"/>
    </machines>
    <options>
      <option name="wallclock">00:20:00</option>
    </options>
  </test>
  <test name="ERP_P64x2_D_Ld5" grid="f10_f10_mg37" compset="I2000Clm50Sp" testmods="clm/default">
    <machines>
      <machine name="derecho" compiler="gnu" category="aux_clm"/>
      <machine name="derecho" compiler="gnu" category="prealpha"/>
    </machines>
    <options>
      <option name="wallclock">00:20:00</option>
    </options>
  </test>
  <test name="SMS_P180x2_D_Ld5" grid="f19_g17" compset="I2000Clm50Sp" testmods="clm/default">
    <machines>
      <machine name="cheyenne" compiler="intel" category="aux_cime_baselines"/>
    </machines>
    <options>
      <option name="wallclock">00:20:00</option>
    </options>
  </test>
  <test name="SMS_P384x2_D_Ld5" grid="f19_g17" compset="I2000Clm50Sp" testmods="clm/default">
    <machines>
      <machine name="derecho" compiler="intel" category="aux_clm"/>
      <machine name="derecho" compiler="intel" category="aux_cime_baselines"/>
    </machines>
    <options>
      <option name="wallclock">00:20:00</option>
    </options>
  </test>
  <test name="ERP_P72x2_Lm25" grid="f10_f10_mg37" compset="I2000Clm60BgcCrop" testmods="clm/monthly">
    <machines>
      <machine name="cheyenne" compiler="intel" category="aux_clm"/>
    </machines>
    <options>
      <option name="wallclock">01:40:00</option>
      <option name="comment"  >threaded ERP test for crop just over 2-years</option>
    </options>
  </test>
  <test name="ERP_P64x2_Lm25" grid="f10_f10_mg37" compset="I2000Clm60BgcCrop" testmods="clm/monthly">
    <machines>
      <machine name="derecho" compiler="intel" category="aux_clm"/>
    </machines>
    <options>
      <option name="wallclock">01:40:00</option>
      <option name="comment"  >threaded ERP test for crop just over 2-years</option>
    </options>
  </test>
  <test name="ERP_P36x2_D_Ld5" grid="f10_f10_mg37" compset="I1850Clm45BgcCrop" testmods="clm/crop">
    <machines>
      <machine name="cheyenne" compiler="intel" category="aux_clm"/>
    </machines>
    <options>
      <option name="wallclock">00:20:00</option>
      <option name="comment"  >include a debug test of I1850Clm45BgcCrop</option>
      <option name="tput_tolerance">0.5</option>
    </options>
  </test>
  <test name="ERP_P64x2_D_Ld5" grid="f10_f10_mg37" compset="I1850Clm45BgcCrop" testmods="clm/crop">
    <machines>
      <machine name="derecho" compiler="intel" category="aux_clm"/>
    </machines>
    <options>
      <option name="wallclock">00:20:00</option>
      <option name="comment"  >include a debug test of I1850Clm45BgcCrop</option>
      <option name="tput_tolerance">0.5</option>
    </options>
  </test>
  <test name="ERP_P36x2_D_Ld5" grid="f10_f10_mg37" compset="I1850Clm45BgcCru" testmods="clm/default">
    <machines>
      <machine name="cheyenne" compiler="intel" category="aux_clm"/>
    </machines>
    <options>
      <option name="wallclock">00:20:00</option>
    </options>
  </test>
  <test name="ERP_P64x2_D_Ld5" grid="f10_f10_mg37" compset="I1850Clm45BgcCru" testmods="clm/default">
    <machines>
      <machine name="derecho" compiler="intel" category="aux_clm"/>
    </machines>
    <options>
      <option name="wallclock">00:20:00</option>
    </options>
  </test>
  <test name="ERP_P72x2_Ly3" grid="f10_f10_mg37" compset="I2000Clm50BgcCrop" testmods="clm/irrig_o3falk_reduceOutput">
    <machines>
      <machine name="cheyenne" compiler="intel" category="aux_clm"/>
    </machines>
    <options>
      <option name="wallclock">01:40:00</option>
      <option name="comment"  >Want a multi-year global crop restart test; this was 5 years when we were doing cold start, but 3 years is probably sufficient given that we have spun-up crop initial conditions</option>
    </options>
  </test>
  <test name="ERP_P64x2_Ly3" grid="f10_f10_mg37" compset="I2000Clm50BgcCrop" testmods="clm/irrig_o3falk_reduceOutput">
    <machines>
      <machine name="derecho" compiler="intel" category="aux_clm"/>
    </machines>
    <options>
      <option name="wallclock">01:40:00</option>
      <option name="comment"  >Want a multi-year global crop restart test; this was 5 years when we were doing cold start, but 3 years is probably sufficient given that we have spun-up crop initial conditions</option>
    </options>
  </test>
  <test name="ERP_P72x2_Lm36" grid="f10_f10_mg37" compset="I2000Clm50BgcCrop" testmods="clm/clm50cropIrrigMonth_interp">
    <machines>
      <machine name="cheyenne" compiler="intel" category="aux_clm"/>
      <machine name="cheyenne" compiler="intel" category="prebeta"/>
    </machines>
    <options>
      <option name="wallclock">01:40:00</option>
      <option name="comment"  >Want a multi-year global crop restart test; this was 5 years when we were doing cold start, but 3 years is probably sufficient given that we have spun-up crop initial conditions</option>
    </options>
  </test>
  <test name="ERP_P64x2_Lm36" grid="f10_f10_mg37" compset="I2000Clm50BgcCrop" testmods="clm/clm50cropIrrigMonth_interp">
    <machines>
      <machine name="derecho" compiler="intel" category="aux_clm"/>
      <machine name="derecho" compiler="intel" category="prebeta"/>
    </machines>
    <options>
      <option name="wallclock">01:40:00</option>
      <option name="comment"  >Want a multi-year global crop restart test; this was 5 years when we were doing cold start, but 3 years is probably sufficient given that we have spun-up crop initial conditions</option>
    </options>
  </test>
  <test name="ERP_P72x2_Lm7" grid="f10_f10_mg37" compset="I2000Clm50BgcCrop" testmods="clm/irrig_alternate_monthly">
    <machines>
      <machine name="cheyenne" compiler="intel" category="aux_clm">
        <options>
          <option name="wallclock">00:30:00</option>
          <option name="comment">Want an ERP test covering some non-default irrigation options. Long enough so that we're likely to exercise the various groundwater irrigation code.</option>
        </options>
      </machine>
    </machines>
  </test>
  <test name="ERP_P64x2_Lm7" grid="f10_f10_mg37" compset="I2000Clm50BgcCrop" testmods="clm/irrig_alternate_monthly">
    <machines>
      <machine name="derecho" compiler="intel" category="aux_clm">
        <options>
          <option name="wallclock">00:30:00</option>
          <option name="comment">Want an ERP test covering some non-default irrigation options. Long enough so that we're likely to exercise the various groundwater irrigation code.</option>
        </options>
      </machine>
    </machines>
  </test>
  <test name="ERS_D" grid="f10_f10_mg37" compset="I1850Clm50BgcCrop" testmods="clm/reseedresetsnow">
    <machines>
      <machine name="cheyenne" compiler="intel" category="aux_clm"/>
      <machine name="derecho" compiler="intel" category="aux_clm"/>
    </machines>
    <options>
      <option name="wallclock">00:20:00</option>
    </options>
  </test>
  <test name="ERP_P36x2_D_Ld10" grid="f10_f10_mg37" compset="IHistClm50SpG" testmods="clm/glcMEC_decrease">
    <machines>
      <machine name="cheyenne" compiler="intel" category="aux_clm"/>
    </machines>
    <options>
      <option name="wallclock">00:20:00</option>
      <option name="comment"  >Test transient PFTs (via HIST) in conjunction with changing glacier area. This test also covers the reset_dynbal_baselines option. CISM is not answer preserving across processor changes, but short test length should be OK.</option>
    </options>
  </test>
  <test name="ERP_P64x2_D_Ld10" grid="f10_f10_mg37" compset="IHistClm50SpG" testmods="clm/glcMEC_decrease">
    <machines>
      <machine name="derecho" compiler="intel" category="aux_clm"/>
    </machines>
    <options>
      <option name="wallclock">00:20:00</option>
      <option name="comment"  >Test transient PFTs (via HIST) in conjunction with changing glacier area. This test also covers the reset_dynbal_baselines option. CISM is not answer preserving across processor changes, but short test length should be OK.</option>
    </options>
  </test>
  <test name="SMS_Ln9" grid="C96_C96_mg17" compset="IHistClm60BgcCrop" testmods="clm/clm60cam6LndTuningMode">
    <machines>
      <machine name="derecho" compiler="intel" category="ctsm_sci"/>
    </machines>
    <options>
      <option name="wallclock">00:10:00</option>
      <option name="comment">We have one C96 test in aux_clm; this is another that uses a different compset with latest CLM version. No need to run this additional C96 test with every tag, but include it in the less frequent ctsm_sci testing.</option>
    </options>
  </test>
  <test name="ERS_D_Ld10" grid="f10_f10_mg37" compset="IHistClm50Sp" testmods="clm/collapse_pfts_78_to_16_decStart_f10">
    <machines>
      <machine name="cheyenne" compiler="intel" category="aux_clm"/>
      <machine name="derecho" compiler="intel" category="aux_clm"/>
    </machines>
    <options>
      <option name="wallclock">00:20:00</option>
      <option name="comment"  >test transient PFTs (via HIST) with a December start, reading 78-pft data and running with 16 pfts</option>
    </options>
  </test>
  <test name="SOILSTRUCTUD_Ld5" grid="f10_f10_mg37" compset="I2000Clm50BgcCrop" testmods="clm/default">
    <machines>
      <machine name="cheyenne" compiler="intel" category="aux_clm"/>
      <machine name="derecho" compiler="intel" category="aux_clm"/>
    </machines>
    <options>
      <option name="wallclock">00:20:00</option>
      <option name="comment"  >test soil_layerstruct_userdefined set to the same dzsoi values as in the predefined case 4SL_2m and expect bfb same answers</option>
    </options>
  </test>
  <test name="ERS_D_Ld12" grid="f10_f10_mg37" compset="I1850Clm50BgcCropG" testmods="clm/glcMEC_spunup_inc_dec_bgc">
    <machines>
      <machine name="cheyenne" compiler="intel" category="aux_clm"/>
      <machine name="derecho" compiler="intel" category="aux_clm"/>
    </machines>
    <options>
      <option name="wallclock">00:20:00</option>
      <option name="comment"  >Tests updates of BGC variables with increasing and decreasing glacier areas</option>
    </options>
  </test>
  <test name="ERP_P36x2_D_Ld3" grid="f10_f10_mg37" compset="I1850Clm50BgcCrop" testmods="clm/extra_outputs">
    <machines>
      <machine name="cheyenne" compiler="gnu" category="aux_clm"/>
    </machines>
    <options>
      <option name="wallclock">00:20:00</option>
      <option name="comment"  >Among other extra outputs, ensure that writing the list of all history fields to a separate file does not cause failure"</option>
    </options>
  </test>
  <test name="ERP_P64x2_D_Ld3" grid="f10_f10_mg37" compset="I1850Clm50BgcCrop" testmods="clm/extra_outputs">
    <machines>
      <machine name="derecho" compiler="gnu" category="aux_clm"/>
    </machines>
    <options>
      <option name="wallclock">00:20:00</option>
      <option name="comment"  >Among other extra outputs, ensure that writing the list of all history fields to a separate file does not cause failure</option>
    </options>
  </test>
  <test name="ERS_D_Ld3" grid="f10_f10_mg37" compset="I1850Clm50BgcCrop" testmods="clm/default">
    <machines>
      <machine name="cheyenne" compiler="intel" category="aux_clm"/>
      <machine name="cheyenne" compiler="gnu" category="aux_clm"/>
      <machine name="cheyenne" compiler="intel" category="clm_short"/>
      <machine name="cheyenne" compiler="gnu" category="clm_short"/>
      <machine name="derecho" compiler="intel" category="aux_clm"/>
      <machine name="derecho" compiler="gnu" category="aux_clm"/>
      <machine name="derecho" compiler="intel" category="clm_short"/>
      <machine name="derecho" compiler="gnu" category="clm_short"/>
    </machines>
    <options>
      <option name="wallclock">00:20:00</option>
    </options>
  </test>
  <test name="ERS_D_Ld3" grid="f10_f10_mg37" compset="I1850Clm50BgcCrop" testmods="clm/clm50dynroots">
    <machines>
      <machine name="cheyenne" compiler="intel" category="aux_clm"/>
      <machine name="derecho" compiler="intel" category="aux_clm"/>
      <machine name="izumi"  compiler="intel" category="prebeta"/>
    </machines>
    <options>
      <option name="wallclock">00:20:00</option>
    </options>
  </test>
  <test name="ERS_D_Ld3" grid="f10_f10_mg37" compset="I2000Clm50BgcCru" testmods="clm/deepsoil_bedrock">
    <machines>
      <machine name="cheyenne" compiler="intel" category="aux_clm"/>
      <machine name="derecho" compiler="intel" category="aux_clm"/>
    </machines>
    <options>
      <option name="wallclock">00:20:00</option>
    </options>
  </test>
  <test name="ERS_D_Ld5" grid="f10_f10_mg37" compset="I2000Clm50BgcCru" testmods="clm/default">
    <machines>
      <machine name="cheyenne" compiler="intel" category="aux_clm"/>
      <machine name="derecho" compiler="intel" category="aux_clm"/>
    </machines>
    <options>
      <option name="wallclock">00:20:00</option>
    </options>
  </test>
  <test name="ERS_D_Ld6" grid="f10_f10_mg37" compset="I1850Clm45BgcCrop" testmods="clm/clm50CMIP6frc">
    <machines>
      <machine name="cheyenne" compiler="gnu" category="aux_clm"/>
      <machine name="cheyenne" compiler="intel" category="aux_clm"/>
      <machine name="derecho" compiler="gnu" category="aux_clm"/>
      <machine name="derecho" compiler="intel" category="aux_clm"/>
    </machines>
    <options>
      <option name="wallclock">00:20:00</option>
    </options>
  </test>
  <test name="ERS_D_Ld7_Mmpi-serial" grid="1x1_smallvilleIA" compset="IHistClm50BgcCropRs" testmods="clm/decStart1851_noinitial">
    <machines>
      <machine name="izumi" compiler="intel" category="aux_clm"/>
    </machines>
    <options>
      <option name="wallclock">00:20:00</option>
      <option name="comment"  >Transient crop run with a mid-year restart, restarting shortly after a big landunit transition, to make sure that the annually-dribbled fluxes generated from landunit transitions restart properly</option>
    </options>
  </test>
  <test name="ERS_Ld3_D" grid="f10_f10_mg37" compset="I1850Clm50BgcCrop" testmods="clm/rad_hrly_light_res_half">
    <machines>
      <machine name="cheyenne" compiler="gnu" category="aux_clm"/>
      <machine name="derecho" compiler="gnu" category="aux_clm"/>
    </machines>
    <options>
      <option name="wallclock">00:20:00</option>
    </options>
  </test>
  <test name="ERS_Lm20_Mmpi-serial" grid="1x1_smallvilleIA" compset="I1850Clm50BgcCrop" testmods="clm/cropMonthlyNoinitial">
    <machines>
      <machine name="izumi" compiler="gnu" category="aux_clm"/>
    </machines>
    <options>
      <option name="wallclock">01:20:00</option>
      <option name="comment"  >tests mid-year restart, with the restart file being written in the middle of the first year after cold start initialization</option>
    </options>
  </test>
  <test name="ERS_Ly5_Mmpi-serial" grid="1x1_smallvilleIA" compset="I1850Clm50BgcCrop" testmods="clm/ciso_monthly">
    <machines>
      <machine name="izumi" compiler="gnu" category="aux_clm"/>
    </machines>
    <options>
      <option name="wallclock">02:00:00</option>
      <option name="comment"  >multi-year test with crops and isotopes that includes all crop types; added (2020-05-21) in order to test the new switchgrass and miscanthus crops (which otherwise aren't currently tested)</option>
    </options>
  </test>
  <test name="ERS_Lm40_Mmpi-serial" grid="1x1_numaIA" compset="I2000Clm50BgcCropQianRs" testmods="clm/cropMonthlyNoinitial">
    <machines>
      <machine name="izumi" compiler="gnu" category="aux_clm"/>
    </machines>
    <options>
      <option name="wallclock">02:00:00</option>
      <option name="comment"  >tests mid-year restart, with the restart file being written in the middle of the second year after cold start initialization (to test crop restarts at different points throughout the first few years after cold start)</option>
    </options>
  </test>
  <test name="ERS_Lm54_Mmpi-serial" grid="1x1_numaIA" compset="I2000Clm50BgcCropQianRs" testmods="clm/cropMonthlyNoinitial">
    <machines>
      <machine name="izumi" compiler="intel" category="aux_clm"/>
    </machines>
    <options>
      <option name="wallclock">02:00:00</option>
      <option name="comment"  >tests mid-year restart, with the restart file being written after more than 2 years after cold start initialization (to test crop restarts at different points throughout the first few years after cold start)</option>
    </options>
  </test>
  <test name="ERS_Ly20_Mmpi-serial" grid="1x1_numaIA" compset="I2000Clm50BgcCropQianRs" testmods="clm/cropMonthlyNoinitial">
    <machines>
      <machine name="izumi" compiler="intel" category="aux_clm"/>
    </machines>
    <options>
      <option name="wallclock"     >04:00:00</option>
      <option name="tput_tolerance">0.5</option>
      <option name="comment"       >20 year single point tests with BGC-Crop starting from cold start (crop keeps a 20 year running mean, so this tests the sequence of that running mean being established)</option>
    </options>
  </test>
  <test name="ERS_Ly3" grid="f10_f10_mg37" compset="I1850Clm50BgcCropCmip6" testmods="clm/basic">
    <machines>
      <machine name="cheyenne" compiler="intel" category="aux_clm"/>
      <machine name="derecho" compiler="intel" category="aux_clm"/>
    </machines>
    <options>
      <option name="wallclock">01:40:00</option>
      <option name="comment"  >Include a long ERS test of the cmip6 configuration, though at coarse resolution. This gives a year+ test covering the output_crop usermod, which is something we want: if this is removed, we should add a test of at least a year duration covering the output_crop usermod. This test needs to use init_interp to work, because of adding virtual Antarctica columns (currently the default out-of-the-box setting uses init_interp for this).</option>
    </options>
  </test>
  <test name="ERS_Ly3_Mmpi-serial" grid="1x1_smallvilleIA" compset="IHistClm50BgcCropQianRs" testmods="clm/cropMonthOutput">
    <machines>
      <machine name="izumi" compiler="gnu" category="aux_clm"/>
    </machines>
    <options>
      <option name="wallclock">01:40:00</option>
      <option name="comment"  >restart is right before the transition from 100% nat veg to 100% crop</option>
    </options>
  </test>
  <test name="ERS_Ly3_P72x2" grid="f10_f10_mg37" compset="IHistClm50BgcCropG" testmods="clm/cropMonthOutput">
    <machines>
      <machine name="cheyenne" compiler="intel" category="aux_clm"/>
    </machines>
    <options>
      <option name="wallclock">01:40:00</option>
      <option name="comment"  >Multi-year global test of transient crops together with transient glaciers. Use glacier evolution with ERS test</option>
    </options>
  </test>
  <test name="ERS_Ly3_P64x2" grid="f10_f10_mg37" compset="IHistClm50BgcCropG" testmods="clm/cropMonthOutput">
    <machines>
      <machine name="derecho" compiler="intel" category="aux_clm"/>
    </machines>
    <options>
      <option name="wallclock">01:40:00</option>
      <option name="comment"  >Multi-year global test of transient crops together with transient glaciers. Use glacier evolution with ERS test</option>
    </options>
  </test>
  <test name="ERS_Ly5_P144x1" grid="f10_f10_mg37" compset="IHistClm60BgcCrop" testmods="clm/cropMonthOutput">
    <machines>
      <machine name="cheyenne" compiler="intel" category="aux_clm"/>
    </machines>
    <options>
      <option name="wallclock">01:40:00</option>
      <option name="comment"  >Want a multi-year global test of transient crops; also want a multi-year transient restart test.  Using P60x1 and ERS rather than ERP to get faster turnaround of this long-running test</option>
    </options>
  </test>
  <test name="ERS_Ly5_P128x1" grid="f10_f10_mg37" compset="IHistClm60BgcCrop" testmods="clm/cropMonthOutput">
    <machines>
      <machine name="derecho" compiler="intel" category="aux_clm"/>
    </machines>
    <options>
      <option name="wallclock">01:40:00</option>
      <option name="comment"  >Want a multi-year global test of transient crops; also want a multi-year transient restart test.  Using P60x1 and ERS rather than ERP to get faster turnaround of this long-running test</option>
    </options>
  </test>
  <test name="ERS_Ly5_P72x1" grid="f10_f10_mg37" compset="IHistClm45BgcCrop" testmods="clm/cropMonthOutput">
    <machines>
      <machine name="cheyenne" compiler="intel" category="aux_clm"/>
    </machines>
    <options>
      <option name="wallclock">03:00:00</option>
      <option name="comment"  >include a long Clm45 test, and include a production intel test of Clm45</option>
    </options>
  </test>
  <test name="ERS_Ly5_P128x1" grid="f10_f10_mg37" compset="IHistClm45BgcCrop" testmods="clm/cropMonthOutput">
    <machines>
      <machine name="derecho" compiler="intel" category="aux_clm"/>
    </machines>
    <options>
      <option name="wallclock">03:00:00</option>
      <option name="comment"  >include a long Clm45 test, and include a production intel test of Clm45</option>
    </options>
  </test>
  <test name="ERS_Ly3" grid="f10_f10_mg37" compset="I2000Clm60BgcCrop">
    <machines>
      <machine name="cheyenne" compiler="intel" category="aux_clm"/>
      <machine name="derecho" compiler="intel" category="aux_clm"/>
    </machines>
    <options>
      <option name="wallclock">01:40:00</option>
      <option name="comment"  >include a long exact restart test with clm60</option>
    </options>
  </test>
  <test name="SMS_D" grid="f10_f10_mg37" compset="I2000Clm60Bgc">
    <machines>
      <machine name="cheyenne" compiler="intel" category="aux_clm"/>
      <machine name="cheyenne" compiler="gnu"   category="aux_clm"/>
      <machine name="derecho" compiler="intel" category="aux_clm"/>
      <machine name="derecho" compiler="gnu"   category="aux_clm"/>
    </machines>
    <options>
      <option name="wallclock">00:20:00</option>
      <option name="comment"  >include a short DEBUG test with clm60 without crop</option>
    </options>
  </test>
  <test name="ERS_D" grid="f10_f10_mg37" compset="I1850Clm60Sp">
    <machines>
      <machine name="cheyenne" compiler="intel" category="aux_clm"/>
      <machine name="derecho" compiler="intel" category="aux_clm"/>
    </machines>
    <options>
      <option name="wallclock">00:20:00</option>
      <option name="comment"  >Exact restart short DEBUG SP test with clm60</option>
    </options>
  </test>
  <test name="ERS_Ly6_Mmpi-serial" grid="1x1_smallvilleIA" compset="IHistClm50BgcCropQianRs" testmods="clm/cropMonthOutput">
    <machines>
      <machine name="izumi" compiler="intel" category="aux_clm"/>
    </machines>
    <options>
      <option name="wallclock">02:00:00</option>
      <option name="comment"  >restart is right before increasing natural veg to &gt; 0 while also shifting PCT_CFT</option>
      <option name="tput_tolerance">0.5</option>
    </options>
  </test>
  <test name="SMS_Ly5_Mmpi-serial" grid="1x1_smallvilleIA" compset="IHistClm60BgcCropQianRs" testmods="clm/gregorian_cropMonthOutput">
    <machines>
      <machine name="derecho" compiler="intel" category="ctsm_sci"/>
      <machine name="izumi" compiler="gnu" category="aux_clm"/>
    </machines>
    <options>
      <option name="wallclock">01:00:00</option>
      <option name="comment"  >Multi-year Gregorian test with transient and crop to test code that might break in leap years.</option>
      <option name="tput_tolerance">0.5</option>
    </options>
  </test>
  <test name="LII_D_Ld3_PS" grid="f19_g17" compset="I2000Clm50BgcCrop" testmods="clm/default">
    <machines>
      <machine name="cheyenne" compiler="intel" category="aux_clm"/>
      <machine name="derecho" compiler="intel" category="aux_clm"/>
    </machines>
    <options>
      <option name="wallclock">00:20:00</option>
      <option name="comment"  >Basic LII test, covering the standard range of subgrid heterogeneity - particularly, including crop. Uses a year-2000 restart file so that the restart file has non-zero product pools, so that we exercise the gridcell-level code in init_interp.</option>
    </options>
  </test>
  <test name="LII2FINIDATAREAS_D_P72x2_Ld1" grid="f09_g17" compset="I1850Clm50BgcCrop" testmods="clm/default">
    <machines>
      <machine name="cheyenne" compiler="intel" category="aux_clm"/>
    </machines>
    <options>
      <option name="wallclock">00:20:00</option>
      <option name="comment"  >Exercise the init_interp_method='use_finidat_areas' option. See documentation at the top of the python script implementing this test for more details and rationale. This test requires a compatible finidat file (i.e., a file that can be used without interpolation). If no such file is available out-of-the-box, then the test will need to use a testmod that points to a compatible file.</option>
    </options>
  </test>
  <test name="LII2FINIDATAREAS_D_P256x2_Ld1" grid="f09_g17" compset="I1850Clm50BgcCrop" testmods="clm/default">
    <machines>
      <machine name="derecho" compiler="intel" category="aux_clm"/>
    </machines>
    <options>
      <option name="wallclock">00:20:00</option>
      <option name="comment"  >Exercise the init_interp_method='use_finidat_areas' option. See documentation at the top of the python script implementing this test for more details and rationale. This test requires a compatible finidat file (i.e., a file that can be used without interpolation). If no such file is available out-of-the-box, then the test will need to use a testmod that points to a compatible file.</option>
    </options>
  </test>
  <test name="LVG_Ld5_D" grid="f10_f10_mg37" compset="I1850Clm60Bgc" testmods="clm/no_vector_output">
    <machines>
      <machine name="cheyenne" compiler="intel" category="aux_clm"/>
      <machine name="derecho" compiler="intel" category="aux_clm"/>
    </machines>
    <options>
      <option name="wallclock">00:20:00</option>
      <option name="comment"  >Include one LVG debug test (exact configuration is not very important). Note that the LVG test will fail if there is any 1-d output, or output separated by glacier elevation classes (e.g., the various *_FORC fields), so this includes a testmod that turns off any 1-d output.</option>
    </options>
  </test>
  <test name="LCISO_Lm13" grid="f10_f10_mg37" compset="IHistClm60BgcCrop" testmods="clm/ciso_monthly">
    <machines>
      <machine name="cheyenne" compiler="intel" category="aux_clm"/>
      <machine name="cheyenne" compiler="intel" category="prebeta"/>
      <machine name="derecho" compiler="intel" category="aux_clm"/>
      <machine name="derecho" compiler="intel" category="prebeta"/>
    </machines>
    <options>
      <option name="wallclock">01:30:00</option>
      <option name="comment"  >Make sure Carbon isotopes on and off with land-use change, does NOT change answers. To verify for landuse change must go beyond a year boundary, because of #404 we can't use a December start, so need to run for beyond the year boundary.</option>
    </options>
  </test>
  <test name="NCK_Ld1" grid="f10_f10_mg37" compset="I2000Clm50Sp" testmods="clm/default">
    <machines>
      <machine name="cheyenne" compiler="intel" category="aux_clm"/>
      <machine name="cheyenne" compiler="intel" category="prealpha"/>
      <machine name="derecho" compiler="intel" category="aux_clm"/>
      <machine name="derecho" compiler="intel" category="prealpha"/>
    </machines>
    <options>
      <option name="wallclock">00:20:00</option>
    </options>
  </test>
  <test name="PEM_D_Ld5" grid="ne30_g17" compset="I2000Clm50BgcCru" testmods="clm/default">
    <machines>
      <machine name="cheyenne" compiler="intel" category="aux_clm"/>
      <machine name="cheyenne" compiler="intel" category="prealpha"/>
      <machine name="derecho" compiler="intel" category="aux_clm"/>
      <machine name="derecho" compiler="intel" category="prealpha"/>
    </machines>
    <options>
      <option name="wallclock">00:60:00</option>
    </options>
  </test>
  <test name="PEM_Ld1" grid="f10_f10_mg37" compset="I2000Clm60BgcCrop" testmods="clm/till">
    <machines>
      <machine name="izumi" compiler="intel" category="aux_clm"/>
      <machine name="izumi" compiler="intel" category="prebeta"/>
    </machines>
    <options>
      <option name="wallclock">00:20:00</option>
    </options>
  </test>
  <test name="PET_P36x2_D" grid="f10_f10_mg37" compset="I1850Clm50BgcCrop" testmods="clm/default">
    <machines>
      <machine name="cheyenne" compiler="intel" category="aux_clm"/>
    </machines>
    <options>
      <option name="wallclock">00:20:00</option>
      <option name="comment"  >The main purpose of this test is to test threading of init_interp, exercising the OpenMP directives in initInterp. (Note that ERP tests don't compare threaded vs. non-threaded runs of init_interp, since init_interp won't run in the restart case.) Note that this test will use init_interp as long as we don't have out-of-the-box initial conditions at f10 resolution. We could probably get a similar level of confidence in the threading directives by deleting this test and instead changing the LII test to use threading; the main loss would be that that wouldn't test threading combined with interpolating from one resolution to another, as this one does.</option>
      <option name="tput_tolerance">0.5</option>
    </options>
  </test>
  <test name="PET_P64x2_D" grid="f10_f10_mg37" compset="I1850Clm50BgcCrop" testmods="clm/default">
    <machines>
      <machine name="derecho" compiler="intel" category="aux_clm"/>
    </machines>
    <options>
      <option name="wallclock">00:20:00</option>
      <option name="comment"  >The main purpose of this test is to test threading of init_interp, exercising the OpenMP directives in initInterp. (Note that ERP tests don't compare threaded vs. non-threaded runs of init_interp, since init_interp won't run in the restart case.) Note that this test will use init_interp as long as we don't have out-of-the-box initial conditions at f10 resolution. We could probably get a similar level of confidence in the threading directives by deleting this test and instead changing the LII test to use threading; the main loss would be that that wouldn't test threading combined with interpolating from one resolution to another, as this one does.</option>
      <option name="tput_tolerance">0.5</option>
    </options>
  </test>
  <test name="SMS" grid="f10_f10_mg37" compset="I2000Clm50BgcCrop" testmods="clm/crop">
    <machines>
      <machine name="izumi" compiler="intel" category="aux_clm"/>
      <machine name="cheyenne" compiler="nvhpc" category="aux_clm"/>
      <machine name="derecho" compiler="nvhpc" category="aux_clm"/>
      <machine name="izumi" compiler="gnu" category="aux_clm"/>
    </machines>
    <options>
      <option name="wallclock">00:20:00</option>
    </options>
  </test>
  <test name="SMS" grid="f45_f45_mg37" compset="I2000Clm60FatesSpRsGs" testmods="clm/FatesColdSatPhen">
    <machines>
      <machine name="cheyenne" compiler="nvhpc" category="aux_clm"/>
      <machine name="derecho" compiler="nvhpc" category="aux_clm"/>
    </machines>
    <options>
      <option name="wallclock">00:20:00</option>
      <option name="comment"  >Simple test to make sure the basic Fates-SP compset works"</option>
    </options>
  </test>
  <test name="SMS_D_Ld1" grid="ne30pg3_t061" compset="I1850Clm50BgcSpinup" testmods="clm/cplhist">
    <machines>
      <machine name="cheyenne" compiler="intel" category="aux_clm"/>
      <machine name="cheyenne" compiler="intel" category="prealpha"/>
      <machine name="derecho" compiler="intel" category="aux_clm"/>
      <machine name="derecho" compiler="intel" category="prealpha"/>
    </machines>
    <options>
      <option name="wallclock">00:20:00</option>
    </options>
  </test>
  <test name="SMS_D_Ld1_PS" grid="f19_f19_mg17" compset="I2010Clm50Sp" testmods="clm/clm50cam6LndTuningMode">
    <machines>
      <machine name="derecho" compiler="intel" category="aux_clm"/>
    </machines>
    <options>
      <option name="wallclock">00:20:00</option>
    </options>
  </test>
  <test name="ERS_Ln9" grid="ne0ARCTICne30x4_ne0ARCTICne30x4_mt12" compset="I1850Clm60Sp" testmods="clm/clm60cam6LndTuningMode_1979Start">
    <machines>
      <machine name="derecho" compiler="intel" category="ctsm_sci"/>
    </machines>
    <options>
      <option name="wallclock">00:20:00</option>
      <option name="comment"  >Run ARCTIC for transient case starting in 1979 as for AMIP CAM cases, with latest CLM version
                (no need to run this high core count test with every tag, but include it in the less frequent ctsm_sci testing)"</option>
    </options>
  </test>
  <test name="SMS_Ln9" grid="ne0ARCTICGRISne30x8_ne0ARCTICGRISne30x8_mt12" compset="I2000Clm60Sp" testmods="clm/clm60cam6LndTuningMode_1979Start">
    <machines>
      <machine name="derecho" compiler="intel" category="ctsm_sci"/>
    </machines>
    <options>
      <option name="wallclock">00:20:00</option>
      <option name="comment"  >Run ARCTICGRIS for transient case starting in 1979 as for AMIP CAM cases (no need to run this high core count test with every tag, but include it in the less frequent ctsm_sci testing)"</option>
    </options>
  </test>
  <test name="SMS_Ln9" grid="ne0ARCTICGRISne30x8_ne0ARCTICGRISne30x8_mt12" compset="I1850Clm60BgcCrop" testmods="clm/clm60cam6LndTuningMode">
    <machines>
      <machine name="derecho" compiler="intel" category="ctsm_sci"/>
    </machines>
    <options>
      <option name="wallclock">00:40:00</option>
      <option name="comment"  >Run ARCTICGRIS for future transient case (do not run this expensive test with every tag, but include it in the less frequent ctsm_sci testing)"</option>
    </options>
  </test>
  <test name="SMS_Ln9" grid="ne0CONUSne30x8_ne0CONUSne30x8_mt12" compset="I1850Clm60Sp" testmods="clm/clm60cam6LndTuningMode_2013Start">
    <machines>
      <machine name="derecho" compiler="intel" category="ctsm_sci"/>
    </machines>
    <options>
      <option name="wallclock">00:20:00</option>
      <option name="comment"  >Run CONUS for transient case starting in 2013 as for CAM case (no need to run this high core count test with every tag, but include it in the less frequent ctsm_sci testing)"</option>
    </options>
  </test>
  <!-- Historical science support for clm5_0 workhorse resolutions -->
  <test name="SMS_Ld5" grid="f09_g17" compset="IHistClm50Sp" testmods="clm/default">
    <machines>
      <machine name="derecho" compiler="intel" category="ctsm_sci"/>
    </machines>
    <options>
      <option name="wallclock">00:20:00</option>
      <option name="comment"  >Science support for historical clm5_0 physics with SP mode at f09</option>
    </options>
  </test>
  <test name="SMS_Ld5" grid="f19_g17" compset="IHistClm50Sp" testmods="clm/default">
    <machines>
      <machine name="derecho" compiler="intel" category="ctsm_sci"/>
    </machines>
    <options>
      <option name="wallclock">00:20:00</option>
      <option name="comment"  >Science support for historical clm5_0 physics with SP mode at f19</option>
    </options>
  </test>
  <!-- Historical science support for clm5_1 workhorse resolutions -->
  <test name="SMS_Ld5" grid="f09_g17" compset="IHistClm60Sp" testmods="clm/default">
    <machines>
      <machine name="derecho" compiler="intel" category="ctsm_sci"/>
    </machines>
    <options>
      <option name="wallclock">00:20:00</option>
      <option name="comment"  >Science support for historical clm5_1 physics with SP mode at f09</option>
    </options>
  </test>
  <test name="SMS_Ld5" grid="f19_g17" compset="IHistClm60Sp" testmods="clm/default">
    <machines>
      <machine name="derecho" compiler="intel" category="ctsm_sci"/>
    </machines>
    <options>
      <option name="wallclock">00:20:00</option>
      <option name="comment"  >Science support for historical clm5_1 physics with SP mode at f19</option>
    </options>
  </test>
  <test name="SMS_Ln9" grid="ne30pg2_ne30pg2_mg17" compset="I1850Clm50Sp" testmods="clm/clm50cam6LndTuningMode">
    <machines>
      <machine name="cheyenne" compiler="intel" category="aux_clm"/>
      <machine name="derecho" compiler="intel" category="aux_clm"/>
    </machines>
    <options>
      <option name="wallclock">00:40:00</option>
      <option name="comment"  >Run ne30np4.pg2 to make sure will work for CAM"</option>
    </options>
  </test>
  <test name="SMS_Ln9" grid="ne30pg2_ne30pg2_mg17" compset="I2000Clm50BgcCrop" testmods="clm/clm50cam6LndTuningMode">
    <machines>
      <machine name="cheyenne" compiler="intel" category="aux_clm"/>
      <machine name="derecho" compiler="intel" category="aux_clm"/>
    </machines>
    <options>
      <option name="wallclock">00:40:00</option>
      <option name="comment"  >Run ne30np4.pg3 to make sure will work for CAM"</option>
    </options>
  </test>
  <test name="SMS_Ln9" grid="mpasa480_mpasa480" compset="I1850Clm50BgcCrop" testmods="clm/clm50cam6LndTuningMode">
    <machines>
      <machine name="cheyenne" compiler="gnu" category="aux_clm"/>
      <machine name="derecho" compiler="gnu" category="aux_clm"/>
    </machines>
    <options>
      <option name="wallclock">00:40:00</option>
      <option name="comment"  >Run mpasa480 to make sure will work for CAM"</option>
    </options>
  </test>
  <test name="SMS_Ln9" grid="ne3pg3_ne3pg3_mg37" compset="I2000Clm50Sp" testmods="clm/clm50cam6LndTuningMode">
    <machines>
      <machine name="cheyenne" compiler="gnu" category="aux_clm"/>
      <machine name="derecho" compiler="gnu" category="aux_clm"/>
    </machines>
    <options>
      <option name="wallclock">00:20:00</option>
      <option name="comment"  >Run course resolution ne3pg3_ne3pg3_mg37 to make sure will work for CAM"</option>
    </options>
  </test>
  <test name="SMS_D" grid="f10_f10_mg37" compset="I2000Clm60BgcCrop" testmods="clm/crop">
    <machines>
      <machine name="derecho" compiler="nvhpc" category="aux_clm"/>     <machine name="izumi" compiler="intel" category="aux_clm"/>
      <machine name="izumi" compiler="gnu" category="aux_clm"/>
      <machine name="izumi" compiler="nag" category="aux_clm"/>
    </machines>
    <options>
      <option name="wallclock">00:20:00</option>
    </options>
  </test>
  <test name="ERS_D_Ld5_Mmpi-serial" grid="1x1_vancouverCAN" compset="I1PtClm50SpRs" testmods="clm/CLM1PTStartDate">
    <machines>
      <machine name="izumi" compiler="nag" category="aux_clm"/>
      <machine name="izumi" compiler="nag" category="prealpha"/>
    </machines>
    <options>
      <option name="wallclock">00:20:00</option>
    </options>
  </test>
  <test name="SMS_D_Ld1_Mmpi-serial" grid="f45_f45_mg37" compset="I2000Clm50SpRs" testmods="clm/ptsRLA">
    <machines>
      <machine name="cheyenne" compiler="intel" category="aux_clm"/>
      <machine name="derecho" compiler="intel" category="aux_clm"/>
      <machine name="derecho" compiler="intel" category="prealpha"/>
      <machine name="izumi" compiler="gnu" category="aux_clm"/>
      <machine name="izumi" compiler="nag" category="aux_clm"/>
      <machine name="cheyenne" compiler="intel" category="prealpha"/>
      <machine name="izumi" compiler="gnu" category="prealpha"/>
      <machine name="izumi" compiler="nag" category="prealpha"/>
    </machines>
    <options>
      <option name="wallclock">00:20:00</option>
    </options>
  </test>
  <test name="SMS_D_Ld1_P48x1" grid="f10_f10_mg37" compset="I2000Clm45BgcCrop" testmods="clm/oldhyd">
    <machines>
      <machine name="izumi" compiler="nag" category="aux_clm"/>
    </machines>
    <options>
      <option name="wallclock">00:20:00</option>
    </options>
  </test>
  <test name="ERP_D_P36x2_Ld3" grid="f10_f10_mg37" compset="I2000Clm45BgcCrop" testmods="clm/no_subgrid_fluxes">
    <machines>
      <machine name="cheyenne" compiler="gnu" category="aux_clm">
        <options>
          <option name="wallclock">00:20:00</option>
          <option name="comment">This covers some code that isn't covered by any existing tests (such as the oldhyd test), though the amount of additional code coverage is small, so we don't necessarily need to keep this test long-term.</option>
        </options>
      </machine>
    </machines>
  </test>
  <test name="ERP_D_P64x2_Ld3" grid="f10_f10_mg37" compset="I2000Clm45BgcCrop" testmods="clm/no_subgrid_fluxes">
    <machines>
      <machine name="derecho" compiler="gnu" category="aux_clm">
        <options>
          <option name="wallclock">00:20:00</option>
          <option name="comment">This covers some code that isn't covered by any existing tests (such as the oldhyd test), though the amount of additional code coverage is small, so we don't necessarily need to keep this test long-term.</option>
        </options>
      </machine>
    </machines>
  </test>
  <test name="SMS_D_Ld1_P48x1" grid="f10_f10_mg37" compset="I2000Clm50BgcCru" testmods="clm/datm_bias_correct_cruv7">
    <machines>
      <machine name="izumi" compiler="nag" category="aux_clm"/>
    </machines>
    <options>
      <option name="wallclock">00:20:00</option>
    </options>
  </test>
  <test name="SMS_D_Ld3" grid="f10_f10_mg37" compset="I1850Clm50BgcCrop" testmods="clm/default">
    <machines>
      <machine name="cheyenne" compiler="intel" category="aux_clm"/>
      <machine name="cheyenne" compiler="intel" category="clm_short"/>
      <machine name="cheyenne" compiler="intel" category="prealpha"/>
      <machine name="cheyenne" compiler="intel" category="aux_cime_baselines"/>
      <machine name="derecho" compiler="intel" category="aux_clm"/>
      <machine name="derecho" compiler="intel" category="clm_short"/>
      <machine name="derecho" compiler="intel" category="prealpha"/>
      <machine name="derecho" compiler="intel" category="aux_cime_baselines"/>
    </machines>
    <options>
      <option name="wallclock">00:20:00</option>
    </options>
  </test>
  <test name="SMS_D_Ld3" grid="f10_f10_mg37" compset="I2000Clm50BgcCru" testmods="clm/default">
    <machines>
      <machine name="cheyenne" compiler="intel" category="aux_clm"/>
      <machine name="cheyenne" compiler="gnu" category="aux_clm"/>
      <machine name="cheyenne" compiler="gnu" category="prebeta"/>
      <machine name="derecho" compiler="intel" category="aux_clm"/>
      <machine name="derecho" compiler="gnu" category="aux_clm"/>
      <machine name="derecho" compiler="gnu" category="prebeta"/>
    </machines>
    <options>
      <option name="wallclock">00:20:00</option>
    </options>
  </test>
  <test name="SMS_C2_D_Lh12" grid="f10_f10_mg37" compset="I2000Clm50Sp" testmods="clm/pauseResume">
    <machines>
      <machine name="cheyenne" compiler="intel" category="aux_clm"/>
      <machine name="derecho" compiler="intel" category="aux_clm"/>
    </machines>
    <options>
      <option name="wallclock">00:20:00</option>
    </options>
  </test>
  <test name="DAE_C2_D_Lh12" grid="f10_f10_mg37" compset="I2000Clm50BgcCrop" testmods="clm/DA_multidrv">
    <machines>
      <machine name="cheyenne" compiler="intel" category="aux_clm"/>
      <machine name="cheyenne" compiler="intel" category="prealpha"/>
      <machine name="derecho" compiler="intel" category="aux_clm"/>
      <machine name="derecho" compiler="intel" category="prealpha"/>
    </machines>
    <options>
      <option name="wallclock">00:20:00</option>
    </options>
  </test>
  <test name="SMS_D_Ld5" grid="f10_f10_mg37" compset="I1850Clm45BgcCrop" testmods="clm/crop">
    <machines>
      <machine name="izumi" compiler="nag" category="aux_clm"/>
    </machines>
    <options>
      <option name="wallclock">00:20:00</option>
      <option name="comment"  >include a nag debug test of Clm45BgcCrop</option>
    </options>
  </test>
  <test name="ERS_D_Ld5_Mmpi-serial" grid="1x1_mexicocityMEX" compset="I1PtClm60SpRs" testmods="clm/CLM1PTStartDate">
    <machines>
      <machine name="derecho" compiler="gnu" category="ctsm_sci"/>
      <machine name="derecho" compiler="gnu" category="aux_clm"/>
      <machine name="derecho" compiler="gnu" category="prebeta"/>
    </machines>
    <options>
      <option name="wallclock">00:20:00</option>
      <option name="tput_tolerance">0.5</option>
      <option name="comment">Want to keep a little single-point testing on HPC machines</option>
    </options>
  </test>
  <test name="SMS_Ld10_D_Mmpi-serial" grid="CLM_USRDAT" compset="I1PtClm60Bgc" testmods="clm/default--clm/NEON/NIWO">
    <machines>
      <machine name="derecho"  compiler="gnu" category="aux_clm"/>
      <machine name="izumi"    compiler="nag"   category="aux_clm"/>
    </machines>
    <options>
      <option name="wallclock">00:20:00</option>
      <option name="tput_tolerance">0.5</option>
      <option name="comment"  >Add at least one test of a NEON site</option>
    </options>
  </test>
  <test name="SMS_Ld10_D_Mmpi-serial" grid="CLM_USRDAT" compset="I1PtClm60SpRs" testmods="clm/default--clm/NEON/TOOL">
    <machines>
      <machine name="izumi"    compiler="nag"   category="aux_clm"/>
      <machine name="derecho"  compiler="intel" category="aux_clm"/>
    </machines>
    <options>
      <option name="wallclock">00:20:00</option>
      <option name="tput_tolerance">0.5</option>
      <option name="comment"  >Add at least one test of a NEON site with SP</option>
    </options>
  </test>
  <test name="SMS_Ld10_D_Mmpi-serial" grid="CLM_USRDAT" compset="I1PtClm60Bgc" testmods="clm/NEON/MOAB--clm/PRISM">
    <machines>
      <machine name="izumi"    compiler="nag"   category="aux_clm"/>
      <machine name="derecho"  compiler="gnu" category="aux_clm"/>
    </machines>
    <options>
      <option name="wallclock">00:20:00</option>
      <option name="tput_tolerance">0.5</option>
      <option name="comment"  >Add at least one test of a NEON site with PRISM precipitation</option>
    </options>
  </test>

  <test name="ERS_P144x1_Lm25" grid="f10_f10_mg37" compset="I2000Clm60Fates" testmods="clm/FatesColdNoComp">
       <machines>
	 <!-- no izumi tests since this has a pe layout specific for cheyenne -->
	 <machine name="cheyenne" compiler="intel"   category="aux_clm"/>
	 <machine name="cheyenne" compiler="intel"   category="fates"/>
       </machines>
       <options>
	 <option name="wallclock">00:60:00</option>
	 <option name="comment"  >This is a long fates test on full dynamics. The 144 count is designed to minimize wall time.</option>
       </options>
  </test>
  <test name="ERS_P128x1_Lm25" grid="f10_f10_mg37" compset="I2000Clm60Fates" testmods="clm/FatesColdNoComp">
    <machines>
      <!-- no izumi tests since this has a pe layout specific for cheyenne -->
      <machine name="derecho" compiler="intel"   category="aux_clm"/>
      <machine name="derecho" compiler="intel"   category="fates"/>
    </machines>
    <options>
      <option name="wallclock">00:60:00</option>
      <option name="comment"  >This is a long fates test on full dynamics. The 128 count is designed to minimize wall time.</option>
    </options>
  </test>

  <test name="SMS_Ld10_D_Mmpi-serial" grid="CLM_USRDAT" compset="I1PtClm60Fates" testmods="clm/FatesFireLightningPopDens--clm/NEON/FATES/NIWO">
    <machines>
      <machine name="derecho"  compiler="intel" category="aux_clm"/>
      <machine name="derecho"  compiler="intel" category="fates"/>
      <machine name="izumi"    compiler="nag"   category="aux_clm"/>
      <machine name="izumi"    compiler="nag"   category="fates"/>
    </machines>
    <options>
      <option name="wallclock">00:20:00</option>
      <option name="tput_tolerance">0.5</option>
      <option name="comment"  >Add at least one test of a FATES NEON site that needs lightning data</option>
    </options>
  </test>
  <test name="SMS_Ld10_D_Mmpi-serial" grid="CLM_USRDAT" compset="I1PtClm60Fates" testmods="clm/FatesPRISM--clm/NEON/FATES/YELL">
    <machines>
      <machine name="izumi"    compiler="nag"   category="aux_clm"/>
      <machine name="izumi"    compiler="nag"   category="fates"/>
      <machine name="derecho"  compiler="gnu" category="aux_clm"/>
      <machine name="derecho"  compiler="gnu" category="fates"/>
    </machines>
    <options>
      <option name="wallclock">00:20:00</option>
      <option name="tput_tolerance">0.5</option>
      <option name="comment"  >Add at least one test of a FATES NEON site with PRISM precipitation</option>
    </options>
  </test>
  <test name="ERS_D_Ld5" grid="f10_f10_mg37" compset="IHistClm50BgcQian" testmods="clm/ciso_bombspike1963DecStart">
    <machines>
      <machine name="cheyenne" compiler="intel" category="aux_clm"/>
      <machine name="derecho" compiler="intel" category="aux_clm"/>
    </machines>
    <options>
      <option name="wallclock">00:40:00</option>
      <option name="comment"  >Want a test of the c13 and c14 timeseries that crosses the year boundary. Ideally this test would include crops (in order to cover as much code as possible combined with the c13/c14 timeseries, even though there are no direct interactions between these timeseries and crops), but crop DecStart tests currently fail because of https://github.com/ESCOMP/ctsm/issues/404 and I didn't want to add another long test just to test these options, so for now using a compset without crops. Using a compset with SGLC to avoid problems with CISM in DecStart tests; the only IHistClm50Bgc compset we have with SGLC is this Qian compset, so I'm using this one.</option>
    </options>
  </test>
  <test name="SMS_D_Ly6_Mmpi-serial" grid="1x1_smallvilleIA" compset="IHistClm45BgcCropQianRs" testmods="clm/cropMonthOutput">
    <machines>
      <machine name="izumi" compiler="intel" category="aux_clm"/>
    </machines>
    <options>
      <option name="wallclock">02:00:00</option>
      <option name="comment"  >Want a debug test that tests a number of aspects of transient crops, including a new crop landunit and shifting PCT_CFT; move to CLM50 once we can get it fast enough (see bug 2391)</option>
    </options>
  </test>
  <test name="ERS_Lm25" grid="1x1_smallvilleIA" compset="IHistClm50BgcCropQianRs" testmods="clm/smallville_dynlakes_monthly">
    <machines>
      <machine name="cheyenne" compiler="gnu" category="aux_clm"/>
      <machine name="derecho" compiler="gnu" category="aux_clm"/>
    </machines>
    <options>
      <option name="wallclock">0:50:00</option>
      <option name="comment">Include a test of transient lakes</option>
    </options>
  </test>
  <test name="ERS_Lm25" grid="1x1_smallvilleIA" compset="IHistClm50BgcCropQianRs" testmods="clm/smallville_dynurban_monthly">
    <machines>
      <machine name="cheyenne" compiler="gnu" category="aux_clm"/>
      <machine name="derecho" compiler="gnu" category="aux_clm"/>
    </machines>
    <options>
      <option name="wallclock">0:50:00</option>
      <option name="comment">Include a test of transient urban</option>
    </options>
  </test>
  <test name="SMS_D_P48x1_Ld5" grid="f10_f10_mg37" compset="I2000Clm50BgcCrop" testmods="clm/irrig_spunup">
    <machines>
      <machine name="izumi" compiler="nag" category="aux_clm"/>
      <machine name="izumi" compiler="nag" category="prebeta"/>
    </machines>
    <options>
      <option name="wallclock">00:20:00</option>
      <option name="comment"  >Want nag _D test with irrigation on</option>
    </options>
  </test>
  <test name="SMS_Ld1_PS" grid="f09_g17" compset="I2000Clm50BgcCru" testmods="clm/datm_bias_correct_cruv7">
    <machines>
      <machine name="cheyenne" compiler="gnu" category="aux_clm"/>
      <machine name="derecho" compiler="gnu" category="aux_clm"/>
    </machines>
    <options>
      <option name="wallclock">00:20:00</option>
    </options>
  </test>
  <test name="SMS_Ld1" grid="f19_g17" compset="I2000Clm50Vic" testmods="clm/default">
    <machines>
      <machine name="derecho" compiler="intel" category="ctsm_sci"/>
    </machines>
    <options>
      <option name="wallclock">00:20:00</option>
      <option name="comment"  >include a production gnu test of VIC for clm5_0</option>
    </options>
  </test>
  <test name="SMS_D_Ld1_Mmpi-serial" grid="f45_f45_mg37" compset="I2000Clm50SpRs" testmods="clm/ptsROA">
    <machines>
      <machine name="izumi" compiler="gnu" category="aux_clm"/>
    </machines>
    <options>
      <option name="wallclock">00:20:00</option>
    </options>
  </test>
  <test name="SMS_Ld5" grid="f10_f10_mg37" compset="I1850Clm45BgcCrop" testmods="clm/till--clm/remove_residues">
    <machines>
      <machine name="cheyenne" compiler="gnu" category="aux_clm"/>
      <machine name="derecho" compiler="gnu" category="aux_clm"/>
    </machines>
    <options>
      <option name="wallclock">00:20:00</option>
      <option name="comment"  >include a production gnu test of Clm45 and tillage</option>
    </options>
  </test>
  <test name="SMS_Ld5" grid="f10_f10_mg37" compset="I1850Clm45BgcCrop" testmods="clm/crop">
    <machines>
      <machine name="cheyenne" compiler="intel" category="aux_clm"/>
      <machine name="derecho" compiler="intel" category="aux_clm"/>
    </machines>
    <options>
      <option name="wallclock">00:20:00</option>
      <option name="comment"  >include a production intel test of Clm45</option>
    </options>
  </test>
  <test name="SMS_Ld2_D_PS" grid="f09_g17" compset="I1850Clm50BgcCropCmip6" testmods="clm/basic_interp">
    <machines>
      <machine name="cheyenne" compiler="intel" category="aux_clm"/>
      <machine name="derecho" compiler="intel" category="aux_clm"/>
    </machines>
    <options>
      <option name="wallclock">00:20:00</option>
      <option name="comment"  >This gives a short debug test of the cmip6 configuration as well as a test of the cmip6 configuration at the production resolution, both of which we want. This test needs to use init_interp to work, because of adding virtual Antarctica columns.</option>
    </options>
  </test>
  <test name="SMS_Ld5_D_P48x1" grid="f10_f10_mg37" compset="IHistClm50Bgc" testmods="clm/monthly">
    <machines>
      <machine name="izumi" compiler="nag" category="aux_clm"/>
    </machines>
    <options>
      <option name="wallclock">00:20:00</option>
    </options>
  </test>
  <test name="SMS_Ld5_D_P48x1" grid="f10_f10_mg37" compset="IHistClm60Bgc" testmods="clm/decStart">
    <machines>
      <machine name="izumi" compiler="nag" category="aux_clm"/>
    </machines>
    <options>
      <option name="wallclock">00:20:00</option>
    </options>
  </test>
  <test name="SMS_Ld5" grid="f09_g17" compset="ISSP585Clm50BgcCrop" testmods="clm/ciso_dec2050Start">
    <machines>
      <machine name="derecho" compiler="intel" category="ctsm_sci"/>
    </machines>
    <options>
      <option name="wallclock">00:20:00</option>
      <option name="comment"  >Transient production future scenario SSP5-8.5 case with isotopes with a december 2050 start</option>
    </options>
  </test>
  <test name="SMS_Ld5" grid="f10_f10_mg37" compset="ISSP245Clm50BgcCrop" testmods="clm/ciso_dec2050Start">
    <machines>
      <machine name="derecho" compiler="gnu" category="aux_clm"/>
      <machine name="derecho" compiler="gnu" category="prebeta"/>
    </machines>
    <options>
      <option name="wallclock">00:20:00</option>
      <option name="comment"  >Transient production low res future scenario SSP2-4.5 case with isotopes with a december 2050 start, use gnu to move off of intel</option>
    </options>
  </test>
  <test name="SMS_Ld5" grid="f09_g17" compset="ISSP245Clm50BgcCrop" testmods="clm/ciso_dec2050Start">
    <machines>
      <machine name="derecho" compiler="intel" category="ctsm_sci"/>
    </machines>
    <options>
      <option name="wallclock">00:20:00</option>
      <option name="comment"  >Transient production future scenario SSP2-4.5 case with isotopes with a december 2050 start</option>
    </options>
  </test>
  <test name="SMS_Ld5" grid="f09_g17" compset="ISSP370Clm50BgcCrop" testmods="clm/ciso_dec2050Start">
    <machines>
      <machine name="derecho" compiler="intel" category="ctsm_sci"/>
    </machines>
    <options>
      <option name="wallclock">00:20:00</option>
      <option name="comment"  >Transient production future scenario SSP3-7.0 case with isotopes with a december 2050 start</option>
    </options>
  </test>
  <test name="SMS_D_Ld5" grid="f09_g17" compset="ISSP126Clm50BgcCrop" testmods="clm/datm_ssp126_anom_forc">
    <machines>
      <machine name="derecho" compiler="intel" category="aux_clm"/>
    </machines>
    <options>
      <option name="wallclock">00:20:00</option>
      <option name="comment"  >Transient production with anomaly forcing future scenario SSP1-2.6 case</option>
    </options>
  </test>
  <test name="ERP_D_Ld5" grid="f10_f10_mg37" compset="I1850Clm50Bgc" testmods="clm/nlevgrnd_small">
    <machines>
      <machine name="izumi" compiler="intel" category="aux_clm">
        <options>
          <option name="wallclock">0:20:00</option>
          <option name="comment">The main point of this test is to exercise the case where nlevgrnd is less than nlevurb. See the README file in its testmod directory for details.</option>
        </options>
      </machine>
    </machines>
  </test>
  <test name="SMS_Lm13_PS" grid="f19_g17" compset="I2000Clm60BgcCrop" testmods="clm/cropMonthOutput">
    <machines>
      <machine name="cheyenne" compiler="intel" category="aux_clm"/>
      <machine name="derecho" compiler="intel" category="aux_clm"/>
    </machines>
    <options>
      <option name="wallclock">02:00:00</option>
      <option name="comment"  >include a relatively long crop test at relatively high resolution</option>
    </options>
  </test>
  <test name="SMS_Lm37" grid="f10_f10_mg37" compset="I1850Clm50SpG" testmods="clm/glcMEC_long">
    <machines>
      <machine name="cheyenne" compiler="intel" category="aux_clm"/>
      <machine name="cheyenne" compiler="intel" category="prebeta"/>
      <machine name="derecho" compiler="intel" category="aux_clm"/>
      <machine name="derecho" compiler="intel" category="prebeta"/>
    </machines>
    <options>
      <option name="wallclock">01:30:00</option>
      <option name="comment"  >Long enough test for SMB to be generated in bare land areas; add a month beyond the 3rd year to allow time for CLM to respond to CISM forcing from the 3rd year. (Note: if we had spun-up initial conditions for an IG compset, we could test this with much shorter test, if it also used the glc override options - much of the need for this long test is to allow the snow pack to spin up.)</option>
    </options>
  </test>
  <test name="SMS_Ly3_Mmpi-serial" grid="1x1_numaIA" compset="I2000Clm50BgcCropQianRs" testmods="clm/clm50dynroots">
    <machines>
      <machine name="izumi" compiler="intel" category="aux_clm"/>
    </machines>
    <options>
      <option name="wallclock">01:40:00</option>
    </options>
  </test>
  <test name="SMS_Ly3_Mmpi-serial" grid="1x1_numaIA" compset="I2000Clm60BgcCropQianRs" testmods="clm/monthly">
    <machines>
      <machine name="derecho" compiler="intel" category="ctsm_sci"/>
    </machines>
    <options>
      <option name="wallclock">01:40:00</option>
      <option name="comment"  >Single point 3-year test for CTSM science test list with latest CLM version</option>
    </options>
  </test>
  <test name="SMS_Ly3_Mmpi-serial" grid="1x1_numaIA" compset="I2000Clm50BgcDvCropQianRs" testmods="clm/ignor_warn_cropMonthOutputColdStart">
    <machines>
      <machine name="izumi" compiler="gnu" category="aux_clm"/>
    </machines>
    <options>
      <option name="wallclock">01:40:00</option>
      <option name="comment"  >Single point 3-year test with DV"</option>
    </options>
  </test>
  <test name="ERP_D_Ld10" grid="f10_f10_mg37" compset="I1850Clm60BgcCrop" testmods="clm/ADspinup">
    <machines>
      <machine name="cheyenne" compiler="intel" category="aux_clm"/>
      <machine name="derecho" compiler="intel" category="aux_clm"/>
    </machines>
    <options>
      <option name="wallclock">00:20:00</option>
      <option name="comment"  >Include a restart test for AD spinup mode because of specific logic for spinup_state. Lack of this test did cause a problem.</option>
    </options>
  </test>
  <test name="SSP_D_Ld10" grid="f10_f10_mg37" compset="I1850Clm60Bgc" testmods="clm/rtmColdSSP">
    <machines>
      <machine name="cheyenne" compiler="intel" category="aux_clm"/>
      <machine name="derecho" compiler="intel" category="aux_clm"/>
    </machines>
    <options>
      <option name="wallclock">00:20:00</option>
    </options>
  </test>
  <test name="SSP_D_Ld4" grid="f10_f10_mg37" compset="I1850Clm50BgcCrop" testmods="clm/ciso_rtmColdSSP">
    <machines>
      <machine name="cheyenne" compiler="intel" category="aux_clm"/>
      <machine name="derecho" compiler="intel" category="aux_clm"/>
    </machines>
    <options>
      <option name="wallclock">00:20:00</option>
    </options>
  </test>
  <test name="SSP_Ld10" grid="f10_f10_mg37" compset="I1850Clm50Bgc" testmods="clm/rtmColdSSP">
    <machines>
      <machine name="cheyenne" compiler="gnu" category="prebeta"/>
      <machine name="cheyenne" compiler="gnu" category="aux_clm"/>
      <machine name="derecho" compiler="gnu" category="prebeta"/>
      <machine name="derecho" compiler="gnu" category="aux_clm"/>
    </machines>
    <options>
      <option name="wallclock">00:20:00</option>
    </options>
  </test>
  <test name="SSP_Ld4" grid="f09_g17" compset="I1850Clm50BgcCrop" testmods="clm/ciso_rtmColdSSP">
    <machines>
      <machine name="derecho" compiler="intel" category="ctsm_sci"/>
    </machines>
    <options>
      <option name="wallclock">00:20:00</option>
    </options>
  </test>
  <test name="SMS_D_Mmpi-serial_Ld5" grid="5x5_amazon" compset="I2000Clm60FatesRs" testmods="clm/FatesCold">
    <machines>
      <machine name="izumi" compiler="nag" category="aux_clm"/>
      <machine name="derecho" compiler="gnu" category="ctsm_sci"/>
      <machine name="derecho" compiler="gnu" category="prebeta"/>
    </machines>
    <options>
      <option name="wallclock">00:20:00</option>
      <option name="comment"  >5x5_amazon grid with FATES and latest CLM</option>
    </options>
  </test>
  <test name="ERS_D_Ld15" grid="5x5_amazon" compset="I2000Clm50FatesRs" testmods="clm/FatesColdSeedDisp">
    <machines>
      <machine name="cheyenne" compiler="gnu" category="fates"/>
      <machine name="derecho" compiler="gnu" category="fates"/>
    </machines>
    <options>
      <option name="wallclock">00:40:00</option>
      <option name="comment"  >This test should be convered to an ERP test once the PEM version of this test is passing COMPARE_base_modpes.</option>
    </options>
  </test>
  <test name="PEM_D_Ld15" grid="5x5_amazon" compset="I2000Clm50FatesRs" testmods="clm/FatesColdSeedDisp">
    <machines>
      <machine name="cheyenne" compiler="gnu" category="fates"/>
      <machine name="derecho" compiler="gnu" category="fates"/>
    </machines>
    <options>
      <option name="wallclock">00:40:00</option>
      <option name="comment"  >This checks that the FATES seed dispersal MPI communication is consistent when the PE layout changes.</option>
    </options>
  </test>
  <test name="ERS_D_Ld15" grid="f45_f45_mg37" compset="I2000Clm50FatesRs" testmods="clm/FatesColdTreeDamage">
    <machines>
      <machine name="cheyenne" compiler="intel" category="fates"/>
      <machine name="derecho" compiler="intel" category="fates"/>
    </machines>
    <options>
      <option name="wallclock">00:20:00</option>
      <option name="comment"  >Ensure functionality of the tree damage option in FATES</option>
    </options>
  </test>
  <test name="ERS_D_Ld15" grid="f45_f45_mg37" compset="I2000Clm50FatesRs" testmods="clm/FatesColdTwoStream">
    <machines>
      <machine name="derecho" compiler="intel" category="fates"/>
      <machine name="derecho" compiler="intel" category="aux_clm"/>
      <machine name="izumi" compiler="nag" category="aux_clm"/>
    </machines>
    <options>
      <option name="wallclock">00:30:00</option>
      <option name="comment"  >Ensure functionality of two-stream radiation option in FATES</option>
    </options>
  </test>
  <test name="ERS_D_Ld15" grid="f45_f45_mg37" compset="I2000Clm50FatesRs" testmods="clm/FatesColdTwoStreamNoCompFixedBioGeo">
    <machines>
      <machine name="derecho" compiler="gnu" category="fates"/>
    </machines>
    <options>
      <option name="wallclock">00:30:00</option>
      <option name="comment"  >Ensure functionality of two-stream radiation option with nocomp-fixedbiogeo in FATES</option>
    </options>
  </test>
  <test name="ERS_D_Ld3_PS" grid="f09_g17" compset="I2000Clm50FatesRs" testmods="clm/FatesCold">
    <machines>
      <machine name="cheyenne" compiler="intel" category="aux_clm"/>
      <machine name="derecho" compiler="intel" category="aux_clm"/>
    </machines>
    <options>
      <option name="wallclock">00:20:00</option>
      <option name="comment"  >Want one fates test on a large grid: Since FATES has cohorts, it has potential to be a massive memory consumer and netcdf array size maker, so the large grid test will help smoke out these types of issues (and it's a restart test to cover possible memory/netcdf size issues with the restart file).</option>
    </options>
  </test>
  <test name="ERS_D_Ld5" grid="f45_f45_mg37" compset="I2000Clm50FatesRs" testmods="clm/FatesCold">
    <machines>
      <machine name="izumi" compiler="nag" category="fates"/>
    </machines>
    <options>
      <option name="wallclock">00:20:00</option>
      <option name="comment"  >Want one simple FatesCold gridded test on a izumi using nag compiler.</option>
    </options>
  </test>
  <test name="ERS_D_Ld5" grid="f10_f10_mg37" compset="I2000Clm50Fates" testmods="clm/FatesCold">
    <machines>
      <machine name="cheyenne" compiler="intel" category="aux_clm"/>
      <machine name="cheyenne" compiler="intel" category="fates"/>
      <machine name="derecho" compiler="intel" category="aux_clm"/>
      <machine name="derecho" compiler="intel" category="fates"/>
      <machine name="izumi" compiler="nag" category="aux_clm"/>
    </machines>
    <options>
      <option name="wallclock">00:40:00</option>
    </options>
  </test>
  <test name="ERS_Lm13" grid="f10_f10_mg37" compset="I2000Clm50Fates" testmods="clm/FatesCold">
    <machines>
      <machine name="cheyenne" compiler="gnu" category="fates"/>
      <machine name="derecho" compiler="gnu" category="fates"/>
    </machines>
    <options>
      <option name="wallclock">00:50:00</option>
    </options>
  </test>
  <test name="ERS_Lm13" grid="f45_f45_mg37" compset="I2000Clm50Fates" testmods="clm/FatesColdNoComp">
    <machines>
      <machine name="cheyenne" compiler="intel" category="fates"/>
      <machine name="derecho" compiler="intel" category="fates"/>
    </machines>
    <options>
      <option name="wallclock">00:40:00</option>
    </options>
  </test>
  <test name="ERS_D_Mmpi-serial_Ld5" grid="1x1_brazil" compset="I2000Clm50FatesRs" testmods="clm/FatesCold">
    <machines>
      <machine name="izumi" compiler="nag" category="aux_clm"/>
      <machine name="cheyenne" compiler="gnu" category="aux_clm"/>
      <machine name="derecho" compiler="gnu" category="aux_clm"/>
    </machines>
    <options>
      <option name="wallclock">00:20:00</option>
    </options>
  </test>
  <test name="ERS_D_Mmpi-serial_Ld5" grid="5x5_amazon" compset="I2000Clm50FatesRs" testmods="clm/FatesCold">
    <machines>
      <machine name="cheyenne" compiler="intel" category="aux_clm"/>
      <machine name="cheyenne" compiler="intel" category="prebeta"/>
      <machine name="derecho" compiler="gnu" category="aux_clm"/>
      <machine name="derecho" compiler="gnu" category="prebeta"/>
    </machines>
    <options>
      <option name="wallclock">00:20:00</option>
    </options>
  </test>
  <test name="SMS_D_Ld5" grid="f45_f45_mg37" compset="I2000Clm60Fates" testmods="clm/FatesCold">
    <machines>
      <machine name="izumi" compiler="nag" category="aux_clm"/>
    </machines>
    <options>
      <option name="wallclock">00:20:00</option>
      <option name="comment"  >Fates with clm5_1</option>
    </options>
  </test>
  <test name="ERS_D_Mmpi-serial_Ld5" grid="5x5_amazon" compset="I2000Clm60FatesRs" testmods="clm/FatesCold">
    <machines>
      <machine name="cheyenne" compiler="intel" category="aux_clm"/>
      <machine name="derecho" compiler="intel" category="aux_clm"/>
    </machines>
    <options>
      <option name="wallclock">00:20:00</option>
      <option name="comment"  >Run a Fates test with latest Clm5_1</option>
    </options>
  </test>
  <test name="SMS_D_Ld5" grid="f10_f10_mg37" compset="I2000Clm45Fates" testmods="clm/FatesCold">
    <machines>
      <machine name="cheyenne" compiler="intel" category="aux_clm"/>
      <machine name="cheyenne" compiler="intel" category="aux_cime_baselines"/>
      <machine name="derecho" compiler="intel" category="aux_clm"/>
      <machine name="derecho" compiler="intel" category="aux_cime_baselines"/>
    </machines>
    <options>
      <option name="wallclock">00:40:00</option>
    </options>
  </test>
  <test name="SMS_D_Lm6_P144x1" grid="f45_f45_mg37" compset="I2000Clm50FatesRs" testmods="clm/FatesCold">
    <machines>
      <machine name="cheyenne" compiler="intel" category="aux_clm"/>
    </machines>
    <options>
      <option name="wallclock">00:40:00</option>
    </options>
  </test>
  <test name="SMS_D_Lm6_P256x1" grid="f45_f45_mg37" compset="I2000Clm50FatesRs" testmods="clm/FatesCold">
    <machines>
      <machine name="derecho" compiler="intel" category="aux_clm"/>
    </machines>
    <options>
      <option name="wallclock">00:40:00</option>
    </options>
  </test>
  <test name="SMS_D_Ld5" grid="f10_f10_mg37" compset="I2000Clm50FatesRs" testmods="clm/FatesCold">
    <machines>
      <machine name="cheyenne" compiler="intel" category="aux_clm"/>
      <machine name="cheyenne" compiler="gnu" category="aux_clm"/>
      <machine name="derecho" compiler="intel" category="aux_clm"/>
      <machine name="derecho" compiler="gnu" category="aux_clm"/>
      <machine name="izumi" compiler="nag" category="aux_clm"/>
      <machine name="cheyenne" compiler="gnu" category="prebeta"/>
      <machine name="derecho" compiler="gnu" category="prebeta"/>
    </machines>
    <options>
      <option name="wallclock">00:20:00</option>
    </options>
  </test>
  <test name="SMS_Ld5_PS" grid="f19_g17" compset="I2000Clm50FatesRs" testmods="clm/FatesCold">
    <machines>
      <machine name="cheyenne" compiler="gnu" category="aux_clm"/>
      <machine name="derecho" compiler="gnu" category="aux_clm"/>
    </machines>
    <options>
      <option name="wallclock">00:40:00</option>
    </options>
  </test>
  <test name="ERP_Ld9" grid="f45_f45_mg37" compset="I2000Clm50FatesRs" testmods="clm/FatesColdAllVars">
    <machines>
      <machine name="cheyenne" compiler="intel" category="aux_clm"/>
      <machine name="derecho" compiler="intel" category="aux_clm"/>
    </machines>
    <options>
      <option name="wallclock">00:20:00</option>
      <option name="comment">ERP FATES test covering all standard FATES history variables.</option>
    </options>
  </test>
  <test name="SMS_Ld5" grid="f10_f10_mg37" compset="I2000Clm45Fates" testmods="clm/FatesCold">
    <machines>
      <machine name="cheyenne" compiler="intel" category="aux_clm"/>
      <machine name="derecho" compiler="intel" category="aux_clm"/>
      <machine name="izumi" compiler="intel" category="aux_clm"/>
    </machines>
    <options>
      <option name="wallclock">00:40:00</option>
      <option name="comment">60 day exact restart FATES test on f45 grid.</option>
    </options>
  </test>
  <test name="ERS_Ld30" grid="f45_f45_mg37" compset="I2000Clm50FatesRs" testmods="clm/FatesColdFixedBiogeo">
    <machines>
      <machine name="cheyenne" compiler="intel" category="aux_clm"/>
      <machine name="derecho" compiler="intel" category="aux_clm"/>
      <machine name="izumi" compiler="intel" category="aux_clm"/>
    </machines>
    <options>
      <option name="wallclock">00:40:00</option>
      <option name="comment">30 day exact restart test for FATES fixed biogeography reduced complexity mode on an f45 grid.</option>
    </options>
  </test>
  <test name="SMS_Ld5" grid="f10_f10_mg37" compset="I2000Clm50FatesRs" testmods="clm/FatesCold">
    <machines>
      <machine name="cheyenne" compiler="intel" category="aux_clm"/>
      <machine name="derecho" compiler="intel" category="aux_clm"/>
      <machine name="izumi" compiler="intel" category="aux_clm"/>
    </machines>
    <options>
      <option name="wallclock">00:40:00</option>
      <option name="comment">60 day exact restart test providing coverage for the FATES logging mode on an f45 grid.</option>
    </options>
  </test>
  <test name="ERS_Ld30" grid="f45_f45_mg37" compset="I2000Clm50FatesRs" testmods="clm/FatesColdSizeAgeMort">
    <machines>
      <machine name="cheyenne" compiler="intel" category="aux_clm"/>
      <machine name="derecho" compiler="intel" category="aux_clm"/>
    </machines>
    <options>
      <option name="wallclock">00:40:00</option>
      <option name="comment">30 day exact restart test activating FATES size and age mortality mode on an f45 grid.</option>
    </options>
  </test>
  <test name="ERP_P72x2_Ld30" grid="f45_f45_mg37" compset="I2000Clm60FatesRs" testmods="clm/mimicsFatesCold">
    <machines>
      <machine name="cheyenne" compiler="intel" category="aux_clm"/>
      <machine name="cheyenne" compiler="intel" category="fates"/>
    </machines>
    <options>
      <option name="wallclock">00:40:00</option>
      <option name="comment">30 day exact restart test with threading, running FATES-MIMICS on an f45 grid.</option>
    </options>
  </test>
  <test name="ERP_P256x2_Ld30" grid="f45_f45_mg37" compset="I2000Clm60FatesRs" testmods="clm/mimicsFatesCold">
    <machines>
      <machine name="derecho" compiler="intel" category="aux_clm"/>
      <machine name="derecho" compiler="intel" category="fates"/>
    </machines>
    <options>
      <option name="wallclock">00:40:00</option>
      <option name="comment">30 day exact restart test with threading, running FATES-MIMICS on an f45 grid.</option>
    </options>
  </test>
  <test name="SMS_D_Ld5" grid="f10_f10_mg37" compset="I2000Clm50BgcCrop" testmods="clm/irrig_alternate">
    <machines>
      <machine name="izumi" compiler="nag" category="aux_clm">
        <options>
          <option name="wallclock">00:20:00</option>
          <option name="comment">Debug test covering some non-default irrigation options.</option>
        </options>
      </machine>
    </machines>
  </test>
  <test name="SMS_D_Ld10" grid="f10_f10_mg37" compset="I2000Clm50BgcCrop" testmods="clm/tracer_consistency">
    <machines>

      <machine name="izumi" compiler="intel" category="aux_clm">
        <options>
          <option name="wallclock">00:30:00</option>
          <option name="comment">Include a tracer consistency check in debug mode.</option>
        </options>
      </machine>

    </machines>
  </test>
  <test name="ERP_P36x2_D_Ld5" grid="f10_f10_mg37" compset="I2000Ctsm50NwpBgcCropGswp" testmods="clm/default">
    <machines>

      <machine name="cheyenne" compiler="intel" category="aux_clm">
        <options>
          <option name="wallclock">00:30:00</option>
          <option name="comment">A debug ERP test of the NWP configuration with active BGC and CROP.</option>
        </options>
      </machine>

    </machines>
  </test>
  <test name="ERP_P64x2_D_Ld5" grid="f10_f10_mg37" compset="I2000Ctsm50NwpBgcCropGswp" testmods="clm/default">
    <machines>
      <machine name="derecho" compiler="intel" category="aux_clm"/>
    </machines>
    <options>
      <option name="wallclock">00:30:00</option>
      <option name="comment">A debug ERP test of the NWP configuration with active BGC and CROP.</option>
    </options>
  </test>
  <test name="LWISO_Ld10" grid="f10_f10_mg37" compset="I2000Clm50BgcCrop" testmods="clm/coldStart">
    <machines>
      <machine name="cheyenne" compiler="gnu" category="aux_clm"/>
      <machine name="derecho" compiler="gnu" category="aux_clm"/>
    </machines>
    <options>
      <option name="wallclock">00:30:00</option>
      <option name="comment">Ensure that turning on water tracers doesn't change answers. Cold start for now, until we can use initial conditions from a non-isotope case in an isotope case; once we can do that, this should be changed to not be cold start (e.g., 5-day decStart transient test: see also https://github.com/ESCOMP/ctsm/issues/495#issuecomment-516619853).</option>
    </options>
  </test>
  <test name="ERP_P36x2_D_Ld5" grid="f10_f10_mg37" compset="I2000Ctsm50NwpSpGswp" testmods="clm/default">
    <machines>

      <machine name="cheyenne" compiler="intel" category="aux_clm">
        <options>
          <option name="wallclock">00:30:00</option>
          <option name="comment">Include a debug ERP test of the NWP configuration.</option>
        </options>
      </machine>

    </machines>
  </test>
  <test name="ERP_P64x2_D_Ld5" grid="f10_f10_mg37" compset="I2000Ctsm50NwpSpGswp" testmods="clm/default">
    <machines>
      <machine name="derecho" compiler="intel" category="aux_clm"/>
    </machines>
    <options>
      <option name="wallclock">00:30:00</option>
      <option name="comment">Include a debug ERP test of the NWP configuration.</option>
    </options>

  </test>
  <test name="SMS_Ld1_PS" grid="nldas2_rnldas2_mnldas2" compset="I2000Ctsm50NwpSpNldas" testmods="clm/default">
    <machines>
      <machine name="cheyenne" compiler="gnu" category="aux_clm"/>
      <machine name="derecho" compiler="gnu" category="aux_clm"/>
      <machine name="derecho" compiler="intel" category="ctsm_sci"/>
    </machines>
    <options>
      <option name="wallclock">00:30:00</option>
      <option name="comment">Include a short smoke test covering the nldas2 grid and the I2000Ctsm50NwpSpNldas compset, which uses NLDAS datm forcing.</option>
    </options>
  </test>
  <test name="SMS_Ld1_PS" grid="nldas2_rnldas2_mnldas2" compset="I2000Ctsm50NwpSpNldasRs" testmods="clm/default">
    <machines>
      <machine name="cheyenne" compiler="gnu" category="aux_clm"/>
      <machine name="derecho" compiler="gnu" category="aux_clm"/>
    </machines>
    <options>
      <option name="wallclock">00:30:00</option>
      <option name="comment">Include a short smoke test covering the nldas2 grid and the I2000Ctsm50NwpSpNldasRs compset, which uses NLDAS datm forcing.</option>
    </options>
  </test>
  <test name="ERP_D_Ld3" grid="f19_g17" compset="I2000Clm50FatesCruRsGs" testmods="clm/FatesCold">
    <machines>
      <machine name="cheyenne" compiler="intel" category="fates"/>
      <machine name="derecho" compiler="intel" category="fates"/>
    </machines>
    <options>
      <option name="wallclock">00:20:00</option>
      <option name="comment">Short ERP debug FATES test for f19_g17 grid.</option>
    </options>
  </test>
  <test name="ERP_D_P36x2_Ld3" grid="f19_g17" compset="I2000Clm50FatesCru" testmods="clm/FatesCold">
    <machines>
      <machine name="cheyenne" compiler="intel" category="fates"/>
    </machines>
    <options>
      <option name="wallclock">00:20:00</option>
      <option name="comment">Short ERP debug FATES test for f19_g17 grid with modified task layout.</option>
    </options>
  </test>
  <test name="ERP_D_P128x2_Ld3" grid="f19_g17" compset="I2000Clm50FatesCru" testmods="clm/FatesCold">
    <machines>
      <machine name="derecho" compiler="intel" category="fates"/>
    </machines>
    <options>
      <option name="wallclock">00:20:00</option>
      <option name="comment">Short ERP debug FATES test for f19_g17 grid with modified task layout.</option>
    </options>
  </test>
  <test name="ERP_Ld3" grid="f09_g17" compset="I2000Clm50FatesRs" testmods="clm/FatesCold">
    <machines>
      <machine name="cheyenne" compiler="intel" category="fates"/>
      <machine name="derecho" compiler="intel" category="fates"/>
      <machine name="lawrencium-lr3" compiler="intel" category="fates"/>
    </machines>
    <options>
      <option name="wallclock">00:20:00</option>
      <option name="comment">Short ERP FATES test for f09_g17 grid.</option>
    </options>
  </test>
  <test name="ERP_Ld9" grid="f45_f45_mg37" compset="I2000Clm50FatesCruRsGs" testmods="clm/FatesColdAllVars">
    <machines>
      <machine name="cheyenne" compiler="intel" category="fates"/>
      <machine name="derecho" compiler="intel" category="fates"/>
      <machine name="lawrencium-lr3" compiler="intel" category="fates"/>
    </machines>
    <options>
      <option name="wallclock">00:20:00</option>
      <option name="comment">ERP FATES test covering all standard FATES history variables.</option>
    </options>
  </test>
  <test name="ERS_D_Ld30" grid="f45_f45_mg37" compset="I2000Clm50FatesCruRsGs" testmods="clm/FatesColdPRT2">
    <machines>
      <machine name="cheyenne" compiler="intel" category="fates"/>
      <machine name="derecho" compiler="intel" category="fates"/>
      <machine name="izumi" compiler="nag" category="fates"/>
      <machine name="lawrencium-lr3" compiler="intel" category="fates"/>
    </machines>
    <options>
      <option name="wallclock">00:40:00</option>
      <option name="comment">Exact restart debug test covering Fates CNP nutrients mode.</option>
    </options>
  </test>
  <test name="ERS_D_Ld30" grid="f45_f45_mg37" compset="I2000Clm50FatesCruRsGs" testmods="clm/FatesColdLandUse">
    <machines>
      <machine name="cheyenne" compiler="intel" category="fates"/>
      <machine name="derecho" compiler="intel" category="fates"/>
      <machine name="izumi" compiler="nag" category="fates"/>
      <machine name="lawrencium-lr3" compiler="intel" category="fates"/>
    </machines>
    <options>
      <option name="wallclock">00:40:00</option>
    </options>
  </test>
  <test name="ERS_D_Ld30" grid="f45_f45_mg37" compset="I2000Clm50FatesCruRsGs" testmods="clm/FatesColdLUH2">
    <machines>
      <machine name="cheyenne" compiler="intel" category="fates"/>
      <machine name="derecho" compiler="intel" category="fates"/>
      <machine name="izumi" compiler="nag" category="fates"/>
    </machines>
    <options>
      <option name="wallclock">00:40:00</option>
    </options>
  </test>
  <test name="ERS_D_Ld3" grid="f19_g17" compset="I2000Clm50FatesCruRsGs" testmods="clm/FatesCold">
    <machines>
      <machine name="cheyenne" compiler="intel" category="fates"/>
      <machine name="cheyenne" compiler="gnu" category="fates"/>
      <machine name="derecho" compiler="intel" category="fates"/>
      <machine name="derecho" compiler="gnu" category="fates"/>
      <machine name="lawrencium-lr3" compiler="intel" category="fates"/>
    </machines>
    <options>
      <option name="wallclock">00:40:00</option>
      <option name="comment">Exact restart debug FATES test covering for the f19_g17 grid resolution.</option>
    </options>
  </test>
  <test name="ERS_D_Ld5" grid="f19_g17" compset="I2000Clm50BgcCru" testmods="clm/default">
    <machines>
      <machine name="cheyenne" compiler="intel" category="fates"/>
      <machine name="derecho" compiler="intel" category="fates"/>
      <machine name="lawrencium-lr3" compiler="intel" category="fates"/>
    </machines>
    <options>
      <option name="wallclock">00:20:00</option>
      <option name="comment">Exact restart debug test to provide for some CLM coverage during fates suite tests.</option>
    </options>
  </test>
  <test name="ERS_D_Mmpi-serial_Ld5" grid="1x1_brazil" compset="I2000Clm50FatesCruRsGs" testmods="clm/FatesCold">
    <machines>
      <machine name="cheyenne" compiler="intel" category="fates"/>
      <machine name="derecho" compiler="gnu" category="fates"/>
      <machine name="izumi" compiler="nag" category="fates"/>
      <machine name="lawrencium-lr3" compiler="intel" category="fates"/>
    </machines>
    <options>
      <option name="wallclock">00:20:00</option>
      <option name="comment">Short ERP debug FATES test for single site grid with serial mpi.</option>
    </options>
  </test>
  <test name="ERS_Ld9" grid="f10_f10_mg37" compset="I2000Clm50FatesCruRsGs" testmods="clm/FatesColdCH4Off">
    <machines>
      <machine name="cheyenne" compiler="intel" category="fates"/>
      <machine name="derecho" compiler="intel" category="fates"/>
      <machine name="lawrencium-lr3" compiler="intel" category="fates"/>
      <machine name="cheyenne" compiler="intel" category="aux_clm"/>
      <machine name="derecho" compiler="intel" category="aux_clm"/>
    </machines>
    <options>
      <option name="wallclock">00:10:00</option>
      <option name="comment">30 day exact restart test activating FATES with CH4 off for the f10 grid.</option>
    </options>
  </test>
  <test name="SMS_Lm3_D_Mmpi-serial" grid="1x1_brazil" compset="I2000Clm50FatesCruRsGs" testmods="clm/FatesColdHydro">
    <machines>
      <machine name="izumi" compiler="intel" category="aux_clm"/>
      <machine name="cheyenne" compiler="intel" category="fates"/>
      <machine name="derecho" compiler="intel" category="fates"/>
      <machine name="izumi" compiler="nag" category="fates"/>
    </machines>
    <options>
      <option name="wallclock">00:20:00</option>
      <option name="comment">Longer smoke debug test for single site grid with serial mpi with coverage for FATES Hydro. Bypasses grid level mass checks.</option>
    </options>
  </test>
  <test name="ERS_D_Ld5" grid="1x1_brazil" compset="I2000Clm50FatesCruRsGs" testmods="clm/FatesColdHydro">
    <machines>
      <machine name="cheyenne" compiler="intel" category="fates"/>
      <machine name="derecho" compiler="intel" category="fates"/>
      <machine name="izumi" compiler="nag" category="fates"/>
      <machine name="lawrencium-lr3" compiler="intel" category="fates"/>
    </machines>
    <options>
      <option name="wallclock">00:40:00</option>
      <option name="comment">Short exact restart debug test for single site grid with coverage for FATES Hydro. Bypasses grid level mass checks.</option>
    </options>
  </test>
  <test name="ERS_Ld5" grid="f19_g17" compset="I2000Clm45Fates" testmods="clm/FatesCold">
    <machines>
      <machine name="cheyenne" compiler="intel" category="fates"/>
      <machine name="derecho" compiler="intel" category="fates"/>
      <machine name="lawrencium-lr3" compiler="intel" category="fates"/>
    </machines>
    <options>
      <option name="wallclock">00:20:00</option>
      <option name="comment">Exact restart debug FATES test providing coverage for Clm45 physics.</option>
    </options>
  </test>
  <test name="ERS_Ld60" grid="f45_f45_mg37" compset="I2000Clm50FatesCruRsGs" testmods="clm/Fates">
    <machines>
      <machine name="cheyenne" compiler="intel" category="fates"/>
      <machine name="derecho" compiler="intel" category="fates"/>
      <machine name="lawrencium-lr3" compiler="intel" category="fates"/>
    </machines>
    <options>
      <option name="wallclock">00:40:00</option>
      <option name="comment">60 day exact restart FATES test on f45 grid.</option>
    </options>
  </test>
  <test name="ERS_Ld60" grid="f45_f45_mg37" compset="I2000Clm50FatesCruRsGs" testmods="clm/FatesColdNoFire">
    <machines>
      <machine name="cheyenne" compiler="intel" category="fates"/>
      <machine name="derecho" compiler="intel" category="fates"/>
      <machine name="lawrencium-lr3" compiler="intel" category="fates"/>
    </machines>
    <options>
      <option name="wallclock">00:40:00</option>
      <option name="comment">60 day exact restart test that turns off all fire (both FATES and CLM) on an f45 grid.</option>
    </options>
  </test>
  <test name="ERS_Ld60" grid="f45_f45_mg37" compset="I2000Clm50FatesCruRsGs" testmods="clm/FatesColdST3">
    <machines>
      <machine name="cheyenne" compiler="intel" category="fates"/>
      <machine name="derecho" compiler="intel" category="fates"/>
      <machine name="lawrencium-lr3" compiler="intel" category="fates"/>
    </machines>
    <options>
      <option name="wallclock">00:20:00</option>
      <option name="comment">60 day exact restart test activating FATES static stand structure on an f45 grid.</option>
    </options>
  </test>
  <test name="ERS_Ld60" grid="f45_f45_mg37" compset="I2000Clm50FatesCruRsGs" testmods="clm/FatesColdPPhys">
    <machines>
      <machine name="cheyenne" compiler="intel" category="fates"/>
      <machine name="derecho" compiler="intel" category="fates"/>
    </machines>
    <options>
      <option name="wallclock">00:20:00</option>
      <option name="comment">60 day exact restart test activating FATES prescribed physiology mode on an f45 grid.</option>
    </options>
  </test>
  <test name="ERS_Ld30" grid="f45_f45_mg37" compset="I2000Clm50FatesCruRsGs" testmods="clm/FatesColdFixedBiogeo">
    <machines>
      <machine name="cheyenne" compiler="intel" category="fates"/>
      <machine name="derecho" compiler="intel" category="fates"/>
      <machine name="lawrencium-lr3" compiler="intel" category="fates"/>
    </machines>
    <options>
      <option name="wallclock">00:40:00</option>
    </options>
  </test>
  <test name="ERS_Ld30" grid="f45_f45_mg37" compset="I2000Clm50FatesCruRsGs" testmods="clm/FatesColdNoComp">
    <machines>
      <machine name="cheyenne" compiler="intel" category="fates"/>
      <machine name="derecho" compiler="intel" category="fates"/>
      <machine name="lawrencium-lr3" compiler="intel" category="fates"/>
    </machines>
    <options>
      <option name="wallclock">00:40:00</option>
    </options>
  </test>
  <test name="ERS_Ld30" grid="f45_f45_mg37" compset="I2000Clm50FatesCruRsGs" testmods="clm/FatesColdNoCompFixedBioGeo">
    <machines>
      <machine name="cheyenne" compiler="intel" category="fates"/>
      <machine name="derecho" compiler="intel" category="fates"/>
    </machines>
    <options>
      <option name="wallclock">00:40:00</option>
    </options>
  </test>
  <test name="SMS_D" grid="1x1_brazil" compset="I2000Clm60FatesSpCruRsGs" testmods="clm/FatesColdSatPhen">
    <machines>
      <machine name="cheyenne" compiler="intel" category="fates"/>
      <machine name="derecho" compiler="intel" category="ctsm_sci"/>
      <machine name="derecho" compiler="intel" category="fates"/>
    </machines>
    <options>
      <option name="wallclock">00:20:00</option>
      <option name="comment">Test with DEBUG on for FatesSP mode, NOTE: FatesSp has the largest difference in CTSM code for any FATES mode</option>
    </options>
  </test>
  <test name="SMS_D" grid="1x1_brazil" compset="I2000Clm60FatesSpCruRsGs" testmods="clm/FatesColdDryDepSatPhen">
    <machines>
      <machine name="cheyenne" compiler="gnu" category="aux_clm"/>
      <machine name="derecho" compiler="gnu" category="aux_clm"/>
    </machines>
    <options>
      <option name="wallclock">00:20:00</option>
      <option name="comment"  >Run a test with dry deposition on and FATES-SP</option>
    </options>
  </test>
  <test name="SMS_D" grid="1x1_brazil" compset="I2000Clm60FatesSpCruRsGs" testmods="clm/FatesColdMeganSatPhen">
    <machines>
      <machine name="cheyenne" compiler="gnu" category="aux_clm"/>
      <machine name="derecho" compiler="gnu" category="aux_clm"/>
    </machines>
    <options>
      <option name="wallclock">00:20:00</option>
      <option name="comment"  >Run a test with MEGAN on and FATES-SP</option>
    </options>
  </test>

  <test name="SMS_D_Ld3" grid="f09_g17" compset="I2000Clm60FatesSpCruRsGs" testmods="clm/FatesColdSatPhen_prescribed">
    <machines>
      <machine name="cheyenne" compiler="gnu" category="fates"/>
      <machine name="derecho" compiler="gnu" category="fates"/>
    </machines>
    <options>
      <option name="wallclock">00:30:00</option>
      <option name="comment">Test with prescribed LAI and soil moisture with FatesSP mode</option>
    </options>
  </test>
  <test name="SMS_Lm1" grid="f45_f45_mg37" compset="I2000Clm60FatesSpCruRsGs" testmods="clm/FatesColdBasic">
    <machines>
      <machine name="cheyenne" compiler="intel" category="fates"/>
      <machine name="derecho" compiler="intel" category="fates"/>
    </machines>
    <options>
      <option name="wallclock">00:40:00</option>
      <option name="comment">Smoke test that uses just the FATES SP compset.</option>
    </options>
  </test>
  <test name="ERS_Ld30" grid="f45_f45_mg37" compset="I2000Clm60FatesSpCruRsGs" testmods="clm/FatesColdSatPhen">
    <machines>
      <machine name="cheyenne" compiler="intel" category="fates"/>
      <machine name="derecho" compiler="intel" category="fates"/>
      <machine name="lawrencium-lr3" compiler="intel" category="fates"/>
    </machines>
    <options>
      <option name="wallclock">00:40:00</option>
      <option name="comment">30 day exact restart test for FATES fixed biogeography reduced complexity mode on an f45 grid.</option>
    </options>
  </test>
  <test name="ERP_P36x2_Ld30" grid="f45_f45_mg37" compset="I2000Clm60FatesSpCruRsGs" testmods="clm/FatesColdSatPhen">
    <machines>
      <machine name="cheyenne" compiler="intel" category="fates"/>
      <machine name="cheyenne" compiler="intel" category="aux_clm"/>
    </machines>
    <options>
      <option name="wallclock">00:40:00</option>
      <option name="comment">30 day exact restart test with threading for FATES fixed biogeography reduced complexity mode on an f45 grid.</option>
    </options>
  </test>
  <test name="ERP_P128x2_Ld30" grid="f45_f45_mg37" compset="I2000Clm60FatesSpCruRsGs" testmods="clm/FatesColdSatPhen">
    <machines>
      <machine name="derecho" compiler="intel" category="fates"/>
      <machine name="derecho" compiler="intel" category="aux_clm"/>
    </machines>
    <options>
      <option name="wallclock">00:40:00</option>
      <option name="comment">30 day exact restart test with threading for FATES fixed biogeography reduced complexity mode on an f45 grid.</option>
    </options>
  </test>
  <test name="ERS_Ld60" grid="f45_f45_mg37" compset="I2000Clm50FatesCruRsGs" testmods="clm/FatesColdLogging">
    <machines>
      <machine name="cheyenne" compiler="intel" category="fates"/>
      <machine name="derecho" compiler="intel" category="fates"/>
    </machines>
    <options>
      <option name="wallclock">00:40:00</option>
      <option name="comment">60 day exact restart test providing coverage for the FATES logging mode on an f45 grid.</option>
    </options>
  </test>
  <test name="ERS_Ld30" grid="f45_f45_mg37" compset="I2000Clm50FatesCruRsGs" testmods="clm/FatesColdSizeAgeMort">
    <machines>
      <machine name="cheyenne" compiler="intel" category="fates"/>
      <machine name="derecho" compiler="intel" category="fates"/>
      <machine name="lawrencium-lr3" compiler="intel" category="fates"/>
    </machines>
    <options>
      <option name="wallclock">00:40:00</option>
      <option name="comment">30 day exact restart test activating FATES size and age mortality mode on an f45 grid.</option>
    </options>
  </test>
  <test name="SMS_Lm6" grid="f45_f45_mg37" compset="I2000Clm50FatesCruRsGs" testmods="clm/Fates">
    <machines>
      <machine name="cheyenne" compiler="intel" category="fates"/>
      <machine name="derecho" compiler="intel" category="fates"/>
      <machine name="lawrencium-lr3" compiler="intel" category="fates"/>
    </machines>
    <options>
      <option name="wallclock">00:20:00</option>
      <option name="comment"  >Run a short non-Fates test (without land-ice model) in the fates test list, to make sure fates changes do not mess up the standard model</option>
    </options>
  </test>
  <test name="SMS_Lm13" grid="1x1_brazil" compset="I2000Clm50FatesCruRsGs" testmods="clm/FatesCold">
    <machines>
      <machine name="cheyenne" compiler="intel" category="fates"/>
      <machine name="cheyenne" compiler="gnu" category="fates"/>
      <machine name="derecho" compiler="intel" category="fates"/>
      <machine name="derecho" compiler="gnu" category="fates"/>
    </machines>
    <options>
      <option name="wallclock">00:40:00</option>
      <option name="comment">13 month single site FATES smoke test.</option>
    </options>
  </test>
  <test name="ERS_Lm12" grid="1x1_brazil" compset="I2000Clm50FatesCruRsGs" testmods="clm/FatesFireLightningPopDens">
    <machines>
      <machine name="cheyenne" compiler="intel" category="fates"/>
      <machine name="derecho" compiler="intel" category="fates"/>
    </machines>
    <options>
      <option name="wallclock">01:00:00</option>
      <option name="comment">12 month exact restart FATES single site debug test covering anthropogenic fire ignition mode.</option>
    </options>
  </test>
  <test name="SMS_Lm1" grid="f10_f10_mg37" compset="I1850Clm50BgcCropCmip6waccm" testmods="clm/basic">
    <machines>
      <machine name="cheyenne" compiler="gnu" category="aux_clm"/>
      <machine name="cheyenne" compiler="gnu" category="prealpha"/>
      <machine name="cheyenne" compiler="gnu" category="prebeta"/>
      <machine name="derecho" compiler="gnu" category="aux_clm"/>
      <machine name="derecho" compiler="gnu" category="prealpha"/>
      <machine name="derecho" compiler="gnu" category="prebeta"/>
    </machines>
    <options>
      <option name="wallclock">00:20:00</option>
      <option name="comment"  >The main point of this test is simply to make sure that the CMIP6WACCMDECK moifierd works. (This configuration is basically the same as I1850Clm50BgcCropCmip6, but without cmip6_glaciers_virtual_antarctica - so we don't need huge coverage of this.) Month-long so that we actually get some history output (because this test exercises a usermods directory with only monthly and yearly output).</option>
    </options>
  </test>
  <test name="SMS_Lm1" grid="f19_g17" compset="I1850Clm50BgcCropCmip6waccm" testmods="clm/basic">
    <machines>
      <machine name="derecho" compiler="intel" category="ctsm_sci"/>
    </machines>
    <options>
      <option name="wallclock">00:60:00</option>
      <option name="comment"  >The main point of this test is simply to make sure that the CMIP6WACCMDECK modifier works for
2-degree since that resolution turns off Carbon isotopes. (This is in the ctsm_sci test list despite not being a scientifically-supported compset because this needs to be run at 2-degree resolution, which is higher than our standard testing. Also note that the purpose of this is to support scientifically-supported coupled configurations.)</option>
    </options>
  </test>
  <test name="SMS_Lm1_D" grid="f10_f10_mg37" compset="I1850Clm50BgcCrop" testmods="clm/output_crop_highfreq">
    <machines>
      <machine name="cheyenne" compiler="intel" category="aux_clm"/>
      <machine name="derecho" compiler="intel" category="aux_clm"/>
    </machines>
    <options>
      <option name="wallclock">00:20:00</option>
      <option name="comment">Want at least a month-long debug test covering the output_crop usermod, as well as a test covering the output_crop_highfreq usermod. (Note that we already have a year+ test of output_crop via a cmip6 test, so having this test just be a month, rather than a year, seems good enough.)</option>
    </options>
  </test>
  <test name="SMS_Ly1_Mmpi-serial" grid="1x1_brazil" compset="IHistClm60BgcQianRs" testmods="clm/output_bgc_highfreq">
    <machines>
      <machine name="cheyenne" compiler="intel" category="aux_clm"/>
      <machine name="derecho" compiler="intel" category="aux_clm"/>
      <machine name="derecho" compiler="intel" category="ctsm_sci"/>
      <machine name="cheyenne" compiler="intel" category="aux_cime_baselines"/>
      <machine name="cheyenne" compiler="gnu" category="aux_cime_baselines"/>
    </machines>
    <options>
      <option name="wallclock">00:20:00</option>
      <option name="comment">Want a year-long test covering the output_bgc and output_bgc_highfreq usermods; don't want a highfreq, year-long global test because of the output volume, so this is single-point.</option>
    </options>
  </test>
  <test name="SMS_Ld12_Mmpi-serial" grid="1x1_vancouverCAN" compset="I1PtClm60SpRs" testmods="clm/output_sp_highfreq">
    <machines>
      <machine name="cheyenne" compiler="gnu" category="aux_clm"/>
      <machine name="derecho" compiler="gnu" category="aux_clm"/>
      <machine name="derecho" compiler="intel" category="ctsm_sci"/>
    </machines>
    <options>
      <option name="wallclock">00:10:00</option>
      <option name="comment">Want a year-long test covering the output_sp and output_sp_highfreq usermods; don't want a highfreq, year-long global test because of the output volume, so this is single-point.</option>
    </options>
  </test>
  <test name="SMS_Ld12_Mmpi-serial" grid="1x1_urbanc_alpha" compset="I1PtClm60SpRs" testmods="clm/output_sp_highfreq">
    <machines>
      <machine name="derecho" compiler="intel" category="ctsm_sci"/>
    </machines>
    <options>
      <option name="wallclock">00:10:00</option>
      <option name="comment">Test with the urbanc alpha site with the latest CLM version to make sure all grids work</option>
    </options>
  </test>
  <test name="PFS_Ld10_PS" grid="f19_g17" compset="I2000Clm50BgcCrop">
    <machines>
      <machine name="cheyenne" compiler="intel" category="aux_clm"/>
      <machine name="derecho" compiler="intel" category="aux_clm"/>
    </machines>
    <options>
      <option name="wallclock">00:30:00</option>
      <option name="comment">Can use this test to determine if there are significant throughput changes, at least for this common and important configuration. Note that this deliberately doesn't have any testmods in order to (1) avoid doing history output (because the timing of output can be very variable, and mixing output timing with other aspects of model time can be confusing), and (2) generally keep the test replicating a production configuration as closely as possible (so, for example, we do NOT set BFBFLAG=TRUE for this test).</option>
      <!-- standard throughput tolerance is 25%, but for this PFS test we want a stricter tolerance -->
      <option name="tput_tolerance">0.1</option>
    </options>
  </test>

  <test name="MKSURFDATAESMF_P128x1" grid="f10_f10_mg37" compset="I1850Clm50BgcCrop">
    <machines>
      <machine name="derecho" compiler="intel" category="aux_clm">
        <options>
          <option name="wallclock">00:40:00</option>
          <option name="comment">Smoke test that first runs the mksurfdata_esmf tool and then ensures that the CTSM does not fail using the just-generated fsurdat file. Global BGC CROP case.</option>
        </options>
      </machine>
      <machine name="derecho" compiler="intel" category="clm_pymods">
        <options>
          <option name="wallclock">00:40:00</option>
          <option name="comment">This test invokes python code, so it should be run whenever changing python code (in addition to being run as part of aux_clm).</option>
        </options>
      </machine>
      <machine name="derecho" compiler="intel" category="prealpha">
        <options>
          <option name="wallclock">00:40:00</option>
          <option name="comment">Run prealpha for this test as mksurfdata_esmf is tightly coupled to externals and we want to catch issues with externals for it ASAP.</option>
        </options>
      </machine>
    </machines>
  </test>

  <test name="FSURDATMODIFYCTSM_D_Mmpi-serial_Ld1" grid="5x5_amazon" compset="I2000Clm50SpRs">
    <machines>
      <machine name="derecho" compiler="gnu" category="aux_clm"/>
      <machine name="derecho" compiler="gnu" category="clm_pymods"/>
    </machines>
    <options>
      <option name="wallclock">00:20:00</option>
      <option name="comment">Smoke test that first runs the fsurdat_modifier tool and then ensures that the CTSM does not fail using the just-generated modified fsurdat file. Regional SP case. A global BGC CROP case was confirmed to PASS when this regional SP case was introduced.</option>
      <option name="comment">This test invokes python code, so it should be run whenever changing python code (in addition to being run as part of aux_clm).</option>
    </options>
  </test>

  <test name="LILACSMOKE_D_Ld2" grid="f10_f10_mg37" compset="I2000Ctsm50NwpSpAsRs" testmods="clm-lilac">
    <machines>
      <machine name="cheyenne" compiler="intel" category="aux_clm"/>
      <machine name="cheyenne" compiler="intel" category="clm_pymods"/>
      <machine name="derecho" compiler="intel" category="aux_clm"/>
      <machine name="derecho" compiler="intel" category="clm_pymods"/>
    </machines>
    <options>
      <option name="wallclock">00:20:00</option>
      <option name="comment">Basic LILAC smoke test. Needs to use the nuopc driver. Uses stub atmosphere to avoid needing to download a bunch of unnecessary data if run on a different machine.</option>
      <option name="comment">This LILAC test invokes lilac python code, so it should be run whenever changing python code (in addition to being run as part of aux_clm).</option>
    </options>
  </test>

  <test name="SMS_D_Ln1" grid="f10_f10_mg37" compset="I2000Clm50BgcCropQianRs" testmods="clm-run_self_tests">
    <machines>
      <machine name="izumi" compiler="intel" category="aux_clm"/>
    </machines>
    <options>
      <option name="wallclock">0:20:00</option>
      <option name="comment">Include a test that triggers runtime self-tests. The grid and compset aren't very important here, but we do want more than a single-point test so that we can run on more than one processor; we use Qian atm forcing to facilitate running this test on small systems (to avoid large input data needs). The self-tests are run in initialization, so we only need to run for a single time step.</option>
    </options>
  </test>

  <test name="LGRAIN2_Ly1_P72x1" grid="f10_f10_mg37" compset="I1850Clm50BgcCrop" testmods="clm/ciso--clm/cropMonthOutput">
    <machines>
      <machine name="cheyenne" compiler="gnu" category="aux_clm">
        <options>
          <option name="wallclock">02:00:00</option>
          <option name="comment">Ensure that it works to have a second grain pool, and that we can get bit-for-bit identical answers with a standard run with just one grain pool. This tests infrastructure that will be needed when incorporating AgSys. This test can be dropped once we have some tests exercising AgSys (which will exercise this code).</option>
        </options>
      </machine>
    </machines>
  </test>
  <test name="LGRAIN2_Ly1_P128x1" grid="f10_f10_mg37" compset="I1850Clm50BgcCrop" testmods="clm/ciso--clm/cropMonthOutput">
    <machines>
      <machine name="derecho" compiler="gnu" category="aux_clm"/>
    </machines>
    <options>
      <option name="wallclock">02:00:00</option>
      <option name="comment">Ensure that it works to have a second grain pool, and that we can get bit-for-bit identical answers with a standard run with just one grain pool. This tests infrastructure that will be needed when incorporating AgSys. This test can be dropped once we have some tests exercising AgSys (which will exercise this code).</option>
    </options>
  </test>
  <test name="LGRAIN2_Ly2_P72x1" grid="f10_f10_mg37" compset="I1850Clm45BgcCrop" testmods="clm/ciso--clm/cropMonthOutput">
    <machines>
      <machine name="cheyenne" compiler="gnu" category="aux_clm">
        <options>
          <option name="wallclock">02:00:00</option>
          <option name="comment">Ensure that it works to have a second grain pool, and that we can get bit-for-bit identical answers with a standard run with just one grain pool. This tests infrastructure that will be needed when incorporating AgSys. This test can be dropped once we have some tests exercising AgSys (which will exercise this code). Compared to the Clm50 test, this Clm45 test exercises code in NutrientCompetitionCLM45defaultMod and use_grainproduct false. Need two years because this test starts from a non-crop finidat, so there is no crop growth in the first year.</option>
        </options>
      </machine>
    </machines>
  </test>
  <test name="LGRAIN2_Ly2_P128x1" grid="f10_f10_mg37" compset="I1850Clm45BgcCrop" testmods="clm/ciso--clm/cropMonthOutput">
    <machines>
      <machine name="derecho" compiler="gnu" category="aux_clm"/>
    </machines>
    <options>
      <option name="wallclock">02:00:00</option>
      <option name="comment">Ensure that it works to have a second grain pool, and that we can get bit-for-bit identical answers with a standard run with just one grain pool. This tests infrastructure that will be needed when incorporating AgSys. This test can be dropped once we have some tests exercising AgSys (which will exercise this code). Compared to the Clm50 test, this Clm45 test exercises code in NutrientCompetitionCLM45defaultMod and use_grainproduct false. Need two years because this test starts from a non-crop finidat, so there is no crop growth in the first year.</option>
    </options>
  </test>
  <test name="LREPRSTRUCT_Ly1_P72x1" grid="f10_f10_mg37" compset="I1850Clm50BgcCrop" testmods="clm/ciso--clm/cropMonthOutput">
    <machines>
      <machine name="cheyenne" compiler="gnu" category="aux_clm">
        <options>
          <option name="wallclock">02:00:00</option>
          <option name="comment">Ensure that it works to have a crop reproductive structure pool, and that we can get bit-for-bit identical answers when using that pool compared to a run with a single reproductive grain pool. This tests infrastructure that will be needed when incorporating AgSys. This test can be dropped once we have some tests exercising AgSys (which will exercise this code).</option>
        </options>
      </machine>
    </machines>
  </test>
  <test name="LREPRSTRUCT_Ly1_P128x1" grid="f10_f10_mg37" compset="I1850Clm50BgcCrop" testmods="clm/ciso--clm/cropMonthOutput">
    <machines>
      <machine name="derecho" compiler="gnu" category="aux_clm"/>
    </machines>
    <options>
      <option name="wallclock">02:00:00</option>
      <option name="comment">Ensure that it works to have a crop reproductive structure pool, and that we can get bit-for-bit identical answers when using that pool compared to a run with a single reproductive grain pool. This tests infrastructure that will be needed when incorporating AgSys. This test can be dropped once we have some tests exercising AgSys (which will exercise this code).</option>
    </options>
  </test>
  <test name="LREPRSTRUCT_Ly2_P72x1" grid="f10_f10_mg37" compset="I1850Clm45BgcCrop" testmods="clm/ciso--clm/cropMonthOutput">
    <machines>
      <machine name="cheyenne" compiler="gnu" category="aux_clm"/>
    </machines>
    <options>
      <option name="wallclock">02:00:00</option>
      <option name="comment">Ensure that it works to have a crop reproductive structure pool, and that we can get bit-for-bit identical answers when using that pool compared to a run with a single reproductive grain pool. This tests infrastructure that will be needed when incorporating AgSys. This test can be dropped once we have some tests exercising AgSys (which will exercise this code). Compared to the Clm50 test, this Clm45 test exercises code in NutrientCompetitionCLM45defaultMod and use_grainproduct false. Need two years because this test starts from a non-crop finidat, so there is no crop growth in the first year.</option>
    </options>
  </test>
  <test name="LREPRSTRUCT_Ly2_P128x1" grid="f10_f10_mg37" compset="I1850Clm45BgcCrop" testmods="clm/ciso--clm/cropMonthOutput">
    <machines>
      <machine name="derecho" compiler="gnu" category="aux_clm"/>
    </machines>
    <options>
      <option name="wallclock">02:00:00</option>
      <option name="comment">Ensure that it works to have a crop reproductive structure pool, and that we can get bit-for-bit identical answers when using that pool compared to a run with a single reproductive grain pool. This tests infrastructure that will be needed when incorporating AgSys. This test can be dropped once we have some tests exercising AgSys (which will exercise this code). Compared to the Clm50 test, this Clm45 test exercises code in NutrientCompetitionCLM45defaultMod and use_grainproduct false. Need two years because this test starts from a non-crop finidat, so there is no crop growth in the first year.</option>
    </options>
  </test>

  <test name="REUSEINITFILES_D_Ld1" grid="f10_f10_mg37" compset="I1850Clm50BgcCrop" testmods="clm/default">
    <machines>
      <machine name="cheyenne" compiler="gnu" category="aux_clm"/>
      <machine name="derecho" compiler="gnu" category="aux_clm"/>
    </machines>
    <options>
      <option name="wallclock">0:20:00</option>
      <option name="comment">Make sure that a rerun with already-generated initialization files is bit-for-bit</option>
    </options>
  </test>

  <test name="FUNITCTSM_P1x1" grid="f10_f10_mg37" compset="I2000Clm50Sp">
    <machines>
      <machine name="cheyenne" compiler="intel" category="aux_clm"/>
      <machine name="derecho" compiler="intel" category="aux_clm"/>
      <machine name="izumi" compiler="intel" category="aux_clm"/>
    </machines>
    <options>
      <option name="wallclock">00:30:00</option>
      <option name="comment">This test runs CTSM's Fortran unit tests. We're abusing the system test infrastructure to run these, so that a run of the test suite results in the unit tests being run as well. Grid and compset are irrelevant here, except that compset must be one that includes CTSM in order for CIME to find the test definition.</option>
    </options>
  </test>

  <test name="RXCROPMATURITY_Lm61" grid="f09_g17" compset="IHistClm50BgcCrop"  testmods="clm/cropMonthOutput">
    <machines>
      <machine name="derecho" compiler="intel" category="ctsm_sci"/>
    </machines>
    <options>
      <option name="wallclock">12:00:00</option>
      <option name="comment">This test is designed to test the ability to prescribe crop sowing dates and maturity requirements. It first performs a GDD-generating run, then calls Python code to generate the maturity requirement file. This is then used in a sowing+maturity forced run, which finally is tested to ensure correct behavior.</option>
    </options>
  </test>

  <test name="ERP_D_P64x2_Ld10" grid="f10_f10_mg37" compset="I2000Clm60Bgc" testmods="clm/Hillslope">
    <machines>
      <machine name="derecho" compiler="intel" category="aux_clm"/>
      <machine name="derecho" compiler="intel" category="hillslope"/>
    </machines>
    <options>
      <option name="wallclock">00:30:00</option>
    </options>
  </test>

  <test name="SMS_D_Ld3" grid="f10_f10_mg37" compset="I1850Clm60Bgc" testmods="clm/HillslopeFromFile">
    <machines>
      <machine name="derecho" compiler="intel" category="hillslope"/>
    </machines>
    <options>
      <option name="wallclock">00:20:00</option>
    </options>
  </test>

  <test name="SMS_D_Mmpi-serial_Ld5" grid="5x5_amazon" compset="I1850Clm60Bgc" testmods="clm/HillslopeC">
    <machines>
      <machine name="derecho" compiler="gnu" category="aux_clm"/>
      <machine name="derecho" compiler="gnu" category="hillslope"/>
    </machines>
    <options>
      <option name="wallclock">00:20:00</option>
    </options>
  </test>

  <test name="SMS_D_Ld3" grid="f10_f10_mg37" compset="I2000Clm60Bgc" testmods="clm/HillslopeD">
    <machines>
      <machine name="izumi" compiler="nag" category="aux_clm"/>
      <machine name="izumi" compiler="nag" category="hillslope"/>
    </machines>
    <options>
      <option name="wallclock">00:20:00</option>
    </options>
  </test>


</testlist><|MERGE_RESOLUTION|>--- conflicted
+++ resolved
@@ -43,70 +43,62 @@
       <option name="wallclock">00:20:00</option>
     </options>
   </test>
-  <test name="ERP_D_Ld9" grid="ne30pg3_t232" compset="I1850Clm60BgcCrop" testmods="clm/clm60cam6LndTuningMode">
-    <machines>
-      <machine name="derecho" compiler="intel" category="aux_clm"/>
-    </machines>
-    <options>
-      <option name="wallclock">00:20:00</option>
-      <option name="comment">CESM3 development Exact restart test with change in the processor count at the standard coupled resolution</option>
-    </options>
-  </test>
-<<<<<<< HEAD
+  <test name="SMS_Ln9" grid="f10_f10_mg37" compset="I1850Clm45Bgc" testmods="clm/clm45cam4LndTuningModeZDustSoilErod">
+    <machines>
+      <machine name="derecho" compiler="intel" category="aux_clm"/>
+      <machine name="izumi" compiler="gnu" category="aux_clm"/>
+    </machines>
+    <options>
+      <option name="wallclock">00:20:00</option>
+      <option name="comment">Simple test use soil eroditability in CTSM for CAM4 tuning</option>
+    </options>
+  </test>
+  <test name="SMS_Ln9" grid="f09_f09_mg17" compset="I1850Clm45Bgc" testmods="clm/clm45cam4LndTuningModeZDustSoilErod">
+    <machines>
+      <machine name="derecho" compiler="intel" category="aux_clm"/>
+    </machines>
+    <options>
+      <option name="wallclock">00:20:00</option>
+      <option name="comment">Simple test use soil eroditability in CTSM for CAM4 tuning, at 1-degree</option>
+    </options>
+  </test>
+  <test name="SMS_Ln9" grid="f10_f10_mg37" compset="I2000Clm50Sp" testmods="clm/clm50cam5LndTuningModeZDustSoilErod">
+    <machines>
+      <machine name="derecho" compiler="gnu" category="aux_clm"/>
+      <machine name="izumi" compiler="intel" category="aux_clm"/>
+    </machines>
+    <options>
+      <option name="wallclock">00:20:00</option>
+      <option name="comment">Simple test use soil eroditability in CTSM for CAM5 tuning</option>
+    </options>
+  </test>
+  <test name="ERP_D_Ld9" grid="ne30pg3_t232" compset="I1850Clm60BgcCrop" testmods="clm/clm60cam6LndTuningModeZDustSoilErod">
+    <machines>
+      <machine name="derecho" compiler="intel" category="aux_clm"/>
+    </machines>
+    <options>
+      <option name="wallclock">00:20:00</option>
+      <option name="comment">CESM3 development Exact restart test with change in the processor count at the standard coupled resolution, use soil eroditability in CTSM</option>
+    </options>
+  </test>
+    <test name="ERP_D_Ld9" grid="f10_f10_mg37" compset="I1850Clm51BgcCrop" testmods="clm/clm51cam6LndTuningModeZDustSoilErod">
+    <machines>
+      <machine name="izumi" compiler="nag" category="aux_clm"/>
+    </machines>
+    <options>
+      <option name="wallclock">00:20:00</option>
+      <option name="comment">CESM3 development Exact restart test with change in the processor count at f10, for izumi nag, use soil eroditability in CTSM</option>
+    </options>
+  </test>
   <!-- this will be removed when CESM no longer needs it-->
   <test name="ERP_D_Ld9" grid="ne30pg3_t232" compset="I1850Clm51BgcCropG" testmods="clm/clm51cam6LndTuningMode">
-=======
-  <test name="SMS_Ln9" grid="f10_f10_mg37" compset="I1850Clm45Bgc" testmods="clm/clm45cam4LndTuningModeZDustSoilErod">
-    <machines>
-      <machine name="derecho" compiler="intel" category="aux_clm"/>
-      <machine name="izumi" compiler="gnu" category="aux_clm"/>
-    </machines>
-    <options>
-      <option name="wallclock">00:20:00</option>
-      <option name="comment">Simple test use soil eroditability in CTSM for CAM4 tuning</option>
-    </options>
-  </test>
-  <test name="SMS_Ln9" grid="f09_f09_mg17" compset="I1850Clm45Bgc" testmods="clm/clm45cam4LndTuningModeZDustSoilErod">
-    <machines>
-      <machine name="derecho" compiler="intel" category="aux_clm"/>
-    </machines>
-    <options>
-      <option name="wallclock">00:20:00</option>
-      <option name="comment">Simple test use soil eroditability in CTSM for CAM4 tuning, at 1-degree</option>
-    </options>
-  </test>
-  <test name="SMS_Ln9" grid="f10_f10_mg37" compset="I2000Clm50Sp" testmods="clm/clm50cam5LndTuningModeZDustSoilErod">
-    <machines>
-      <machine name="derecho" compiler="gnu" category="aux_clm"/>
-      <machine name="izumi" compiler="intel" category="aux_clm"/>
-    </machines>
-    <options>
-      <option name="wallclock">00:20:00</option>
-      <option name="comment">Simple test use soil eroditability in CTSM for CAM5 tuning</option>
-    </options>
-  </test>
-  <test name="ERP_D_Ld9" grid="ne30pg3_t232" compset="I1850Clm51BgcCrop" testmods="clm/clm51cam6LndTuningModeZDustSoilErod">
->>>>>>> a65df144
-    <machines>
-      <machine name="derecho" compiler="intel" category="aux_clm"/>
-    </machines>
-    <options>
-      <option name="wallclock">00:20:00</option>
-<<<<<<< HEAD
+    <machines>
+      <machine name="derecho" compiler="intel" category="aux_clm"/>
+    </machines>
+    <options>
+      <option name="wallclock">00:20:00</option>
       <option name="comment">Remove this when Clm51 compset use is removed from CESM</option>
       <option name="comment">CESM3 development Exact restart test with change in the processor count at the standard coupled resolution</option>
-=======
-      <option name="comment">CESM3 development Exact restart test with change in the processor count at the standard coupled resolution, use soil eroditability in CTSM</option>
-    </options>
-  </test>
-    <test name="ERP_D_Ld9" grid="f10_f10_mg37" compset="I1850Clm51BgcCrop" testmods="clm/clm51cam6LndTuningModeZDustSoilErod">
-    <machines>
-      <machine name="izumi" compiler="nag" category="aux_clm"/>
-    </machines>
-    <options>
-      <option name="wallclock">00:20:00</option>
-      <option name="comment">CESM3 development Exact restart test with change in the processor count at f10, for izumi nag, use soil eroditability in CTSM</option>
->>>>>>> a65df144
     </options>
   </test>
   <test name="ERP_D_Ld9" grid="ne30pg3_t232" compset="IHistClm60BgcCrop" testmods="clm/clm60cam6LndTuningMode">
