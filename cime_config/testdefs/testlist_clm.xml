--- conflicted
+++ resolved
@@ -13,12 +13,9 @@
         rxcropmaturity: Short tests to be run during development related to prescribed crop calendars
         matrixcn: Tests exercising the matrix-CN capability
         aux_clm_mpi_serial: aux_clm tests using mpi-serial. Useful for redoing tests that failed due to https://github.com/ESCOMP/CTSM/issues/2916, after having replaced libraries/mpi-serial with a fresh copy.
-<<<<<<< HEAD
         subset_data: Tests exercising the subset_data tool and running CTSM with its output
-=======
         decomp_init: Initialization tests specifically for examining the PE layout decomposition initialization
         interim_restart: Tests having to do with interim restart capability.
->>>>>>> 9451d2f0
 -->
 <testlist version="2.0">
   <test name="ERI_D_Ld9" grid="f10_f10_mg37" compset="I1850Clm60Bgc" testmods="clm/default">
