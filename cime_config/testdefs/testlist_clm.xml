--- conflicted
+++ resolved
@@ -13,11 +13,8 @@
         rxcropmaturity: Short tests to be run during development related to prescribed crop calendars
         matrixcn: Tests exercising the matrix-CN capability
         aux_clm_mpi_serial: aux_clm tests using mpi-serial. Useful for redoing tests that failed due to https://github.com/ESCOMP/CTSM/issues/2916, after having replaced libraries/mpi-serial with a fresh copy.
-<<<<<<< HEAD
         fates_edgeforest: Tests exercising (or not) the FATES edge forest module
-=======
         decomp_init: Initialization tests specifically for examining the PE layout decomposition initialization
->>>>>>> d43d777c
 -->
 <testlist version="2.0">
   <test name="ERI_D_Ld9" grid="f10_f10_mg37" compset="I1850Clm60Bgc" testmods="clm/default">
