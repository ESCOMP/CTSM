<?xml version="1.0"?>
<testlist version="2.0">
  <test name="ERI_D_Ld9" grid="f10_f10_musgs" compset="I1850Clm50Bgc" testmods="clm/default">
    <machines>
      <machine name="cheyenne" compiler="gnu" category="aux_clm"/>
    </machines>
    <options>
      <option name="wallclock">00:20:00</option>
    </options>
  </test>
  <test name="SMS_D_Ld9" grid="f09_g17_gl4" compset="I1850Clm50BgcNoAnthro" testmods="clm/decStart1851_noinitial">
    <machines>
      <machine name="cheyenne" compiler="intel" category="aux_clm"/>
    </machines>
    <options>
      <option name="wallclock">00:20:00</option>
    </options>
  </test>
  <test name="ERI_D_Ld9" grid="1x1_camdenNJ" compset="I2000Clm50BgcCruGs" testmods="clm/default">
    <machines>
      <machine name="cheyenne" compiler="intel" category="prebeta"/>
    </machines>
    <options>
     <option name="wallclock">00:20:00</option>
    </options>
  </test>
  <test name="ERI_D_Ld9" grid="f09_g16" compset="I1850Clm45BgcCruGs" testmods="clm/default">
    <machines>
      <machine name="cheyenne" compiler="intel" category="aux_clm"/>
    </machines>
    <options>
      <option name="wallclock">00:20:00</option>
    </options>
  </test>
  <test name="ERI_D_Ld9" grid="f10_f10_musgs" compset="I2000Clm50BgcCruGs" testmods="clm/default">
    <machines>
      <machine name="cheyenne" compiler="gnu" category="aux_clm"/>
      <machine name="cheyenne" compiler="intel" category="aux_clm"/>
    </machines>
    <options>
      <option name="wallclock">00:20:00</option>
    </options>
  </test>
  <test name="ERI_D_Ld9" grid="ne30_g16" compset="I2000Clm50BgcCruGs" testmods="clm/vrtlay">
    <machines>
      <machine name="cheyenne" compiler="intel" category="aux_clm"/>
    </machines>
    <options>
      <option name="wallclock">00:60:00</option>
    </options>
  </test>
  <test name="ERI_D_Ld9" grid="T31_g37" compset="I2000Clm50Sp" testmods="clm/SNICARFRC">
    <machines>
      <machine name="cheyenne" compiler="intel" category="aux_clm"/>
    </machines>
    <options>
      <option name="wallclock">00:20:00</option>
    </options>
  </test>
  <test name="ERI_D_Ld9" grid="f09_g16" compset="I1850Clm50Sp" testmods="clm/default">
    <machines>
      <machine name="cheyenne" compiler="intel" category="aux_clm"/>
    </machines>
    <options>
      <option name="wallclock">00:20:00</option>
    </options>
  </test>
  <test name="ERP_D_Ld9" grid="f09_g16" compset="I1850Clm50SpCru" testmods="clm/default">
    <machines>
      <machine name="cheyenne" compiler="intel" category="aux_clm"/>
    </machines>
    <options>
      <option name="wallclock">00:20:00</option>
    </options>
  </test>
  <test name="ERI_D_Ld9_P48x1" grid="f10_f10_musgs" compset="I2000Clm50BgcCruGs" testmods="clm/reduceOutput">
    <machines>
      <machine name="hobart" compiler="nag" category="aux_clm"/>
    </machines>
    <options>
      <option name="wallclock">00:20:00</option>
    </options>
  </test>
  <test name="ERI_D_Ld9_P48x1" grid="T31_g37" compset="I2000Clm50Sp" testmods="clm/reduceOutput">
    <machines>
      <machine name="hobart" compiler="nag" category="aux_clm"/>
    </machines>
    <options>
      <option name="wallclock">00:20:00</option>
    </options>
  </test>
  <test name="ERI_D_Ld9_P48x1" grid="f10_f10_musgs" compset="I2000Clm50Sp" testmods="clm/SNICARFRC">
    <machines>
      <machine name="hobart" compiler="nag" category="aux_clm"/>
    </machines>
    <options>
      <option name="wallclock">00:20:00</option>
    </options>
  </test>
  <test name="ERI_Ld9" grid="f09_g17" compset="I1850Clm50Bgc" testmods="clm/drydepnomegan">
    <machines>
      <machine name="cheyenne" compiler="intel" category="aux_clm"/>
    </machines>
    <options>
      <option name="wallclock">00:20:00</option>
    </options>
  </test>
  <test name="ERI_Ld9" grid="f19_g16" compset="I2000Clm40SpCruGs" testmods="clm/40default">
    <machines>
      <machine name="edison" compiler="intel" category="prebeta"/>
      <machine name="hobart" compiler="intel" category="prebeta"/>
      <machine name="hobart" compiler="pgi" category="prebeta"/>
    </machines>
    <options>
      <option name="wallclock">00:20:00</option>
    </options>
  </test>
  <test name="ERS_D_Ld5_P480x3" grid="f19_g16" compset="I2000Clm50SpGs" testmods="clm/waccmx_offline">
    <machines>
      <machine name="cheyenne" compiler="intel" category="aux_clm"/>
    </machines>
    <options>
      <option name="wallclock">00:20:00</option>
    </options>
  </test>
  <test name="ERI_Ld9" grid="f45_g37" compset="I2000Clm40SpCruGs" testmods="clm/40default">
    <machines>
      <machine name="cheyenne" compiler="intel" category="prebeta"/>
      <machine name="hobart" compiler="intel" category="prebeta"/>
      <machine name="hobart" compiler="pgi" category="prebeta"/>
    </machines>
    <options>
      <option name="wallclock">00:20:00</option>
    </options>
  </test>
  <test name="ERI_Ld9" grid="f09_g17" compset="I2000Clm50BgcCruGs" testmods="clm/cn_conly">
    <machines>
      <machine name="cheyenne" compiler="intel" category="aux_clm"/>
    </machines>
    <options>
      <option name="wallclock">00:20:00</option>
    </options>
  </test>
  <test name="ERI_Ld9" grid="f09_g17" compset="I2000Clm50BgcCruGs" testmods="clm/drydepnomegan">
    <machines>
      <machine name="cheyenne" compiler="intel" category="aux_clm"/>
    </machines>
    <options>
      <option name="wallclock">00:20:00</option>
    </options>
  </test>
  <test name="ERI_Ld9" grid="f10_f10_musgs" compset="I2000Clm50BgcCruGs" testmods="clm/drydepnomegan">
    <machines>
      <machine name="cheyenne" compiler="intel" category="aux_clm"/>
    </machines>
    <options>
      <option name="wallclock">00:20:00</option>
    </options>
  </test>
  <test name="ERI_Ld9" grid="f10_f10_musgs" compset="I2000Clm50BgcCruGs" testmods="clm/default">
    <machines>
      <machine name="cheyenne" compiler="gnu" category="aux_clm"/>
      <machine name="cheyenne" compiler="intel" category="aux_clm"/>
    </machines>
    <options>
      <option name="wallclock">00:20:00</option>
    </options>
  </test>
  <test name="ERI_Ld9" grid="f45_g37" compset="I2000Clm50BgcCruGs" testmods="clm/nofire">
    <machines>
      <machine name="cheyenne" compiler="intel" category="aux_clm"/>
    </machines>
    <options>
      <option name="wallclock">00:20:00</option>
    </options>
  </test>
  <test name="ERI_N2_Ld9" grid="f19_g17" compset="I2000Clm50BgcCrop" testmods="clm/default">
    <machines>
      <machine name="cheyenne" compiler="intel" category="aux_clm"/>
    </machines>
    <options>
      <option name="wallclock">00:20:00</option>
    </options>
  </test>
  <test name="ERP_D" grid="f10_f10_musgs" compset="IHistClm45BgcGs" testmods="clm/default">
    <machines>
      <machine name="hobart" compiler="nag" category="prealpha"/>
    </machines>
    <options>
      <option name="wallclock">00:20:00</option>
    </options>
  </test>
  <test name="ERP_D" grid="f10_f10_musgs" compset="IHistClm50Bgc" testmods="clm/decStart">
    <machines>
      <machine name="cheyenne" compiler="gnu" category="aux_clm"/>
      <machine name="cheyenne" compiler="intel" category="aux_clm"/>
    </machines>
    <options>
      <option name="wallclock">00:20:00</option>
    </options>
  </test>
  <test name="ERP_D_Ld3_P36x2" grid="f10_f10_musgs" compset="I2000Clm50BgcCruGs" testmods="clm/default">
    <machines>
      <machine name="cheyenne" compiler="intel" category="aux_clm"/>
      <machine name="cheyenne" compiler="gnu" category="aux_clm"/>
    </machines>
    <options>
      <option name="wallclock">00:20:00</option>
    </options>
  </test>
  <test name="ERP_D_Ld5" grid="f10_f10_musgs" compset="I1850Clm50BgcCrop" testmods="clm/reduceOutput">
    <machines>
      <machine name="hobart" compiler="nag" category="prebeta"/>
    </machines>
    <options>
      <option name="wallclock">00:20:00</option>
    </options>
  </test>
  <test name="ERP_D_Ld5" grid="f19_g17_gl4" compset="I1850Clm50BgcCrop" testmods="clm/glcMEC_changeFlags">
    <machines>
      <machine name="cheyenne" compiler="intel" category="aux_clm"/>
    </machines>
    <options>
      <option name="wallclock">00:20:00</option>
    </options>
  </test>
  <test name="ERP_D_Ld5" grid="ne30_g16" compset="I1850Clm50BgcCrop" testmods="clm/default">
    <machines>
      <machine name="hobart" compiler="nag" category="prealpha"/>
    </machines>
    <options>
      <option name="wallclock">00:60:00</option>
    </options>
  </test>
  <test name="ERP_D_Ld5" grid="f19_g17_gl4" compset="I1850Clm50BgcCropG" testmods="clm/glcMEC_changeFlags">
    <machines>
      <machine name="cheyenne" compiler="intel" category="aux_clm"/>
    </machines>
    <options>
      <option name="wallclock">00:20:00</option>
    </options>
  </test>
  <test name="ERP_D_Ld5" grid="f10_f10_musgs" compset="IHistClm50BgcCrop" testmods="clm/allActive">
    <machines>
      <machine name="cheyenne" compiler="intel" category="aux_clm"/>
    </machines>
    <options>
      <option name="wallclock">00:20:00</option>
      <option name="comment">Use a transient compset so we allocate and run all PFTs (non-transient cases only allocate memory for non-zero-weight PFTs)</option>
    </options>
  </test>
  <test name="ERP_D_Ld5" grid="f10_f10_musgs" compset="I2000Clm50BgcCruGs" testmods="clm/NoVSNoNI">
    <machines>
      <machine name="cheyenne" compiler="intel" category="aux_clm"/>
    </machines>
    <options>
      <option name="wallclock">00:20:00</option>
    </options>
  </test>
  <test name="ERP_D_Ld5" grid="f10_f10_musgs" compset="I2000Clm50BgcCruGs" testmods="clm/rootlit">
    <machines>
      <machine name="cheyenne" compiler="intel" category="aux_clm"/>
    </machines>
    <options>
      <option name="wallclock">00:20:00</option>
    </options>
  </test>
  <test name="ERP_D_Ld5" grid="f10_f10_musgs" compset="I2000Clm50BgcCruGs" testmods="clm/ciso_flexCN_FUN">
    <machines>
      <machine name="cheyenne" compiler="gnu" category="aux_clm"/>
    </machines>
    <options>
      <option name="wallclock">00:20:00</option>
    </options>
  </test>
  <test name="ERP_D_Ld5" grid="f19_g17" compset="I2000Clm50BgcCruGs" testmods="clm/default">
    <machines>
      <machine name="cheyenne" compiler="intel" category="aux_clm"/>
    </machines>
    <options>
      <option name="wallclock">00:20:00</option>
    </options>
  </test>
  <test name="ERP_D_Ld5" grid="f19_g17" compset="I2000Clm50BgcCruGs" testmods="clm/fire_emis">
    <machines>
      <machine name="cheyenne" compiler="intel" category="aux_clm"/>
    </machines>
    <options>
      <option name="wallclock">00:20:00</option>
    </options>
  </test>
  <test name="ERP_D_P720x1_Ld5" grid="hcru_hcru" compset="I2000Clm50BgcCruGs">
    <machines>
      <machine name="cheyenne" compiler="intel" category="aux_clm"/>
    </machines>
    <options>
      <option name="wallclock">00:20:00</option>
    </options>
  </test>
  <test name="ERP_D_Ld5" grid="f10_f10_musgs" compset="I2000Clm50Sp" testmods="clm/decStart">
    <machines>
      <machine name="cheyenne" compiler="intel" category="aux_clm"/>
    </machines>
    <options>
      <option name="wallclock">00:20:00</option>
    </options>
  </test>
  <test name="ERP_D_Ld5" grid="f10_f10_musgs" compset="I2000Clm50Sp" testmods="clm/reduceOutput">
    <machines>
      <machine name="cheyenne" compiler="gnu" category="aux_clm"/>
      <machine name="cheyenne" compiler="intel" category="aux_clm"/>
    </machines>
    <options>
      <option name="wallclock">00:20:00</option>
    </options>
  </test>
  <test name="ERP_D_Ld5" grid="f09_g17" compset="I2000Clm50Vic" testmods="clm/vrtlay">
    <machines>
      <machine name="cheyenne" compiler="intel" category="aux_clm"/>
    </machines>
    <options>
      <option name="wallclock">00:20:00</option>
    </options>
  </test>
  <test name="ERP_D_Ld5" grid="f10_f10_musgs" compset="I2000Clm50Vic" testmods="clm/vrtlay">
    <machines>
      <machine name="cheyenne" compiler="intel" category="aux_clm"/>
    </machines>
    <options>
      <option name="wallclock">00:20:00</option>
    </options>
  </test>
  <test name="ERP_D_Ld5" grid="f19_g17" compset="IHistClm50SpCru" testmods="clm/drydepnomegan">
    <machines>
      <machine name="cheyenne" compiler="intel" category="aux_clm"/>
    </machines>
    <options>
      <option name="wallclock">00:20:00</option>
    </options>
  </test>
  <test name="ERP_D_Ld5_P48x1" grid="f10_f10_musgs" compset="I1850Clm50Bgc" testmods="clm/ciso">
    <machines>
      <machine name="hobart" compiler="nag" category="aux_clm"/>
    </machines>
    <options>
      <option name="wallclock">00:20:00</option>
    </options>
  </test>
  <test name="ERP_D_Ld10_P36x2" grid="f10_f10_musgs" compset="IHistClm50BgcCrop" testmods="clm/ciso_decStart">
    <machines>
      <machine name="cheyenne" compiler="intel" category="aux_clm"/>
    </machines>
    <options>
      <option name="wallclock">00:20:00</option>
      <option name="comment"  >Transient case with isotopes with a december start</option>
    </options>
  </test>
  <test name="ERP_D_Ld5_P48x1" grid="f10_f10_musgs" compset="I2000Clm50BgcCruGs" testmods="clm/reduceOutput">
    <machines>
      <machine name="hobart" compiler="nag" category="aux_clm"/>
    </machines>
    <options>
      <option name="wallclock">00:20:00</option>
    </options>
  </test>
  <test name="ERP_D_Ld5_P48x1" grid="f10_f10_musgs" compset="I2000Clm50Sp" testmods="clm/o3">
    <machines>
      <machine name="hobart" compiler="nag" category="aux_clm"/>
    </machines>
    <options>
      <option name="wallclock">00:20:00</option>
    </options>
  </test>
  <test name="ERP_D_Ld9" grid="f19_g17" compset="I2000Clm50Cn" testmods="clm/drydepnomegan">
    <machines>
      <machine name="cheyenne" compiler="intel" category="aux_clm"/>
    </machines>
    <options>
      <option name="wallclock">00:20:00</option>
    </options>
  </test>
  <test name="ERP_D_P36x2_Ld3" grid="f10_f10_musgs" compset="I1850Clm50BgcCrop" testmods="clm/default">
    <machines>
      <machine name="cheyenne" compiler="intel" category="aux_clm"/>
      <machine name="cheyenne" compiler="gnu" category="aux_clm"/>
      <machine name="cheyenne" compiler="intel" category="clm_short"/>
      <machine name="cheyenne" compiler="gnu" category="clm_short"/>
    </machines>
    <options>
      <option name="wallclock">00:20:00</option>
    </options>
  </test>
  <test name="ERP_D_P36x2_Ld3" grid="f10_f10_musgs" compset="I1850Clm50BgcCrop" testmods="clm/rain_to_snow_runs_off">
    <machines>
      <machine name="cheyenne" compiler="intel" category="aux_clm">
        <options>
          <option name="wallclock">00:20:00</option>
        </options>
      </machine>
    </machines>
  </test>
  <test name="ERP_D_P36x2_Ld3" grid="f10_f10_musgs" compset="I2000Clm50BgcCrop" testmods="clm/cropColdStart">
    <machines>
      <machine name="cheyenne" compiler="intel" category="aux_clm"/>
    </machines>
    <options>
      <option name="wallclock">00:20:00</option>
    </options>
  </test>
  <test name="ERP_D_P36x2_Ld3" grid="f10_f10_musgs" compset="I2000Clm50BgcCruGs" testmods="clm/flexCN_FUN">
    <machines>
      <machine name="cheyenne" compiler="intel" category="aux_clm"/>
    </machines>
    <options>
      <option name="wallclock">00:20:00</option>
    </options>
  </test>
  <test name="ERP_D_P36x2_Ld3" grid="f10_f10_musgs" compset="I2000Clm50BgcCruGs" testmods="clm/noFUN_flexCN">
    <machines>
      <machine name="cheyenne" compiler="intel" category="aux_clm"/>
    </machines>
    <options>
      <option name="wallclock">00:20:00</option>
    </options>
  </test>
  <test name="ERP_D_P36x2_Ld3" grid="f10_f10_musgs" compset="I2000Clm50BgcCruGs" testmods="clm/luna">
    <machines>
      <machine name="cheyenne" compiler="intel" category="aux_clm"/>
    </machines>
    <options>
      <option name="wallclock">00:20:00</option>
    </options>
  </test>
  <test name="ERP_D_P36x2_Ld3" grid="f10_f10_musgs" compset="I2000Clm50BgcCruGs" testmods="clm/default">
    <machines>
      <machine name="cheyenne" compiler="intel" category="aux_clm"/>
      <machine name="cheyenne" compiler="gnu" category="aux_clm"/>
    </machines>
    <options>
      <option name="wallclock">00:20:00</option>
    </options>
  </test>
  <test name="ERP_D_P36x2_Ld30" grid="f10_f10_musgs" compset="I2000Clm50BgcCruGs" testmods="clm/default">
    <machines>
      <machine name="cheyenne" compiler="intel" category="aux_clm"/>
    </machines>
    <options>
      <option name="wallclock">00:40:00</option>
      <option name="comment"  >NOTE(bja, 201509) constrain_stress_deciduous_onset is on by default for clm50, but functionality is not exercised by nine day tests, Sean Swenson verified that it is active during 30 day tests.</option>
    </options>
  </test>
  <test name="ERP_D_P36x2_Ld5" grid="f10_f10_musgs" compset="I2000Clm50BgcCrop" testmods="clm/irrig_spunup">
    <machines>
      <machine name="cheyenne" compiler="intel" category="aux_clm"/>
    </machines>
    <options>
      <option name="wallclock">00:20:00</option>
      <option name="comment"  >Want ERP _D test with irrigation on</option>
    </options>
  </test>
  <test name="ERP_D_P36x2_Ld5" grid="f10_f10_musgs" compset="I2000Clm50BgcCropRtm" testmods="clm/irrig_spunup">
    <machines>
      <machine name="cheyenne" compiler="intel" category="aux_clm"/>
    </machines>
    <options>
      <option name="wallclock">00:20:00</option>
      <option name="comment"  >Include an irrigation test with RTM to test irrigation-river feedbacks with that component</option>
    </options>
  </test>
  <test name="ERS_D_Ld5" grid="f10_f10_musgs" compset="I2000Clm50BgcCropRtm" testmods="rtm/rtmOnFloodOnEffvelOn">
    <machines>
      <machine name="cheyenne" compiler="intel" category="aux_clm"/>
    </machines>
    <options>
      <option name="wallclock">0:20</option>
      <option name="comment"  >Do a test with RTM and flooding on as that also impacts CLM code</option>
    </options>
  </test>
  <test name="ERP_D_P48x1" grid="f10_f10_musgs" compset="IHistClm50Bgc" testmods="clm/decStart">
    <machines>
      <machine name="hobart" compiler="nag" category="aux_clm"/>
    </machines>
    <options>
      <option name="wallclock">00:20:00</option>
    </options>
  </test>
  <test name="ERP_Ld5" grid="f10_f10_musgs" compset="I1850Clm50Bgc" testmods="clm/drydepnomegan">
    <machines>
      <machine name="cheyenne" compiler="intel" category="aux_clm"/>
      <machine name="cheyenne" compiler="gnu" category="aux_clm"/>
    </machines>
    <options>
      <option name="wallclock">00:20:00</option>
    </options>
  </test>
  <test name="ERP_Ld5" grid="f10_f10_musgs" compset="I1850Clm50Bgc" testmods="clm/default">
    <machines>
      <machine name="cheyenne" compiler="gnu" category="aux_clm"/>
      <machine name="cheyenne" compiler="intel" category="aux_clm"/>
    </machines>
    <options>
      <option name="wallclock">00:20:00</option>
    </options>
  </test>
  <test name="ERP_Ld5" grid="f19_g17" compset="I1850Clm50Bgc" testmods="clm/default">
    <machines>
      <machine name="cheyenne" compiler="intel" category="aux_clm"/>
    </machines>
    <options>
      <option name="wallclock">00:20:00</option>
    </options>
  </test>
  <test name="ERP_Ld5" grid="f19_g17" compset="I2000Clm50BgcCruGs" testmods="clm/default">
    <machines>
      <machine name="cheyenne" compiler="intel" category="aux_clm"/>
    </machines>
    <options>
      <option name="wallclock">00:20:00</option>
    </options>
  </test>
  <test name="ERP_Ld5" grid="f19_g17" compset="I2000Clm50SpRtmFl" testmods="clm/default">
    <machines>
      <machine name="hobart" compiler="pgi" category="prebeta"/>
      <machine name="hobart" compiler="gnu" category="aux_clm"/>
    </machines>
    <options>
      <option name="wallclock">00:20:00</option>
    </options>
  </test>
  <test name="ERP_Ld5" grid="f09_g17" compset="I2000Clm50Vic" testmods="clm/vrtlay">
    <machines>
      <machine name="cheyenne" compiler="intel" category="aux_clm"/>
    </machines>
    <options>
      <option name="wallclock">00:20:00</option>
    </options>
  </test>
  <test name="ERP_Ld5" grid="f10_f10_musgs" compset="I2000Clm50Vic" testmods="clm/decStart">
    <machines>
      <machine name="cheyenne" compiler="gnu" category="aux_clm"/>
    </machines>
    <options>
      <option name="wallclock">00:20:00</option>
    </options>
  </test>
  <test name="ERP_Ld5_P48x1" grid="f10_f10_musgs" compset="I1850Clm50Bgc" testmods="clm/ciso">
    <machines>
      <machine name="hobart" compiler="nag" category="aux_clm"/>
    </machines>
    <options>
      <option name="wallclock">00:20:00</option>
    </options>
  </test>
  <test name="ERP_Ld5" grid="f09_g17" compset="I1850Clm50BgcCropCru" testmods="clm/ciso">
    <machines>
      <machine name="cheyenne" compiler="intel" category="aux_clm"/>
    </machines>
    <options>
      <option name="wallclock">00:20:00</option>
    </options>
  </test>
  <test name="ERP_Ld5_P48x1" grid="f10_f10_musgs" compset="I1850Clm50Bgc" testmods="clm/default">
    <machines>
      <machine name="hobart" compiler="nag" category="aux_clm"/>
    </machines>
    <options>
      <option name="wallclock">00:20:00</option>
    </options>
  </test>
  <test name="ERP_Ld5_P48x1" grid="f10_f10_musgs" compset="I2000Clm50BgcCruGs" testmods="clm/reduceOutput">
    <machines>
      <machine name="hobart" compiler="nag" category="aux_clm"/>
    </machines>
    <options>
      <option name="wallclock">00:20:00</option>
    </options>
  </test>
  <test name="ERP_Ld5_P48x1" grid="f10_f10_musgs" compset="I2000Clm50BgcCruGs" testmods="clm/flexCN_FUN">
    <machines>
      <machine name="hobart" compiler="nag" category="aux_clm"/>
    </machines>
    <options>
      <option name="wallclock">00:20:00</option>
    </options>
  </test>
  <test name="ERP_Ld5_P48x1" grid="f10_f10_musgs" compset="I2000Clm50BgcCruGs" testmods="clm/noFUN_flexCN">
    <machines>
      <machine name="hobart" compiler="nag" category="aux_clm"/>
    </machines>
    <options>
      <option name="wallclock">00:20:00</option>
    </options>
  </test>
  <test name="ERP_Ld5_P48x1" grid="f10_f10_musgs" compset="I2000Clm50BgcCruGs" testmods="clm/luna">
    <machines>
      <machine name="hobart" compiler="nag" category="aux_clm"/>
    </machines>
    <options>
      <option name="wallclock">00:20:00</option>
    </options>
  </test>
  <test name="ERP_Ly3_P72x2" grid="f10_f10_musgs" compset="IHistClm50BgcCrop" testmods="clm/cropMonthOutput">
    <machines>
      <machine name="cheyenne" compiler="intel" category="aux_clm"/>
    </machines>
    <options>
      <option name="wallclock">01:40:00</option>
      <option name="comment"  >Multi-year global test of transient crops together with transient glaciers. Use no-evolve glaciers with ERP test</option>
    </options>
  </test>
  <test name="ERP_P36x2_D_Ld5" grid="f10_f10_musgs" compset="I1850Clm45BgcGs" testmods="clm/default">
    <machines>
      <machine name="cheyenne" compiler="intel" category="aux_clm"/>
      <machine name="cheyenne" compiler="gnu" category="aux_clm"/>
    </machines>
    <options>
      <option name="wallclock">00:20:00</option>
      <option name="comment"  >include a debug test of I1850Clm45Bgc</option>
    </options>
  </test>
  <test name="ERP_P36x2_D_Ld5" grid="f10_f10_musgs" compset="I1850Clm45BgcCru" testmods="clm/ciso">
    <machines>
      <machine name="cheyenne" compiler="intel" category="prealpha"/>
    </machines>
    <options>
      <option name="wallclock">00:20:00</option>
    </options>
  </test>
  <test name="ERP_P36x2_D_Ld5" grid="f10_f10_musgs" compset="I1850Clm45Cn" testmods="clm/default">
    <machines>
      <machine name="cheyenne" compiler="intel" category="aux_clm"/>
    </machines>
    <options>
      <option name="wallclock">00:20:00</option>
    </options>
  </test>
  <test name="ERP_P36x2_D_Ld5" grid="f10_f10_musgs" compset="I1850Clm50Bgc" testmods="clm/ciso">
    <machines>
      <machine name="cheyenne" compiler="intel" category="aux_clm"/>
    </machines>
    <options>
      <option name="wallclock">00:20:00</option>
    </options>
  </test>
  <test name="ERP_P36x2_D_Ld5" grid="f10_f10_musgs" compset="I2000Clm45Sp" testmods="clm/default">
    <machines>
      <machine name="cheyenne" compiler="intel" category="aux_clm"/>
      <machine name="cheyenne" compiler="intel" category="aux_cime_baselines"/>
    </machines>
    <options>
      <option name="wallclock">00:20:00</option>
      <option name="comment"  >include a debug test of I2000Clm45Sp</option>
    </options>
  </test>
  <test name="ERP_P36x2_D_Ld5" grid="f10_f10_musgs" compset="I2000Clm50Cn" testmods="clm/default">
    <machines>
      <machine name="cheyenne" compiler="intel" category="aux_clm"/>
      <machine name="cheyenne" compiler="gnu" category="aux_clm"/>
    </machines>
    <options>
      <option name="wallclock">00:20:00</option>
      <option name="comment"  >Include a few debug tests of Cn</option>
    </options>
  </test>
  <test name="ERP_P36x2_D_Ld5" grid="f10_f10_musgs" compset="IHistClm45BgcCruGs" testmods="clm/decStart">
    <machines>
      <machine name="cheyenne" compiler="intel" category="aux_clm"/>
      <machine name="cheyenne" compiler="intel" category="aux_cime_baselines"/>
    </machines>
    <options>
      <option name="wallclock">00:20:00</option>
      <option name="comment"  >include a debug test of IHistClm45BgcCruGs</option>
    </options>
  </test>
  <test name="ERP_D_Ld5" grid="f10_f10_musgs" compset="IHistClm45SpGs" testmods="clm/decStart">
    <machines>
      <machine name="cheyenne" compiler="intel" category="aux_clm"/>
    </machines>
    <options>
      <option name="wallclock">00:20:00</option>
    </options>
  </test>
  <test name="ERP_P36x2_Lm13" grid="f10_f10_musgs" compset="IHistClm50Bgc" testmods="clm/monthly">
    <machines>
      <machine name="cheyenne" compiler="intel" category="aux_clm"/>
      <machine name="cheyenne" compiler="gnu" category="aux_clm"/>
    </machines>
    <options>
      <option name="wallclock">02:00:00</option>
      <option name="tput_tolerance">0.5</option>
    </options>
  </test>
  <test name="ERP_P180x2_D" grid="f19_g17" compset="I2000Clm50SpRtmFl" testmods="clm/default">
    <machines>
      <machine name="cheyenne" compiler="intel" category="aux_clm"/>
    </machines>
    <options>
      <option name="wallclock">00:20:00</option>
      <option name="comment"  >include a debug test with flooding on</option>
    </options>
  </test>
  <test name="ERP_P180x2_D_Ld5" grid="f19_g17_gl4" compset="I1850Clm50BgcCropG" testmods="clm/default">
    <machines>
      <machine name="cheyenne" compiler="intel" category="prealpha"/>
    </machines>
    <options>
      <option name="wallclock">00:20:00</option>
    </options>
  </test>
  <test name="ERP_P180x2_D_Ld5" grid="f19_g17_gl4" compset="I1850Clm50BgcCropG" testmods="clm/glcMEC_increase">
    <machines>
      <machine name="cheyenne" compiler="intel" category="aux_clm"/>
    </machines>
    <options>
      <option name="wallclock">00:20:00</option>
      <option name="comment"  >cism is not answer preserving across processor changes, but short test length should be ok.</option>
    </options>
  </test>
  <test name="ERP_P180x2_D_Ld5" grid="f19_g17" compset="I2000Clm50BgcDvCrop" testmods="clm/crop">
    <machines>
      <machine name="cheyenne" compiler="intel" category="aux_clm"/>
    </machines>
    <options>
      <option name="wallclock">00:20:00</option>
    </options>
  </test>
  <test name="ERP_P180x2_D_Ld5" grid="f19_g17" compset="I2000Clm50Sp" testmods="clm/default">
    <machines>
      <machine name="cheyenne" compiler="intel" category="aux_clm"/>
    </machines>
    <options>
      <option name="wallclock">00:20:00</option>
    </options>
  </test>
  <test name="ERP_P72x2_Lm25" grid="f10_f10_musgs" compset="I2000Clm50BgcDvCrop" testmods="clm/monthly">
    <machines>
      <machine name="cheyenne" compiler="intel" category="aux_clm"/>
    </machines>
    <options>
      <option name="wallclock">01:40:00</option>
    </options>
  </test>
  <test name="ERP_P36x2_D_Ld5" grid="f10_f10_musgs" compset="I1850Clm45BgcCrop" testmods="clm/crop">
    <machines>
      <machine name="cheyenne" compiler="intel" category="aux_clm"/>
    </machines>
    <options>
      <option name="wallclock">00:20:00</option>
      <option name="comment"  >include a debug test of I1850Clm45BgcCrop</option>
      <option name="tput_tolerance">0.5</option>
    </options>
  </test>
  <test name="ERP_P36x2_D_Ld5" grid="f10_f10_musgs" compset="I1850Clm45BgcCru" testmods="clm/default">
    <machines>
      <machine name="cheyenne" compiler="intel" category="aux_clm"/>
    </machines>
    <options>
      <option name="wallclock">00:20:00</option>
    </options>
  </test>
  <test name="ERP_P36x2_Lm25" grid="f10_f10_musgs" compset="I2000Clm50BgcDvCrop" testmods="clm/monthly">
    <machines>
      <machine name="cheyenne" compiler="intel" category="aux_clm"/>
    </machines>
    <options>
      <option name="wallclock">01:20:00</option>
    </options>
  </test>
  <test name="ERP_P72x2_Ly3" grid="f10_f10_musgs" compset="I2000Clm50BgcCrop" testmods="clm/irrig_o3_reduceOutput">
    <machines>
      <machine name="cheyenne" compiler="intel" category="aux_clm"/>
    </machines>
    <options>
      <option name="wallclock">01:40:00</option>
      <option name="comment"  >Want a multi-year global crop restart test; this was 5 years when we were doing cold start, but 3 years is probably sufficient given that we have spun-up crop initial conditions</option>
    </options>
  </test>
  <test name="ERP_P72x2_Lm36" grid="f10_f10_musgs" compset="I2000Clm50BgcCrop" testmods="clm/clm50cropIrrigMonth_interp">
    <machines>
      <machine name="cheyenne" compiler="intel" category="aux_clm"/>
      <machine name="cheyenne" compiler="intel" category="prebeta"/>
    </machines>
    <options>
      <option name="wallclock">01:40:00</option>
      <option name="comment"  >Want a multi-year global crop restart test; this was 5 years when we were doing cold start, but 3 years is probably sufficient given that we have spun-up crop initial conditions</option>
    </options>
  </test>
  <test name="ERS_D" grid="f19_g17" compset="I1850Clm50BgcCrop" testmods="clm/reseedresetsnow">
    <machines>
      <machine name="cheyenne" compiler="intel" category="aux_clm"/>
    </machines>
    <options>
      <option name="wallclock">00:20:00</option>
    </options>
  </test>
  <test name="ERS_D_Ld10" grid="f10_f10_musgs" compset="IHistClm50SpG" testmods="clm/glcMEC_decrease">
    <machines>
      <machine name="cheyenne" compiler="intel" category="aux_clm"/>
    </machines>
    <options>
      <option name="wallclock">00:20:00</option>
      <option name="comment"  >test transient PFTs (via HIST) in conjunction with changing glacier area</option>
    </options>
  </test>
  <test name="ERS_D_Ld12" grid="f10_f10_musgs" compset="I1850Clm50BgcCropG" testmods="clm/glcMEC_spunup_inc_dec_bgc">
    <machines>
      <machine name="cheyenne" compiler="intel" category="aux_clm"/>
    </machines>
    <options>
      <option name="wallclock">00:20:00</option>
      <option name="comment"  >Tests updates of BGC variables with increasing and decreasing glacier areas</option>
    </options>
  </test>
  <test name="ERS_D_Ld3" grid="f19_f19_mg16" compset="I1850Clm40SpCruGs" testmods="clm/40default">
    <machines>
      <machine name="cheyenne" compiler="intel" category="aux_clm"/>
    </machines>
    <options>
      <option name="wallclock">00:20:00</option>
    </options>
  </test>
  <test name="ERS_D_Ld3" grid="f09_g17_gl4" compset="I1850Clm50BgcCrop" testmods="clm/clm50KitchenSink">
    <machines>
      <machine name="cheyenne" compiler="intel" category="aux_clm"/>
    </machines>
    <options>
      <option name="wallclock">00:20:00</option>
    </options>
  </test>
  <test name="ERS_D_Ld3" grid="f10_f10_musgs" compset="I1850Clm50BgcCrop" testmods="clm/default">
    <machines>
      <machine name="cheyenne" compiler="intel" category="aux_clm"/>
      <machine name="cheyenne" compiler="gnu" category="aux_clm"/>
      <machine name="cheyenne" compiler="intel" category="clm_short"/>
      <machine name="cheyenne" compiler="gnu" category="clm_short"/>
    </machines>
    <options>
      <option name="wallclock">00:20:00</option>
    </options>
  </test>
  <test name="ERS_D_Ld3" grid="f19_g17_gl4" compset="I1850Clm50BgcCrop" testmods="clm/clm50dynroots">
    <machines>
      <machine name="cheyenne" compiler="intel" category="aux_clm"/>
    </machines>
    <options>
      <option name="wallclock">00:20:00</option>
    </options>
  </test>
  <test name="ERS_D_Ld3" grid="f19_f19_mg16" compset="I2000Clm40SpCruGs" testmods="clm/40default">
    <machines>
      <machine name="cheyenne" compiler="intel" category="aux_clm"/>
    </machines>
    <options>
      <option name="wallclock">00:20:00</option>
    </options>
  </test>
  <test name="ERS_D_Ld3" grid="f10_f10_musgs" compset="I2000Clm50BgcCruGs" testmods="clm/default">
    <machines>
      <machine name="cheyenne" compiler="intel" category="aux_clm"/>
      <machine name="cheyenne" compiler="gnu" category="aux_clm"/>
    </machines>
    <options>
      <option name="wallclock">00:20:00</option>
    </options>
  </test>
  <test name="ERS_D_Ld3" grid="f10_f10_musgs" compset="I2000Clm50BgcCruGs" testmods="clm/deepsoil_bedrock">
    <machines>
      <machine name="cheyenne" compiler="intel" category="aux_clm"/>
    </machines>
    <options>
      <option name="wallclock">00:20:00</option>
    </options>
  </test>
  <test name="ERS_D_Ld3" grid="f19_f19_mg16" compset="IHistClm40SpCruGs" testmods="clm/40default">
    <machines>
      <machine name="cheyenne" compiler="intel" category="aux_clm"/>
    </machines>
    <options>
      <option name="wallclock">00:20:00</option>
    </options>
  </test>
  <test name="ERS_D_Ld5" grid="f10_f10_musgs" compset="I2000Clm50BgcCruGs" testmods="clm/default">
    <machines>
      <machine name="cheyenne" compiler="intel" category="aux_clm"/>
    </machines>
    <options>
      <option name="wallclock">00:20:00</option>
    </options>
  </test>
  <test name="ERS_D_Ld5_Mmpi-serial" grid="1x1_mexicocityMEX" compset="I1PtClm50SpGs" testmods="clm/default">
    <machines>
      <machine name="hobart" compiler="nag" category="aux_clm"/>
    </machines>
    <options>
      <option name="wallclock">00:20:00</option>
    </options>
  </test>
  <test name="ERS_D_Ld6" grid="f10_f10_musgs" compset="I1850Clm45BgcCrop" testmods="clm/clm50CMIP6frc">
    <machines>
      <machine name="cheyenne" compiler="gnu" category="aux_clm"/>
      <machine name="cheyenne" compiler="intel" category="aux_clm"/>
    </machines>
    <options>
      <option name="wallclock">00:20:00</option>
    </options>
  </test>
  <test name="ERS_D_Ld7_Mmpi-serial" grid="1x1_smallvilleIA" compset="IHistClm50BgcCropGs" testmods="clm/decStart1851_noinitial">
    <machines>
      <machine name="cheyenne" compiler="intel" category="aux_clm"/>
    </machines>
    <options>
      <option name="wallclock">00:20:00</option>
      <option name="comment"  >Transient crop run with a mid-year restart, restarting shortly after a big landunit transition, to make sure that the annually-dribbled fluxes generated from landunit transitions restart properly</option>
    </options>
  </test>
  <test name="ERS_Ld3" grid="f19_f19_mg16" compset="I1850Clm40SpGswGs" testmods="clm/40default">
    <machines>
      <machine name="cheyenne" compiler="intel" category="aux_clm"/>
    </machines>
    <options>
      <option name="wallclock">00:20:00</option>
    </options>
  </test>
  <test name="ERS_Ld3" grid="f09_g17" compset="I1850Clm50BgcCrop" testmods="clm/rad_hrly_light_res_half">
    <machines>
      <machine name="cheyenne" compiler="intel" category="aux_clm"/>
    </machines>
    <options>
      <option name="wallclock">00:20:00</option>
    </options>
  </test>
  <test name="ERS_Ld3" grid="f19_f19_mg16" compset="I2000Clm40SpCruGs" testmods="clm/40default">
    <machines>
      <machine name="cheyenne" compiler="intel" category="aux_clm"/>
    </machines>
    <options>
      <option name="wallclock">00:20:00</option>
    </options>
  </test>
  <test name="ERS_Ld3" grid="f19_f19_mg16" compset="IHistClm40SpGswGs" testmods="clm/40default">
    <machines>
      <machine name="cheyenne" compiler="intel" category="aux_clm"/>
    </machines>
    <options>
      <option name="wallclock">00:20:00</option>
    </options>
  </test>
  <test name="ERS_Ld5_Mmpi-serial" grid="1x1_vancouverCAN" compset="I1PtClm45SpGs" testmods="clm/default">
    <machines>
      <machine name="cheyenne" compiler="intel" category="aux_clm"/>
    </machines>
    <options>
      <option name="wallclock">00:20:00</option>
    </options>
  </test>
  <test name="ERS_Ld5_Mmpi-serial" grid="1x1_mexicocityMEX" compset="I1PtClm50SpGs" testmods="clm/default">
    <machines>
      <machine name="hobart" compiler="nag" category="prealpha"/>
    </machines>
    <options>
      <option name="wallclock">00:20:00</option>
    </options>
  </test>
  <test name="ERS_Ld5_Mmpi-serial" grid="1x1_vancouverCAN" compset="I1PtClm50SpGs" testmods="clm/default">
    <machines>
      <machine name="cheyenne" compiler="intel" category="aux_clm"/>
    </machines>
    <options>
      <option name="wallclock">00:20:00</option>
    </options>
  </test>
  <test name="ERS_Lm20_Mmpi-serial" grid="1x1_smallvilleIA" compset="I2000Clm50BgcCropGs" testmods="clm/monthly">
    <machines>
      <machine name="cheyenne" compiler="intel" category="aux_clm"/>
      <machine name="cheyenne" compiler="gnu" category="aux_clm"/>
    </machines>
    <options>
      <option name="wallclock">01:20:00</option>
      <option name="comment"  >tests mid-year restart, with the restart file being written in the middle of the first year; 12-15-2017: now that we generally use init_interp, this test needs to be changed to point to a blank finidat file to truly test mid-year restart in the first year</option>
    </options>
  </test>
  <test name="ERS_Lm40_Mmpi-serial" grid="1x1_numaIA" compset="I2000Clm50BgcCropGs" testmods="clm/monthly">
    <machines>
      <machine name="cheyenne" compiler="intel" category="aux_clm"/>
      <machine name="cheyenne" compiler="gnu" category="aux_clm"/>
    </machines>
    <options>
      <option name="wallclock">02:00:00</option>
      <option name="comment"  >tests mid-year restart, with the restart file being written in the middle of the second year</option>
    </options>
  </test>
  <test name="ERS_Lm54_Mmpi-serial" grid="1x1_numaIA" compset="I2000Clm50BgcCropGs" testmods="clm/cropMonthOutput">
    <machines>
      <machine name="cheyenne" compiler="intel" category="aux_clm"/>
      <machine name="cheyenne" compiler="gnu" category="aux_clm"/>
    </machines>
    <options>
      <option name="wallclock">01:40:00</option>
      <option name="comment"  >tests mid-year restart, with the restart file being written after more than 2 years, which Sam Levis says is important for testing crop restarts</option>
    </options>
  </test>
  <test name="ERS_Ly20_Mmpi-serial" grid="1x1_numaIA" compset="I2000Clm50BgcDvCropQianGs" testmods="clm/cropMonthOutput">
    <machines>
      <machine name="cheyenne" compiler="intel" category="aux_clm"/>
      <machine name="cheyenne" compiler="gnu" category="aux_clm"/>
    </machines>
    <options>
      <option name="wallclock">01:40:00</option>
      <option name="tput_tolerance">0.5</option>
    </options>
  </test>
  <test name="ERS_Ly3" grid="f10_f10_musgs" compset="I1850Clm50BgcCropCmip6" testmods="clm/basic">
    <machines>
      <machine name="cheyenne" compiler="intel" category="aux_clm"/>
    </machines>
    <options>
      <option name="wallclock">01:40:00</option>
      <option name="comment"  >Include a long ERS test of the cmip6 configuration, though at coarse resolution. This gives a year+ test covering the output_crop usermod, which is something we want: if this is removed, we should add a test of at least a year duration covering the output_crop usermod. This test needs to use init_interp to work, because of adding virtual Antarctica columns (currently the default out-of-the-box setting uses init_interp for this).</option>
    </options>
  </test>
  <test name="ERS_Ly3" grid="f10_f10_musgs" compset="I1850Clm50BgcCrop" testmods="clm/clm50KSinkMOut">
    <machines>
      <machine name="cheyenne" compiler="intel" category="aux_clm"/>
    </machines>
    <options>
      <option name="wallclock">01:40:00</option>
    </options>
  </test>
  <test name="ERS_Ly3_Mmpi-serial" grid="1x1_smallvilleIA" compset="IHistClm50BgcCropGs" testmods="clm/cropMonthOutput">
    <machines>
      <machine name="cheyenne" compiler="gnu" category="aux_clm"/>
      <machine name="cheyenne" compiler="intel" category="aux_clm"/>
    </machines>
    <options>
      <option name="wallclock">01:40:00</option>
      <option name="comment"  >restart is right before the transition from 100% nat veg to 100% crop</option>
    </options>
  </test>
  <test name="ERS_Ly3_P72x2" grid="f10_f10_musgs" compset="IHistClm50BgcCropG" testmods="clm/cropMonthOutput">
    <machines>
      <machine name="cheyenne" compiler="intel" category="aux_clm"/>
    </machines>
    <options>
      <option name="wallclock">01:40:00</option>
      <option name="comment"  >Multi-year global test of transient crops together with transient glaciers. Use glacier evolution with ERS test</option>
    </options>
  </test>
  <test name="ERS_Ly5_Mmpi-serial" grid="1x1_numaIA" compset="I2000Clm50BgcCropGs" testmods="clm/monthly">
    <machines>
      <machine name="hobart" compiler="nag" category="aux_clm"/>
    </machines>
    <options>
      <option name="wallclock">01:40:00</option>
    </options>
  </test>
  <test name="ERS_Ly5_P144x1" grid="f10_f10_musgs" compset="IHistClm50BgcCrop" testmods="clm/cropMonthOutput">
    <machines>
      <machine name="cheyenne" compiler="intel" category="aux_clm"/>
    </machines>
    <options>
      <option name="wallclock">01:40:00</option>
      <option name="comment"  >Want a multi-year global test of transient crops; also want a multi-year transient restart test.  Using P60x1 and ERS rather than ERP to get faster turnaround of this long-running test</option>
    </options>
  </test>
  <test name="ERS_Ly5_P72x1" grid="f10_f10_musgs" compset="IHistClm45BgcCrop" testmods="clm/cropMonthOutput">
    <machines>
      <machine name="cheyenne" compiler="intel" category="aux_clm"/>
    </machines>
    <options>
      <option name="wallclock">01:40:00</option>
      <option name="comment"  >include a long Clm45 test, and include a production intel test of Clm45</option>
    </options>
  </test>
  <test name="ERS_Ly6_Mmpi-serial" grid="1x1_smallvilleIA" compset="IHistClm50BgcCropGs" testmods="clm/cropMonthOutput">
    <machines>
      <machine name="cheyenne" compiler="gnu" category="aux_clm"/>
      <machine name="cheyenne" compiler="intel" category="aux_clm"/>
    </machines>
    <options>
      <option name="wallclock">01:40:00</option>
      <option name="comment"  >restart is right before increasing natural veg to &gt; 0 while also shifting PCT_CFT</option>
      <option name="tput_tolerance">0.5</option>
    </options>
  </test>
  <test name="LII_D_Ld3" grid="f19_g17_gl4" compset="I2000Clm50BgcCrop" testmods="clm/glcMEC_spunup_1way">
    <machines>
      <machine name="cheyenne" compiler="intel" category="aux_clm"/>
    </machines>
    <options>
      <option name="wallclock">00:20:00</option>
      <option name="comment"  >Want to cover both glc_mec and crop in an LII test; this test covers both. Uses a year-2000 restart file so that the restart file has non-zero product pools, so that we exercise the gridcell-level code in init_interp. 2018-04-09: Now that SGLC tests use glc_mec, it would be more straightforward to run this test using a SGLC compset rather than a CISM compset that turns off two-way coupling; I was going to make that change now, but didn't want to risk it given the current time crunch, so let's make that change later.</option>
    </options>
  </test>
  <test name="LII2FINIDATAREAS_D_P360x2_Ld1" grid="f09_g16_gl4" compset="I1850Clm50BgcCrop" testmods="clm/compatible_finidat_f09">
    <machines>
      <machine name="cheyenne" compiler="intel" category="aux_clm"/>
    </machines>
    <options>
      <option name="wallclock">00:20:00</option>
      <option name="comment"  >Exercise the init_interp_method='use_finidat_areas' option. See documentation at the top of the python script implementing this test for more details and rationale.</option>
    </options>
  </test>
  <test name="LVG_Ld5_D" grid="f10_f10_musgs" compset="I1850Clm50Bgc" testmods="clm/no_vector_output">
    <machines>
      <machine name="cheyenne" compiler="intel" category="aux_clm"/>
    </machines>
    <options>
      <option name="wallclock">00:20:00</option>
      <option name="comment"  >Include one LVG debug test (exact configuration is not very important). Note that the LVG test will fail if there is any 1-d output, or output separated by glacier elevation classes (e.g., the various *_FORC fields), so this includes a testmod that turns off any 1-d output.</option>
    </options>
  </test>
  <test name="NCK_Ld1" grid="f10_f10_musgs" compset="I2000Clm50BgcCrop" testmods="clm/default">
    <machines>
      <machine name="cheyenne" compiler="intel" category="prealpha"/>
    </machines>
    <options>
      <option name="wallclock">00:20:00</option>
    </options>
  </test>
  <test name="NCK_Ld1" grid="f10_f10_musgs" compset="I2000Clm50Sp" testmods="clm/default">
    <machines>
      <machine name="cheyenne" compiler="intel" category="aux_clm"/>
    </machines>
    <options>
      <option name="wallclock">00:20:00</option>
    </options>
  </test>
  <test name="PEM_D_Ld5" grid="ne30_g16" compset="I2000Clm50BgcCruGs" testmods="clm/default">
    <machines>
      <machine name="cheyenne" compiler="intel" category="aux_clm"/>
    </machines>
    <options>
      <option name="wallclock">00:60:00</option>
    </options>
  </test>
  <test name="PEM_Ld1" grid="f10_f10_musgs" compset="I2000Clm50BgcCrop" testmods="clm/crop">
    <machines>
      <machine name="hobart" compiler="intel" category="prebeta"/>
    </machines>
    <options>
      <option name="wallclock">00:20:00</option>
    </options>
  </test>
  <test name="PET_P36x2_D" grid="f10_f10_musgs" compset="I1850Clm50BgcCrop" testmods="clm/default">
    <machines>
      <machine name="cheyenne" compiler="intel" category="aux_clm"/>
      <machine name="cheyenne" compiler="gnu" category="aux_clm"/>
    </machines>
    <options>
      <option name="wallclock">00:20:00</option>
      <option name="comment"  >The main purpose of this test is to test threading of init_interp, exercising the OpenMP directives in initInterp. (Note that ERP tests don't compare threaded vs. non-threaded runs of init_interp, since init_interp won't run in the restart case.) Note that this test will use init_interp as long as we don't have out-of-the-box initial conditions at f10 resolution. We could probably get a similar level of confidence in the threading directives by deleting this test and instead changing the LII test to use threading; the main loss would be that that wouldn't test threading combined with interpolating from one resolution to another, as this one does.</option>
      <option name="tput_tolerance">0.5</option>
    </options>
  </test>
  <test name="SMS" grid="f10_f10_musgs" compset="I2000Clm50BgcCrop" testmods="clm/crop">
    <machines>
      <machine name="hobart" compiler="intel" category="aux_clm"/>
      <machine name="hobart" compiler="pgi" category="aux_clm"/>
      <machine name="hobart" compiler="gnu" category="aux_clm"/>
    </machines>
    <options>
      <option name="wallclock">00:20:00</option>
    </options>
  </test>
  <test name="SMS_D" grid="f09_g16" compset="I1850Clm50BgcSpinup" testmods="clm/cplhist">
    <machines>
      <machine name="cheyenne" compiler="intel" category="aux_clm"/>
    </machines>
    <options>
      <option name="wallclock">00:20:00</option>
    </options>
  </test>
  <test name="SMS_D" grid="f19_f19_mg17" compset="I2010Clm50Sp" testmods="clm/clm50cam6LndTuningMode">
    <machines>
      <machine name="cheyenne" compiler="intel" category="aux_clm"/>
    </machines>
    <options>
      <option name="wallclock">00:20:00</option>
    </options>
  </test>
  <test name="SMS" grid="f19_g17" compset="I2000Clm50Cn" testmods="clm/default">
    <machines>
      <machine name="cheyenne" compiler="intel" category="aux_clm"/>
    </machines>
    <options>
      <option name="wallclock">00:20:00</option>
      <option name="comment"  >Include at least one production test with Cn</option>
    </options>
  </test>
  <test name="SMS_D" grid="f10_f10_musgs" compset="I2000Clm50BgcCrop" testmods="clm/crop">
    <machines>
      <machine name="hobart" compiler="intel" category="aux_clm"/>
      <machine name="hobart" compiler="pgi" category="aux_clm"/>
      <machine name="hobart" compiler="gnu" category="aux_clm"/>
    </machines>
    <options>
      <option name="wallclock">00:20:00</option>
    </options>
  </test>
  <test name="SMS_D_Ld1" grid="f19_g17" compset="I1850Clm45Cn" testmods="clm/default">
    <machines>
      <machine name="hobart" compiler="pgi" category="prebeta"/>
      <machine name="hobart" compiler="gnu" category="aux_clm"/>
    </machines>
    <options>
      <option name="wallclock">00:20:00</option>
    </options>
  </test>
  <test name="SMS_D_Ld1" grid="5x5_amazon" compset="I2000Clm40SpCruGs" testmods="clm/40default">
    <machines>
      <machine name="cheyenne" compiler="intel" category="prebeta"/>
    </machines>
    <options>
      <option name="wallclock">00:20:00</option>
    </options>
  </test>
  <test name="SMS_D_Ld1_Mmpi-serial" grid="1x1_vancouverCAN" compset="I1PtClm45SpGs" testmods="clm/default">
    <machines>
      <machine name="hobart" compiler="nag" category="aux_clm"/>
    </machines>
    <options>
      <option name="wallclock">00:20:00</option>
    </options>
  </test>
  <test name="SMS_D_Ld1_Mmpi-serial" grid="1x1_mexicocityMEX" compset="I1PtClm50SpGs" testmods="clm/default">
    <machines>
      <machine name="cheyenne" compiler="intel" category="aux_clm"/>
    </machines>
    <options>
      <option name="wallclock">00:20:00</option>
    </options>
  </test>
  <test name="SMS_D_Ld1_Mmpi-serial" grid="1x1_vancouverCAN" compset="I1PtClm50SpGs" testmods="clm/default">
    <machines>
      <machine name="hobart" compiler="nag" category="aux_clm"/>
      <machine name="cheyenne" compiler="gnu" category="aux_clm"/>
      <machine name="cheyenne" compiler="intel" category="aux_clm"/>
    </machines>
    <options>
      <option name="wallclock">00:20:00</option>
    </options>
  </test>
  <test name="SMS_D_Ld1_Mmpi-serial" grid="f45_f45_mg37" compset="I2000Clm50SpGs" testmods="clm/ptsRLA">
    <machines>
      <machine name="cheyenne" compiler="intel" category="aux_clm"/>
      <machine name="cheyenne" compiler="gnu" category="aux_clm"/>
      <machine name="hobart" compiler="nag" category="aux_clm"/>
      <machine name="cheyenne" compiler="intel" category="prealpha"/>
      <machine name="hobart" compiler="nag" category="prealpha"/>
      <machine name="cheyenne" compiler="gnu" category="prealpha"/>
    </machines>
    <options>
      <option name="wallclock">00:20:00</option>
    </options>
  </test>
  <test name="SMS_D_Ld1_P48x1" grid="f10_f10_musgs" compset="I2000Clm45BgcCrop" testmods="clm/oldhyd">
    <machines>
      <machine name="hobart" compiler="nag" category="aux_clm"/>
    </machines>
    <options>
      <option name="wallclock">00:20:00</option>
    </options>
  </test>
  <test name="SMS_D_Ld1_P48x1" grid="f10_f10_musgs" compset="I2000Clm50BgcCruGs" testmods="clm/af_bias_v7">
    <machines>
      <machine name="hobart" compiler="nag" category="aux_clm"/>
    </machines>
    <options>
      <option name="wallclock">00:20:00</option>
    </options>
  </test>
  <test name="SMS_D_Ld3" grid="f19_f19_mg16" compset="I1850Clm40SpCruGs" testmods="clm/40default">
    <machines>
      <machine name="cheyenne" compiler="intel" category="aux_clm"/>
    </machines>
    <options>
      <option name="wallclock">00:20:00</option>
    </options>
  </test>
  <test name="SMS_D_Ld3" grid="f10_f10_musgs" compset="I1850Clm50BgcCrop" testmods="clm/default">
    <machines>
      <machine name="cheyenne" compiler="intel" category="aux_clm"/>
      <machine name="cheyenne" compiler="intel" category="clm_short"/>
      <machine name="cheyenne" compiler="intel" category="aux_cime_baselines"/>
    </machines>
    <options>
      <option name="wallclock">00:20:00</option>
    </options>
  </test>
  <test name="SMS_D_Ld3" grid="f19_f19_mg16" compset="I2000Clm40SpCruGs" testmods="clm/40default">
    <machines>
      <machine name="cheyenne" compiler="intel" category="aux_clm"/>
    </machines>
    <options>
      <option name="wallclock">00:20:00</option>
    </options>
  </test>
  <test name="SMS_D_Ld3" grid="f10_f10_musgs" compset="I2000Clm50BgcCruGs" testmods="clm/default">
    <machines>
      <machine name="cheyenne" compiler="intel" category="aux_clm"/>
      <machine name="cheyenne" compiler="gnu" category="aux_clm"/>
    </machines>
    <options>
      <option name="wallclock">00:20:00</option>
    </options>
  </test>
  <test name="SMS_D_Ld3" grid="f09_g16" compset="I1850Clm40CnGswGs" testmods="clm/40default">
    <machines>
      <machine name="cheyenne" compiler="intel" category="aux_clm"/>
    </machines>
    <options>
      <option name="wallclock">00:20:00</option>
    </options>
  </test>
  <test name="SMS_N2_D_Lh12" grid="f09_g16" compset="I2000Clm50SpGs" testmods="clm/pauseResume">
    <machines>
      <machine name="cheyenne" compiler="intel" category="aux_clm"/>
    </machines>
    <options>
      <option name="wallclock">00:20:00</option>
    </options>
  </test>
  <test name="DAE_N2_D_Lh12" grid="f10_f10_musgs" compset="I2000Clm50BgcCropGs" testmods="clm/DA_multidrv">
    <machines>
      <machine name="cheyenne" compiler="intel" category="aux_clm"/>
    </machines>
    <options>
      <option name="wallclock">00:20:00</option>
    </options>
  </test>
  <test name="SMS_D_Ld3" grid="f19_f19_mg16" compset="IHistClm40CnCruGs" testmods="clm/40default">
    <machines>
      <machine name="cheyenne" compiler="intel" category="aux_clm"/>
    </machines>
    <options>
      <option name="wallclock">00:20:00</option>
    </options>
  </test>
  <test name="SMS_D_Ld5" grid="f10_f10_musgs" compset="I1850Clm45BgcCrop" testmods="clm/crop">
    <machines>
      <machine name="hobart" compiler="nag" category="aux_clm"/>
    </machines>
    <options>
      <option name="wallclock">00:20:00</option>
      <option name="comment"  >include a nag debug test of Clm45BgcCrop</option>
    </options>
  </test>
  <test name="SMS_D_Ld5_Mmpi-serial" grid="1x1_mexicocityMEX" compset="I1PtClm50SpGs" testmods="clm/default">
    <machines>
      <machine name="cheyenne" compiler="intel" category="aux_clm"/>
    </machines>
    <options>
      <option name="wallclock">00:20:00</option>
      <option name="tput_tolerance">0.5</option>
    </options>
  </test>
  <test name="SMS_D_Lm1_Mmpi-serial" grid="CLM_USRDAT" compset="I1PtClm50SpGs" testmods="clm/USUMB">
    <machines>
      <machine name="cheyenne" compiler="intel" category="aux_clm"/>
      <machine name="cheyenne" compiler="intel" category="prebeta"/>
    </machines>
    <options>
      <option name="wallclock">00:20:00</option>
      <option name="tput_tolerance">0.5</option>
    </options>
  </test>
  <test name="SMS_D_Ly2" grid="1x1_numaIA" compset="IHistClm50BgcCropGs" testmods="clm/ciso_bombspike1963">
    <machines>
      <machine name="cheyenne" compiler="intel" category="aux_clm"/>
    </machines>
    <options>
      <option name="wallclock">03:40:00</option>
      <option name="tput_tolerance">0.5</option>
    </options>
  </test>
  <test name="SMS_D_Ly2" grid="1x1_brazil" compset="IHistClm50BgcQianGs" testmods="clm/ciso_bombspike1963">
    <machines>
      <machine name="cheyenne" compiler="intel" category="aux_clm"/>
    </machines>
    <options>
      <option name="wallclock">03:40:00</option>
      <option name="tput_tolerance">0.5</option>
    </options>
  </test>
  <test name="SMS_D_Ly6_Mmpi-serial" grid="1x1_smallvilleIA" compset="IHistClm45BgcCropQianGs" testmods="clm/cropMonthOutput">
    <machines>
      <machine name="cheyenne" compiler="intel" category="aux_clm"/>
    </machines>
    <options>
      <option name="wallclock">02:00:00</option>
      <option name="comment"  >Want a debug test that tests a number of aspects of transient crops, including a new crop landunit and shifting PCT_CFT; move to CLM50 once we can get it fast enough (see bug 2391)</option>
    </options>
  </test>
  <test name="SMS_D_P48x1_Ld5" grid="f10_f10_musgs" compset="I2000Clm50BgcCrop" testmods="clm/irrig_spunup">
    <machines>
      <machine name="hobart" compiler="nag" category="aux_clm"/>
    </machines>
    <options>
      <option name="wallclock">00:20:00</option>
      <option name="comment"  >Want nag _D test with irrigation on</option>
    </options>
  </test>
  <test name="SMS_Ld1" grid="f09_g16" compset="I1850Clm40SpCruGs" testmods="clm/40default">
    <machines>
      <machine name="cheyenne" compiler="intel" category="aux_clm"/>
    </machines>
    <options>
      <option name="wallclock">00:20:00</option>
    </options>
  </test>
  <test name="SMS_Ld1" grid="f19_f19_mg16" compset="I2000Clm40SpCruGs" testmods="clm/40default">
    <machines>
      <machine name="cheyenne" compiler="intel" category="aux_clm"/>
    </machines>
    <options>
      <option name="wallclock">00:20:00</option>
    </options>
  </test>
  <test name="SMS_Ld1" grid="f09_g17" compset="I2000Clm50BgcCruGs" testmods="clm/af_bias_v7">
    <machines>
      <machine name="cheyenne" compiler="intel" category="aux_clm"/>
    </machines>
    <options>
      <option name="wallclock">00:20:00</option>
    </options>
  </test>
  <test name="SMS_Ld1" grid="f19_g17" compset="I2000Clm50BgcCruGs" testmods="clm/default">
    <machines>
      <machine name="cheyenne" compiler="intel" category="prebeta"/>
      <machine name="edison" compiler="intel" category="prebeta"/>
    </machines>
    <options>
      <option name="wallclock">00:20:00</option>
    </options>
  </test>
  <test name="SMS_Ld1" grid="f19_g17" compset="I2000Clm50Vic" testmods="clm/default">
    <machines>
      <machine name="cheyenne" compiler="intel" category="aux_clm"/>
    </machines>
    <options>
      <option name="wallclock">00:20:00</option>
    </options>
  </test>
  <test name="SMS_Ld1" grid="f19_f19_mg16" compset="IHistClm40CnCruGs" testmods="clm/40default">
    <machines>
      <machine name="cheyenne" compiler="intel" category="aux_clm"/>
    </machines>
    <options>
      <option name="wallclock">00:20:00</option>
    </options>
  </test>
  <test name="SMS_Ld1_Mmpi-serial" grid="1x1_mexicocityMEX" compset="I1PtClm50SpGs" testmods="clm/default">
    <machines>
      <machine name="cheyenne" compiler="intel" category="aux_clm"/>
    </machines>
    <options>
      <option name="wallclock">00:20:00</option>
    </options>
  </test>
  <test name="SMS_Ld1_Mmpi-serial" grid="f45_f45_mg37" compset="I2000Clm50SpGs" testmods="clm/ptsRLA">
    <machines>
      <machine name="cheyenne" compiler="intel" category="aux_clm"/>
      <machine name="hobart" compiler="nag" category="aux_clm"/>
      <machine name="cheyenne" compiler="gnu" category="aux_clm"/>
    </machines>
    <options>
      <option name="wallclock">00:20:00</option>
    </options>
  </test>
  <test name="SMS_Ld1_Mmpi-serial" grid="f45_f45_mg37" compset="I2000Clm50SpGs" testmods="clm/ptsRLB">
    <machines>
      <machine name="cheyenne" compiler="gnu" category="aux_clm"/>
    </machines>
    <options>
      <option name="wallclock">00:20:00</option>
    </options>
  </test>
  <test name="SMS_Ld1_Mmpi-serial" grid="f45_f45_mg37" compset="I2000Clm50SpGs" testmods="clm/ptsROA">
    <machines>
      <machine name="cheyenne" compiler="gnu" category="aux_clm"/>
    </machines>
    <options>
      <option name="wallclock">00:20:00</option>
    </options>
  </test>
  <test name="SMS_Ld2" grid="T31_g37" compset="IHistClm40CnGswGs">
    <machines>
      <machine name="hobart" compiler="intel" category="prealpha"/>
    </machines>
    <options>
      <option name="wallclock">00:20:00</option>
    </options>
  </test>
  <test name="SMS_Ld5" grid="f10_f10_musgs" compset="I1850Clm45BgcCrop" testmods="clm/crop">
    <machines>
      <machine name="cheyenne" compiler="gnu" category="aux_clm"/>
      <machine name="cheyenne" compiler="intel" category="aux_clm"/>
    </machines>
    <options>
      <option name="wallclock">00:20:00</option>
      <option name="comment"  >include a production gnu test of Clm45</option>
    </options>
  </test>
  <test name="SMS_Ld5" grid="f45_f45_mg37" compset="I2000Clm40SpCruGs" testmods="clm/40ptsRLB">
    <machines>
      <machine name="cheyenne" compiler="intel" category="prebeta"/>
    </machines>
    <options>
      <option name="wallclock">00:20:00</option>
    </options>
  </test>
  <test name="SMS_Ld5" grid="f45_f45_mg37" compset="I2000Clm40SpCruGs" testmods="clm/40ptsROA">
    <machines>
      <machine name="edison" compiler="intel" category="prebeta"/>
    </machines>
    <options>
      <option name="wallclock">00:20:00</option>
    </options>
  </test>
  <test name="SMS_Ld5" grid="f19_g17" compset="IHistClm50Bgc" testmods="clm/decStart">
    <machines>
      <machine name="cheyenne" compiler="intel" category="aux_clm"/>
    </machines>
    <options>
      <option name="wallclock">00:20:00</option>
    </options>
  </test>
  <test name="SMS_Ld5_D" grid="f09_g17" compset="I1850Clm50BgcCropCmip6" testmods="clm/basic">
    <machines>
      <machine name="cheyenne" compiler="intel" category="aux_clm"/>
      <machine name="cheyenne" compiler="intel" category="aux_cime_baselines"/>
    </machines>
    <options>
      <option name="wallclock">00:20:00</option>
      <option name="comment"  >This gives a short debug test of the cmip6 configuration as well as a test of the cmip6 configuration at the production resolution, both of which we want. This test needs to use init_interp to work, because of adding virtual Antarctica columns (currently the default out-of-the-box setting uses init_interp for this).</option>
    </options>
  </test>
  <test name="SMS_Ld5_D_P48x1" grid="f10_f10_musgs" compset="IHistClm50Bgc" testmods="clm/monthly">
    <machines>
      <machine name="hobart" compiler="nag" category="aux_clm"/>
    </machines>
    <options>
      <option name="wallclock">00:20:00</option>
    </options>
  </test>
  <test name="SMS_Ld5_D_P48x1" grid="f10_f10_musgs" compset="IHistClm50Bgc" testmods="clm/decStart">
    <machines>
      <machine name="hobart" compiler="nag" category="aux_clm"/>
    </machines>
    <options>
      <option name="wallclock">00:20:00</option>
    </options>
  </test>
  <test name="SMS_Lm1" grid="f09_g17_gl4" compset="I1850Clm50Bgc" testmods="clm/clm50KitchenSink">
    <machines>
      <machine name="cheyenne" compiler="intel" category="aux_clm"/>
    </machines>
    <options>
      <option name="wallclock">00:20:00</option>
    </options>
  </test>
  <test name="SMS_Lm1" grid="f19_g17_gl4" compset="I1850Clm50Bgc" testmods="clm/clm50dynroots">
    <machines>
      <machine name="cheyenne" compiler="intel" category="aux_clm"/>
    </machines>
    <options>
      <option name="wallclock">00:20:00</option>
    </options>
  </test>
  <test name="SMS_Lm1_D" grid="f10_f10_musgs" compset="I2000Clm50BgcCrop" testmods="clm/snowlayers_3_monthly">
    <machines>
      <machine name="cheyenne" compiler="intel" category="aux_clm"/>
    </machines>
    <options>
      <option name="wallclock">00:20:00</option>
      <option name="comment"  >nlevsno less than 5 is not important scientifically, but is useful for making sure no code assumes that there are 5 snow layers (because this should result in an array bounds exception); this test can be removed once CLM5 is released and most new branches are based off of CLM5 (which will have a runtime-set number of snow layers, rather than assuming 5 snow layers)... until then, I want this test to catch any new code that assumes 5 snow layers</option>
    </options>
  </test>
  <test name="SMS_Lm13" grid="f19_g17" compset="I2000Clm50BgcCrop" testmods="clm/cropMonthOutput">
    <machines>
      <machine name="cheyenne" compiler="intel" category="aux_clm"/>
    </machines>
    <options>
      <option name="wallclock">00:40:00</option>
      <option name="comment"  >include a relatively long crop test at relatively high resolution</option>
    </options>
  </test>
  <test name="SMS_Lm37" grid="f10_f10_musgs" compset="I1850Clm50SpG" testmods="clm/glcMEC_long">
    <machines>
      <machine name="cheyenne" compiler="intel" category="aux_clm"/>
    </machines>
    <options>
      <option name="wallclock">00:40:00</option>
      <option name="comment"  >Long enough test for SMB to be generated in bare land areas; add a month beyond the 3rd year to allow time for CLM to respond to CISM forcing from the 3rd year. (Note: if we had spun-up initial conditions for an IG compset, we could test this with much shorter test, if it also used the glc override options - much of the need for this long test is to allow the snow pack to spin up.)</option>
    </options>
  </test>
  <test name="SMS_Ly3_Mmpi-serial" grid="1x1_numaIA" compset="I2000Clm50BgcCropGs" testmods="clm/clm50dynroots">
    <machines>
      <machine name="cheyenne" compiler="intel" category="aux_clm"/>
    </machines>
    <options>
      <option name="wallclock">01:40:00</option>
    </options>
  </test>
  <test name="SMS_Ly3_Mmpi-serial" grid="1x1_numaIA" compset="I2000Clm50BgcDvCropQianGs" testmods="clm/cropMonthOutput">
    <machines>
      <machine name="cheyenne" compiler="gnu" category="aux_clm"/>
    </machines>
    <options>
      <option name="wallclock">01:40:00</option>
    </options>
  </test>
  <test name="SMS_P48x1_D_Ld5" grid="f10_f10_musgs" compset="I2000Clm50Cn" testmods="clm/default">
    <machines>
      <machine name="hobart" compiler="nag" category="aux_clm"/>
    </machines>
    <options>
      <option name="wallclock">00:20:00</option>
      <option name="comment"  >Include a few debug tests of Cn</option>
    </options>
  </test>
  <test name="SSP_D_Ld10" grid="f19_g17" compset="I1850Clm50Bgc" testmods="clm/rtmColdSSP">
    <machines>
      <machine name="cheyenne" compiler="intel" category="aux_clm"/>
    </machines>
    <options>
      <option name="wallclock">00:20:00</option>
    </options>
  </test>
  <test name="SSP_D_Ld4" grid="f09_g17" compset="I1850Clm50BgcCrop" testmods="clm/ciso_rtmColdSSP">
    <machines>
      <machine name="cheyenne" compiler="intel" category="aux_clm"/>
    </machines>
    <options>
      <option name="wallclock">00:20:00</option>
    </options>
  </test>
  <test name="SSP_Ld10" grid="f19_g17" compset="I1850Clm50Bgc" testmods="clm/rtmColdSSP">
    <machines>
      <machine name="hobart" compiler="intel" category="prebeta"/>
      <machine name="cheyenne" compiler="intel" category="aux_clm"/>
    </machines>
    <options>
      <option name="wallclock">00:20:00</option>
    </options>
  </test>
  <test name="SMS_D_Mmpi-serial_Ld5" grid="5x5_amazon" compset="I2000Clm45FatesGs" testmods="clm/FatesColdDef">
    <machines>
      <machine name="cheyenne" compiler="intel" category="aux_clm"/>
      <machine name="hobart" compiler="nag" category="aux_clm"/>
    </machines>
    <options>
      <option name="wallclock">00:20:00</option>
    </options>
  </test>
  <test name="SMS_D_Mmpi-serial_Ld5" grid="5x5_amazon" compset="I2000Clm50FatesGs" testmods="clm/FatesColdDef">
    <machines>
      <machine name="cheyenne" compiler="intel" category="aux_clm"/>
      <machine name="hobart" compiler="nag" category="aux_clm"/>
      <machine name="cheyenne" compiler="gnu" category="aux_clm"/>
    </machines>
    <options>
      <option name="wallclock">00:20:00</option>
    </options>
  </test>
  <test name="ERS_D_Ld5" grid="f09_g17" compset="I2000Clm45Fates" testmods="clm/FatesColdDef">
    <machines>
      <machine name="cheyenne" compiler="intel" category="aux_clm"/>
    </machines>
    <options>
      <option name="wallclock">00:20:00</option>
    </options>
  </test>
  <test name="ERS_D_Ld5" grid="f10_f10_musgs" compset="I2000Clm45Fates" testmods="clm/FatesColdDef">
    <machines>
      <machine name="cheyenne" compiler="intel" category="aux_clm"/>
      <machine name="hobart" compiler="nag" category="aux_clm"/>
    </machines>
    <options>
      <option name="wallclock">00:20:00</option>
    </options>
  </test>
  <test name="ERS_D_Ld5" grid="f09_g17" compset="I2000Clm50Fates" testmods="clm/FatesColdDef">
    <machines>
      <machine name="cheyenne" compiler="intel" category="aux_clm"/>
    </machines>
    <options>
      <option name="wallclock">00:20:00</option>
    </options>
  </test>
  <test name="ERS_D_Ld5" grid="f10_f10_musgs" compset="I2000Clm50Fates" testmods="clm/FatesColdDef">
    <machines>
      <machine name="cheyenne" compiler="intel" category="aux_clm"/>
      <machine name="hobart" compiler="nag" category="aux_clm"/>
    </machines>
    <options>
      <option name="wallclock">00:20:00</option>
    </options>
  </test>
  <test name="ERS_D_Mmpi-serial_Ld5" grid="1x1_brazil" compset="I2000Clm45FatesGs" testmods="clm/FatesColdDef">
    <machines>
      <machine name="cheyenne" compiler="intel" category="aux_clm"/>
      <machine name="hobart" compiler="nag" category="aux_clm"/>
    </machines>
    <options>
      <option name="wallclock">00:20:00</option>
    </options>
  </test>
  <test name="ERS_D_Mmpi-serial_Ld5" grid="5x5_amazon" compset="I2000Clm45FatesGs" testmods="clm/FatesColdDef">
    <machines>
      <machine name="cheyenne" compiler="intel" category="aux_clm"/>
    </machines>
    <options>
      <option name="wallclock">00:20:00</option>
    </options>
  </test>
  <test name="ERS_D_Mmpi-serial_Ld5" grid="1x1_brazil" compset="I2000Clm50FatesGs" testmods="clm/FatesColdDef">
    <machines>
      <machine name="cheyenne" compiler="intel" category="aux_clm"/>
      <machine name="hobart" compiler="nag" category="aux_clm"/>
      <machine name="cheyenne" compiler="gnu" category="aux_clm"/>
    </machines>
    <options>
      <option name="wallclock">00:20:00</option>
    </options>
  </test>
  <test name="ERS_D_Mmpi-serial_Ld5" grid="5x5_amazon" compset="I2000Clm50FatesGs" testmods="clm/FatesColdDef">
    <machines>
      <machine name="cheyenne" compiler="intel" category="aux_clm"/>
    </machines>
    <options>
      <option name="wallclock">00:20:00</option>
    </options>
  </test>
  <test name="SMS_D_Ld5" grid="f10_f10_musgs" compset="I2000Clm45Fates" testmods="clm/FatesColdDef">
    <machines>
      <machine name="cheyenne" compiler="intel" category="aux_clm"/>
      <machine name="hobart" compiler="nag" category="aux_clm"/>
      <machine name="cheyenne" compiler="gnu" category="aux_clm"/>
    </machines>
    <options>
      <option name="wallclock">00:20:00</option>
    </options>
  </test>
  <test name="SMS_D_Ld5" grid="f45_f45_mg37" compset="I2000Clm45Fates" testmods="clm/FatesColdDef">
    <machines>
      <machine name="cheyenne" compiler="intel" category="aux_clm"/>
    </machines>
    <options>
      <option name="wallclock">00:20:00</option>
    </options>
  </test>
  <test name="SMS_D_Ld5" grid="f10_f10_musgs" compset="I2000Clm50Fates" testmods="clm/FatesColdDef">
    <machines>
      <machine name="cheyenne" compiler="intel" category="aux_clm"/>
      <machine name="hobart" compiler="nag" category="aux_clm"/>
      <machine name="cheyenne" compiler="gnu" category="aux_clm"/>
    </machines>
    <options>
      <option name="wallclock">00:20:00</option>
    </options>
  </test>
  <test name="SMS_D_Ld5" grid="f45_f45_mg37" compset="I2000Clm50Fates" testmods="clm/FatesColdDef">
    <machines>
      <machine name="cheyenne" compiler="intel" category="aux_clm"/>
    </machines>
    <options>
      <option name="wallclock">00:20:00</option>
    </options>
  </test>
  <test name="SMS_D_Lm6" grid="f45_f45_mg37" compset="I2000Clm45Fates" testmods="clm/FatesColdDef">
    <machines>
      <machine name="cheyenne" compiler="intel" category="aux_clm"/>
    </machines>
    <options>
      <option name="wallclock">00:40:00</option>
    </options>
  </test>
  <test name="SMS_D_Lm6" grid="f45_f45_mg37" compset="I2000Clm50Fates" testmods="clm/FatesColdDef">
    <machines>
      <machine name="cheyenne" compiler="intel" category="aux_clm"/>
    </machines>
    <options>
      <option name="wallclock">00:40:00</option>
    </options>
  </test>
  <test name="SMS_D_Lm6_P144x1" grid="f45_f45_mg37" compset="I2000Clm50Fates" testmods="clm/FatesColdDef">
    <machines>
      <machine name="cheyenne" compiler="intel" category="aux_clm"/>
    </machines>
    <options>
      <option name="wallclock">00:20:00</option>
    </options>
  </test>
  <test name="SMS_Ld5" grid="f10_f10_musgs" compset="I2000Clm45Fates" testmods="clm/FatesColdDef">
    <machines>
      <machine name="cheyenne" compiler="intel" category="aux_clm"/>
    </machines>
    <options>
      <option name="wallclock">00:20:00</option>
    </options>
  </test>
  <test name="SMS_Ld5" grid="f19_g17" compset="I2000Clm45Fates" testmods="clm/FatesColdDef">
    <machines>
      <machine name="cheyenne" compiler="intel" category="aux_clm"/>
    </machines>
    <options>
      <option name="wallclock">00:20:00</option>
    </options>
  </test>
  <test name="SMS_Ld5" grid="f10_f10_musgs" compset="I2000Clm50Fates" testmods="clm/FatesColdDef">
    <machines>
      <machine name="cheyenne" compiler="intel" category="aux_clm"/>
      <machine name="cheyenne" compiler="gnu" category="aux_clm"/>
    </machines>
    <options>
      <option name="wallclock">00:20:00</option>
    </options>
  </test>
  <test name="SMS_Ld5" grid="f19_g17" compset="I2000Clm50Fates" testmods="clm/FatesColdDef">
    <machines>
      <machine name="cheyenne" compiler="intel" category="aux_clm"/>
    </machines>
    <options>
      <option name="wallclock">00:20:00</option>
    </options>
  </test>
  <test name="ERP_D_Ld3" grid="f19_g16" compset="I2000Clm50FatesCruGs" testmods="clm/FatesColdDef">
    <machines>
      <machine name="cheyenne" compiler="intel" category="fates"/>
      <machine name="lawrencium-lr3" compiler="intel" category="fates"/>
    </machines>
    <options>
      <option name="wallclock">00:20:00</option>
    </options>
  </test>
  <test name="ERP_D_P32x2_Ld3" grid="f19_g16" compset="I2000Clm50FatesCruGs" testmods="clm/FatesColdDef">
    <machines>
      <machine name="cheyenne" compiler="intel" category="fates"/>
      <machine name="lawrencium-lr3" compiler="intel" category="fates"/>
    </machines>
    <options>
      <option name="wallclock">00:20:00</option>
    </options>
  </test>
  <test name="ERP_Ld3" grid="f09_g16" compset="I2000Clm45Fates" testmods="clm/FatesColdDef">
    <machines>
      <machine name="cheyenne" compiler="intel" category="fates"/>
      <machine name="lawrencium-lr3" compiler="intel" category="fates"/>
    </machines>
    <options>
      <option name="wallclock">00:20:00</option>
    </options>
  </test>
  <test name="ERP_Ld9" grid="f45_f45_mg37" compset="I2000Clm50FatesCruGs" testmods="clm/FatesAllVars">
    <machines>
      <machine name="cheyenne" compiler="intel" category="fates"/>
      <machine name="edison" compiler="intel" category="fates"/>
      <machine name="hobart" compiler="nag" category="fates"/>
      <machine name="lawrencium-lr3" compiler="intel" category="fates"/>
    </machines>
    <options>
      <option name="wallclock">00:20:00</option>
    </options>
  </test>
  <test name="ERS_D_Ld3" grid="f19_g16" compset="I2000Clm50FatesCruGs" testmods="clm/FatesColdDef">
    <machines>
      <machine name="cheyenne" compiler="intel" category="fates"/>
      <machine name="edison" compiler="intel" category="fates"/>
<<<<<<< HEAD
=======
      <machine name="cheyenne" compiler="gnu" category="fates"/>
      <machine name="lawrencium-lr3" compiler="intel" category="fates"/>
>>>>>>> e9b7b689
    </machines>
    <options>
      <option name="wallclock">00:20:00</option>
    </options>
  </test>
  <test name="ERS_D_Ld5" grid="f19_g16" compset="I2000Clm45BgcCrop" testmods="clm/default">
    <machines>
      <machine name="cheyenne" compiler="intel" category="fates"/>
      <machine name="lawrencium-lr3" compiler="intel" category="fates"/>
    </machines>
    <options>
      <option name="wallclock">00:20:00</option>
    </options>
  </test>
  <test name="ERS_D_Ld5" grid="f19_g16" compset="I2000Clm50BgcCruGs" testmods="clm/default">
    <machines>
      <machine name="cheyenne" compiler="intel" category="fates"/>
      <machine name="lawrencium-lr3" compiler="intel" category="fates"/>
    </machines>
    <options>
      <option name="wallclock">00:20:00</option>
    </options>
  </test>
  <test name="ERS_D_Mmpi-serial_Ld5" grid="1x1_brazil" compset="I2000Clm50FatesCruGs" testmods="clm/FatesColdDef">
    <machines>
      <machine name="cheyenne" compiler="intel" category="fates"/>
      <machine name="edison" compiler="intel" category="fates"/>
      <machine name="hobart" compiler="nag" category="fates"/>
      <machine name="lawrencium-lr3" compiler="intel" category="fates"/>
    </machines>
    <options>
      <option name="wallclock">00:20:00</option>
    </options>
  </test>
  <test name="ERS_Ld5" grid="f19_g16" compset="I2000Clm45Fates" testmods="clm/FatesColdDef">
    <machines>
      <machine name="cheyenne" compiler="intel" category="fates"/>
      <machine name="lawrencium-lr3" compiler="intel" category="fates"/>
    </machines>
    <options>
      <option name="wallclock">00:20:00</option>
    </options>
  </test>
  <test name="ERS_Ld60" grid="f45_f45_mg37" compset="I2000Clm50FatesCruGs" testmods="clm/Fates">
    <machines>
      <machine name="cheyenne" compiler="intel" category="fates"/>
      <machine name="edison" compiler="intel" category="fates"/>
      <machine name="hobart" compiler="nag" category="fates"/>
      <machine name="lawrencium-lr3" compiler="intel" category="fates"/>
    </machines>
    <options>
      <option name="wallclock">00:40:00</option>
    </options>
  </test>
  <test name="ERS_Ld60" grid="f45_f45_mg37" compset="I2000Clm50FatesCruGs" testmods="clm/FatesNoFire">
    <machines>
      <machine name="cheyenne" compiler="intel" category="fates"/>
      <machine name="lawrencium-lr3" compiler="intel" category="fates"/>
    </machines>
    <options>
      <option name="wallclock">00:20:00</option>
    </options>
  </test>
  <test name="ERS_Ld60" grid="f45_f45_mg37" compset="I2000Clm50FatesCruGs" testmods="clm/FatesST3">
    <machines>
      <machine name="cheyenne" compiler="intel" category="fates"/>
      <machine name="lawrencium-lr3" compiler="intel" category="fates"/>      
    </machines>
    <options>
      <option name="wallclock">00:20:00</option>
    </options>
  </test>
  <test name="ERS_Ld60" grid="f45_f45_mg37" compset="I2000Clm50FatesCruGs" testmods="clm/FatesPPhys">
    <machines>
      <machine name="cheyenne" compiler="intel" category="fates"/>
      <machine name="lawrencium-lr3" compiler="intel" category="fates"/>
    </machines>
    <options>
      <option name="wallclock">00:20:00</option>
    </options>
  </test>
  <test name="ERS_Ld60" grid="f45_f45_mg37" compset="I2000Clm50FatesCruGs" testmods="clm/FatesLogging">
    <machines>
      <machine name="cheyenne" compiler="intel" category="fates"/>
      <machine name="lawrencium-lr3" compiler="intel" category="fates"/>
    </machines>
    <options>
      <option name="wallclock">00:20:00</option>
    </options>
  </test>
  <test name="SMS_Lm6" grid="f45_f45_mg37" compset="I2000Clm50FatesCruGs" testmods="clm/Fates">
    <machines>
      <machine name="cheyenne" compiler="intel" category="fates"/>
      <machine name="lawrencium-lr3" compiler="intel" category="fates"/>
    </machines>
    <options>
      <option name="wallclock">00:20:00</option>
    </options>
  </test>
  <test name="SMS_Ly2" grid="1x1_brazil" compset="I2000Clm50FatesCruGs" testmods="clm/FatesColdDef">
    <machines>
      <machine name="cheyenne" compiler="intel" category="fates"/>
      <machine name="lawrencium-lr3" compiler="intel" category="fates"/>
    </machines>
    <options>
      <option name="wallclock">00:40:00</option>
    </options>
  </test>
  <test name="SMS_Lm1" grid="f10_f10_musgs" compset="I1850Clm50BgcCropCmip6waccm" testmods="clm/basic">
    <machines>
      <machine name="cheyenne" compiler="gnu" category="aux_clm"/>
    </machines>
    <options>
      <option name="wallclock">00:20:00</option>
      <option name="comment"  >The main point of this test is simply to make sure that the CMIP6WACCMDECK moifierd works. (This configuration is basically the same as I1850Clm50BgcCropCmip6, but without cmip6_glaciers_virtual_antarctica - so we don't need huge coverage of this.) Month-long so that we actually get some history output (because this test exercises a usermods directory with only monthly and yearly output).</option>
    </options>
  </test>
  <test name="SMS_Lm1_D" grid="f10_f10_musgs" compset="I1850Clm50BgcCrop" testmods="clm/output_crop_highfreq">
    <machines>
      <machine name="cheyenne" compiler="intel" category="aux_clm">
        <options>
          <option name="wallclock">00:20:00</option>
          <option name="comment">Want at least a month-long debug test covering the output_crop usermod, as well as a test covering the output_crop_highfreq usermod. (Note that we already have a year+ test of output_crop via a cmip6 test, so having this test just be a month, rather than a year, seems good enough.)</option>
        </options>
      </machine>
    </machines>
  </test>
  <test name="SMS_Ly1_Mmpi-serial" grid="1x1_brazil" compset="IHistClm50BgcQianGs" testmods="clm/output_bgc_highfreq">
    <machines>
      <machine name="cheyenne" compiler="gnu" category="aux_clm">
        <options>
          <option name="wallclock">00:20:00</option>
          <option name="comment">Want a year-long test covering the output_bgc and output_bgc_highfreq usermods; don't want a highfreq, year-long global test because of the output volume, so this is single-point.</option>
        </options>
      </machine>
    </machines>
  </test>
  <test name="SMS_Ly1_Mmpi-serial" grid="1x1_vancouverCAN" compset="I1PtClm50SpGs" testmods="clm/output_sp_highfreq">
    <machines>
      <machine name="cheyenne" compiler="gnu" category="aux_clm">
        <options>
          <option name="wallclock">00:10:00</option>
          <option name="comment">Want a year-long test covering the output_sp and output_sp_highfreq usermods; don't want a highfreq, year-long global test because of the output volume, so this is single-point.</option>
        </options>
      </machine>
    </machines>
  </test>
</testlist><|MERGE_RESOLUTION|>--- conflicted
+++ resolved
@@ -1867,11 +1867,8 @@
     <machines>
       <machine name="cheyenne" compiler="intel" category="fates"/>
       <machine name="edison" compiler="intel" category="fates"/>
-<<<<<<< HEAD
-=======
       <machine name="cheyenne" compiler="gnu" category="fates"/>
       <machine name="lawrencium-lr3" compiler="intel" category="fates"/>
->>>>>>> e9b7b689
     </machines>
     <options>
       <option name="wallclock">00:20:00</option>
