<?xml version="1.0"?>
<testlist version="2.0">
  <test name="ERI_D_Ld9" grid="f10_f10_musgs" compset="I1850Clm51BgcGs" testmods="clm/default">
    <machines>
      <machine name="cheyenne" compiler="gnu" category="aux_clm"/>
    </machines>
    <options>
      <option name="wallclock">00:20:00</option>
    </options>
  </test>
  <test name="SMS_D_Ld9" grid="f09_g17_gl4" compset="I1850Clm50BgcNoAnthro" testmods="clm/decStart1851_noinitial">
    <machines>
      <machine name="cheyenne" compiler="intel" category="aux_clm"/>
      <machine name="cheyenne" compiler="intel" category="prebeta"/>
    </machines>
    <options>
      <option name="wallclock">00:20:00</option>
    </options>
  </test>
  <test name="ERI_D_Ld9" grid="1x1_camdenNJ" compset="I2000Clm50BgcCruRsGs" testmods="clm/default">
    <machines>
      <machine name="cheyenne" compiler="intel" category="aux_clm"/>
      <machine name="cheyenne" compiler="intel" category="prebeta"/>
    </machines>
    <options>
     <option name="wallclock">00:20:00</option>
    </options>
  </test>
  <test name="SMS_Ld5" grid="f09_g17" compset="I1850Clm45BgcCruGs" testmods="clm/default">
    <machines>
      <machine name="cheyenne" compiler="intel" category="ctsm_sci"/>
      <machine name="izumi"    compiler="intel" category="ctsm_sci"/>
    </machines>
    <options>
      <option name="wallclock">00:20:00</option>
      <option name="comment"  >Science support for I1850Clm45BgcCruGs at f09</option>
    </options>
  </test>
  <test name="SMS_Ld5" grid="f19_g17" compset="I1850Clm45BgcCruGs" testmods="clm/default">
    <machines>
      <machine name="cheyenne" compiler="intel" category="ctsm_sci"/>
      <machine name="izumi"    compiler="intel" category="ctsm_sci"/>
    </machines>
    <options>
      <option name="wallclock">00:20:00</option>
      <option name="comment"  >Science support for I1850Clm45BgcCruGs at f19</option>
    </options>
  </test>
  <test name="ERI_D_Ld9" grid="f10_f10_musgs" compset="I2000Clm50BgcCruGs" testmods="clm/default">
    <machines>
      <machine name="cheyenne" compiler="gnu" category="aux_clm"/>
      <machine name="cheyenne" compiler="intel" category="aux_clm"/>
    </machines>
    <options>
      <option name="wallclock">00:20:00</option>
    </options>
  </test>
  <test name="SMS_Ln9" grid="C96_t061" compset="I2000Clm50SpRsGs" testmods="clm/default">
    <machines>
      <machine name="cheyenne" compiler="intel" category="ctsm_sci"/>
    </machines>
    <options>
      <option name="wallclock">00:60:00</option>
      <option name="comment">We have one C96 test in aux_clm; this is another that uses a different compset. No need to run this additional C96 test with every tag, but include it in the less frequent ctsm_sci testing.</option>
    </options>
  </test>
  <test name="ERI_D_Ld9" grid="ne30_g17" compset="I2000Clm50BgcCruGs" testmods="clm/vrtlay">
    <machines>
      <machine name="cheyenne" compiler="intel" category="aux_clm"/>
    </machines>
    <options>
      <option name="wallclock">00:60:00</option>
    </options>
  </test>
  <test name="ERI_D_Ld9" grid="T31_g37" compset="I2000Clm50Sp" testmods="clm/SNICARFRC">
    <machines>
      <machine name="cheyenne" compiler="intel" category="aux_clm"/>
    </machines>
    <options>
      <option name="wallclock">00:20:00</option>
    </options>
  </test>
  <test name="SMS_D_Ld1" grid="f09_g17" compset="I1850Clm50Sp" testmods="clm/default">
    <machines>
      <machine name="cheyenne" compiler="intel" category="aux_clm"/>
    </machines>
    <options>
      <option name="wallclock">00:20:00</option>
      <option name="comment"  >Include a test of this scientifically-supported compset at a scientifically-supported resolution</option>
    </options>
  </test>
  <test name="SMS_Ld1" grid="f09_g17" compset="I1850Clm50Sp" testmods="clm/default">
    <machines>
      <machine name="cheyenne" compiler="intel" category="ctsm_sci"/>
      <machine name="izumi"    compiler="intel" category="ctsm_sci"/>
    </machines>
    <options>
      <option name="wallclock">00:20:00</option>
      <option name="comment"  >Science support for I1850Clm50Sp at f09</option>
    </options>
  </test>
  <test name="SMS_Ld1" grid="f19_g17" compset="I1850Clm50Sp" testmods="clm/default">
    <machines>
      <machine name="cheyenne" compiler="intel" category="ctsm_sci"/>
      <machine name="izumi"    compiler="intel" category="ctsm_sci"/>
    </machines>
    <options>
      <option name="wallclock">00:20:00</option>
      <option name="comment"  >Science support for I1850Clm50Sp at f19</option>
    </options>
  </test>
  <test name="SMS_Ld1" grid="f09_g17" compset="I1850Clm50SpCru" testmods="clm/default">
    <machines>
      <machine name="cheyenne" compiler="intel" category="ctsm_sci"/>
      <machine name="izumi"    compiler="intel" category="ctsm_sci"/>
    </machines>
    <options>
      <option name="wallclock">00:20:00</option>
      <option name="comment"  >Science support for I1850Clm50SpCru at f09</option>
    </options>
  </test>
  <test name="SMS_Ld1" grid="f19_g17" compset="I1850Clm50SpCru" testmods="clm/default">
    <machines>
      <machine name="cheyenne" compiler="intel" category="ctsm_sci"/>
      <machine name="izumi"    compiler="intel" category="ctsm_sci"/>
    </machines>
    <options>
      <option name="wallclock">00:20:00</option>
      <option name="comment"  >Science support for I1850Clm50SpCru at f19</option>
    </options>
  </test>
  <test name="ERP_D_Ld3" grid="f09_g17" compset="I2000Clm50SpGs" testmods="clm/prescribed">
    <machines>
      <machine name="cheyenne" compiler="intel" category="aux_clm"/>
      <machine name="cheyenne" compiler="intel" category="prealpha"/>
    </machines>
    <options>
      <option name="wallclock">00:20:00</option>
      <option name="comment"  >Include a test of prescribed soil-moisture, has to be at f09, should be 2000 and for SP</option>
    </options>
  </test>
  <test name="ERI_D_Ld9_P48x1" grid="f10_f10_musgs" compset="I2000Clm50BgcCruGs" testmods="clm/reduceOutput">
    <machines>
      <machine name="izumi" compiler="nag" category="aux_clm"/>
      <machine name="izumi" compiler="nag" category="prebeta"/>
    </machines>
    <options>
      <option name="wallclock">00:40:00</option>
    </options>
  </test>
  <test name="ERI_D_Ld9_P48x1" grid="T31_g37" compset="I2000Clm50Sp" testmods="clm/reduceOutput">
    <machines>
      <machine name="izumi" compiler="nag" category="aux_clm"/>
    </machines>
    <options>
      <option name="wallclock">00:40:00</option>
    </options>
  </test>
  <test name="ERI_D_Ld9_P48x1" grid="f10_f10_musgs" compset="I2000Clm50Sp" testmods="clm/SNICARFRC">
    <machines>
      <machine name="izumi" compiler="nag" category="aux_clm"/>
    </machines>
    <options>
      <option name="wallclock">00:40:00</option>
    </options>
  </test>
  <test name="SMS_Ld1" grid="f09_g17" compset="I1850Clm50Bgc" testmods="clm/drydepnomegan">
    <machines>
      <machine name="cheyenne" compiler="intel" category="aux_clm"/>
    </machines>
    <options>
      <option name="wallclock">00:20:00</option>
    </options>
  </test>
  <test name="SMS_Ln9_P144x3" grid="f19_g17" compset="IHistClm50SpGs" testmods="clm/waccmx_offline2005Start">
    <machines>
      <machine name="cheyenne" compiler="intel" category="aux_clm"/>
    </machines>
    <options>
      <option name="wallclock">00:20:00</option>
      <option name="comment">Do a test similar to FXHIST starting at a 2005 start date, will interpoalte from the 2003 IC file</option>
    </options>
  </test>
  <test name="SMS_D_Ln9_P480x3" grid="f19_g17" compset="IHistClm50SpGs" testmods="clm/waccmx_offline">
    <machines>
      <machine name="cheyenne" compiler="intel" category="aux_clm"/>
    </machines>
    <options>
      <option name="wallclock">00:20:00</option>
      <option name="comment">Run a transient case with standalone settings similar to the FXHIST waccm test</option>
    </options>
  </test>
  <test name="ERP_D_P36x2_Ld3" grid="f10_f10_musgs" compset="I2000Clm50BgcCruGs" testmods="clm/cn_conly">
    <machines>
      <machine name="cheyenne" compiler="intel" category="aux_clm"/>
    </machines>
    <options>
      <option name="wallclock">00:20:00</option>
    </options>
  </test>
  <test name="ERP_D_P36x2_Ld3" grid="f10_f10_musgs" compset="I2000Clm50BgcCruGs" testmods="clm/snowveg_norad">
    <machines>
      <machine name="cheyenne" compiler="gnu" category="aux_clm"/>
    </machines>
    <options>
      <option name="wallclock">00:20:00</option>
    </options>
  </test>
  <test name="ERI_Ld9" grid="f10_f10_musgs" compset="I2000Clm50BgcCruGs" testmods="clm/drydepnomegan">
    <machines>
      <machine name="cheyenne" compiler="intel" category="aux_clm"/>
    </machines>
    <options>
      <option name="wallclock">00:20:00</option>
    </options>
  </test>
  <test name="ERI_Ld9" grid="f10_f10_musgs" compset="I2000Clm50BgcCruGs" testmods="clm/default">
    <machines>
      <machine name="cheyenne" compiler="gnu" category="aux_clm"/>
      <machine name="cheyenne" compiler="intel" category="aux_clm"/>
    </machines>
    <options>
      <option name="wallclock">00:20:00</option>
    </options>
  </test>
  <test name="ERI_Ld9" grid="f45_g37" compset="I2000Clm50BgcCruGs" testmods="clm/nofire">
    <machines>
      <machine name="cheyenne" compiler="intel" category="aux_clm"/>
    </machines>
    <options>
      <option name="wallclock">00:20:00</option>
    </options>
  </test>
  <test name="ERI_N2_Ld9" grid="f19_g17" compset="I2000Clm51BgcCropGs" testmods="clm/default">
    <machines>
      <machine name="cheyenne" compiler="intel" category="aux_clm"/>
    </machines>
    <options>
      <option name="wallclock">00:20:00</option>
    </options>
  </test>
  <test name="ERP_Ld9" grid="f45_g37" compset="I2000Clm51BgcGs" testmods="clm/default">
    <machines>
      <machine name="cheyenne" compiler="intel" category="aux_clm"/>
    </machines>
    <options>
      <option name="wallclock">00:20:00</option>
    </options>
  </test>
  <test name="ERP_D" grid="f10_f10_musgs" compset="IHistClm51BgcGs" testmods="clm/decStart">
    <machines>
      <machine name="cheyenne" compiler="gnu" category="aux_clm"/>
      <machine name="cheyenne" compiler="intel" category="aux_clm"/>
    </machines>
    <options>
      <option name="wallclock">00:20:00</option>
    </options>
  </test>
  <test name="ERP_D_Ld3_P36x2" grid="f10_f10_musgs" compset="I2000Clm50BgcCruGs" testmods="clm/default">
    <machines>
      <machine name="cheyenne" compiler="intel" category="aux_clm"/>
      <machine name="cheyenne" compiler="gnu" category="aux_clm"/>
    </machines>
    <options>
      <option name="wallclock">00:20:00</option>
    </options>
  </test>
  <test name="ERP_D_Ld5" grid="f19_g17_gl4" compset="I1850Clm50BgcCrop" testmods="clm/glcMEC_changeFlags">
    <machines>
      <machine name="cheyenne" compiler="intel" category="aux_clm"/>
    </machines>
    <options>
      <option name="wallclock">00:20:00</option>
    </options>
  </test>
  <test name="SMS_Ld5" grid="f19_g17" compset="I1850Clm50Bgc" testmods="clm/default">
    <machines>
      <machine name="cheyenne" compiler="intel" category="ctsm_sci"/>
      <machine name="izumi"    compiler="intel" category="ctsm_sci"/>
    </machines>
    <options>
      <option name="wallclock">00:20:00</option>
      <option name="comment"  >Science support for I1850Clm50Bgc at f19</option>
    </options>
  </test>
  <test name="SMS_Ld5" grid="f09_g17" compset="I1850Clm50Bgc" testmods="clm/default">
    <machines>
      <machine name="cheyenne" compiler="intel" category="ctsm_sci"/>
      <machine name="izumi"    compiler="intel" category="ctsm_sci"/>
    </machines>
    <options>
      <option name="wallclock">00:20:00</option>
      <option name="comment"  >Science support for I1850Clm50Bgc at f09</option>
    </options>
  </test>
  <test name="ERP_D_Ld5" grid="ne30_g17" compset="I1850Clm50BgcCrop" testmods="clm/default">
    <machines>
      <machine name="izumi" compiler="nag" category="prealpha"/>
    </machines>
    <options>
      <option name="wallclock">00:60:00</option>
    </options>
  </test>
  <test name="SMS_Ln9" grid="C96_C96_mg17" compset="IHistClm50BgcCrop" testmods="clm/default">
    <machines>
      <machine name="cheyenne" compiler="intel" category="aux_clm"/>
    </machines>
    <options>
      <option name="wallclock">00:20:00</option>
      <option name="comment">Want one C96 test in the aux_clm test suite; just a short smoke test to make sure it can get off the ground</option>
    </options>
  </test>
  <test name="SMS_Ld5" grid="f09_g17" compset="IHistClm50BgcCrop" testmods="clm/default">
    <machines>
      <machine name="cheyenne" compiler="intel" category="ctsm_sci"/>
      <machine name="izumi"    compiler="intel" category="ctsm_sci"/>
    </machines>
    <options>
      <option name="wallclock">00:20:00</option>
      <option name="comment"  >Science support for IHistClm50BgcCrop at f09</option>
    </options>
  </test>
  <test name="SMS_Ld5" grid="f19_g17" compset="IHistClm50BgcCrop" testmods="clm/default">
    <machines>
      <machine name="cheyenne" compiler="intel" category="ctsm_sci"/>
      <machine name="izumi"    compiler="intel" category="ctsm_sci"/>
    </machines>
    <options>
      <option name="wallclock">00:20:00</option>
      <option name="comment"  >Science support for IHistClm50BgcCrop at f19</option>
    </options>
  </test>
  <test name="ERP_D_Ld5" grid="f10_f10_musgs" compset="IHistClm50BgcCrop" testmods="clm/allActive">
    <machines>
      <machine name="cheyenne" compiler="intel" category="aux_clm"/>
    </machines>
    <options>
      <option name="wallclock">00:20:00</option>
      <option name="comment">Use a transient compset so we allocate and run all PFTs (non-transient cases only allocate memory for non-zero-weight PFTs)</option>
    </options>
  </test>
  <test name="ERP_D_Ld5" grid="f10_f10_musgs" compset="I2000Clm50BgcCruGs" testmods="clm/NoVSNoNI">
    <machines>
      <machine name="cheyenne" compiler="intel" category="aux_clm"/>
    </machines>
    <options>
      <option name="wallclock">00:20:00</option>
    </options>
  </test>
  <test name="ERP_D_Ld5" grid="f10_f10_musgs" compset="I2000Clm50BgcCruGs" testmods="clm/rootlit">
    <machines>
      <machine name="cheyenne" compiler="intel" category="aux_clm"/>
    </machines>
    <options>
      <option name="wallclock">00:20:00</option>
    </options>
  </test>
  <test name="ERP_D_Ld5" grid="f10_f10_musgs" compset="I2000Clm50BgcCruGs" testmods="clm/ciso_flexCN_FUN">
    <machines>
      <machine name="cheyenne" compiler="gnu" category="aux_clm"/>
    </machines>
    <options>
      <option name="wallclock">00:20:00</option>
    </options>
  </test>
  <test name="ERP_D_Ld5" grid="f19_g17" compset="I2000Clm50BgcCruGs" testmods="clm/default">
    <machines>
      <machine name="cheyenne" compiler="intel" category="aux_clm"/>
    </machines>
    <options>
      <option name="wallclock">00:20:00</option>
    </options>
  </test>
  <test name="ERP_D_Ld5" grid="f19_g17" compset="I2000Clm50BgcCruGs" testmods="clm/fire_emis">
    <machines>
      <machine name="cheyenne" compiler="intel" category="aux_clm"/>
      <machine name="cheyenne" compiler="intel" category="prebeta"/>
    </machines>
    <options>
      <option name="wallclock">00:20:00</option>
    </options>
  </test>
  <test name="ERP_D_Ld5" grid="f10_f10_musgs" compset="I2000Clm50Sp" testmods="clm/decStart">
    <machines>
      <machine name="cheyenne" compiler="intel" category="aux_clm"/>
    </machines>
    <options>
      <option name="wallclock">00:20:00</option>
    </options>
  </test>
  <test name="ERP_D_Ld5" grid="f10_f10_musgs" compset="I2000Clm50Sp" testmods="clm/reduceOutput">
    <machines>
      <machine name="cheyenne" compiler="gnu" category="aux_clm"/>
      <machine name="cheyenne" compiler="intel" category="aux_clm"/>
    </machines>
    <options>
      <option name="wallclock">00:20:00</option>
    </options>
  </test>
  <test name="ERP_D_Ld5" grid="f09_g17" compset="I2000Clm50Vic" testmods="clm/vrtlay">
    <machines>
      <machine name="cheyenne" compiler="intel" category="aux_clm"/>
    </machines>
    <options>
      <option name="wallclock">00:20:00</option>
    </options>
  </test>
  <test name="ERP_D_Ld5" grid="f10_f10_musgs" compset="I2000Clm50Vic" testmods="clm/vrtlay">
    <machines>
      <machine name="cheyenne" compiler="intel" category="aux_clm"/>
    </machines>
    <options>
      <option name="wallclock">00:20:00</option>
    </options>
  </test>
  <test name="ERP_D_Ld5" grid="f19_g17" compset="IHistClm50SpCru" testmods="clm/drydepnomegan">
    <machines>
      <machine name="cheyenne" compiler="intel" category="aux_clm"/>
      <machine name="cheyenne" compiler="intel" category="prebeta"/>
    </machines>
    <options>
      <option name="wallclock">00:20:00</option>
    </options>
  </test>
  <test name="SMS_Ld5" grid="f09_g17" compset="IHistClm50SpCru" testmods="clm/default">
    <machines>
      <machine name="cheyenne" compiler="intel" category="ctsm_sci"/>
      <machine name="izumi"    compiler="intel" category="ctsm_sci"/>
    </machines>
    <options>
      <option name="wallclock">00:20:00</option>
      <option name="comment"  >Science support for IHistClm50SpCru at f09</option>
    </options>
  </test>
  <test name="SMS_Ld5" grid="f19_g17" compset="IHistClm50SpCru" testmods="clm/default">
    <machines>
      <machine name="cheyenne" compiler="intel" category="ctsm_sci"/>
      <machine name="izumi"    compiler="intel" category="ctsm_sci"/>
    </machines>
    <options>
      <option name="wallclock">00:20:00</option>
      <option name="comment"  >Science support for IHistClm50SpCru at f19</option>
    </options>
  </test>
  <test name="ERP_D_Ld5_P48x1" grid="f10_f10_musgs" compset="I1850Clm51BgcGs" testmods="clm/ciso">
    <machines>
      <machine name="izumi" compiler="nag" category="aux_clm"/>
    </machines>
    <options>
      <option name="wallclock">00:20:00</option>
    </options>
  </test>
  <test name="ERP_D_Ld10_P36x2" grid="f10_f10_musgs" compset="IHistClm51BgcCropGs" testmods="clm/ciso_decStart">
    <machines>
      <machine name="cheyenne" compiler="intel" category="aux_clm"/>
    </machines>
    <options>
      <option name="wallclock">00:20:00</option>
      <option name="comment"  >Transient case with isotopes with a december start</option>
    </options>
  </test>
  <test name="ERP_D_Ld5_P48x1" grid="f10_f10_musgs" compset="I2000Clm50BgcCruGs" testmods="clm/reduceOutput">
    <machines>
      <machine name="izumi" compiler="nag" category="aux_clm"/>
    </machines>
    <options>
      <option name="wallclock">00:20:00</option>
    </options>
  </test>
  <test name="ERP_D_Ld5_P48x1" grid="f10_f10_musgs" compset="I2000Clm50Sp" testmods="clm/o3">
    <machines>
      <machine name="izumi" compiler="nag" category="aux_clm"/>
    </machines>
    <options>
      <option name="wallclock">00:20:00</option>
    </options>
  </test>
  <test name="ERP_D_Ld9" grid="f19_g17" compset="I2000Clm50Cn" testmods="clm/drydepnomegan">
    <machines>
      <machine name="cheyenne" compiler="intel" category="aux_clm"/>
    </machines>
    <options>
      <option name="wallclock">00:20:00</option>
    </options>
  </test>
  <test name="ERP_D_P36x2_Ld3" grid="f10_f10_musgs" compset="I1850Clm50BgcCrop" testmods="clm/default">
    <machines>
      <machine name="cheyenne" compiler="intel" category="aux_clm"/>
      <machine name="cheyenne" compiler="gnu" category="aux_clm"/>
      <machine name="cheyenne" compiler="intel" category="clm_short"/>
      <machine name="cheyenne" compiler="gnu" category="clm_short"/>
    </machines>
    <options>
      <option name="wallclock">00:20:00</option>
    </options>
  </test>
  <test name="ERP_D_P36x2_Ld3" grid="f10_f10_musgs" compset="I2000Clm51BgcCropGs" testmods="clm/coldStart">
    <machines>
      <machine name="cheyenne" compiler="intel" category="aux_clm"/>
    </machines>
    <options>
      <option name="wallclock">00:20:00</option>
    </options>
  </test>
  <test name="ERP_D_P36x2_Ld3" grid="f10_f10_musgs" compset="I2000Clm50BgcCruGs" testmods="clm/flexCN_FUN">
    <machines>
      <machine name="cheyenne" compiler="intel" category="aux_clm"/>
    </machines>
    <options>
      <option name="wallclock">00:20:00</option>
    </options>
  </test>
  <test name="ERP_D_P36x2_Ld3" grid="f10_f10_musgs" compset="I2000Clm50BgcCruGs" testmods="clm/noFUN_flexCN">
    <machines>
      <machine name="cheyenne" compiler="intel" category="aux_clm"/>
    </machines>
    <options>
      <option name="wallclock">00:20:00</option>
    </options>
  </test>
  <test name="ERP_D_P36x2_Ld3" grid="f10_f10_musgs" compset="I2000Clm50BgcCruGs" testmods="clm/luna">
    <machines>
      <machine name="cheyenne" compiler="intel" category="aux_clm"/>
    </machines>
    <options>
      <option name="wallclock">00:20:00</option>
    </options>
  </test>
  <test name="ERP_D_P36x2_Ld3" grid="f10_f10_musgs" compset="I2000Clm50BgcCruGs" testmods="clm/default">
    <machines>
      <machine name="cheyenne" compiler="intel" category="aux_clm"/>
      <machine name="cheyenne" compiler="gnu" category="aux_clm"/>
    </machines>
    <options>
      <option name="wallclock">00:20:00</option>
    </options>
  </test>
  <test name="ERP_D_P36x2_Ld30" grid="f10_f10_musgs" compset="I2000Clm50BgcCruGs" testmods="clm/default">
    <machines>
      <machine name="cheyenne" compiler="intel" category="aux_clm"/>
    </machines>
    <options>
      <option name="wallclock">00:40:00</option>
      <option name="comment"  >NOTE(bja, 201509) constrain_stress_deciduous_onset is on by default for clm50, but functionality is not exercised by nine day tests, Sean Swenson verified that it is active during 30 day tests.</option>
    </options>
  </test>
  <test name="ERP_D_P36x2_Ld5" grid="f10_f10_musgs" compset="I2000Clm51BgcCropGs" testmods="clm/irrig_spunup">
    <machines>
      <machine name="cheyenne" compiler="intel" category="aux_clm"/>
    </machines>
    <options>
      <option name="wallclock">00:20:00</option>
      <option name="comment"  >Want ERP _D test with irrigation on</option>
    </options>
  </test>
  <test name="ERP_D_P36x2_Ld5" grid="f10_f10_musgs" compset="I2000Clm50BgcCropRtm" testmods="clm/irrig_spunup">
    <machines>
      <machine name="cheyenne" compiler="intel" category="aux_clm"/>
    </machines>
    <options>
      <option name="wallclock">00:20:00</option>
      <option name="comment"  >Include an irrigation test with RTM to test irrigation-river feedbacks with that component</option>
    </options>
  </test>
  <test name="ERS_D_Ld5" grid="f10_f10_musgs" compset="I2000Clm50BgcCropRtm" testmods="rtm/rtmOnFloodOnEffvelOn">
    <machines>
      <machine name="cheyenne" compiler="intel" category="aux_clm"/>
      <machine name="cheyenne" compiler="intel" category="prebeta"/>
    </machines>
    <options>
      <option name="wallclock">00:20:00</option>
      <option name="comment"  >Do a test with RTM and flooding on as that also impacts CLM code</option>
    </options>
  </test>
  <test name="ERP_D_P48x1" grid="f10_f10_musgs" compset="IHistClm51BgcGs" testmods="clm/decStart">
    <machines>
      <machine name="izumi" compiler="nag" category="aux_clm"/>
      <machine name="izumi" compiler="nag" category="prealpha"/>
    </machines>
    <options>
      <option name="wallclock">00:20:00</option>
    </options>
  </test>
  <test name="ERP_Ld5" grid="f10_f10_musgs" compset="I1850Clm50Bgc" testmods="clm/drydepnomegan">
    <machines>
      <machine name="cheyenne" compiler="intel" category="aux_clm"/>
    </machines>
    <options>
      <option name="wallclock">00:20:00</option>
    </options>
  </test>
  <test name="ERI_Ld9" grid="f10_f10_musgs" compset="I1850Clm50Bgc" testmods="clm/drydepnomegan">
    <machines>
      <machine name="cheyenne" compiler="gnu" category="aux_clm"/>
    </machines>
    <options>
      <option name="wallclock">00:40:00</option>
    </options>
  </test>
  <test name="ERP_Ld5" grid="f10_f10_musgs" compset="I1850Clm50Bgc" testmods="clm/default">
    <machines>
      <machine name="cheyenne" compiler="gnu" category="aux_clm"/>
      <machine name="cheyenne" compiler="intel" category="aux_clm"/>
    </machines>
    <options>
      <option name="wallclock">00:20:00</option>
    </options>
  </test>
  <test name="ERP_Ld5" grid="f19_g17" compset="I1850Clm50Bgc" testmods="clm/default">
    <machines>
      <machine name="cheyenne" compiler="intel" category="aux_clm"/>
    </machines>
    <options>
      <option name="wallclock">00:20:00</option>
    </options>
  </test>
  <test name="ERP_Ld5" grid="f19_g17" compset="I2000Clm50BgcCruGs" testmods="clm/default">
    <machines>
      <machine name="cheyenne" compiler="intel" category="aux_clm"/>
    </machines>
    <options>
      <option name="wallclock">00:20:00</option>
    </options>
  </test>
  <test name="ERP_Ld5" grid="f19_g17" compset="I2000Clm50SpRtmFl" testmods="clm/default">
    <machines>
      <machine name="izumi" compiler="gnu" category="aux_clm"/>
      <machine name="izumi" compiler="gnu" category="prebeta"/>
      <machine name="izumi" compiler="gnu" category="prealpha"/>
    </machines>
    <options>
      <option name="wallclock">00:20:00</option>
    </options>
  </test>
  <test name="ERP_Ld5" grid="f09_g17" compset="I2000Clm50Vic" testmods="clm/vrtlay">
    <machines>
      <machine name="cheyenne" compiler="intel" category="aux_clm"/>
    </machines>
    <options>
      <option name="wallclock">00:20:00</option>
    </options>
  </test>
  <test name="ERP_Ld5" grid="f10_f10_musgs" compset="I2000Clm50Vic" testmods="clm/decStart">
    <machines>
      <machine name="cheyenne" compiler="gnu" category="aux_clm"/>
    </machines>
    <options>
      <option name="wallclock">00:20:00</option>
    </options>
  </test>
  <test name="ERP_Ld5_P48x1" grid="f10_f10_musgs" compset="I1850Clm50Bgc" testmods="clm/ciso">
    <machines>
      <machine name="izumi" compiler="nag" category="aux_clm"/>
    </machines>
    <options>
      <option name="wallclock">00:20:00</option>
    </options>
  </test>
  <test name="ERP_Ld3" grid="f09_g17" compset="I1850Clm50BgcCropCru" testmods="clm/ciso">
    <machines>
      <machine name="cheyenne" compiler="intel" category="aux_clm"/>
    </machines>
    <options>
      <option name="wallclock">00:20:00</option>
    </options>
  </test>
  <test name="SMS_Ld3" grid="f09_g17" compset="I1850Clm50BgcCropCru" testmods="clm/default">
    <machines>
      <machine name="cheyenne" compiler="intel" category="ctsm_sci"/>
      <machine name="izumi"    compiler="intel" category="ctsm_sci"/>
    </machines>
    <options>
      <option name="wallclock">00:20:00</option>
      <option name="comment"  >Science support for I1850Clm50BgcCropCru at f09</option>
    </options>
  </test>
  <test name="SMS_Ld3" grid="f19_g17" compset="I1850Clm50BgcCropCru" testmods="clm/default">
    <machines>
      <machine name="cheyenne" compiler="intel" category="ctsm_sci"/>
      <machine name="izumi"    compiler="intel" category="ctsm_sci"/>
    </machines>
    <options>
      <option name="wallclock">00:20:00</option>
      <option name="comment"  >Science support for I1850Clm50BgcCropCru at f19</option>
    </options>
  </test>
  <test name="ERP_Ld5_P48x1" grid="f10_f10_musgs" compset="I1850Clm50Bgc" testmods="clm/default">
    <machines>
      <machine name="izumi" compiler="nag" category="aux_clm"/>
    </machines>
    <options>
      <option name="wallclock">00:20:00</option>
    </options>
  </test>
  <test name="ERP_Ld5_P48x1" grid="f10_f10_musgs" compset="I2000Clm50BgcCruGs" testmods="clm/reduceOutput">
    <machines>
      <machine name="izumi" compiler="nag" category="aux_clm"/>
    </machines>
    <options>
      <option name="wallclock">00:20:00</option>
    </options>
  </test>
  <test name="ERP_Ld5_P48x1" grid="f10_f10_musgs" compset="I2000Clm50BgcCruGs" testmods="clm/flexCN_FUN">
    <machines>
      <machine name="izumi" compiler="nag" category="aux_clm"/>
    </machines>
    <options>
      <option name="wallclock">00:20:00</option>
    </options>
  </test>
  <test name="ERP_Ld5_P48x1" grid="f10_f10_musgs" compset="I2000Clm50BgcCruGs" testmods="clm/noFUN_flexCN">
    <machines>
      <machine name="izumi" compiler="nag" category="aux_clm"/>
    </machines>
    <options>
      <option name="wallclock">00:20:00</option>
    </options>
  </test>
  <test name="ERP_Ld5_P48x1" grid="f10_f10_musgs" compset="I2000Clm50BgcCruGs" testmods="clm/luna">
    <machines>
      <machine name="izumi" compiler="nag" category="aux_clm"/>
    </machines>
    <options>
      <option name="wallclock">00:20:00</option>
    </options>
  </test>
  <test name="ERP_Ly3_P72x2" grid="f10_f10_musgs" compset="IHistClm50BgcCrop" testmods="clm/cropMonthOutput">
    <machines>
      <machine name="cheyenne" compiler="intel" category="aux_clm"/>
    </machines>
    <options>
      <option name="wallclock">01:40:00</option>
      <option name="comment"  >Multi-year global test of transient crops together with transient glaciers. Use no-evolve glaciers with ERP test</option>
    </options>
  </test>
  <test name="ERP_P36x2_D_Ld5" grid="f10_f10_musgs" compset="I1850Clm45BgcGs" testmods="clm/default">
    <machines>
      <machine name="cheyenne" compiler="intel" category="aux_clm"/>
    </machines>
    <options>
      <option name="wallclock">00:20:00</option>
      <option name="comment"  >include a debug test of I1850Clm45Bgc</option>
    </options>
  </test>
  <test name="SMS_Ld5" grid="f09_g17" compset="I1850Clm45BgcGs" testmods="clm/default">
    <machines>
      <machine name="cheyenne" compiler="intel" category="ctsm_sci"/>
      <machine name="izumi"    compiler="intel" category="ctsm_sci"/>
    </machines>
    <options>
      <option name="wallclock">00:20:00</option>
      <option name="comment"  >Science support for I1850Clm45BgcGs at f09</option>
    </options>
  </test>
  <test name="SMS_Ld5" grid="f19_g17" compset="I1850Clm45BgcGs" testmods="clm/default">
    <machines>
      <machine name="cheyenne" compiler="intel" category="ctsm_sci"/>
      <machine name="izumi"    compiler="intel" category="ctsm_sci"/>
    </machines>
    <options>
      <option name="wallclock">00:20:00</option>
      <option name="comment"  >Science support for I1850Clm45BgcGs at f19</option>
    </options>
  </test>
  <test name="ERI_D_Ld9" grid="f10_f10_musgs" compset="I1850Clm45Bgc" testmods="clm/default">
    <machines>
      <machine name="cheyenne" compiler="gnu" category="aux_clm"/>
    </machines>
    <options>
      <option name="wallclock">00:40:00</option>
      <option name="comment"  >include a Clm45 ERI test</option>
    </options>
  </test>
  <test name="ERP_P36x2_D_Ld5" grid="f10_f10_musgs" compset="I1850Clm45BgcCru" testmods="clm/ciso">
    <machines>
      <machine name="cheyenne" compiler="intel" category="prealpha"/>
      <machine name="cheyenne" compiler="intel" category="aux_cime_baselines"/>
    </machines>
    <options>
      <option name="wallclock">00:20:00</option>
    </options>
  </test>
  <test name="ERP_P36x2_D_Ld5" grid="f10_f10_musgs" compset="I1850Clm45Cn" testmods="clm/default">
    <machines>
      <machine name="cheyenne" compiler="intel" category="aux_clm"/>
    </machines>
    <options>
      <option name="wallclock">00:20:00</option>
    </options>
  </test>
  <test name="ERP_P36x2_D_Ld5" grid="f10_f10_musgs" compset="I1850Clm50Bgc" testmods="clm/ciso">
    <machines>
      <machine name="cheyenne" compiler="intel" category="aux_clm"/>
    </machines>
    <options>
      <option name="wallclock">00:20:00</option>
    </options>
  </test>
  <test name="ERP_P36x2_D_Ld5" grid="f10_f10_musgs" compset="I2000Clm45Sp" testmods="clm/default">
    <machines>
      <machine name="cheyenne" compiler="intel" category="aux_clm"/>
    </machines>
    <options>
      <option name="wallclock">00:20:00</option>
      <option name="comment"  >include a debug test of I2000Clm45Sp</option>
    </options>
  </test>
  <test name="ERP_P36x2_D_Ld5" grid="f10_f10_musgs" compset="I2000Clm50Cn" testmods="clm/default">
    <machines>
      <machine name="cheyenne" compiler="intel" category="aux_clm"/>
      <machine name="cheyenne" compiler="gnu" category="aux_clm"/>
    </machines>
    <options>
      <option name="wallclock">00:20:00</option>
      <option name="comment"  >Include a few debug tests of Cn</option>
    </options>
  </test>
  <test name="ERP_P36x2_D_Ld5" grid="f10_f10_musgs" compset="IHistClm45BgcCruGs" testmods="clm/decStart">
    <machines>
      <machine name="cheyenne" compiler="intel" category="aux_clm"/>
    </machines>
    <options>
      <option name="wallclock">00:20:00</option>
      <option name="comment"  >include a debug test of IHistClm45BgcCruGs</option>
    </options>
  </test>
  <test name="SMS_Ld5" grid="f09_g17" compset="IHistClm45BgcCruGs" testmods="clm/default">
    <machines>
      <machine name="cheyenne" compiler="intel" category="ctsm_sci"/>
      <machine name="izumi"    compiler="intel" category="ctsm_sci"/>
    </machines>
    <options>
      <option name="wallclock">00:20:00</option>
      <option name="comment"  >Science support for IHistClm45BgcCruGs at f09</option>
    </options>
  </test>
  <test name="SMS_Ld5" grid="f19_g17" compset="IHistClm45BgcCruGs" testmods="clm/default">
    <machines>
      <machine name="cheyenne" compiler="intel" category="ctsm_sci"/>
      <machine name="izumi"    compiler="intel" category="ctsm_sci"/>
    </machines>
    <options>
      <option name="wallclock">00:20:00</option>
      <option name="comment"  >Science support for IHistClm45BgcCruGs at f19</option>
    </options>
  </test>
  <test name="SMS_Ld5" grid="f09_g17" compset="IHistClm45BgcGs" testmods="clm/default">
    <machines>
      <machine name="cheyenne" compiler="intel" category="ctsm_sci"/>
      <machine name="izumi"    compiler="intel" category="ctsm_sci"/>
    </machines>
    <options>
      <option name="wallclock">00:20:00</option>
      <option name="comment"  >Science support for IHistClm45BgcGs at f09</option>
    </options>
  </test>
  <test name="SMS_Ld5" grid="f19_g17" compset="IHistClm45BgcGs" testmods="clm/default">
    <machines>
      <machine name="cheyenne" compiler="intel" category="ctsm_sci"/>
      <machine name="izumi"    compiler="intel" category="ctsm_sci"/>
    </machines>
    <options>
      <option name="wallclock">00:20:00</option>
      <option name="comment"  >Science support for IHistClm45BgcGs at f19</option>
    </options>
  </test>
  <test name="ERP_D_Ld5" grid="f10_f10_musgs" compset="IHistClm45SpGs" testmods="clm/decStart">
    <machines>
      <machine name="cheyenne" compiler="intel" category="aux_clm"/>
    </machines>
    <options>
      <option name="wallclock">00:20:00</option>
    </options>
  </test>
  <test name="SMS_Ld5" grid="f09_g17" compset="IHistClm45SpGs" testmods="clm/default">
    <machines>
      <machine name="cheyenne" compiler="intel" category="ctsm_sci"/>
      <machine name="izumi"    compiler="intel" category="ctsm_sci"/>
    </machines>
    <options>
      <option name="wallclock">00:20:00</option>
      <option name="comment"  >Science support for IHistClm45SpGs at f09</option>
    </options>
  </test>
  <test name="SMS_Ld5" grid="f19_g17" compset="IHistClm45SpGs" testmods="clm/default">
    <machines>
      <machine name="cheyenne" compiler="intel" category="ctsm_sci"/>
      <machine name="izumi"    compiler="intel" category="ctsm_sci"/>
    </machines>
    <options>
      <option name="wallclock">00:20:00</option>
      <option name="comment"  >Science support for IHistClm45SpGs at f19</option>
    </options>
  </test>
  <test name="ERP_P36x2_Lm13" grid="f10_f10_musgs" compset="IHistClm51BgcGs" testmods="clm/monthly">
    <machines>
      <machine name="cheyenne" compiler="intel" category="aux_clm"/>
      <machine name="cheyenne" compiler="gnu" category="aux_clm"/>
    </machines>
    <options>
      <option name="wallclock">02:00:00</option>
      <option name="tput_tolerance">0.5</option>
    </options>
  </test>
  <test name="ERP_P180x2_D" grid="f19_g17" compset="I2000Clm50SpRtmFl" testmods="clm/default">
    <machines>
      <machine name="cheyenne" compiler="intel" category="aux_clm"/>
    </machines>
    <options>
      <option name="wallclock">00:20:00</option>
      <option name="comment"  >include a debug test with flooding on</option>
    </options>
  </test>
  <test name="ERP_P180x2_D_Ld5" grid="f19_g17_gl4" compset="I1850Clm50BgcCropG" testmods="clm/default">
    <machines>
      <machine name="cheyenne" compiler="intel" category="aux_clm"/>
      <machine name="cheyenne" compiler="intel" category="prealpha"/>
    </machines>
    <options>
      <option name="wallclock">00:20:00</option>
    </options>
  </test>
  <test name="ERP_P180x2_D_Ld5" grid="f19_g17_gl4" compset="I1850Clm50BgcCropG" testmods="clm/glcMEC_increase">
    <machines>
      <machine name="cheyenne" compiler="intel" category="aux_clm"/>
    </machines>
    <options>
      <option name="wallclock">00:20:00</option>
      <option name="comment"  >cism is not answer preserving across processor changes, but short test length should be ok.</option>
    </options>
  </test>
  <test name="ERP_P180x2_D_Ld5" grid="f19_g17" compset="I2000Clm50Sp" testmods="clm/default">
    <machines>
      <machine name="cheyenne" compiler="intel" category="aux_clm"/>
      <machine name="cheyenne" compiler="intel" category="prealpha"/>
    </machines>
    <options>
      <option name="wallclock">00:20:00</option>
    </options>
  </test>
  <test name="SMS_P180x2_D_Ld5" grid="f19_g17" compset="I2000Clm50Sp" testmods="clm/default">
    <machines>
      <machine name="cheyenne" compiler="intel" category="aux_cime_baselines"/>
    </machines>
    <options>
      <option name="wallclock">00:20:00</option>
    </options>
  </test>
  <test name="ERP_P72x2_Lm25" grid="f10_f10_musgs" compset="I2000Clm51BgcCropGs" testmods="clm/monthly">
    <machines>
      <machine name="cheyenne" compiler="intel" category="aux_clm"/>
    </machines>
    <options>
      <option name="wallclock">01:40:00</option>
      <option name="comment"  >threaded ERP test for crop just over 2-years</option>
    </options>
  </test>
  <test name="ERP_P36x2_D_Ld5" grid="f10_f10_musgs" compset="I1850Clm45BgcCrop" testmods="clm/crop">
    <machines>
      <machine name="cheyenne" compiler="intel" category="aux_clm"/>
    </machines>
    <options>
      <option name="wallclock">00:20:00</option>
      <option name="comment"  >include a debug test of I1850Clm45BgcCrop</option>
      <option name="tput_tolerance">0.5</option>
    </options>
  </test>
  <test name="ERP_P36x2_D_Ld5" grid="f10_f10_musgs" compset="I1850Clm45BgcCru" testmods="clm/default">
    <machines>
      <machine name="cheyenne" compiler="intel" category="aux_clm"/>
    </machines>
    <options>
      <option name="wallclock">00:20:00</option>
    </options>
  </test>
  <test name="ERP_P72x2_Ly3" grid="f10_f10_musgs" compset="I2000Clm50BgcCrop" testmods="clm/irrig_o3_reduceOutput">
    <machines>
      <machine name="cheyenne" compiler="intel" category="aux_clm"/>
    </machines>
    <options>
      <option name="wallclock">01:40:00</option>
      <option name="comment"  >Want a multi-year global crop restart test; this was 5 years when we were doing cold start, but 3 years is probably sufficient given that we have spun-up crop initial conditions</option>
    </options>
  </test>
  <test name="ERP_P72x2_Lm36" grid="f10_f10_musgs" compset="I2000Clm50BgcCrop" testmods="clm/clm50cropIrrigMonth_interp">
    <machines>
      <machine name="cheyenne" compiler="intel" category="aux_clm"/>
      <machine name="cheyenne" compiler="intel" category="prebeta"/>
    </machines>
    <options>
      <option name="wallclock">01:40:00</option>
      <option name="comment"  >Want a multi-year global crop restart test; this was 5 years when we were doing cold start, but 3 years is probably sufficient given that we have spun-up crop initial conditions</option>
    </options>
  </test>
  <test name="ERP_P72x2_Lm7" grid="f10_f10_musgs" compset="I2000Clm50BgcCrop" testmods="clm/irrig_alternate_monthly">
    <machines>
      <machine name="cheyenne" compiler="intel" category="aux_clm">
        <options>
          <option name="wallclock">00:30:00</option>
          <option name="comment">Want an ERP test covering some non-default irrigation options. Long enough so that we're likely to exercise the various groundwater irrigation code.</option>
        </options>
      </machine>
    </machines>
  </test>
  <test name="ERS_D" grid="f10_f10_musgs" compset="I1850Clm50BgcCrop" testmods="clm/reseedresetsnow">
    <machines>
      <machine name="cheyenne" compiler="intel" category="aux_clm"/>
    </machines>
    <options>
      <option name="wallclock">00:20:00</option>
    </options>
  </test>
  <test name="ERP_P36x2_D_Ld10" grid="f10_f10_musgs" compset="IHistClm50SpG" testmods="clm/glcMEC_decrease">
    <machines>
      <machine name="cheyenne" compiler="intel" category="aux_clm"/>
    </machines>
    <options>
      <option name="wallclock">00:20:00</option>
      <option name="comment"  >Test transient PFTs (via HIST) in conjunction with changing glacier area. This test also covers the reset_dynbal_baselines option. CISM is not answer preserving across processor changes, but short test length should be OK.</option>
    </options>
  </test>
  <test name="SMS_Ln9" grid="C96_C96_mg17" compset="IHistClm50Sp" testmods="clm/decStart">
    <machines>
      <machine name="cheyenne" compiler="intel" category="ctsm_sci"/>
    </machines>
    <options>
      <option name="wallclock">00:20:00</option>
      <option name="comment">We have one C96 test in aux_clm; this is another that uses a different compset. No need to run this additional C96 test with every tag, but include it in the less frequent ctsm_sci testing. decStart doesn't accomplish a lot in this very short test, but we're using it anyway to be consistent with other Hist tests.</option>
    </options>
  </test>
  <test name="ERS_D_Ld10" grid="f10_f10_musgs" compset="IHistClm50Sp" testmods="clm/collapse_pfts_78_to_16_decStart_f10">
    <machines>
      <machine name="cheyenne" compiler="intel" category="aux_clm"/>
    </machines>
    <options>
      <option name="wallclock">00:20:00</option>
      <option name="comment"  >test transient PFTs (via HIST) with a December start, reading 78-pft data and running with 16 pfts</option>
    </options>
  </test>
  <test name="SOILSTRUCTUD_Ld5" grid="f10_f10_musgs" compset="I2000Clm50BgcCropGs" testmods="clm/default">
    <machines>
      <machine name="cheyenne" compiler="intel" category="aux_clm"/>
    </machines>
    <options>
      <option name="wallclock">00:20:00</option>
      <option name="comment"  >test soil_layerstruct_userdefined set to the same dzsoi values as in the predefined case 4SL_2m and expect bfb same answers</option>
    </options>
  </test>
  <test name="ERS_D_Ld12" grid="f10_f10_musgs" compset="I1850Clm50BgcCropG" testmods="clm/glcMEC_spunup_inc_dec_bgc">
    <machines>
      <machine name="cheyenne" compiler="intel" category="aux_clm"/>
    </machines>
    <options>
      <option name="wallclock">00:20:00</option>
      <option name="comment"  >Tests updates of BGC variables with increasing and decreasing glacier areas</option>
    </options>
  </test>
  <test name="ERP_P36x2_D_Ld3" grid="f10_f10_musgs" compset="I1850Clm50BgcCrop" testmods="clm/extra_outputs">
    <machines>
      <machine name="cheyenne" compiler="gnu" category="aux_clm"/>
    </machines>
    <options>
      <option name="wallclock">00:20:00</option>
    </options>
  </test>
  <test name="ERS_D_Ld3" grid="f10_f10_musgs" compset="I1850Clm50BgcCrop" testmods="clm/default">
    <machines>
      <machine name="cheyenne" compiler="intel" category="aux_clm"/>
      <machine name="cheyenne" compiler="gnu" category="aux_clm"/>
      <machine name="cheyenne" compiler="intel" category="clm_short"/>
      <machine name="cheyenne" compiler="gnu" category="clm_short"/>
    </machines>
    <options>
      <option name="wallclock">00:20:00</option>
    </options>
  </test>
  <test name="ERS_D_Ld3" grid="f19_g17_gl4" compset="I1850Clm50BgcCrop" testmods="clm/clm50dynroots">
    <machines>
      <machine name="cheyenne" compiler="intel" category="aux_clm"/>
      <machine name="hobart" compiler="intel" category="prebeta"/>
      <machine name="hobart" compiler="pgi" category="prebeta"/>
    </machines>
    <options>
      <option name="wallclock">00:20:00</option>
    </options>
  </test>
  <test name="ERS_D_Ld3" grid="f10_f10_musgs" compset="I2000Clm50BgcCruGs" testmods="clm/default">
    <machines>
      <machine name="cheyenne" compiler="intel" category="aux_clm"/>
      <machine name="cheyenne" compiler="gnu" category="aux_clm"/>
    </machines>
    <options>
      <option name="wallclock">00:20:00</option>
    </options>
  </test>
  <test name="ERS_D_Ld3" grid="f10_f10_musgs" compset="I2000Clm50BgcCruGs" testmods="clm/deepsoil_bedrock">
    <machines>
      <machine name="cheyenne" compiler="intel" category="aux_clm"/>
    </machines>
    <options>
      <option name="wallclock">00:20:00</option>
    </options>
  </test>
  <test name="ERS_D_Ld5" grid="f10_f10_musgs" compset="I2000Clm50BgcCruGs" testmods="clm/default">
    <machines>
      <machine name="cheyenne" compiler="intel" category="aux_clm"/>
    </machines>
    <options>
      <option name="wallclock">00:20:00</option>
    </options>
  </test>
  <test name="ERS_D_Ld5_Mmpi-serial" grid="1x1_mexicocityMEX" compset="I1PtClm50SpRsGs" testmods="clm/default">
    <machines>
      <machine name="izumi" compiler="nag" category="aux_clm"/>
    </machines>
    <options>
      <option name="wallclock">00:20:00</option>
    </options>
  </test>
  <test name="ERS_D_Ld6" grid="f10_f10_musgs" compset="I1850Clm45BgcCrop" testmods="clm/clm50CMIP6frc">
    <machines>
      <machine name="cheyenne" compiler="gnu" category="aux_clm"/>
      <machine name="cheyenne" compiler="intel" category="aux_clm"/>
    </machines>
    <options>
      <option name="wallclock">00:20:00</option>
    </options>
  </test>
  <test name="ERS_D_Ld7_Mmpi-serial" grid="1x1_smallvilleIA" compset="IHistClm50BgcCropRsGs" testmods="clm/decStart1851_noinitial">
    <machines>
      <machine name="cheyenne" compiler="intel" category="aux_clm"/>
    </machines>
    <options>
      <option name="wallclock">00:20:00</option>
      <option name="comment"  >Transient crop run with a mid-year restart, restarting shortly after a big landunit transition, to make sure that the annually-dribbled fluxes generated from landunit transitions restart properly</option>
    </options>
  </test>
  <test name="ERS_Ld3" grid="f09_g17" compset="I1850Clm50BgcCrop" testmods="clm/rad_hrly_light_res_half">
    <machines>
      <machine name="cheyenne" compiler="intel" category="aux_clm"/>
    </machines>
    <options>
      <option name="wallclock">00:20:00</option>
    </options>
  </test>
  <test name="ERS_Ld5_Mmpi-serial" grid="1x1_vancouverCAN" compset="I1PtClm45SpRsGs" testmods="clm/default">
    <machines>
      <machine name="cheyenne" compiler="intel" category="aux_clm"/>
      <machine name="izumi" compiler="nag" category="prealpha"/>
    </machines>
    <options>
      <option name="wallclock">00:20:00</option>
    </options>
  </test>
  <test name="ERS_Ld5_Mmpi-serial" grid="1x1_vancouverCAN" compset="I1PtClm50SpRsGs" testmods="clm/default">
    <machines>
      <machine name="cheyenne" compiler="intel" category="aux_clm"/>
    </machines>
    <options>
      <option name="wallclock">00:20:00</option>
    </options>
  </test>
  <test name="ERS_Lm20_Mmpi-serial" grid="1x1_smallvilleIA" compset="I2000Clm50BgcCropQianRsGs" testmods="clm/monthly_noinitial">
    <machines>
      <machine name="cheyenne" compiler="gnu" category="aux_clm"/>
    </machines>
    <options>
      <option name="wallclock">01:20:00</option>
      <option name="comment"  >tests mid-year restart, with the restart file being written in the middle of the first year after cold start initialization</option>
    </options>
  </test>
  <test name="ERS_Ly5_Mmpi-serial" grid="1x1_smallvilleIA" compset="I2000Clm50BgcCropQianRsGs" testmods="clm/ciso_monthly">
    <machines>
      <machine name="cheyenne" compiler="gnu" category="aux_clm"/>
    </machines>
    <options>
      <option name="wallclock">02:00:00</option>
      <option name="comment"  >multi-year test with crops and isotopes that includes all crop types; added (2020-05-21) in order to test the new switchgrass and miscanthus crops (which otherwise aren't currently tested)</option>
    </options>
  </test>
  <test name="ERS_Lm40_Mmpi-serial" grid="1x1_numaIA" compset="I2000Clm50BgcCropQianRsGs" testmods="clm/monthly">
    <machines>
      <machine name="cheyenne" compiler="gnu" category="aux_clm"/>
    </machines>
    <options>
      <option name="wallclock">02:00:00</option>
      <option name="comment"  >tests mid-year restart, with the restart file being written in the middle of the second year</option>
    </options>
  </test>
  <test name="ERS_Lm54_Mmpi-serial" grid="1x1_numaIA" compset="I2000Clm50BgcCropQianRsGs" testmods="clm/cropMonthOutput">
    <machines>
      <machine name="cheyenne" compiler="intel" category="aux_clm"/>
    </machines>
    <options>
      <option name="wallclock">02:00:00</option>
      <option name="comment"  >tests mid-year restart, with the restart file being written after more than 2 years, which Sam Levis says is important for testing crop restarts</option>
    </options>
  </test>
  <test name="ERS_Ly20_Mmpi-serial" grid="1x1_numaIA" compset="I2000Clm50BgcCropQianRsGs" testmods="clm/cropMonthOutput">
    <machines>
      <machine name="cheyenne" compiler="intel" category="aux_clm"/>
    </machines>
    <options>
      <option name="wallclock"     >01:40:00</option>
      <option name="tput_tolerance">0.5</option>
      <option name="comment"       >20 year single point tests with BGC-Crop (Crop keeps a 20 year running mean)</option>
    </options>
  </test>
  <test name="ERS_Ly3" grid="f10_f10_musgs" compset="I1850Clm50BgcCropCmip6" testmods="clm/basic">
    <machines>
      <machine name="cheyenne" compiler="intel" category="aux_clm"/>
    </machines>
    <options>
      <option name="wallclock">01:40:00</option>
      <option name="comment"  >Include a long ERS test of the cmip6 configuration, though at coarse resolution. This gives a year+ test covering the output_crop usermod, which is something we want: if this is removed, we should add a test of at least a year duration covering the output_crop usermod. This test needs to use init_interp to work, because of adding virtual Antarctica columns (currently the default out-of-the-box setting uses init_interp for this).</option>
    </options>
  </test>
  <test name="ERS_Ly3_Mmpi-serial" grid="1x1_smallvilleIA" compset="IHistClm50BgcCropQianRsGs" testmods="clm/cropMonthOutput">
    <machines>
      <machine name="cheyenne" compiler="gnu" category="aux_clm"/>
    </machines>
    <options>
      <option name="wallclock">01:40:00</option>
      <option name="comment"  >restart is right before the transition from 100% nat veg to 100% crop</option>
    </options>
  </test>
  <test name="ERS_Ly3_P72x2" grid="f10_f10_musgs" compset="IHistClm50BgcCropG" testmods="clm/cropMonthOutput">
    <machines>
      <machine name="cheyenne" compiler="intel" category="aux_clm"/>
    </machines>
    <options>
      <option name="wallclock">01:40:00</option>
      <option name="comment"  >Multi-year global test of transient crops together with transient glaciers. Use glacier evolution with ERS test</option>
    </options>
  </test>
  <test name="ERS_Ly5_Mmpi-serial" grid="1x1_numaIA" compset="I2000Clm50BgcCropQianRsGs" testmods="clm/monthly">
    <machines>
      <machine name="izumi" compiler="nag" category="aux_clm"/>
    </machines>
    <options>
      <option name="wallclock">02:30:00</option>
    </options>
  </test>
  <test name="ERS_Ly5_P144x1" grid="f10_f10_musgs" compset="IHistClm51BgcCropGs" testmods="clm/cropMonthOutput">
    <machines>
      <machine name="cheyenne" compiler="intel" category="aux_clm"/>
    </machines>
    <options>
      <option name="wallclock">01:40:00</option>
      <option name="comment"  >Want a multi-year global test of transient crops; also want a multi-year transient restart test.  Using P60x1 and ERS rather than ERP to get faster turnaround of this long-running test</option>
    </options>
  </test>
  <test name="ERS_Ly5_P72x1" grid="f10_f10_musgs" compset="IHistClm45BgcCrop" testmods="clm/cropMonthOutput">
    <machines>
      <machine name="cheyenne" compiler="intel" category="aux_clm"/>
    </machines>
    <options>
      <option name="wallclock">03:00:00</option>
      <option name="comment"  >include a long Clm45 test, and include a production intel test of Clm45</option>
    </options>
  </test>
  <test name="ERS_Ly6_Mmpi-serial" grid="1x1_smallvilleIA" compset="IHistClm50BgcCropQianRsGs" testmods="clm/cropMonthOutput">
    <machines>
      <machine name="cheyenne" compiler="intel" category="aux_clm"/>
    </machines>
    <options>
      <option name="wallclock">02:00:00</option>
      <option name="comment"  >restart is right before increasing natural veg to &gt; 0 while also shifting PCT_CFT</option>
      <option name="tput_tolerance">0.5</option>
    </options>
  </test>
  <test name="LII_D_Ld3" grid="f19_g17_gl4" compset="I2000Clm50BgcCrop" testmods="clm/glcMEC_spunup_1way">
    <machines>
      <machine name="cheyenne" compiler="intel" category="aux_clm"/>
    </machines>
    <options>
      <option name="wallclock">00:20:00</option>
      <option name="comment"  >Want to cover both glc_mec and crop in an LII test; this test covers both. Uses a year-2000 restart file so that the restart file has non-zero product pools, so that we exercise the gridcell-level code in init_interp. 2018-04-09: Now that SGLC tests use glc_mec, it would be more straightforward to run this test using a SGLC compset rather than a CISM compset that turns off two-way coupling; I was going to make that change now, but didn't want to risk it given the current time crunch, so let's make that change later.</option>
    </options>
  </test>
  <test name="LII2FINIDATAREAS_D_P360x2_Ld1" grid="f09_g17" compset="I1850Clm50BgcCrop" testmods="clm/default">
    <machines>
      <machine name="cheyenne" compiler="intel" category="aux_clm"/>
    </machines>
    <options>
      <option name="wallclock">00:20:00</option>
      <option name="comment"  >Exercise the init_interp_method='use_finidat_areas' option. See documentation at the top of the python script implementing this test for more details and rationale. This test requires a compatible finidat file (i.e., a file that can be used without interpolation). If no such file is available out-of-the-box, then the test will need to use a testmod that points to a compatible file.</option>
    </options>
  </test>
  <test name="LVG_Ld5_D" grid="f10_f10_musgs" compset="I1850Clm51BgcGs" testmods="clm/no_vector_output">
    <machines>
      <machine name="cheyenne" compiler="intel" category="aux_clm"/>
    </machines>
    <options>
      <option name="wallclock">00:20:00</option>
      <option name="comment"  >Include one LVG debug test (exact configuration is not very important). Note that the LVG test will fail if there is any 1-d output, or output separated by glacier elevation classes (e.g., the various *_FORC fields), so this includes a testmod that turns off any 1-d output.</option>
    </options>
  </test>
  <test name="LCISO_Lm13" grid="f10_f10_musgs" compset="IHistClm51BgcCropGs" testmods="clm/ciso_monthly">
    <machines>
      <machine name="cheyenne" compiler="intel" category="aux_clm"/>
      <machine name="cheyenne" compiler="intel" category="prebeta"/>
    </machines>
    <options>
      <option name="wallclock">01:30:00</option>
      <option name="comment"  >Make sure Carbon isotopes on and off with land-use change, does NOT change answers. To verify for landuse change must go beyond a year boundary, because of #404 we can't use a December start, so need to run for beyond the year boundary.</option>
    </options>
  </test>
  <test name="NCK_Ld1" grid="f10_f10_musgs" compset="I2000Clm50Sp" testmods="clm/default">
    <machines>
      <machine name="cheyenne" compiler="intel" category="aux_clm"/>
      <machine name="cheyenne" compiler="intel" category="prealpha"/>
    </machines>
    <options>
      <option name="wallclock">00:20:00</option>
    </options>
  </test>
  <test name="PEM_D_Ld5" grid="ne30_g17" compset="I2000Clm50BgcCruGs" testmods="clm/default">
    <machines>
      <machine name="cheyenne" compiler="intel" category="aux_clm"/>
      <machine name="cheyenne" compiler="intel" category="prealpha"/>
    </machines>
    <options>
      <option name="wallclock">00:60:00</option>
    </options>
  </test>
  <test name="PEM_Ld1" grid="f10_f10_musgs" compset="I2000Clm51BgcCropGs" testmods="clm/crop">
    <machines>
      <machine name="izumi" compiler="intel" category="aux_clm"/>
      <machine name="izumi" compiler="intel" category="prebeta"/>
    </machines>
    <options>
      <option name="wallclock">00:20:00</option>
    </options>
  </test>
  <test name="PET_P36x2_D" grid="f10_f10_musgs" compset="I1850Clm50BgcCrop" testmods="clm/default">
    <machines>
      <machine name="cheyenne" compiler="intel" category="aux_clm"/>
    </machines>
    <options>
      <option name="wallclock">00:20:00</option>
      <option name="comment"  >The main purpose of this test is to test threading of init_interp, exercising the OpenMP directives in initInterp. (Note that ERP tests don't compare threaded vs. non-threaded runs of init_interp, since init_interp won't run in the restart case.) Note that this test will use init_interp as long as we don't have out-of-the-box initial conditions at f10 resolution. We could probably get a similar level of confidence in the threading directives by deleting this test and instead changing the LII test to use threading; the main loss would be that that wouldn't test threading combined with interpolating from one resolution to another, as this one does.</option>
      <option name="tput_tolerance">0.5</option>
    </options>
  </test>
  <test name="SMS" grid="f10_f10_musgs" compset="I2000Clm50BgcCrop" testmods="clm/crop">
    <machines>
      <machine name="izumi" compiler="intel" category="aux_clm"/>
      <machine name="izumi" compiler="pgi" category="aux_clm"/>
      <machine name="izumi" compiler="gnu" category="aux_clm"/>
    </machines>
    <options>
      <option name="wallclock">00:20:00</option>
    </options>
  </test>
  <test name="SMS_D_Ld1" grid="f09_g17" compset="I1850Clm50BgcSpinup" testmods="clm/cplhist">
    <machines>
      <machine name="cheyenne" compiler="intel" category="aux_clm"/>
    </machines>
    <options>
      <option name="wallclock">00:20:00</option>
    </options>
  </test>
  <test name="SMS_D" grid="f19_f19_mg17" compset="I2010Clm50Sp" testmods="clm/clm50cam6LndTuningMode">
    <machines>
      <machine name="cheyenne" compiler="intel" category="aux_clm"/>
    </machines>
    <options>
      <option name="wallclock">00:20:00</option>
    </options>
  </test>
  <test name="ERS_Ln9" grid="ne0ARCTICne30x4_ne0ARCTICne30x4_mt12" compset="IHistClm50SpGs" testmods="clm/clm50cam6LndTuningMode_1979Start">
    <machines>
      <machine name="cheyenne" compiler="intel" category="ctsm_sci"/>
    </machines>
    <options>
      <option name="wallclock">00:20:00</option>
      <option name="comment"  >Run ARCTIC for transient case starting in 1979 as for AMIP CAM cases, be sure to run with stub GLC
for ERS test as otherwise it won't work for a sub-day test (no need to run this high core count test with every tag, but include it in the less frequent ctsm_sci testing)"</option>
    </options>
  </test>
  <test name="SMS_Ln9" grid="ne0ARCTICGRISne30x8_ne0ARCTICGRISne30x8_mt12" compset="IHistClm50Sp" testmods="clm/clm50cam6LndTuningMode_1979Start">
    <machines>
      <machine name="cheyenne" compiler="intel" category="ctsm_sci"/>
    </machines>
    <options>
      <option name="wallclock">00:20:00</option>
      <option name="comment"  >Run ARCTICGRIS for transient case starting in 1979 as for AMIP CAM cases (no need to run this high core count test with every tag, but include it in the less frequent ctsm_sci testing)"</option>
    </options>
  </test>
  <test name="SMS_Ln9" grid="ne0ARCTICGRISne30x8_ne0ARCTICGRISne30x8_mt12" compset="ISSP585Clm50BgcCrop" testmods="clm/clm50cam6LndTuningMode">
    <machines>
      <machine name="cheyenne" compiler="intel" category="ctsm_sci"/>
    </machines>
    <options>
      <option name="wallclock">00:40:00</option>
      <option name="comment"  >Run ARCTICGRIS for future transient case (do not run this expensive test with every tag, but include it in the less frequent ctsm_sci testing)"</option>
    </options>
  </test>
  <test name="SMS_Ln9" grid="ne0CONUSne30x8_ne0CONUSne30x8_mt12" compset="IHistClm50Sp" testmods="clm/clm50cam6LndTuningMode_2013Start">
    <machines>
      <machine name="cheyenne" compiler="intel" category="ctsm_sci"/>
    </machines>
    <options>
      <option name="wallclock">00:20:00</option>
      <option name="comment"  >Run CONUS for transient case starting in 2013 as for CAM case (no need to run this high core count test with every tag, but include it in the less frequent ctsm_sci testing)"</option>
    </options>
  </test>
  <test name="SMS_Ld5" grid="f09_g17" compset="IHistClm50Sp" testmods="clm/default">
    <machines>
      <machine name="cheyenne" compiler="intel" category="ctsm_sci"/>
      <machine name="izumi"    compiler="intel" category="ctsm_sci"/>
    </machines>
    <options>
      <option name="wallclock">00:20:00</option>
      <option name="comment"  >Science support for IHistClm50Sp at f09</option>
    </options>
  </test>
  <test name="SMS_Ld5" grid="f19_g17" compset="IHistClm50Sp" testmods="clm/default">
    <machines>
      <machine name="cheyenne" compiler="intel" category="ctsm_sci"/>
      <machine name="izumi"    compiler="intel" category="ctsm_sci"/>
    </machines>
    <options>
      <option name="wallclock">00:20:00</option>
      <option name="comment"  >Science support for IHistClm50Sp at f19</option>
    </options>
  </test>
  <test name="SMS_Ln9" grid="ne30pg2_ne30pg2_mg17" compset="I1850Clm50Sp" testmods="clm/clm50cam6LndTuningMode">
    <machines>
      <machine name="cheyenne" compiler="intel" category="aux_clm"/>
    </machines>
    <options>
      <option name="wallclock">00:40:00</option>
      <option name="comment"  >Run ne30np4.pg2 to make sure will work for CAM"</option>
    </options>
  </test>
  <test name="SMS_Ln9" grid="ne30pg2_ne30pg2_mg17" compset="I2000Clm50BgcCrop" testmods="clm/clm50cam6LndTuningMode">
    <machines>
      <machine name="cheyenne" compiler="intel" category="aux_clm"/>
    </machines>
    <options>
      <option name="wallclock">00:40:00</option>
      <option name="comment"  >Run ne30np4.pg3 to make sure will work for CAM"</option>
    </options>
  </test>
  <test name="SMS" grid="f19_g17" compset="I2000Clm50Cn" testmods="clm/default">
    <machines>
      <machine name="cheyenne" compiler="intel" category="aux_clm"/>
    </machines>
    <options>
      <option name="wallclock">00:20:00</option>
      <option name="comment"  >Include at least one production test with Cn</option>
    </options>
  </test>
  <test name="SMS_D" grid="f10_f10_musgs" compset="I2000Clm51BgcCropGs" testmods="clm/crop">
    <machines>
      <machine name="izumi" compiler="intel" category="aux_clm"/>
      <machine name="izumi" compiler="pgi" category="aux_clm"/>
      <machine name="izumi" compiler="gnu" category="aux_clm"/>
    </machines>
    <options>
      <option name="wallclock">00:20:00</option>
    </options>
  </test>
  <test name="SMS_D_Ld1" grid="f19_g17" compset="I1850Clm45Cn" testmods="clm/default">
    <machines>
      <machine name="izumi" compiler="pgi" category="prebeta"/>
      <machine name="izumi" compiler="gnu" category="aux_clm"/>
    </machines>
    <options>
      <option name="wallclock">00:20:00</option>
    </options>
  </test>
  <test name="SMS_D_Ld1_Mmpi-serial" grid="1x1_vancouverCAN" compset="I1PtClm45SpRsGs" testmods="clm/default">
    <machines>
      <machine name="izumi" compiler="nag" category="aux_clm"/>
    </machines>
    <options>
      <option name="wallclock">00:20:00</option>
    </options>
  </test>
  <test name="SMS_D_Ld1_Mmpi-serial" grid="1x1_mexicocityMEX" compset="I1PtClm50SpRsGs" testmods="clm/default">
    <machines>
      <machine name="cheyenne" compiler="intel" category="aux_clm"/>
    </machines>
    <options>
      <option name="wallclock">00:20:00</option>
    </options>
  </test>
  <test name="SMS_D_Ld1_Mmpi-serial" grid="1x1_vancouverCAN" compset="I1PtClm50SpRsGs" testmods="clm/default">
    <machines>
      <machine name="izumi" compiler="nag" category="aux_clm"/>
      <machine name="cheyenne" compiler="gnu" category="aux_clm"/>
      <machine name="cheyenne" compiler="intel" category="aux_clm"/>
    </machines>
    <options>
      <option name="wallclock">00:20:00</option>
    </options>
  </test>
  <test name="SMS_D_Ld1_Mmpi-serial" grid="f45_f45_mg37" compset="I2000Clm50SpGs" testmods="clm/ptsRLA">
    <machines>
      <machine name="cheyenne" compiler="intel" category="aux_clm"/>
      <machine name="cheyenne" compiler="gnu" category="aux_clm"/>
      <machine name="izumi" compiler="nag" category="aux_clm"/>
      <machine name="cheyenne" compiler="intel" category="prealpha"/>
      <machine name="izumi" compiler="nag" category="prealpha"/>
      <machine name="cheyenne" compiler="gnu" category="prealpha"/>
    </machines>
    <options>
      <option name="wallclock">00:20:00</option>
    </options>
  </test>
  <test name="SMS_D_Ld1_P48x1" grid="f10_f10_musgs" compset="I2000Clm45BgcCrop" testmods="clm/oldhyd">
    <machines>
      <machine name="izumi" compiler="nag" category="aux_clm"/>
    </machines>
    <options>
      <option name="wallclock">00:20:00</option>
    </options>
  </test>
  <test name="ERP_D_P36x2_Ld3" grid="f10_f10_musgs" compset="I2000Clm45BgcCrop" testmods="clm/no_subgrid_fluxes">
    <machines>
      <machine name="cheyenne" compiler="gnu" category="aux_clm">
        <options>
          <option name="wallclock">00:20:00</option>
          <option name="comment">This covers some code that isn't covered by any existing tests (such as the oldhyd test), though the amount of additional code coverage is small, so we don't necessarily need to keep this test long-term.</option>
        </options>
      </machine>
    </machines>
  </test>
  <test name="SMS_D_Ld1_P48x1" grid="f10_f10_musgs" compset="I2000Clm50BgcCruGs" testmods="clm/af_bias_v7">
    <machines>
      <machine name="izumi" compiler="nag" category="aux_clm"/>
    </machines>
    <options>
      <option name="wallclock">00:20:00</option>
    </options>
  </test>
  <test name="SMS_D_Ld3" grid="f10_f10_musgs" compset="I1850Clm50BgcCrop" testmods="clm/default">
    <machines>
      <machine name="cheyenne" compiler="intel" category="aux_clm"/>
      <machine name="cheyenne" compiler="intel" category="clm_short"/>
      <machine name="cheyenne" compiler="intel" category="prealpha"/>
      <machine name="cheyenne" compiler="intel" category="aux_cime_baselines"/>
    </machines>
    <options>
      <option name="wallclock">00:20:00</option>
    </options>
  </test>
  <test name="SMS_D_Ld3" grid="f10_f10_musgs" compset="I2000Clm50BgcCruGs" testmods="clm/default">
    <machines>
      <machine name="cheyenne" compiler="intel" category="aux_clm"/>
      <machine name="cheyenne" compiler="gnu" category="aux_clm"/>
      <machine name="cheyenne" compiler="gnu" category="prebeta"/>
    </machines>
    <options>
      <option name="wallclock">00:20:00</option>
    </options>
  </test>
  <test name="SMS_N2_D_Lh12" grid="f09_g17" compset="I2000Clm50SpGs" testmods="clm/pauseResume">
    <machines>
      <machine name="cheyenne" compiler="intel" category="aux_clm"/>
    </machines>
    <options>
      <option name="wallclock">00:20:00</option>
    </options>
  </test>
  <test name="DAE_N2_D_Lh12" grid="f10_f10_musgs" compset="I2000Clm50BgcCropGs" testmods="clm/DA_multidrv">
    <machines>
      <machine name="cheyenne" compiler="intel" category="aux_clm"/>
      <machine name="cheyenne" compiler="intel" category="prealpha"/>
    </machines>
    <options>
      <option name="wallclock">00:20:00</option>
    </options>
  </test>
  <test name="SMS_D_Ld5" grid="f10_f10_musgs" compset="I1850Clm45BgcCrop" testmods="clm/crop">
    <machines>
      <machine name="izumi" compiler="nag" category="aux_clm"/>
    </machines>
    <options>
      <option name="wallclock">00:20:00</option>
      <option name="comment"  >include a nag debug test of Clm45BgcCrop</option>
    </options>
  </test>
  <test name="SMS_D_Ld5_Mmpi-serial" grid="1x1_mexicocityMEX" compset="I1PtClm50SpRsGs" testmods="clm/default">
    <machines>
      <machine name="cheyenne" compiler="intel" category="aux_clm"/>
      <machine name="cheyenne" compiler="intel" category="prebeta"/>
    </machines>
    <options>
      <option name="wallclock">00:20:00</option>
      <option name="tput_tolerance">0.5</option>
    </options>
  </test>
  <test name="SMS_D_Lm1_Mmpi-serial" grid="CLM_USRDAT" compset="I1PtClm50SpRsGs" testmods="clm/USUMB">
    <machines>
      <machine name="cheyenne" compiler="intel" category="aux_clm"/>
      <machine name="cheyenne" compiler="intel" category="prebeta"/>
    </machines>
    <options>
      <option name="wallclock">00:20:00</option>
      <option name="tput_tolerance">0.5</option>
    </options>
  </test>
  <test name="ERS_D_Ld5" grid="f10_f10_musgs" compset="IHistClm50BgcQianGs" testmods="clm/ciso_bombspike1963DecStart">
    <machines>
      <machine name="cheyenne" compiler="intel" category="aux_clm"/>
    </machines>
    <options>
      <option name="wallclock">00:40:00</option>
      <option name="comment"  >Want a test of the c13 and c14 timeseries that crosses the year boundary. Ideally this test would include crops (in order to cover as much code as possible combined with the c13/c14 timeseries, even though there are no direct interactions between these timeseries and crops), but crop DecStart tests currently fail because of https://github.com/ESCOMP/ctsm/issues/404 and I didn't want to add another long test just to test these options, so for now using a compset without crops. Using a compset with SGLC to avoid problems with CISM in DecStart tests; the only IHistClm50Bgc compset we have with SGLC is this Qian compset, so I'm using this one.</option>
    </options>
  </test>
  <test name="SMS_D_Ly6_Mmpi-serial" grid="1x1_smallvilleIA" compset="IHistClm45BgcCropQianRsGs" testmods="clm/cropMonthOutput">
    <machines>
      <machine name="cheyenne" compiler="intel" category="aux_clm"/>
    </machines>
    <options>
      <option name="wallclock">02:00:00</option>
      <option name="comment"  >Want a debug test that tests a number of aspects of transient crops, including a new crop landunit and shifting PCT_CFT; move to CLM50 once we can get it fast enough (see bug 2391)</option>
    </options>
  </test>
  <test name="ERS_Lm25" grid="1x1_smallvilleIA" compset="IHistClm50BgcCropQianRsGs" testmods="clm/smallville_dynlakes_monthly">
    <machines>
      <machine name="cheyenne" compiler="gnu" category="aux_clm">
        <options>
          <option name="wallclock">0:50:00</option>
          <option name="comment">Include a test of transient lakes</option>
        </options>
      </machine>
    </machines>
  </test>
  <test name="SMS_D_P48x1_Ld5" grid="f10_f10_musgs" compset="I2000Clm50BgcCrop" testmods="clm/irrig_spunup">
    <machines>
      <machine name="izumi" compiler="nag" category="aux_clm"/>
      <machine name="izumi" compiler="nag" category="prebeta"/>
    </machines>
    <options>
      <option name="wallclock">00:20:00</option>
      <option name="comment"  >Want nag _D test with irrigation on</option>
    </options>
  </test>
  <test name="SMS_Ld1" grid="f09_g17" compset="I2000Clm50BgcCruGs" testmods="clm/af_bias_v7">
    <machines>
      <machine name="cheyenne" compiler="intel" category="aux_clm"/>
    </machines>
    <options>
      <option name="wallclock">00:20:00</option>
    </options>
  </test>
  <test name="SMS_Ld1" grid="f19_g17" compset="I2000Clm50BgcCruGs" testmods="clm/default">
    <machines>
      <machine name="cheyenne" compiler="intel" category="prebeta"/>
      <machine name="edison" compiler="intel" category="prebeta"/>
    </machines>
    <options>
      <option name="wallclock">00:20:00</option>
    </options>
  </test>
  <test name="SMS_Ld1" grid="f19_g17" compset="I2000Clm50Vic" testmods="clm/default">
    <machines>
      <machine name="cheyenne" compiler="intel" category="aux_clm"/>
    </machines>
    <options>
      <option name="wallclock">00:20:00</option>
    </options>
  </test>
  <test name="SMS_Ld1_Mmpi-serial" grid="1x1_mexicocityMEX" compset="I1PtClm50SpRsGs" testmods="clm/default">
    <machines>
      <machine name="cheyenne" compiler="intel" category="aux_clm"/>
    </machines>
    <options>
      <option name="wallclock">00:20:00</option>
    </options>
  </test>
  <test name="SMS_Ld1_Mmpi-serial" grid="f45_f45_mg37" compset="I2000Clm50SpGs" testmods="clm/ptsRLA">
    <machines>
      <machine name="cheyenne" compiler="intel" category="aux_clm"/>
      <machine name="izumi" compiler="nag" category="aux_clm"/>
      <machine name="cheyenne" compiler="gnu" category="aux_clm"/>
    </machines>
    <options>
      <option name="wallclock">00:20:00</option>
    </options>
  </test>
  <test name="SMS_Ld1_Mmpi-serial" grid="f45_f45_mg37" compset="I2000Clm50SpGs" testmods="clm/ptsRLB">
    <machines>
      <machine name="cheyenne" compiler="gnu" category="aux_clm"/>
    </machines>
    <options>
      <option name="wallclock">00:20:00</option>
    </options>
  </test>
  <test name="SMS_Ld1_Mmpi-serial" grid="f45_f45_mg37" compset="I2000Clm50SpGs" testmods="clm/ptsROA">
    <machines>
      <machine name="cheyenne" compiler="gnu" category="aux_clm"/>
    </machines>
    <options>
      <option name="wallclock">00:20:00</option>
    </options>
  </test>
  <test name="SMS_Ld5" grid="f10_f10_musgs" compset="I1850Clm45BgcCrop" testmods="clm/crop">
    <machines>
      <machine name="cheyenne" compiler="gnu" category="aux_clm"/>
      <machine name="cheyenne" compiler="intel" category="aux_clm"/>
    </machines>
    <options>
      <option name="wallclock">00:20:00</option>
      <option name="comment"  >include a production gnu test of Clm45</option>
    </options>
  </test>
  <test name="SMS_Ld5" grid="f19_g17" compset="IHistClm50Bgc" testmods="clm/decStart">
    <machines>
      <machine name="cheyenne" compiler="intel" category="aux_clm"/>
    </machines>
    <options>
      <option name="wallclock">00:20:00</option>
    </options>
  </test>
  <test name="SMS_Ld2_D" grid="f09_g17" compset="I1850Clm50BgcCropCmip6" testmods="clm/basic_interp">
    <machines>
      <machine name="cheyenne" compiler="intel" category="aux_clm"/>
    </machines>
    <options>
      <option name="wallclock">00:20:00</option>
      <option name="comment"  >This gives a short debug test of the cmip6 configuration as well as a test of the cmip6 configuration at the production resolution, both of which we want. This test needs to use init_interp to work, because of adding virtual Antarctica columns.</option>
    </options>
  </test>
  <test name="SMS_Ld5_D_P48x1" grid="f10_f10_musgs" compset="IHistClm50Bgc" testmods="clm/monthly">
    <machines>
      <machine name="izumi" compiler="nag" category="aux_clm"/>
    </machines>
    <options>
      <option name="wallclock">00:20:00</option>
    </options>
  </test>
  <test name="SMS_Ld5_D_P48x1" grid="f10_f10_musgs" compset="IHistClm51BgcGs" testmods="clm/decStart">
    <machines>
      <machine name="izumi" compiler="nag" category="aux_clm"/>
    </machines>
    <options>
      <option name="wallclock">00:20:00</option>
    </options>
  </test>
  <test name="SMS_Ld5" grid="f10_f10_musgs" compset="ISSP585Clm50BgcCrop" testmods="clm/ciso_dec2050Start">
    <machines>
      <machine name="cheyenne" compiler="intel" category="aux_clm"/>
      <machine name="cheyenne" compiler="intel" category="prebeta"/>
    </machines>
    <options>
      <option name="wallclock">00:20:00</option>
      <option name="comment"  >Transient production low res future scenario SSP5-8.5 case with isotopes with a december 2050 start</option>
    </options>
  </test>
  <test name="SMS_Ld5" grid="f10_f10_musgs" compset="ISSP245Clm50BgcCrop" testmods="clm/ciso_dec2050Start">
    <machines>
      <machine name="cheyenne" compiler="gnu" category="aux_clm"/>
    </machines>
    <options>
      <option name="wallclock">00:20:00</option>
      <option name="comment"  >Transient production low res future scenario SSP2-4.5 case with isotopes with a december 2050 start, use gnu to move off of intel</option>
    </options>
  </test>
  <test name="SMS_Ld5" grid="f10_f10_musgs" compset="ISSP370Clm50BgcCrop" testmods="clm/ciso_dec2050Start">
    <machines>
      <machine name="cheyenne" compiler="gnu" category="aux_clm"/>
    </machines>
    <options>
      <option name="wallclock">00:20:00</option>
      <option name="comment"  >Transient production low res future scenario SSP3-7.0 case with isotopes with a december 2050 start, use gnu to move off of intel</option>
    </options>
  </test>
  <test name="SMS_Lm1" grid="f19_g17_gl4" compset="I1850Clm50Bgc" testmods="clm/clm50dynroots">
    <machines>
      <machine name="cheyenne" compiler="intel" category="aux_clm"/>
    </machines>
    <options>
      <option name="wallclock">00:20:00</option>
    </options>
  </test>
  <test name="SMS_Lm1_D" grid="f10_f10_musgs" compset="I2000Clm50BgcCrop" testmods="clm/snowlayers_3_monthly">
    <machines>
      <machine name="cheyenne" compiler="intel" category="aux_clm"/>
    </machines>
    <options>
      <option name="wallclock">00:20:00</option>
      <option name="comment"  >nlevsno less than 5 is not important scientifically, but is useful for making sure no code assumes that there are 5 snow layers (because this should result in an array bounds exception); this test can be removed once CLM5 is released and most new branches are based off of CLM5 (which will have a runtime-set number of snow layers, rather than assuming 5 snow layers)... until then, I want this test to catch any new code that assumes 5 snow layers</option>
    </options>
  </test>
  <test name="SMS_Lm13" grid="f19_g17" compset="I2000Clm51BgcCropGs" testmods="clm/cropMonthOutput">
    <machines>
      <machine name="cheyenne" compiler="intel" category="aux_clm"/>
    </machines>
    <options>
      <option name="wallclock">00:40:00</option>
      <option name="comment"  >include a relatively long crop test at relatively high resolution</option>
    </options>
  </test>
  <test name="SMS_Lm37" grid="f10_f10_musgs" compset="I1850Clm50SpG" testmods="clm/glcMEC_long">
    <machines>
      <machine name="cheyenne" compiler="intel" category="aux_clm"/>
      <machine name="cheyenne" compiler="intel" category="prebeta"/>
    </machines>
    <options>
      <option name="wallclock">01:30:00</option>
      <option name="comment"  >Long enough test for SMB to be generated in bare land areas; add a month beyond the 3rd year to allow time for CLM to respond to CISM forcing from the 3rd year. (Note: if we had spun-up initial conditions for an IG compset, we could test this with much shorter test, if it also used the glc override options - much of the need for this long test is to allow the snow pack to spin up.)</option>
    </options>
  </test>
  <test name="SMS_Ly3_Mmpi-serial" grid="1x1_numaIA" compset="I2000Clm50BgcCropQianRsGs" testmods="clm/clm50dynroots">
    <machines>
      <machine name="cheyenne" compiler="intel" category="aux_clm"/>
      <machine name="cheyenne" compiler="intel" category="aux_cime_baselines"/>
    </machines>
    <options>
      <option name="wallclock">01:40:00</option>
    </options>
  </test>
  <test name="SMS_Ly3_Mmpi-serial" grid="1x1_numaIA" compset="I2000Clm50BgcDvCropQianRsGs" testmods="clm/ignor_warn_cropMonthOutputColdStart">
    <machines>
      <machine name="cheyenne" compiler="gnu" category="aux_clm"/>
    </machines>
    <options>
      <option name="wallclock">01:40:00</option>
      <option name="comment"  >Single point 3-year test with DV"</option>
    </options>
  </test>
  <test name="SMS_P48x1_D_Ld5" grid="f10_f10_musgs" compset="I2000Clm50Cn" testmods="clm/default">
    <machines>
      <machine name="izumi" compiler="nag" category="aux_clm"/>
    </machines>
    <options>
      <option name="wallclock">00:20:00</option>
      <option name="comment"  >Include a few debug tests of Cn</option>
    </options>
  </test>
  <test name="SSP_D_Ld10" grid="f19_g17" compset="I1850Clm51BgcGs" testmods="clm/rtmColdSSP">
    <machines>
      <machine name="cheyenne" compiler="intel" category="aux_clm"/>
    </machines>
    <options>
      <option name="wallclock">00:20:00</option>
    </options>
  </test>
  <test name="SSP_D_Ld4" grid="f09_g17" compset="I1850Clm50BgcCrop" testmods="clm/ciso_rtmColdSSP">
    <machines>
      <machine name="cheyenne" compiler="intel" category="aux_clm"/>
    </machines>
    <options>
      <option name="wallclock">00:20:00</option>
    </options>
  </test>
  <test name="SSP_Ld10" grid="f19_g17" compset="I1850Clm50Bgc" testmods="clm/rtmColdSSP">
    <machines>
      <machine name="izumi" compiler="intel" category="prebeta"/>
      <machine name="cheyenne" compiler="intel" category="aux_clm"/>
    </machines>
    <options>
      <option name="wallclock">00:20:00</option>
    </options>
  </test>
  <test name="SMS_D_Mmpi-serial_Ld5" grid="5x5_amazon" compset="I2000Clm45FatesRsGs" testmods="clm/FatesColdDef">
    <machines>
      <machine name="cheyenne" compiler="intel" category="aux_clm"/>
      <machine name="izumi" compiler="nag" category="aux_clm"/>
    </machines>
    <options>
      <option name="wallclock">00:20:00</option>
    </options>
  </test>
  <test name="SMS_D_Mmpi-serial_Ld5" grid="5x5_amazon" compset="I2000Clm50FatesRsGs" testmods="clm/FatesColdDef">
    <machines>
      <machine name="cheyenne" compiler="intel" category="aux_clm"/>
      <machine name="izumi" compiler="nag" category="aux_clm"/>
      <machine name="cheyenne" compiler="gnu" category="aux_clm"/>
      <machine name="cheyenne" compiler="gnu" category="prebeta"/>
    </machines>
    <options>
      <option name="wallclock">00:20:00</option>
    </options>
  </test>
  <test name="ERS_D_Ld5" grid="f09_g17" compset="I2000Clm45Fates" testmods="clm/FatesColdDef">
    <machines>
      <machine name="cheyenne" compiler="intel" category="aux_clm"/>
    </machines>
    <options>
      <option name="wallclock">00:20:00</option>
    </options>
  </test>
  <test name="ERS_D_Ld5" grid="f10_f10_musgs" compset="I2000Clm45Fates" testmods="clm/FatesColdDef">
    <machines>
      <machine name="cheyenne" compiler="intel" category="aux_clm"/>
      <machine name="izumi" compiler="nag" category="aux_clm"/>
    </machines>
    <options>
      <option name="wallclock">00:20:00</option>
    </options>
  </test>
  <test name="ERS_D_Ld5" grid="f09_g17" compset="I2000Clm50Fates" testmods="clm/FatesColdDef">
    <machines>
      <machine name="cheyenne" compiler="intel" category="aux_clm"/>
    </machines>
    <options>
      <option name="wallclock">00:20:00</option>
      <option name="comment"  >Want one fates test on a large grid: Since FATES has cohorts, it has potential to be a massive memory consumer and netcdf array size maker, so the large grid test will help smoke out these types of issues (and it's a restart test to cover possible memory/netcdf size issues with the restart file).</option>
    </options>
  </test>
  <test name="ERS_D_Ld5" grid="f10_f10_musgs" compset="I2000Clm50Fates" testmods="clm/FatesColdDef">
    <machines>
      <machine name="cheyenne" compiler="intel" category="aux_clm"/>
      <machine name="izumi" compiler="nag" category="aux_clm"/>
    </machines>
    <options>
      <option name="wallclock">00:40:00</option>
    </options>
  </test>
  <test name="ERS_D_Mmpi-serial_Ld5" grid="1x1_brazil" compset="I2000Clm45FatesRsGs" testmods="clm/FatesColdDef">
    <machines>
      <machine name="cheyenne" compiler="intel" category="aux_clm"/>
      <machine name="izumi" compiler="nag" category="aux_clm"/>
    </machines>
    <options>
      <option name="wallclock">00:20:00</option>
    </options>
  </test>
  <test name="ERS_D_Mmpi-serial_Ld5" grid="5x5_amazon" compset="I2000Clm45FatesRsGs" testmods="clm/FatesColdDef">
    <machines>
      <machine name="cheyenne" compiler="intel" category="aux_clm"/>
    </machines>
    <options>
      <option name="wallclock">00:20:00</option>
    </options>
  </test>
  <test name="ERS_D_Mmpi-serial_Ld5" grid="1x1_brazil" compset="I2000Clm50FatesRsGs" testmods="clm/FatesColdDef">
    <machines>
      <machine name="cheyenne" compiler="intel" category="aux_clm"/>
      <machine name="izumi" compiler="nag" category="aux_clm"/>
      <machine name="cheyenne" compiler="gnu" category="aux_clm"/>
    </machines>
    <options>
      <option name="wallclock">00:20:00</option>
    </options>
  </test>
  <test name="ERS_D_Mmpi-serial_Ld5" grid="5x5_amazon" compset="I2000Clm50FatesRsGs" testmods="clm/FatesColdDef">
    <machines>
      <machine name="cheyenne" compiler="intel" category="aux_clm"/>
    </machines>
    <options>
      <option name="wallclock">00:20:00</option>
    </options>
  </test>
  <test name="SMS_D_Ld5" grid="f10_f10_musgs" compset="I2000Clm45Fates" testmods="clm/FatesColdDef">
    <machines>
      <machine name="cheyenne" compiler="intel" category="aux_clm"/>
      <machine name="izumi" compiler="nag" category="aux_clm"/>
      <machine name="cheyenne" compiler="gnu" category="aux_clm"/>
    </machines>
    <options>
      <option name="wallclock">00:20:00</option>
    </options>
  </test>
  <test name="SMS_D_Ld5" grid="f45_f45_mg37" compset="I2000Clm45Fates" testmods="clm/FatesColdDef">
    <machines>
      <machine name="cheyenne" compiler="intel" category="aux_clm"/>
    </machines>
    <options>
      <option name="wallclock">00:20:00</option>
    </options>
  </test>
  <test name="SMS_D_Ld5" grid="f10_f10_musgs" compset="I2000Clm50Fates" testmods="clm/FatesColdDef">
    <machines>
      <machine name="cheyenne" compiler="intel" category="aux_clm"/>
      <machine name="izumi" compiler="nag" category="aux_clm"/>
      <machine name="cheyenne" compiler="gnu" category="aux_clm"/>
      <machine name="cheyenne" compiler="gnu" category="prebeta"/>
    </machines>
    <options>
      <option name="wallclock">00:20:00</option>
    </options>
  </test>
  <test name="SMS_D_Ld5" grid="f45_f45_mg37" compset="I2000Clm50Fates" testmods="clm/FatesColdDef">
    <machines>
      <machine name="cheyenne" compiler="intel" category="aux_clm"/>
    </machines>
    <options>
      <option name="wallclock">00:20:00</option>
    </options>
  </test>
  <test name="SMS_D_Lm6" grid="f45_f45_mg37" compset="I2000Clm45Fates" testmods="clm/FatesColdDef">
    <machines>
      <machine name="cheyenne" compiler="intel" category="aux_clm"/>
    </machines>
    <options>
      <option name="wallclock">00:40:00</option>
    </options>
  </test>
  <test name="SMS_D_Lm6" grid="f45_f45_mg37" compset="I2000Clm50Fates" testmods="clm/FatesColdDef">
    <machines>
      <machine name="cheyenne" compiler="intel" category="aux_clm"/>
      <machine name="cheyenne" compiler="intel" category="aux_cime_baselines"/>
    </machines>
    <options>
      <option name="wallclock">00:40:00</option>
    </options>
  </test>
  <test name="SMS_D_Lm6_P144x1" grid="f45_f45_mg37" compset="I2000Clm50Fates" testmods="clm/FatesColdDef">
    <machines>
      <machine name="cheyenne" compiler="intel" category="aux_clm"/>
    </machines>
    <options>
      <option name="wallclock">00:20:00</option>
    </options>
  </test>
  <test name="SMS_Ld5" grid="f10_f10_musgs" compset="I2000Clm45Fates" testmods="clm/FatesColdDef">
    <machines>
      <machine name="cheyenne" compiler="intel" category="aux_clm"/>
    </machines>
    <options>
      <option name="wallclock">00:20:00</option>
    </options>
  </test>
  <test name="SMS_Ld5" grid="f19_g17" compset="I2000Clm45Fates" testmods="clm/FatesColdDef">
    <machines>
      <machine name="cheyenne" compiler="intel" category="aux_clm"/>
    </machines>
    <options>
      <option name="wallclock">00:20:00</option>
    </options>
  </test>
  <test name="SMS_Ld5" grid="f10_f10_musgs" compset="I2000Clm50Fates" testmods="clm/FatesColdDef">
    <machines>
      <machine name="cheyenne" compiler="intel" category="aux_clm"/>
      <machine name="cheyenne" compiler="gnu" category="aux_clm"/>
    </machines>
    <options>
      <option name="wallclock">00:20:00</option>
    </options>
  </test>
  <test name="SMS_Ld5" grid="f19_g17" compset="I2000Clm50Fates" testmods="clm/FatesColdDef">
    <machines>
      <machine name="cheyenne" compiler="intel" category="aux_clm"/>
    </machines>
    <options>
      <option name="wallclock">00:20:00</option>
    </options>
  </test>
  <test name="SMS_D_Ld5" grid="f10_f10_musgs" compset="I2000Clm50BgcCrop" testmods="clm/irrig_alternate">
    <machines>
      <machine name="izumi" compiler="nag" category="aux_clm">
        <options>
          <option name="wallclock">00:20:00</option>
          <option name="comment">Debug test covering some non-default irrigation options.</option>
        </options>
      </machine>
    </machines>
  </test>
  <test name="SMS_D_Ld10" grid="f10_f10_musgs" compset="I2000Clm50BgcCropGs" testmods="clm/tracer_consistency">
    <machines>

      <machine name="izumi" compiler="intel" category="aux_clm">
        <options>
          <option name="wallclock">00:30:00</option>
          <option name="comment">Include a tracer consistency check in debug mode.</option>
        </options>
      </machine>

    </machines>
  </test>
  <test name="ERP_P36x2_D_Ld5" grid="f10_f10_musgs" compset="I2000Ctsm50NwpBgcCropGswpGs" testmods="clm/default">
    <machines>

      <machine name="cheyenne" compiler="intel" category="aux_clm">
        <options>
          <option name="wallclock">00:30:00</option>
          <option name="comment">A debug ERP test of the NWP configuration with active BGC and CROP.</option>
        </options>
      </machine>

    </machines>
  </test>
  <test name="LWISO_Ld10" grid="f10_f10_musgs" compset="I2000Clm50BgcCropGs" testmods="clm/coldStart">
    <machines>
      <machine name="cheyenne" compiler="gnu" category="aux_clm">
        <options>
          <option name="wallclock">00:30:00</option>
          <option name="comment">Ensure that turning on water tracers doesn't change answers. Cold start for now, until we can use initial conditions from a non-isotope case in an isotope case; once we can do that, this should be changed to not be cold start (e.g., 5-day decStart transient test: see also https://github.com/ESCOMP/ctsm/issues/495#issuecomment-516619853).</option>
        </options>
      </machine>
    </machines>
  </test>
  <test name="ERP_P36x2_D_Ld5" grid="f10_f10_musgs" compset="I2000Ctsm50NwpSpGswpGs" testmods="clm/default">
    <machines>

      <machine name="cheyenne" compiler="intel" category="aux_clm">
        <options>
          <option name="wallclock">00:30:00</option>
          <option name="comment">Include a debug ERP test of the NWP configuration.</option>
        </options>
      </machine>

    </machines>
  </test>
  <test name="SMS_Ld1" grid="nldas2_rnldas2_mnldas2" compset="I2000Ctsm50NwpSpNldasGs" testmods="clm/default">
    <machines>

      <machine name="cheyenne" compiler="gnu" category="aux_clm">
        <options>
          <option name="wallclock">00:30:00</option>
          <option name="comment">Include a short smoke test covering the nldas2 grid and the I2000Ctsm50NwpSpNldasGs compset, which uses NLDAS datm forcing.</option>
        </options>
      </machine>

    </machines>
  </test>
  <test name="SMS_Ld1" grid="nldas2_rnldas2_mnldas2" compset="I2000Ctsm50NwpSpNldasRsGs" testmods="clm/default">
    <machines>

      <machine name="cheyenne" compiler="gnu" category="aux_clm">
        <options>
          <option name="wallclock">00:30:00</option>
          <option name="comment">Include a short smoke test covering the nldas2 grid and the I2000Ctsm50NwpSpNldasRsGs compset, which uses NLDAS datm forcing.</option>
        </options>
      </machine>

    </machines>
  </test>
<<<<<<< HEAD
  <test name="ERP_D_Ld3" grid="f19_g16" compset="I2000Clm50FatesCruGs" testmods="clm/FatesColdDef">
=======
  <test name="ERP_D_Ld3" grid="f19_g17" compset="I2000Clm50FatesCruGs" testmods="clm/Fates">
>>>>>>> d3c31a37
    <machines>
      <machine name="cheyenne" compiler="intel" category="fates"/>
    </machines>
    <options>
      <option name="wallclock">00:20:00</option>
    </options>
  </test>
<<<<<<< HEAD
  <test name="ERP_D_P32x2_Ld3" grid="f19_g16" compset="I2000Clm50FatesCruGs" testmods="clm/FatesColdDef">
=======
  <test name="ERP_D_P15x2_Ld3" grid="f19_g17" compset="I2000Clm50FatesCruGs" testmods="clm/Fates">
>>>>>>> d3c31a37
    <machines>
      <machine name="cheyenne" compiler="intel" category="fates"/>
    </machines>
    <options>
      <option name="wallclock">00:20:00</option>
    </options>
  </test>
<<<<<<< HEAD
  <test name="ERP_Ld3" grid="f09_g16" compset="I2000Clm50Fates" testmods="clm/FatesColdDef">
=======
  <test name="ERP_Ld3" grid="f09_g17" compset="I2000Clm45Fates" testmods="clm/FatesColdDef">
>>>>>>> d3c31a37
    <machines>
      <machine name="cheyenne" compiler="intel" category="fates"/>
      <machine name="izumi" compiler="nag" category="fates"/>
      <machine name="lawrencium-lr3" compiler="intel" category="fates"/>
    </machines>
    <options>
      <option name="wallclock">00:20:00</option>
    </options>
  </test>
  <test name="ERP_Ld9" grid="f45_f45_mg37" compset="I2000Clm50FatesCruGs" testmods="clm/FatesAllVars">
    <machines>
      <machine name="cheyenne" compiler="intel" category="fates"/>
      <machine name="izumi" compiler="nag" category="fates"/>
      <machine name="lawrencium-lr3" compiler="intel" category="fates"/>
    </machines>
    <options>
      <option name="wallclock">00:20:00</option>
    </options>
  </test>
<<<<<<< HEAD
  <test name="ERS_D_Ld3" grid="f19_g16" compset="I2000Clm50FatesCruGs" testmods="clm/FatesColdDef">
=======
  <test name="ERS_D_Ld3" grid="f19_g17" compset="I2000Clm50FatesCruGs" testmods="clm/Fates">
>>>>>>> d3c31a37
    <machines>
      <machine name="cheyenne" compiler="intel" category="fates"/>
      <machine name="cheyenne" compiler="gnu" category="fates"/>
      <machine name="lawrencium-lr3" compiler="intel" category="fates"/>
    </machines>
    <options>
      <option name="wallclock">00:40:00</option>
    </options>
  </test>
<<<<<<< HEAD
  <test name="ERS_D_Ld5" grid="f19_g16" compset="I2000Clm50BgcCruGs" testmods="clm/default">
=======
  <test name="ERS_D_Ld5" grid="f19_g17" compset="I2000Clm45Fates" testmods="clm/default">
>>>>>>> d3c31a37
    <machines>
      <machine name="cheyenne" compiler="intel" category="fates"/>
      <machine name="lawrencium-lr3" compiler="intel" category="fates"/>
    </machines>
    <options>
      <option name="wallclock">00:20:00</option>
    </options>
  </test>
<<<<<<< HEAD
  <test name="ERS_D_Mmpi-serial_Ld5" grid="1x1_brazil" compset="I2000Clm50FatesCruGs" testmods="clm/FatesColdDef">
=======
  <test name="ERS_D_Ld5" grid="f19_g17" compset="I2000Clm50FatesCruGs" testmods="clm/default">
>>>>>>> d3c31a37
    <machines>
      <machine name="cheyenne" compiler="intel" category="fates"/>
      <machine name="izumi" compiler="nag" category="fates"/>
      <machine name="lawrencium-lr3" compiler="intel" category="fates"/>
    </machines>
    <options>
      <option name="wallclock">00:20:00</option>
    </options>
  </test>
<<<<<<< HEAD
    <test name="SMS_Lm3_D_Mmpi-serial" grid="1x1_brazil" compset="I2000Clm50FatesCruGs" testmods="clm/FatesHydro">
=======
  <test name="ERS_D_Mmpi-serial_Ld5" grid="1x1_brazil" compset="I2000Clm50FatesCruRsGs" testmods="clm/Fates">
>>>>>>> d3c31a37
    <machines>
      <machine name="cheyenne" compiler="intel" category="fates"/>
      <machine name="izumi" compiler="nag" category="fates"/>
    </machines>
    <options>
      <option name="wallclock">00:20:00</option>
    </options>
  </test>
<<<<<<< HEAD
  <test name="ERS_D_Ld5" grid="1x1_brazil" compset="I2000Clm50FatesCruGs" testmods="clm/FatesHydro">
    <machines>
      <machine name="cheyenne" compiler="intel" category="fates"/>
      <machine name="izumi" compiler="nag" category="fates"/>
      <machine name="lawrencium-lr3" compiler="intel" category="fates"/>
    </machines>
    <options>
      <option name="wallclock">00:40:00</option>
    </options>
  </test>
  <test name="ERS_Ld5" grid="f19_g16" compset="I2000Clm45Fates" testmods="clm/FatesColdDef">
=======
  <test name="ERS_Ld5" grid="f19_g17" compset="I2000Clm45Fates" testmods="clm/FatesColdDef">
>>>>>>> d3c31a37
    <machines>
      <machine name="cheyenne" compiler="intel" category="fates"/>
      <machine name="lawrencium-lr3" compiler="intel" category="fates"/>
    </machines>
    <options>
      <option name="wallclock">00:20:00</option>
    </options>
  </test>
  <test name="ERS_Ld60" grid="f45_f45_mg37" compset="I2000Clm50FatesCruGs" testmods="clm/Fates">
    <machines>
      <machine name="cheyenne" compiler="intel" category="fates"/>
      <machine name="izumi" compiler="nag" category="fates"/>
      <machine name="lawrencium-lr3" compiler="intel" category="fates"/>
    </machines>
    <options>
      <option name="wallclock">00:40:00</option>
    </options>
  </test>
  <test name="ERS_Ld60" grid="f45_f45_mg37" compset="I2000Clm50FatesCruGs" testmods="clm/FatesNoFire">
    <machines>
      <machine name="cheyenne" compiler="intel" category="fates"/>
      <machine name="lawrencium-lr3" compiler="intel" category="fates"/>
    </machines>
    <options>
      <option name="wallclock">00:40:00</option>
    </options>
  </test>
  <test name="ERS_Ld60" grid="f45_f45_mg37" compset="I2000Clm50FatesCruGs" testmods="clm/FatesST3">
    <machines>
      <machine name="cheyenne" compiler="intel" category="fates"/>
      <machine name="izumi" compiler="nag" category="fates"/>
      <machine name="lawrencium-lr3" compiler="intel" category="fates"/>
    </machines>
    <options>
      <option name="wallclock">00:20:00</option>
    </options>
  </test>
  <test name="ERS_Ld60" grid="f45_f45_mg37" compset="I2000Clm50FatesCruGs" testmods="clm/FatesPPhys">
    <machines>
      <machine name="cheyenne" compiler="intel" category="fates"/>
    </machines>
    <options>
      <option name="wallclock">00:20:00</option>
    </options>
  </test>
    <test name="ERS_Ld30" grid="f45_f45_mg37" compset="I2000Clm50FatesCruGs" testmods="clm/FatesReducedComplexFixedBiogeo">
    <machines>
      <machine name="cheyenne" compiler="intel" category="fates"/>
      <machine name="izumi" compiler="nag" category="fates"/>
      <machine name="lawrencium-lr3" compiler="intel" category="fates"/>      
    </machines>
    <options>
      <option name="wallclock">00:40:00</option>
    </options>
  </test>
  <test name="ERS_Ld60" grid="f45_f45_mg37" compset="I2000Clm50FatesCruGs" testmods="clm/FatesLogging">
    <machines>
      <machine name="cheyenne" compiler="intel" category="fates"/>
    </machines>
    <options>
      <option name="wallclock">00:40:00</option>
    </options>
  </test>
  <test name="ERS_Ld30" grid="f45_f45_mg37" compset="I2000Clm50FatesCruGs" testmods="clm/FatesSizeAgeMort">
    <machines>
      <machine name="cheyenne" compiler="intel" category="fates"/>
      <machine name="hobart" compiler="nag" category="fates"/>
      <machine name="lawrencium-lr3" compiler="intel" category="fates"/>      
    </machines>
    <options>
      <option name="wallclock">00:40:00</option>
    </options>
  </test>
  <test name="SMS_Lm6" grid="f45_f45_mg37" compset="I2000Clm50FatesCruGs" testmods="clm/Fates">
    <machines>
      <machine name="cheyenne" compiler="intel" category="fates"/>
      <machine name="lawrencium-lr3" compiler="intel" category="fates"/>
    </machines>
    <options>
      <option name="wallclock">00:20:00</option>
      <option name="comment"  >Run a short non-Fates test (without land-ice model) in the fates test list, to make sure fates changes do not mess up the standard model</option>
    </options>
  </test>
<<<<<<< HEAD
  <test name="SMS_Lm13" grid="1x1_brazil" compset="I2000Clm50FatesCruGs" testmods="clm/FatesColdDef">
=======
  <test name="SMS_Ly2" grid="1x1_brazil" compset="I2000Clm45FatesRsGs" testmods="clm/Fates">
>>>>>>> d3c31a37
    <machines>
      <machine name="cheyenne" compiler="intel" category="fates"/>
      <machine name="cheyenne" compiler="gnu" category="fates"/>
    </machines>
    <options>
      <option name="wallclock">00:40:00</option>
    </options>
  </test>
  <test name="ERS_D_Lm12" grid="1x1_brazil" compset="I2000Clm50FatesCruGs" testmods="clm/Fates_nat_and_anthro_ignitions">
    <machines>
      <machine name="cheyenne" compiler="intel" category="fates"/>
    </machines>
    <options>
      <option name="wallclock">01:00:00</option>
    </options>
  </test>
  <test name="SMS_Lm1" grid="f10_f10_musgs" compset="I1850Clm50BgcCropCmip6waccm" testmods="clm/basic">
    <machines>
      <machine name="cheyenne" compiler="gnu" category="aux_clm"/>
      <machine name="cheyenne" compiler="gnu" category="prealpha"/>
      <machine name="cheyenne" compiler="gnu" category="prebeta"/>
    </machines>
    <options>
      <option name="wallclock">00:20:00</option>
      <option name="comment"  >The main point of this test is simply to make sure that the CMIP6WACCMDECK moifierd works. (This configuration is basically the same as I1850Clm50BgcCropCmip6, but without cmip6_glaciers_virtual_antarctica - so we don't need huge coverage of this.) Month-long so that we actually get some history output (because this test exercises a usermods directory with only monthly and yearly output).</option>
    </options>
  </test>
  <test name="SMS_Lm1" grid="f19_g17" compset="I1850Clm50BgcCropCmip6waccm" testmods="clm/basic">
    <machines>
      <machine name="cheyenne" compiler="intel" category="aux_clm"/>
      <machine name="cheyenne" compiler="intel" category="prebeta"/>
    </machines>
    <options>
      <option name="wallclock">00:60:00</option>
      <option name="comment"  >The main point of this test is simply to make sure that the CMIP6WACCMDECK modifier works for
2-degree since that resolution turns off Carbon isotopes </option>
    </options>
  </test>
  <test name="SMS_Lm1_D" grid="f10_f10_musgs" compset="I1850Clm50BgcCrop" testmods="clm/output_crop_highfreq">
    <machines>
      <machine name="cheyenne" compiler="intel" category="aux_clm">
        <options>
          <option name="wallclock">00:20:00</option>
          <option name="comment">Want at least a month-long debug test covering the output_crop usermod, as well as a test covering the output_crop_highfreq usermod. (Note that we already have a year+ test of output_crop via a cmip6 test, so having this test just be a month, rather than a year, seems good enough.)</option>
        </options>
      </machine>
    </machines>
  </test>
  <test name="SMS_Ly1_Mmpi-serial" grid="1x1_brazil" compset="IHistClm50BgcQianRsGs" testmods="clm/output_bgc_highfreq">
    <machines>
      <machine name="cheyenne" compiler="gnu" category="aux_clm">
        <options>
          <option name="wallclock">00:20:00</option>
          <option name="comment">Want a year-long test covering the output_bgc and output_bgc_highfreq usermods; don't want a highfreq, year-long global test because of the output volume, so this is single-point.</option>
        </options>
      </machine>
    </machines>
  </test>
  <test name="SMS_Ly1_Mmpi-serial" grid="1x1_vancouverCAN" compset="I1PtClm50SpRsGs" testmods="clm/output_sp_highfreq">
    <machines>
      <machine name="cheyenne" compiler="gnu" category="aux_clm">
        <options>
          <option name="wallclock">00:10:00</option>
          <option name="comment">Want a year-long test covering the output_sp and output_sp_highfreq usermods; don't want a highfreq, year-long global test because of the output volume, so this is single-point.</option>
        </options>
      </machine>
    </machines>
  </test>
  <test name="SMS_D_Ld5_Vnuopc" grid="f10_f10_musgs" compset="I2000Clm50BgcCropGs" testmods="clm/default">
    <machines>
      <machine name="cheyenne" compiler="intel" category="aux_clm">
        <options>
          <option name="wallclock">00:30:00</option>
          <option name="comment">Include a test of the NUOPC cap</option>
        </options>
      </machine>
    </machines>
  </test>
  <test name="PFS_Ld20" grid="f09_g17" compset="I2000Clm50BgcCrop">
    <machines>
      <machine name="cheyenne" compiler="intel" category="aux_clm">
        <options>
          <option name="wallclock">00:30:00</option>
          <option name="comment">Can use this test to determine if there are significant throughput changes, at least for this common and important configuration. Note that this deliberately doesn't have any testmods in order to (1) avoid doing history output (because the timing of output can be very variable, and mixing output timing with other aspects of model time can be confusing), and (2) generally keep the test replicating a production configuration as closely as possible (so, for example, we do NOT set BFBFLAG=TRUE for this test).</option>
        </options>
      </machine>
    </machines>
  </test>

  <test name="LILACSMOKE_Vnuopc_D_Ld2" grid="f10_f10_musgs" compset="I2000Ctsm50NwpSpAsRsGs" testmods="clm-lilac">
    <machines>
      <machine name="cheyenne" compiler="intel" category="aux_clm">
        <options>
          <option name="wallclock">00:20:00</option>
          <option name="comment">Basic LILAC smoke test. Needs to use the nuopc driver. Uses stub atmosphere to avoid needing to download a bunch of unnecessary data if run on a different machine.</option>
        </options>
      </machine>
    </machines>
  </test>

  <test name="FUNITCTSM_P1x1" grid="f10_f10_musgs" compset="I2000Clm50SpGs">
    <machines>
      <machine name="cheyenne" compiler="intel" category="aux_clm">
        <options>
          <option name="wallclock">00:30:00</option>
          <option name="comment">This test runs CTSM's Fortran unit tests. We're abusing the system test infrastructure to run these, so that a run of the test suite results in the unit tests being run as well. Grid and compset are irrelevant here, except that compset must be one that includes CTSM in order for CIME to find the test definition.</option>
        </options>
      </machine>
    </machines>
  </test>
</testlist><|MERGE_RESOLUTION|>--- conflicted
+++ resolved
@@ -2125,11 +2125,8 @@
 
     </machines>
   </test>
-<<<<<<< HEAD
+
   <test name="ERP_D_Ld3" grid="f19_g16" compset="I2000Clm50FatesCruGs" testmods="clm/FatesColdDef">
-=======
-  <test name="ERP_D_Ld3" grid="f19_g17" compset="I2000Clm50FatesCruGs" testmods="clm/Fates">
->>>>>>> d3c31a37
     <machines>
       <machine name="cheyenne" compiler="intel" category="fates"/>
     </machines>
@@ -2137,11 +2134,8 @@
       <option name="wallclock">00:20:00</option>
     </options>
   </test>
-<<<<<<< HEAD
+
   <test name="ERP_D_P32x2_Ld3" grid="f19_g16" compset="I2000Clm50FatesCruGs" testmods="clm/FatesColdDef">
-=======
-  <test name="ERP_D_P15x2_Ld3" grid="f19_g17" compset="I2000Clm50FatesCruGs" testmods="clm/Fates">
->>>>>>> d3c31a37
     <machines>
       <machine name="cheyenne" compiler="intel" category="fates"/>
     </machines>
@@ -2149,11 +2143,8 @@
       <option name="wallclock">00:20:00</option>
     </options>
   </test>
-<<<<<<< HEAD
+
   <test name="ERP_Ld3" grid="f09_g16" compset="I2000Clm50Fates" testmods="clm/FatesColdDef">
-=======
-  <test name="ERP_Ld3" grid="f09_g17" compset="I2000Clm45Fates" testmods="clm/FatesColdDef">
->>>>>>> d3c31a37
     <machines>
       <machine name="cheyenne" compiler="intel" category="fates"/>
       <machine name="izumi" compiler="nag" category="fates"/>
@@ -2173,11 +2164,8 @@
       <option name="wallclock">00:20:00</option>
     </options>
   </test>
-<<<<<<< HEAD
+
   <test name="ERS_D_Ld3" grid="f19_g16" compset="I2000Clm50FatesCruGs" testmods="clm/FatesColdDef">
-=======
-  <test name="ERS_D_Ld3" grid="f19_g17" compset="I2000Clm50FatesCruGs" testmods="clm/Fates">
->>>>>>> d3c31a37
     <machines>
       <machine name="cheyenne" compiler="intel" category="fates"/>
       <machine name="cheyenne" compiler="gnu" category="fates"/>
@@ -2187,11 +2175,8 @@
       <option name="wallclock">00:40:00</option>
     </options>
   </test>
-<<<<<<< HEAD
+
   <test name="ERS_D_Ld5" grid="f19_g16" compset="I2000Clm50BgcCruGs" testmods="clm/default">
-=======
-  <test name="ERS_D_Ld5" grid="f19_g17" compset="I2000Clm45Fates" testmods="clm/default">
->>>>>>> d3c31a37
     <machines>
       <machine name="cheyenne" compiler="intel" category="fates"/>
       <machine name="lawrencium-lr3" compiler="intel" category="fates"/>
@@ -2200,11 +2185,8 @@
       <option name="wallclock">00:20:00</option>
     </options>
   </test>
-<<<<<<< HEAD
+
   <test name="ERS_D_Mmpi-serial_Ld5" grid="1x1_brazil" compset="I2000Clm50FatesCruGs" testmods="clm/FatesColdDef">
-=======
-  <test name="ERS_D_Ld5" grid="f19_g17" compset="I2000Clm50FatesCruGs" testmods="clm/default">
->>>>>>> d3c31a37
     <machines>
       <machine name="cheyenne" compiler="intel" category="fates"/>
       <machine name="izumi" compiler="nag" category="fates"/>
@@ -2214,11 +2196,8 @@
       <option name="wallclock">00:20:00</option>
     </options>
   </test>
-<<<<<<< HEAD
+
     <test name="SMS_Lm3_D_Mmpi-serial" grid="1x1_brazil" compset="I2000Clm50FatesCruGs" testmods="clm/FatesHydro">
-=======
-  <test name="ERS_D_Mmpi-serial_Ld5" grid="1x1_brazil" compset="I2000Clm50FatesCruRsGs" testmods="clm/Fates">
->>>>>>> d3c31a37
     <machines>
       <machine name="cheyenne" compiler="intel" category="fates"/>
       <machine name="izumi" compiler="nag" category="fates"/>
@@ -2227,7 +2206,7 @@
       <option name="wallclock">00:20:00</option>
     </options>
   </test>
-<<<<<<< HEAD
+
   <test name="ERS_D_Ld5" grid="1x1_brazil" compset="I2000Clm50FatesCruGs" testmods="clm/FatesHydro">
     <machines>
       <machine name="cheyenne" compiler="intel" category="fates"/>
@@ -2238,10 +2217,8 @@
       <option name="wallclock">00:40:00</option>
     </options>
   </test>
-  <test name="ERS_Ld5" grid="f19_g16" compset="I2000Clm45Fates" testmods="clm/FatesColdDef">
-=======
+
   <test name="ERS_Ld5" grid="f19_g17" compset="I2000Clm45Fates" testmods="clm/FatesColdDef">
->>>>>>> d3c31a37
     <machines>
       <machine name="cheyenne" compiler="intel" category="fates"/>
       <machine name="lawrencium-lr3" compiler="intel" category="fates"/>
@@ -2325,11 +2302,8 @@
       <option name="comment"  >Run a short non-Fates test (without land-ice model) in the fates test list, to make sure fates changes do not mess up the standard model</option>
     </options>
   </test>
-<<<<<<< HEAD
+
   <test name="SMS_Lm13" grid="1x1_brazil" compset="I2000Clm50FatesCruGs" testmods="clm/FatesColdDef">
-=======
-  <test name="SMS_Ly2" grid="1x1_brazil" compset="I2000Clm45FatesRsGs" testmods="clm/Fates">
->>>>>>> d3c31a37
     <machines>
       <machine name="cheyenne" compiler="intel" category="fates"/>
       <machine name="cheyenne" compiler="gnu" category="fates"/>
