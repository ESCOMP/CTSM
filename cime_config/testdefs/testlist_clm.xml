<?xml version="1.0"?>
<!--
     CTSM test list. Test suites included:
        clm_pymods: System tests for the python code that also run CTSM cases (subset of aux_clm tests)
        clm_short: The short CLM test for basic testing of a few configurations
        aux_clm: Main workhorse test list to be run on main machines before most tags are made
        fates: The FATES testlist, run when FATES is updated
        ctsm_sci: Tests for all science supported compset/resolution configurations, plus all supported resolutions
        prelpha: Run before CESM alpha tags (subset of aux_clm tests)
        prebeta: Run before CESM beta tags (more extensive, but should have tests outside of prealpha) (subset of aux_clm tests)
        aux_cime_baselines: CESM cime baselines (subset of aux_clm tests)
        hillslope: Experimental test list used for the hillslope option of the model
        rxcropmaturity: Short tests to be run during development related to prescribed crop calendars
        matrixcn: Tests exercising the matrix-CN capability
        aux_clm_mpi_serial: aux_clm tests using mpi-serial. Useful for redoing tests that failed due to https://github.com/ESCOMP/CTSM/issues/2916, after having replaced libraries/mpi-serial with a fresh copy.
        subset_data: Tests exercising the subset_data tool and running CTSM with its output
        decomp_init: Initialization tests specifically for examining the PE layout decomposition initialization
<<<<<<< HEAD
        uhr_decomp_init: Initialization tests at Ultra High Resolution - specifically for examining the PE layout decomposition initialization
=======
        interim_restart: Tests having to do with interim restart capability.
>>>>>>> a855d4e8
-->
<testlist version="2.0">
  <test name="ERI_D_Ld9" grid="f10_f10_mg37" compset="I1850Clm60Bgc" testmods="clm/default">
    <machines>
      <machine name="derecho" compiler="gnu" category="aux_clm"/>
      <machine name="derecho" compiler="gnu" category="ctsm_sci"/>
    </machines>
    <options>
      <option name="wallclock">00:40:00</option>
    </options>
  </test>
  <test name="ERI_D_Ld9" grid="f10_f10_mg37" compset="I1850Clm60BgcCrujra" testmods="clm/default">
    <machines>
      <machine name="derecho" compiler="gnu" category="aux_clm"/>
      <machine name="derecho" compiler="gnu" category="ctsm_sci"/>
    </machines>
    <options>
      <option name="wallclock">00:40:00</option>
      <option name="comment">Repeat last ERI_D_Ld9...default test with Crujra while Gswp is still the default</option>
    </options>
  </test>
  <test name="ERI_D_Ld9" grid="f10_f10_mg37" compset="I1850Clm60Bgc" testmods="clm/default--clm/matrixcnOn">
    <machines>
      <machine name="derecho" compiler="gnu" category="aux_clm"/>
      <machine name="derecho" compiler="gnu" category="matrixcn"/>
    </machines>
    <options>
      <option name="wallclock">00:40:00</option>
      <option name="comment">Repeat last ERI_D_Ld9...default test with matrixcnOn</option>
    </options>
  </test>
  <test name="SMS_D_Ld3_PS" grid="f09_g17" compset="I1850Clm60SpNoAnthro" testmods="clm/decStart1851_noinitial--clm/nofireemis">
    <machines>
      <machine name="derecho" compiler="intel" category="aux_clm"/>
      <machine name="derecho" compiler="intel" category="ctsm_sci"/>
      <machine name="derecho" compiler="intel" category="prebeta"/>
    </machines>
    <options>
      <option name="wallclock">00:20:00</option>
      <option name="comment">No anthropogenic compset</option>
      <option name="comment">Also --nofireemis because this is a SP compset</option>
    </options>
  </test>
  <test name="SMS_D_Ld3_PS" grid="f09_t232" compset="I1850Clm60SpCrujraNoAnthro" testmods="clm/decStart1851_noinitial--clm/nofireemis">
    <machines>
      <machine name="derecho" compiler="intel" category="aux_clm"/>
      <machine name="derecho" compiler="intel" category="ctsm_sci"/>
      <machine name="derecho" compiler="intel" category="prebeta"/>
    </machines>
    <options>
      <option name="wallclock">00:20:00</option>
      <option name="comment">Repeat no anthropogenic compset with t232 and Crujra while the defaults have not changed</option>
    </options>
  </test>
  <test name="SMS_D_Ld3_PS" grid="f09_g17" compset="I1850Clm60BgcNoAnthro" testmods="clm/decStart1851_noinitial--clm/matrixcnOn">
    <machines>
      <machine name="derecho" compiler="intel" category="aux_clm"/>
      <machine name="derecho" compiler="intel" category="prebeta"/>
      <machine name="derecho" compiler="intel" category="matrixcn"/>
    </machines>
    <options>
      <option name="wallclock">00:20:00</option>
      <option name="comment">No anthropogenic compset, repeated with matrixcnOn (combines Bgc from next one and _D_ from previous one)</option>
    </options>
  </test>
  <test name="SMS_Ld3_PS" grid="f09_g17" compset="I1850Clm60BgcNoAnthro" testmods="clm/decStart1851_noinitial">
    <machines>
      <machine name="derecho" compiler="intel" category="ctsm_sci"/>
    </machines>
    <options>
      <option name="wallclock">00:20:00</option>
      <option name="comment">No anthropogenic compset for Bgc and ctsm_sci test list</option>
    </options>
  </test>
  <test name="SMS_Ld3_PS" grid="f09_t232" compset="I1850Clm60BgcCrujraNoAnthro" testmods="clm/decStart1851_noinitial">
    <machines>
      <machine name="derecho" compiler="intel" category="ctsm_sci"/>
    </machines>
    <options>
      <option name="wallclock">00:20:00</option>
      <option name="comment">Repeat no anthropogenic compset with t232 and Crujra while the defaults have not changed</option>
    </options>
  </test>
  <test name="SMS_D_Ld5_PS" grid="f09_f09_mt232" compset="I1850Clm60BgcCrop" testmods="clm/f09_ObscureStreamOpts">
    <machines>
      <machine name="derecho" compiler="gnu" category="aux_clm"/>
    </machines>
    <options>
      <option name="wallclock">00:20:00</option>
      <option name="comment">Simple test to make sure adding obscure stream options works</option>
    </options>
  </test>
  <test name="ERI_D_Ld9" grid="f10_f10_mg37" compset="I2000Clm50BgcCru" testmods="clm/default">
    <machines>
      <machine name="derecho" compiler="gnu" category="aux_clm"/>
      <machine name="derecho" compiler="intel" category="aux_clm"/>
    </machines>
    <options>
      <option name="wallclock">00:20:00</option>
    </options>
  </test>
  <test name="SMS_Ln9" grid="f10_f10_mg37" compset="I1850Clm45Bgc" testmods="clm/clm45cam4LndTuningModeZDustSoilErod">
    <machines>
      <machine name="derecho" compiler="intel" category="aux_clm"/>
      <machine name="derecho" compiler="gnu" category="aux_clm"/>
    </machines>
    <options>
      <option name="wallclock">00:20:00</option>
      <option name="comment">Simple test use soil eroditability in CTSM for CAM4 tuning</option>
    </options>
  </test>
  <test name="SMS_Ln9" grid="f09_f09_mg17" compset="I1850Clm45Bgc" testmods="clm/clm45cam4LndTuningModeZDustSoilErod">
    <machines>

      <machine name="derecho" compiler="intel" category="aux_clm"/>
    </machines>
    <options>
      <option name="wallclock">00:20:00</option>
      <option name="comment">Simple test use soil eroditability in CTSM for CAM4 tuning, at 1-degree</option>
    </options>
  </test>
  <test name="SMS_Ln9" grid="f10_f10_mg37" compset="I2000Clm50Sp" testmods="clm/clm50cam5LndTuningModeZDustSoilErod--clm/nofireemis">
    <machines>
      <machine name="derecho" compiler="gnu" category="aux_clm"/>
      <machine name="derecho" compiler="intel" category="aux_clm"/>
    </machines>
    <options>
      <option name="wallclock">00:20:00</option>
      <option name="comment">Simple test use soil eroditability in CTSM for CAM5 tuning</option>
      <option name="comment">Also --nofireemis because this is a SP compset</option>
    </options>
  </test>
  <test name="ERP_D_Ld9" grid="ne30pg3_t232" compset="I1850Clm60BgcCropG" testmods="clm/clm60cam7LndTuningModeLDust">
    <machines>
      <machine name="derecho" compiler="intel" category="aux_clm"/>
    </machines>
    <options>
      <option name="wallclock">00:20:00</option>
      <option name="comment">CESM3 development Exact restart test with change in the processor count at the standard coupled resolution</option>
    </options>
  </test>
    <test name="ERP_D_Ld9" grid="f10_f10_mg37" compset="I1850Clm60BgcCrop" testmods="clm/clm60cam7LndTuningModeLDust">
    <machines>
      <machine name="izumi" compiler="nag" category="aux_clm"/>
    </machines>
    <options>
      <option name="wallclock">00:40:00</option>
      <option name="comment">CESM3 development Exact restart test with change in the processor count at f10, for izumi nag</option>
    </options>
  </test>
  <test name="ERP_D_Ld9" grid="ne30pg3_t232" compset="I1850Clm60BgcCropG" testmods="clm/clm60cam6LndTuningMode">
    <machines>
      <machine name="derecho" compiler="intel" category="aux_clm"/>
    </machines>
    <options>
      <option name="wallclock">00:20:00</option>
      <option name="comment">CESM3 development Exact restart test with change in the processor count at the standard coupled resolution</option>
    </options>
  </test>
  <test name="ERP_D_Ld9" grid="ne30pg3_t232" compset="IHistClm60BgcCropG" testmods="clm/clm60cam7LndTuningModeLDust">
    <machines>
      <machine name="derecho" compiler="intel" category="aux_clm"/>
    </machines>
    <options>
      <option name="wallclock">00:20:00</option>
      <option name="comment">CESM3 development Exact restart test with change in the processor count at the standard coupled resolution for transient</option>
    </options>
  </test>

  <test name="SMS_D_Ld10" grid="f09_f09_mt232" compset="IHistClm60BgcCrop" testmods="clm/f09_FillMissingW_Urban">
    <machines>
      <machine name="derecho" compiler="intel" category="aux_clm"/>
    </machines>
    <options>
      <option name="wallclock">00:20:00</option>
      <option name="comment">Testing that a initial condition file with an missing urban landunit will be filled with another urban landunit</option>
    </options>
  </test>
  <test name="ERS_D_Ld9" grid="ne30pg3_t232" compset="I1850Clm60BgcCropG" testmods="clm/clm60cam7LndTuningMode">
    <machines>
      <machine name="derecho" compiler="intel" category="aux_clm"/>
    </machines>
    <options>
      <option name="wallclock">00:20:00</option>
      <option name="comment">CESM3 development simple exact restart test at the standard coupled resolution</option>
    </options>
  </test>
  <test name="ERI_D" grid="ne30pg3_t232" compset="I1850Clm60BgcCropG" testmods="clm/clm60cam7LndTuningModeLDust">
    <machines>
      <machine name="derecho" compiler="intel" category="aux_clm"/>
    </machines>
    <options>
      <option name="wallclock">00:40:00</option>
      <option name="comment">CESM3 development Exact restart test for all startup types at the standard coupled resolution</option>
    </options>
  </test>
  <test name="SMS_Lm1" grid="ne30pg3_t232" compset="I1850Clm60BgcCropG" testmods="clm/clm60cam7LndTuningMode">
    <machines>
      <machine name="derecho" compiler="intel" category="aux_clm"/>
      <machine name="derecho" compiler="intel" category="ctsm_sci"/>
    </machines>
    <options>
      <option name="wallclock">00:20:00</option>
      <option name="comment">CESM3 development test at the standard coupled resolution for a month</option>
    </options>
  </test>
  <test name="SMS_Lm1" grid="ne30pg3_t232" compset="I1850Clm60BgcCropCrujraG" testmods="clm/clm60cam7LndTuningMode">
    <machines>
      <machine name="derecho" compiler="intel" category="aux_clm"/>
      <machine name="derecho" compiler="intel" category="ctsm_sci"/>
    </machines>
    <options>
      <option name="wallclock">00:20:00</option>
      <option name="comment">Repeat CESM3 development test with Crujra while Gswp is still the default</option>
    </options>
  </test>
  <test name="SMS" grid="ne30pg3_t232" compset="I2000Clm60BgcCrop" testmods="clm/clm60cam7LndTuningMode">
    <machines>
      <machine name="derecho" compiler="intel" category="aux_clm"/>
    </machines>
    <options>
      <option name="wallclock">00:20:00</option>
      <option name="comment">CESM3 development test at the standard coupled resolution for 2000</option>
    </options>
  </test>
  <test name="SMS_Ld5" grid="hcru_hcru_mt13" compset="I2000Clm60Sp" testmods="clm/default--clm/nofireemis">
    <machines>
      <machine name="derecho" compiler="intel" category="ctsm_sci"/>
    </machines>
    <options>
      <option name="wallclock">00:20:00</option>
      <option name="comment">CTSM science test list for the half degree grid with latest CLM version for 2000</option>
    </options>
  </test>
  <test name="SMS_Ld5" grid="hcru_hcru_mt13" compset="I2000Clm60SpCrujra" testmods="clm/default--clm/nofireemis">
    <machines>
      <machine name="derecho" compiler="intel" category="ctsm_sci"/>
    </machines>
    <options>
      <option name="wallclock">00:20:00</option>
      <option name="comment">Repeat CTSM science test with Crujra while Gswp is still the default</option>
    </options>
  </test>
  <test name="SMS_Ld5" grid="hcru_hcru_mt13" compset="IHistClm60BgcCrop" testmods="clm/default">
    <machines>
      <machine name="derecho" compiler="intel" category="ctsm_sci"/>
    </machines>
    <options>
      <option name="wallclock">00:20:00</option>
      <option name="comment">CTSM science test list for the half degree grid with latest CLM version for historical</option>
    </options>
  </test>
  <test name="SMS_Ld5" grid="hcru_hcru_mt13" compset="IHistClm60BgcCropCrujra" testmods="clm/default">
    <machines>
      <machine name="derecho" compiler="intel" category="ctsm_sci"/>
    </machines>
    <options>
      <option name="wallclock">00:20:00</option>
      <option name="comment">Repeat CTSM science test with Crujra while Gswp is still the default</option>
    </options>
  </test>
  <test name="SMS_Ln9" grid="C96_C96_mt232" compset="I2000Clm60Sp" testmods="clm/clm60cam7LndTuningMode--clm/nofireemis">
    <machines>
      <machine name="derecho" compiler="intel" category="ctsm_sci"/>
    </machines>
    <options>
      <option name="wallclock">00:60:00</option>
      <option name="comment">We have one C96 test in aux_clm; this is another that uses a different compset. No needn't run this additional C96 test with every tag, but include it in the less frequent ctsm_sci testing.</option>
      <option name="comment">Also --nofireemis because this is a SP compset</option>
    </options>
  </test>
  <test name="SMS_Ln9" grid="C96_C96_mt232" compset="I2000Clm60SpCrujra" testmods="clm/clm60cam7LndTuningMode--clm/nofireemis">
    <machines>
      <machine name="derecho" compiler="intel" category="ctsm_sci"/>
    </machines>
    <options>
      <option name="wallclock">00:60:00</option>
      <option name="comment">Repeat C96 test with Crujra while Gswp is still the default</option>
    </options>
  </test>
  <test name="SMS_Ln9" grid="mpasa480_mpasa480" compset="I1850Clm60SpRs" testmods="clm/clm60cam7LndTuningMode--clm/nofireemis">
    <machines>
      <machine name="derecho" compiler="intel" category="ctsm_sci"/>
    </machines>
    <options>
      <option name="wallclock">00:60:00</option>
      <option name="comment">mpasa low resolution grid, tested in CAM, so do both 1850 and 2000 with latest CLM version and include in the CTSM science test list</option>
      <option name="comment">Also --nofireemis because this is a SP compset</option>
    </options>
  </test>
  <test name="SMS_Ln9" grid="mpasa480_mpasa480" compset="I1850Clm60SpCrujraRs" testmods="clm/clm60cam7LndTuningMode--clm/nofireemis">
    <machines>
      <machine name="derecho" compiler="intel" category="ctsm_sci"/>
    </machines>
    <options>
      <option name="wallclock">00:60:00</option>
      <option name="comment">Repeat mpasa low resolution test with Crujra while Gswp is still the default</option>
    </options>
  </test>
  <test name="SMS_Ln9" grid="mpasa480_mpasa480" compset="I2000Clm60SpRs" testmods="clm/clm60cam7LndTuningMode--clm/nofireemis">
    <machines>
      <machine name="derecho" compiler="intel" category="ctsm_sci"/>
    </machines>
    <options>
      <option name="wallclock">00:60:00</option>
      <option name="comment">mpasa low resolution grid, tested in CAM, so do both 1850 and 2000 with latest CLM version and include in the CTSM science test list</option>
      <option name="comment">Also --nofireemis because this is a SP compset</option>
    </options>
  </test>
  <test name="SMS_Ln9" grid="mpasa480_mpasa480" compset="I2000Clm60SpCrujraRs" testmods="clm/clm60cam7LndTuningMode--clm/nofireemis">
    <machines>
      <machine name="derecho" compiler="intel" category="ctsm_sci"/>
    </machines>
    <options>
      <option name="wallclock">00:60:00</option>
      <option name="comment">Repeat mpasa low resolution test with Crujra while Gswp is still the default</option>
    </options>
  </test>
  <test name="SMS_Ln9" grid="mpasa120_mpasa120" compset="IHistClm60Sp" testmods="clm/clm60cam7LndTuningMode--clm/nofireemis">
    <machines>
      <machine name="derecho" compiler="intel" category="ctsm_sci"/>
    </machines>
    <options>
      <option name="wallclock">00:60:00</option>
      <option name="comment">Test that the workhorse mpasa resolution functions for CAM, for both Hist and 2000 with latest CLM version. No need to run this test with every tag, but include it in the less frequent ctsm_sci testing.</option>
      <option name="comment">Also --nofireemis because this is a SP compset</option>
    </options>
  </test>
  <test name="SMS_Ln9" grid="mpasa120_mpasa120" compset="IHistClm60SpCrujra" testmods="clm/clm60cam7LndTuningMode--clm/nofireemis">
    <machines>
      <machine name="derecho" compiler="intel" category="ctsm_sci"/>
    </machines>
    <options>
      <option name="wallclock">00:60:00</option>
      <option name="comment">Repeat test of the workhorse mpasa resolution with Crujra while Gswp is still the default</option>
    </options>
  </test>
  <test name="SMS_Ln9" grid="mpasa120_mpasa120" compset="I2000Clm60Sp" testmods="clm/clm60cam7LndTuningMode--clm/nofireemis">
    <machines>
      <machine name="derecho" compiler="intel" category="ctsm_sci"/>
    </machines>
    <options>
      <option name="wallclock">00:60:00</option>
      <option name="comment">Test that the workhorse mpasa resolution functions for CAM, for both Hist and 2000 with latest CLM version. No need to run this test with every tag, but include it in the less frequent ctsm_sci testing.</option>
      <option name="comment">Also --nofireemis because this is a SP compset</option>
    </options>
  </test>
  <test name="SMS_Ln9" grid="mpasa120_mpasa120" compset="I2000Clm60SpCrujra" testmods="clm/clm60cam7LndTuningMode--clm/nofireemis">
    <machines>
      <machine name="derecho" compiler="intel" category="ctsm_sci"/>
    </machines>
    <options>
      <option name="wallclock">00:60:00</option>
      <option name="comment">Repeat test of the workhorse mpasa resolution with Crujra while Gswp is still the default</option>
    </options>
  </test>
  <test name="SMS_Ln9" grid="mpasa60_mpasa60" compset="I2000Clm60Sp" testmods="clm/clm60cam7LndTuningModeLDust--clm/nofireemis">
    <machines>
      <machine name="derecho" compiler="intel" category="ctsm_sci"/>
    </machines>
    <options>
      <option name="wallclock">00:60:00</option>
      <option name="comment">Higher resolution mpasa grid for CAM with latest CLM version. Include it in the less frequent ctsm_sci testing.</option>
      <option name="comment">Also --nofireemis because this is a SP compset</option>
    </options>
  </test>
  <test name="SMS_Ln9" grid="mpasa60_mpasa60" compset="I2000Clm60SpCrujra" testmods="clm/clm60cam7LndTuningModeLDust--clm/nofireemis">
    <machines>
      <machine name="derecho" compiler="intel" category="ctsm_sci"/>
    </machines>
    <options>
      <option name="wallclock">00:60:00</option>
      <option name="comment">Repeat higher resolution mpasa test with Crujra while Gswp is still the default</option>
    </options>
  </test>
  <test name="SMS_Ln9" grid="mpasa15_mpasa15" compset="I2000Clm60SpRs" testmods="clm/clm60cam7LndTuningMode--clm/nofireemis">
    <machines>
      <machine name="derecho" compiler="intel" category="ctsm_sci"/>
    </machines>
    <options>
      <option name="wallclock">00:60:00</option>
      <option name="comment">Higher resolution mpasa grid for CAM with latest CLM version. Include it in the less frequent ctsm_sci testing.</option>
      <option name="comment">Also --nofireemis because this is a SP compset</option>
    </options>
  </test>
  <test name="SMS_Ln9" grid="mpasa15_mpasa15" compset="I2000Clm60SpCrujraRs" testmods="clm/clm60cam7LndTuningMode--clm/nofireemis">
    <machines>
      <machine name="derecho" compiler="intel" category="ctsm_sci"/>
    </machines>
    <options>
      <option name="wallclock">00:60:00</option>
      <option name="comment">Repeat higher resolution mpasa test with Crujra while Gswp is still the default</option>
    </options>
  </test>
  <test name="ERI_D_Ld9" grid="ne30_g17" compset="I2000Clm50BgcCru" testmods="clm/vrtlay">
    <machines>
      <machine name="derecho" compiler="intel" category="aux_clm"/>
    </machines>
    <options>
      <option name="wallclock">00:60:00</option>
    </options>
  </test>
  <test name="ERI_D_Ld9" grid="ne30_g17" compset="I2000Clm50BgcCru" testmods="clm/vrtlay--clm/matrixcnOn">
    <machines>
      <machine name="derecho" compiler="intel" category="aux_clm"/>
      <machine name="derecho" compiler="intel" category="matrixcn"/>
    </machines>
    <options>
      <option name="wallclock">00:60:00</option>
      <option name="comment">Repeat last ERI_D_Ld9...vrtlay test with matrixcnOn</option>
    </options>
  </test>
  <test name="SMS_D_Ld1_PS" grid="f09_g17" compset="I1850Clm50Sp" testmods="clm/default--clm/nofireemis">
    <machines>
      <machine name="derecho" compiler="intel" category="aux_clm"/>
    </machines>
    <options>
      <option name="wallclock">00:20:00</option>
      <option name="comment">Include a test of this scientifically-supported compset at a scientifically-supported resolution</option>
    </options>
  </test>
  <test name="SEQ_D_Ld10_PS" grid="f09_f09_mt232" compset="I1850Clm60Sp" testmods="clm/default--clm/nofireemis">
    <machines>
      <machine name="derecho" compiler="intel" category="aux_clm"/>
      <machine name="derecho" compiler="intel" category="prebeta"/>
    </machines>
    <options>
      <option name="wallclock">00:20:00</option>
      <option name="comment">Include a test that ensures that answers for concurrent and sequential CTSM are identical</option>
    </options>
  </test>
  <!-- science support for workhorse resolutions with CLM5_0 physics -->
  <test name="SMS_Ld1" grid="f09_g17" compset="I1850Clm50Sp" testmods="clm/default--clm/nofireemis">
    <machines>
      <machine name="derecho" compiler="intel" category="ctsm_sci"/>
    </machines>
    <options>
      <option name="wallclock">00:40:00</option>
      <option name="comment">Science support for I1850Clm50Sp at f09</option>
    </options>
  </test>
  <test name="SMS_Ld1" grid="f19_g17" compset="I1850Clm50Sp" testmods="clm/default--clm/nofireemis">
    <machines>
      <machine name="derecho" compiler="intel" category="ctsm_sci"/>
    </machines>
    <options>
      <option name="wallclock">00:40:00</option>
      <option name="comment">Science support for I1850Clm50Sp at f19</option>
    </options>
  </test>
  <test name="SMS_Ld1" grid="f09_g17" compset="I1850Clm50SpCru" testmods="clm/default--clm/nofireemis">
    <machines>
      <machine name="derecho" compiler="intel" category="ctsm_sci"/>
    </machines>
    <options>
      <option name="wallclock">00:20:00</option>
      <option name="comment">Science support for I1850Clm50SpCru at f09</option>
    </options>
  </test>
  <test name="SMS_Ld1" grid="f19_g17" compset="I1850Clm50SpCru" testmods="clm/default--clm/nofireemis">
    <machines>
      <machine name="derecho" compiler="intel" category="ctsm_sci"/>
    </machines>
    <options>
      <option name="wallclock">00:20:00</option>
      <option name="comment">Science support for I1850Clm50SpCru at f19</option>
    </options>
  </test>
  <!-- science support for workhorse resolutions with CLM6_0 physics -->
  <test name="SMS_Ld1" grid="f09_g17" compset="I1850Clm60Sp" testmods="clm/default--clm/nofireemis">
    <machines>
      <machine name="derecho" compiler="intel" category="ctsm_sci"/>
    </machines>
    <options>
      <option name="wallclock">00:20:00</option>
      <option name="comment">Science support for 1850 with clm6_0 for SP mode at f09</option>
    </options>
  </test>
  <test name="SMS_Ld1" grid="f09_t232" compset="I1850Clm60SpCrujra" testmods="clm/default--clm/nofireemis">
    <machines>
      <machine name="derecho" compiler="intel" category="ctsm_sci"/>
    </machines>
    <options>
      <option name="wallclock">00:20:00</option>
      <option name="comment">Repeat this science support test with t232 and Crujra while the defaults have not changed</option>
    </options>
  </test>
  <test name="SMS_Ld1" grid="f19_g17" compset="I1850Clm60Sp" testmods="clm/default--clm/nofireemis">
    <machines>
      <machine name="derecho" compiler="intel" category="ctsm_sci"/>
    </machines>
    <options>
      <option name="wallclock">00:20:00</option>
      <option name="comment">Science support for 1850 with clm6_0 for SP mode at f19</option>
    </options>
  </test>
  <test name="SMS_Ld1" grid="f19_g17" compset="I1850Clm60SpCrujra" testmods="clm/default--clm/nofireemis">
    <machines>
      <machine name="derecho" compiler="intel" category="ctsm_sci"/>
    </machines>
    <options>
      <option name="wallclock">00:20:00</option>
      <option name="comment">Repeat this science support test with Crujra while Gswp is still the default</option>
    </options>
  </test>
  <test name="SMS_Ld1" grid="f09_g17" compset="I1850Clm60Sp" testmods="clm/clm60cam7LndTuningMode--clm/nofireemis">
    <machines>
      <machine name="derecho" compiler="intel" category="ctsm_sci"/>
    </machines>
    <options>
      <option name="wallclock">00:20:00</option>
      <option name="comment">Science support for 1850 with clm6_0 for SP mode at f09 with CAM7</option>
      <option name="comment">Also --nofireemis because this is a SP compset</option>
    </options>
  </test>
  <test name="SMS_Ld1" grid="f09_t232" compset="I1850Clm60SpCrujra" testmods="clm/clm60cam7LndTuningMode--clm/nofireemis">
    <machines>
      <machine name="derecho" compiler="intel" category="ctsm_sci"/>
    </machines>
    <options>
      <option name="wallclock">00:20:00</option>
      <option name="comment">Repeat this science support test with t232 and Crujra while the defaults have not changed</option>
    </options>
  </test>
  <test name="SMS_Ld1" grid="f19_g17" compset="I1850Clm60Sp" testmods="clm/clm60cam7LndTuningMode--clm/nofireemis">
    <machines>
      <machine name="derecho" compiler="intel" category="ctsm_sci"/>
    </machines>
    <options>
      <option name="wallclock">00:20:00</option>
      <option name="comment">Science support for 1850 with clm6_0 for SP mode at f19 with CAM7</option>
      <option name="comment">Also --nofireemis because this is a SP compset</option>
    </options>
  </test>
  <test name="SMS_Ld1" grid="f19_g17" compset="I1850Clm60SpCrujra" testmods="clm/clm60cam7LndTuningMode--clm/nofireemis">
    <machines>
      <machine name="derecho" compiler="intel" category="ctsm_sci"/>
    </machines>
    <options>
      <option name="wallclock">00:20:00</option>
      <option name="comment">Repeat this science support test with Crujra while Gswp is still the default</option>
    </options>
  </test>
  <test name="ERP_D_Ld3_PS" grid="f09_g17" compset="I2000Clm50Sp" testmods="clm/prescribed">
    <machines>
      <machine name="derecho" compiler="intel" category="aux_clm"/>
      <machine name="derecho" compiler="intel" category="prealpha"/>
    </machines>
    <options>
      <option name="wallclock">00:20:00</option>
      <option name="comment">Include a test of prescribed soil-moisture, has to be at f09, should be 2000 and for SP</option>
    </options>
  </test>
  <test name="ERI_D_Ld9_P48x1" grid="f10_f10_mg37" compset="I2000Clm50BgcCru" testmods="clm/reduceOutput">
    <machines>
      <machine name="izumi" compiler="nag" category="aux_clm"/>
      <machine name="izumi" compiler="nag" category="prebeta"/>
    </machines>
    <options>
      <option name="wallclock">00:40:00</option>
    </options>
  </test>
  <test name="ERI_D_Ld9_P48x1" grid="f10_f10_mg37" compset="I2000Clm50Sp" testmods="clm/reduceOutput--clm/nofireemis">
    <machines>
      <machine name="izumi" compiler="nag" category="aux_clm"/>
    </machines>
    <options>
      <option name="wallclock">00:50:00</option>
    </options>
  </test>
  <test name="ERI_D_Ld9_P48x1" grid="f10_f10_mg37" compset="I2000Clm50Sp" testmods="clm/SNICARFRC">
    <machines>
      <machine name="izumi" compiler="nag" category="aux_clm"/>
    </machines>
    <options>
      <option name="wallclock">00:50:00</option>
    </options>
  </test>
  <test name="ERS_D" grid="f10_f10_mg37" compset="I1850Clm60Sp" testmods="clm/ExcessIceStreams">
    <machines>
      <machine name="izumi" compiler="nag" category="aux_clm"/>
    </machines>
    <options>
      <option name="wallclock">00:40:00</option>
      <option name="comment">Include an excess ice test starting up from streams</option>
    </options>
  </test>
  <test name="SMS_Lm12" grid="f09_f09_mg17" compset="I1850Clm60Sp" testmods="clm/ExcessIceStartup_output_sp_exice">
    <machines>
      <machine name="derecho" compiler="intel" category="ctsm_sci"/>
    </machines>
    <options>
      <option name="wallclock">01:00:00</option>
      <option name="comment">Include an excess ice test starting up from an finidat startup file with excessice output with extra output</option>
    </options>
  </test>
  <test name="SMS_Lm12" grid="f09_t232" compset="I1850Clm60SpCrujra" testmods="clm/ExcessIceStartup_output_sp_exice">
    <machines>
      <machine name="derecho" compiler="intel" category="ctsm_sci"/>
    </machines>
    <options>
      <option name="wallclock">01:00:00</option>
      <option name="comment">Repeat excess ice test with t232 and Crujra while the defaults have not changed</option>
    </options>
  </test>
  <test name="SMS_Ln9_P256x3" grid="f19_g17" compset="IHistClm50Sp" testmods="clm/waccmx_offline2005Start">
    <machines>
      <machine name="derecho" compiler="intel" category="ctsm_sci"/>
    </machines>
    <options>
      <option name="wallclock">00:20:00</option>
      <option name="comment">Do a test similar to FXHIST starting at a 2005 start date, will interpoalte from the 2003 IC file</option>
    </options>
  </test>
  <test name="SMS_D_Ln9_P128x3" grid="f19_g17" compset="IHistClm50Sp" testmods="clm/waccmx_offline">
    <machines>
      <machine name="derecho" compiler="intel" category="aux_clm"/>
    </machines>
    <options>
      <option name="wallclock">00:20:00</option>
      <option name="comment">Run a transient case with standalone settings similar to the FXHIST waccm test</option>
    </options>
  </test>
  <test name="ERP_D_P64x2_Ld3" grid="f10_f10_mg37" compset="I2000Clm50BgcCru" testmods="clm/cn_conly">
    <machines>
      <machine name="derecho" compiler="intel" category="aux_clm"/>
    </machines>
    <options>
      <option name="wallclock">00:20:00</option>
    </options>
  </test>
  <test name="ERP_D_P64x2_Ld3" grid="f10_f10_mg37" compset="I2000Clm50BgcCru" testmods="clm/snowveg_norad">
    <machines>
      <machine name="derecho" compiler="gnu" category="aux_clm"/>
    </machines>
    <options>
      <option name="wallclock">00:20:00</option>
    </options>
  </test>
  <test name="ERI_Ld9" grid="f10_f10_mg37" compset="I2000Clm50BgcCru" testmods="clm/drydepnomegan">
    <machines>
      <machine name="derecho" compiler="gnu" category="aux_clm"/>
    </machines>
    <options>
      <option name="wallclock">00:20:00</option>
    </options>
  </test>
  <test name="ERI_Ld9" grid="f10_f10_mg37" compset="I2000Clm50BgcCru" testmods="clm/default">
    <machines>
      <machine name="derecho" compiler="gnu" category="aux_clm"/>
      <machine name="derecho" compiler="intel" category="aux_clm"/>
    </machines>
    <options>
      <option name="wallclock">00:20:00</option>
    </options>
  </test>
  <test name="ERI_Ld9" grid="f45_g37" compset="I2000Clm50BgcCru" testmods="clm/nofire">
    <machines>
      <machine name="derecho" compiler="intel" category="aux_clm"/>
    </machines>
    <options>
      <option name="wallclock">00:20:00</option>
    </options>
  </test>
  <test name="ERI_Ld9" grid="f45_g37" compset="I2000Clm50BgcCru" testmods="clm/nofire--clm/matrixcnOn">
    <machines>
      <machine name="derecho" compiler="intel" category="aux_clm"/>
      <machine name="derecho" compiler="intel" category="matrixcn"/>
    </machines>
    <options>
      <option name="wallclock">00:20:00</option>
      <option name="comment">Repeat last ERI_Ld9...nofire test with matrixcnOn</option>
    </options>
  </test>
  <test name="ERI_Ld9" grid="f09_g17" compset="I2000Clm60BgcCrop" testmods="clm/default">
    <machines>
      <machine name="derecho" compiler="intel" category="ctsm_sci"/>
    </machines>
    <options>
      <option name="wallclock">00:40:00</option>
      <option name="comment">Include an ERI test at production resolution in the ctsm_sci test list</option>
    </options>
  </test>
  <test name="ERI_Ld9" grid="f09_t232" compset="I2000Clm60BgcCropCrujra" testmods="clm/default">
    <machines>
      <machine name="derecho" compiler="intel" category="ctsm_sci"/>
    </machines>
    <options>
      <option name="wallclock">00:40:00</option>
      <option name="comment">Repeat this ERI test with t232 and Crujra while the defaults have not changed</option>
    </options>
  </test>
  <test name="ERI_C2_Ld9" grid="f10_f10_mg37" compset="I2000Clm60BgcCrop" testmods="clm/default">
    <machines>
      <machine name="derecho" compiler="gnu" category="aux_clm"/>
    </machines>
    <options>
      <option name="wallclock">00:20:00</option>
    </options>
  </test>
  <test name="ERS_Ld3" grid="f10_f10_mg37" compset="I2000Clm60Bgc" testmods="clm/ciso_cwd_hr">
    <machines>
      <machine name="derecho" compiler="intel" category="aux_clm"/>
      <machine name="derecho" compiler="intel" category="ctsm_sci"/>
    </machines>
    <options>
      <option name="wallclock">00:20:00</option>
    </options>
  </test>
  <test name="ERS_Ld3" grid="f10_f10_mg37" compset="I2000Clm60BgcCrujra" testmods="clm/ciso_cwd_hr">
    <machines>
      <machine name="derecho" compiler="intel" category="aux_clm"/>
      <machine name="derecho" compiler="intel" category="ctsm_sci"/>
    </machines>
    <options>
      <option name="wallclock">00:20:00</option>
      <option name="comment">Repeat this ERS test with Crujra while Gswp is stil the default</option>
    </options>
  </test>
  <test name="ERS_Ld3" grid="f10_f10_mg37" compset="I2000Clm60Bgc" testmods="clm/ciso_cwd_hr--clm/matrixcnOn">
    <machines>
      <machine name="derecho" compiler="intel" category="aux_clm"/>
      <machine name="derecho" compiler="intel" category="matrixcn"/>
    </machines>
    <options>
      <option name="wallclock">00:20:00</option>
      <option name="comment">Repeat last ERS_Ld3...ciso_cwd_hr test with matrixcnOn</option>
    </options>
  </test>
  <test name="ERP_Ld9" grid="f45_g37" compset="I2000Clm60Bgc" testmods="clm/default">
    <machines>
      <machine name="derecho" compiler="intel" category="aux_clm"/>
      <machine name="derecho" compiler="intel" category="ctsm_sci"/>
    </machines>
    <options>
      <option name="wallclock">00:20:00</option>
    </options>
  </test>
  <test name="ERP_Ld9" grid="f45_g37" compset="I2000Clm60BgcCrujra" testmods="clm/default">
    <machines>
      <machine name="derecho" compiler="intel" category="aux_clm"/>
      <machine name="derecho" compiler="intel" category="ctsm_sci"/>
    </machines>
    <options>
      <option name="wallclock">00:20:00</option>
      <option name="comment">Repeat this ERP test with Crujra while Gswp is stil the default</option>
    </options>
  </test>
  <test name="ERP_D" grid="f10_f10_mg37" compset="IHistClm60Bgc" testmods="clm/decStart">
    <machines>
      <machine name="derecho" compiler="gnu" category="aux_clm"/>
      <machine name="derecho" compiler="intel" category="aux_clm"/>
    </machines>
    <options>
      <option name="wallclock">00:20:00</option>
    </options>
  </test>
  <test name="ERP_D" grid="f10_f10_mg37" compset="IHistClm60Bgc" testmods="clm/decStart--clm/matrixcnOn_ignore_warnings">
    <machines>
      <machine name="derecho" compiler="gnu" category="aux_clm"/>
      <machine name="derecho" compiler="gnu" category="matrixcn"/>
    </machines>
    <options>
      <option name="wallclock">00:20:00</option>
      <option name="comment">Repeat last ERP_D...decStart test with matrixcnOn</option>
    </options>
  </test>
  <test name="ERP_D_Ld3_P64x2" grid="f10_f10_mg37" compset="I2000Clm50BgcCru" testmods="clm/default">
    <machines>
      <machine name="derecho" compiler="intel" category="aux_clm"/>
      <machine name="derecho" compiler="gnu" category="aux_clm"/>
    </machines>
    <options>
      <option name="wallclock">00:20:00</option>
    </options>
  </test>
  <test name="ERP_D_Ld5" grid="f10_f10_mg37" compset="I1850Clm50BgcCropG" testmods="clm/glcMEC_changeFlags">
    <machines>
      <machine name="derecho" compiler="gnu" category="aux_clm"/>
    </machines>
    <options>
      <option name="wallclock">00:20:00</option>
      <option name="comment">cism is not answer preserving across processor changes, but short test length should be ok.</option>
    </options>
  </test>
  <test name="SMS" grid="f09_g17" compset="I1850Clm50BgcCropG" testmods="clm/default">
    <machines>
      <machine name="derecho" compiler="intel" category="ctsm_sci"/>
    </machines>
    <options>
      <option name="wallclock">00:20:00</option>
      <option name="comment">Science support for 1850 clm5_0 physics for BgcCrop wtih CISM at f09</option>
    </options>
  </test>
  <!-- clm5_0 physics workhorse resolution BGC science test list -->
  <test name="SMS_Ld5" grid="f19_g17" compset="I1850Clm50Bgc" testmods="clm/default">
    <machines>
      <machine name="derecho" compiler="intel" category="ctsm_sci"/>
    </machines>
    <options>
      <option name="wallclock">00:20:00</option>
      <option name="comment">Science support for 1850 clm5_0 physics for Bgc at f19</option>
    </options>
  </test>
  <test name="SMS_Ld5" grid="f09_g17" compset="I1850Clm50Bgc" testmods="clm/default">
    <machines>
      <machine name="derecho" compiler="intel" category="ctsm_sci"/>
    </machines>
    <options>
      <option name="wallclock">00:20:00</option>
      <option name="comment">Science support for 1850 clm5_0 physics for Bgc at f09</option>
    </options>
  </test>
  <!-- clm6_0 physics workhorse resolution BGC science test list -->
  <test name="SMS_Ld5" grid="f19_g17" compset="I1850Clm60Bgc" testmods="clm/default">
    <machines>
      <machine name="derecho" compiler="intel" category="ctsm_sci"/>
    </machines>
    <options>
      <option name="wallclock">00:20:00</option>
      <option name="comment">Science support for 1850 Clm6_0 physics for Bgc at f19</option>
    </options>
  </test>
  <test name="SMS_Ld5" grid="f19_g17" compset="I1850Clm60BgcCrujra" testmods="clm/default">
    <machines>
      <machine name="derecho" compiler="intel" category="ctsm_sci"/>
    </machines>
    <options>
      <option name="wallclock">00:20:00</option>
      <option name="comment">Repeat this science support test with Crujra while Gswp is still the default</option>
    </options>
  </test>
  <test name="SMS_Ld5" grid="f09_g17" compset="I1850Clm60Bgc" testmods="clm/default">
    <machines>
      <machine name="derecho" compiler="intel" category="ctsm_sci"/>
    </machines>
    <options>
      <option name="wallclock">00:20:00</option>
      <option name="comment">Science support for 1850 Clm6_0 physics for Bgc at f09</option>
    </options>
  </test>
  <test name="SMS_Ld5" grid="f09_t232" compset="I1850Clm60BgcCrujra" testmods="clm/default">
    <machines>
      <machine name="derecho" compiler="intel" category="ctsm_sci"/>
    </machines>
    <options>
      <option name="wallclock">00:20:00</option>
      <option name="comment">Repeat this science support test with t232 and Crujra while the defaults have not changed</option>
    </options>
  </test>
  <test name="ERP_D_Ld5" grid="ne30_g17" compset="I1850Clm50BgcCrop" testmods="clm/default">
    <machines>
      <machine name="derecho" compiler="intel" category="ctsm_sci"/>
    </machines>
    <options>
      <option name="wallclock">00:60:00</option>
    </options>
  </test>
  <test name="SMS" grid="ne3pg3_ne3pg3_mg37" compset="IHistClm60SpRs" testmods="clm/clm60cam7LndTuningMode--clm/nofireemis">
    <machines>
      <machine name="derecho" compiler="intel" category="ctsm_sci"/>
    </machines>
    <options>
      <option name="wallclock">00:60:00</option>
      <option name="comment">Low resolution SE grid for running with CAM with latest CLM version in the CTSM science test list, tested in CAM, so test all of Hist, SSP5-8.5 and 2000</option>
      <option name="comment">Also --nofireemis because this is a SP compset</option>
    </options>
  </test>
  <test name="SMS" grid="ne3pg3_ne3pg3_mg37" compset="IHistClm60SpCrujraRs" testmods="clm/clm60cam7LndTuningMode--clm/nofireemis">
    <machines>
      <machine name="derecho" compiler="intel" category="ctsm_sci"/>
    </machines>
    <options>
      <option name="wallclock">00:60:00</option>
      <option name="comment">Repeat this low res SE grid test with Crujra while Gswp is still the default</option>
    </options>
  </test>
  <test name="SMS" grid="ne3pg3_ne3pg3_mg37" compset="I2000Clm60SpRs" testmods="clm/clm60cam7LndTuningMode--clm/nofireemis">
    <machines>
      <machine name="derecho" compiler="intel" category="ctsm_sci"/>
    </machines>
    <options>
      <option name="wallclock">00:60:00</option>
      <option name="comment">Low resolution SE grid for running with CAM with latest CLM version in the CTSM science test list, tested in CAM, so test all of Hist, SSP5-8.5 and 2000</option>
      <option name="comment">Also --nofireemis because this is a SP compset</option>
    </options>
  </test>
  <test name="SMS" grid="ne3pg3_ne3pg3_mg37" compset="I2000Clm60SpCrujraRs" testmods="clm/clm60cam7LndTuningMode--clm/nofireemis">
    <machines>
      <machine name="derecho" compiler="intel" category="ctsm_sci"/>
    </machines>
    <options>
      <option name="wallclock">00:60:00</option>
      <option name="comment">Repeat this low res SE grid test with Crujra while Gswp is still the default</option>
    </options>
  </test>
  <test name="SMS" grid="ne16pg3_ne16pg3_mg17" compset="I1850Clm60Sp" testmods="clm/clm60cam7LndTuningMode--clm/nofireemis">
    <machines>
      <machine name="derecho" compiler="intel" category="ctsm_sci"/>
    </machines>
    <options>
      <option name="wallclock">00:60:00</option>
      <option name="comment">Medium resolution SE grid for running with CAM with latest CLM version in the CTSM science test list, test both 1850 and 2000</option>
      <option name="comment">Also --nofireemis because this is a SP compset</option>
    </options>
  </test>
  <test name="SMS" grid="ne16pg3_ne16pg3_mg17" compset="I1850Clm60SpCrujra" testmods="clm/clm60cam7LndTuningMode--clm/nofireemis">
    <machines>
      <machine name="derecho" compiler="intel" category="ctsm_sci"/>
    </machines>
    <options>
      <option name="wallclock">00:60:00</option>
      <option name="comment">Repeat this medium res SE grid test with Crujra while Gswp is still the default</option>
    </options>
  </test>
  <test name="SMS" grid="ne16pg3_ne16pg3_mg17" compset="I2000Clm60Sp" testmods="clm/clm60cam7LndTuningMode--clm/nofireemis">
    <machines>
      <machine name="derecho" compiler="intel" category="ctsm_sci"/>
    </machines>
    <options>
      <option name="wallclock">00:60:00</option>
      <option name="comment">Medium resolution SE grid for running with CAM with latest CLM version in the CTSM science test list, test both 1850 and 2000</option>
      <option name="comment">Also --nofireemis because this is a SP compset</option>
    </options>
  </test>
  <test name="SMS" grid="ne16pg3_ne16pg3_mg17" compset="I2000Clm60SpCrujra" testmods="clm/clm60cam7LndTuningMode--clm/nofireemis">
    <machines>
      <machine name="derecho" compiler="intel" category="ctsm_sci"/>
    </machines>
    <options>
      <option name="wallclock">00:60:00</option>
      <option name="comment">Repeat this medium res SE grid test with Crujra while Gswp is still the default</option>
    </options>
  </test>
  <test name="SMS" grid="ne16pg3_ne16pg3_mg17" compset="IHistClm60Sp" testmods="clm/clm60cam7LndTuningMode--clm/nofireemis">
    <machines>
      <machine name="derecho" compiler="intel" category="ctsm_sci"/>
    </machines>
    <options>
      <option name="wallclock">00:60:00</option>
      <option name="comment">Medium resolution SE grid for running with CAM with latest CLM version in the CTSM science test list, test IHist</option>
      <option name="comment">Also --nofireemis because this is a SP compset</option>
    </options>
  </test>
  <test name="SMS" grid="ne16pg3_ne16pg3_mg17" compset="IHistClm60SpCrujra" testmods="clm/clm60cam7LndTuningMode--clm/nofireemis">
    <machines>
      <machine name="derecho" compiler="intel" category="ctsm_sci"/>
    </machines>
    <options>
      <option name="wallclock">00:60:00</option>
      <option name="comment">Repeat this medium res SE grid test with Crujra while Gswp is still the default</option>
    </options>
  </test>
  <test name="SMS" grid="ne30_g17" compset="I2000Clm60Sp" testmods="clm/clm60cam7LndTuningMode--clm/nofireemis">
    <machines>
      <machine name="derecho" compiler="intel" category="ctsm_sci"/>
    </machines>
    <options>
      <option name="wallclock">00:60:00</option>
      <option name="comment">Workhorse SE grid for running with CAM with the latest CLM version in the CTSM science test list, tested in CAM, so test all of Hist, SSP5-8.5 and 2000</option>
      <option name="comment">Also --nofireemis because this is a SP compset</option>
    </options>
  </test>
  <test name="SMS" grid="ne30_g17" compset="I2000Clm60SpCrujra" testmods="clm/clm60cam7LndTuningMode--clm/nofireemis">
    <machines>
      <machine name="derecho" compiler="intel" category="ctsm_sci"/>
    </machines>
    <options>
      <option name="wallclock">00:60:00</option>
      <option name="comment">Repeat this SE grid test with Crujra while Gswp is still the default</option>
    </options>
  </test>
  <test name="SMS" grid="ne30pg2_ne30pg2_mg17" compset="I1850Clm60Sp" testmods="clm/clm60cam7LndTuningMode--clm/nofireemis">
    <machines>
      <machine name="derecho" compiler="intel" category="ctsm_sci"/>
    </machines>
    <options>
      <option name="wallclock">00:60:00</option>
      <option name="comment">Workhorse SE grid for running with CAM with the latest CLM version in the CTSM science test list, tested in CAM, so test all of Hist, SSP5-8.5 and 2000</option>
      <option name="comment">Also --nofireemis because this is a SP compset</option>
    </options>
  </test>
  <test name="SMS" grid="ne30pg2_ne30pg2_mg17" compset="I1850Clm60SpCrujra" testmods="clm/clm60cam7LndTuningMode--clm/nofireemis">
    <machines>
      <machine name="derecho" compiler="intel" category="ctsm_sci"/>
    </machines>
    <options>
      <option name="wallclock">00:60:00</option>
      <option name="comment">Repeat this SE grid test with Crujra while Gswp is still the default</option>
    </options>
  </test>
  <test name="SMS" grid="ne30pg2_ne30pg2_mg17" compset="I2000Clm60Sp" testmods="clm/clm60cam7LndTuningMode--clm/nofireemis">
    <machines>
      <machine name="derecho" compiler="intel" category="ctsm_sci"/>
    </machines>
    <options>
      <option name="wallclock">00:60:00</option>
      <option name="comment">Workhorse SE grid for running with CAM with the latest CLM version in the CTSM science test list, tested in CAM, so test all of Hist, SSP5-8.5 and 2000</option>
      <option name="comment">Also --nofireemis because this is a SP compset</option>
    </options>
  </test>
  <test name="SMS" grid="ne30pg2_ne30pg2_mg17" compset="I2000Clm60SpCrujra" testmods="clm/clm60cam7LndTuningMode--clm/nofireemis">
    <machines>
      <machine name="derecho" compiler="intel" category="ctsm_sci"/>
    </machines>
    <options>
      <option name="wallclock">00:60:00</option>
      <option name="comment">Repeat this SE grid test with Crujra while Gswp is still the default</option>
    </options>
  </test>
   <test name="SMS" grid="ne30pg3_ne30pg3_mg17" compset="IHistClm60Sp" testmods="clm/clm60cam7LndTuningMode--clm/nofireemis">
    <machines>
      <machine name="derecho" compiler="intel" category="ctsm_sci"/>
    </machines>
    <options>
      <option name="wallclock">00:60:00</option>
      <option name="comment">Workhorse SE grid for running with CAM with the latest CLM version in the CTSM science test list, tested in CAM, so test all of Hist, SSP5-8.5 and 2000</option>
      <option name="comment">Also --nofireemis because this is a SP compset</option>
    </options>
  </test>
   <test name="SMS" grid="ne30pg3_ne30pg3_mg17" compset="IHistClm60SpCrujra" testmods="clm/clm60cam7LndTuningMode--clm/nofireemis">
    <machines>
      <machine name="derecho" compiler="intel" category="ctsm_sci"/>
    </machines>
    <options>
      <option name="wallclock">00:60:00</option>
      <option name="comment">Repeat this SE grid test with Crujra while Gswp is still the default</option>
    </options>
  </test>
  <test name="SMS" grid="ne30pg3_ne30pg3_mg17" compset="I2000Clm60Sp" testmods="clm/clm60cam7LndTuningMode--clm/nofireemis">
    <machines>
      <machine name="derecho" compiler="intel" category="ctsm_sci"/>
    </machines>
    <options>
      <option name="wallclock">00:60:00</option>
      <option name="comment">Workhorse SE grid for running with CAM and with the latest CLM version in the CTSM science test list, tested in CAM, so test all of Hist, SSP5-8.5 and 2000</option>
      <option name="comment">Also --nofireemis because this is a SP compset</option>
    </options>
  </test>
  <test name="SMS" grid="ne30pg3_ne30pg3_mg17" compset="I2000Clm60SpCrujra" testmods="clm/clm60cam7LndTuningMode--clm/nofireemis">
    <machines>
      <machine name="derecho" compiler="intel" category="ctsm_sci"/>
    </machines>
    <options>
      <option name="wallclock">00:60:00</option>
      <option name="comment">Repeat this SE grid test with Crujra while Gswp is still the default</option>
    </options>
  </test>
  <test name="SMS_Ln9" grid="ne120pg3_t13" compset="I2000Clm60Sp" testmods="clm/clm60cam7LndTuningMode--clm/nofireemis">
    <machines>
      <machine name="derecho" compiler="intel" category="ctsm_sci"/>
    </machines>
    <options>
      <option name="wallclock">00:60:00</option>
      <option name="comment">High resolution SE grid for running with CAM and with the latest CLM version in the CTSM science test list, tested in CAM, so test all of Hist, SSP5-8.5 and 2000</option>
      <option name="comment">Also --nofireemis because this is a SP compset</option>
    </options>
  </test>
  <test name="SMS_Ln9" grid="ne120pg3_t13" compset="I2000Clm60SpCrujra" testmods="clm/clm60cam7LndTuningMode--clm/nofireemis">
    <machines>
      <machine name="derecho" compiler="intel" category="ctsm_sci"/>
    </machines>
    <options>
      <option name="wallclock">00:60:00</option>
      <option name="comment">Repeat this high res SE grid test with Crujra while Gswp is still the default</option>
    </options>
  </test>
  <!-- Historical clm5_0 physics BgcCrop science support -->
  <test name="SMS_Ln9_P256x2" grid="C96_C96_mt232" compset="IHistClm50BgcCrop" testmods="clm/clm50cam6LndTuningMode">
    <machines>
      <machine name="derecho" compiler="intel" category="aux_clm"/>
    </machines>
    <options>
      <option name="wallclock">00:20:00</option>
      <option name="comment">Want one C96 test in the aux_clm test suite; just a short smoke test to make sure it can get off the ground. Use a PE layout that (1) has threading, because CAM uses threading at this resolution; and (2) has a smaller-than-standard task count in order to get through the queue faster.</option>
    </options>
  </test>
  <test name="SMS_Ld5" grid="f09_g17" compset="IHistClm50BgcCrop" testmods="clm/default">
    <machines>
      <machine name="derecho" compiler="intel" category="ctsm_sci"/>
    </machines>
    <options>
      <option name="wallclock">00:20:00</option>
      <option name="comment">Science support for Historical clm5_0 physics with BGC-Crop at f09</option>
    </options>
  </test>
  <test name="SMS_Ld5" grid="f19_g17" compset="IHistClm50BgcCrop" testmods="clm/default">
    <machines>
      <machine name="derecho" compiler="intel" category="ctsm_sci"/>
    </machines>
    <options>
      <option name="wallclock">00:20:00</option>
      <option name="comment">Science support for Historical clm5_0 physics with BGC-Crop at f19</option>
    </options>
  </test>
  <!-- Historical clm6_0 physics BgcCrop science support -->
  <test name="SMS_Ld5" grid="f09_g17" compset="IHistClm60BgcCrop" testmods="clm/default">
    <machines>
      <machine name="derecho" compiler="intel" category="ctsm_sci"/>
    </machines>
    <options>
      <option name="wallclock">00:20:00</option>
      <option name="comment">Science support for Historical clm6_0 physics with BGC-Crop at f09</option>
    </options>
  </test>
  <test name="SMS_Ld5" grid="f09_t232" compset="IHistClm60BgcCropCrujra" testmods="clm/default">
    <machines>
      <machine name="derecho" compiler="intel" category="ctsm_sci"/>
    </machines>
    <options>
      <option name="wallclock">00:20:00</option>
      <option name="comment">Repeat this science support test with t232 and Crujra while the default have not changed</option>
    </options>
  </test>
  <test name="SMS_Ld5" grid="f19_g17" compset="IHistClm60BgcCrop" testmods="clm/default">
    <machines>
      <machine name="derecho" compiler="intel" category="ctsm_sci"/>
    </machines>
    <options>
      <option name="wallclock">00:20:00</option>
      <option name="comment">Science support for Historical clm6_0 physics with BGC-Crop at f19</option>
    </options>
  </test>
  <test name="SMS_Ld5" grid="f19_g17" compset="IHistClm60BgcCropCrujra" testmods="clm/default">
    <machines>
      <machine name="derecho" compiler="intel" category="ctsm_sci"/>
    </machines>
    <options>
      <option name="wallclock">00:20:00</option>
      <option name="comment">Repeat this science support test with Crujra while Gswp is still the default</option>
    </options>
  </test>
  <test name="ERP_D_Ld5" grid="f10_f10_mg37" compset="IHistClm50BgcCrop" testmods="clm/allActive">
    <machines>
      <machine name="derecho" compiler="intel" category="aux_clm"/>
    </machines>
    <options>
      <option name="wallclock">00:20:00</option>
      <option name="comment">Use a transient compset so we allocate and run all PFTs (non-transient cases only allocate memory for non-zero-weight PFTs)</option>
    </options>
  </test>
  <test name="ERP_D_Ld5" grid="f10_f10_mg37" compset="IHistClm50BgcCrop" testmods="clm/allActive--clm/matrixcnOn_ignore_warnings">
    <machines>
      <machine name="derecho" compiler="intel" category="aux_clm"/>
      <machine name="derecho" compiler="intel" category="matrixcn"/>
    </machines>
    <options>
      <option name="wallclock">00:20:00</option>
      <option name="comment">Repeat ERP_D_Ld5_allActive test with matrixcnOn</option>
    </options>
  </test>
  <test name="ERP_D_Ld5" grid="f10_f10_mg37" compset="I2000Clm50BgcCru" testmods="clm/anoxia">
    <machines>
      <machine name="derecho" compiler="intel" category="aux_clm"/>
    </machines>
    <options>
      <option name="wallclock">00:20:00</option>
      <option name="comment">Run a test with anoxia turned on</option>
    </options>
  </test>
  <test name="ERP_D_Ld5" grid="f10_f10_mg37" compset="I2000Clm50BgcCru" testmods="clm/anoxia--clm/matrixcnOn">
    <machines>
      <machine name="derecho" compiler="intel" category="aux_clm"/>
      <machine name="derecho" compiler="intel" category="matrixcn"/>
    </machines>
    <options>
      <option name="wallclock">00:20:00</option>
      <option name="comment">Repeat anoxia test with matrixcnOn</option>
    </options>
  </test>
  <test name="ERP_D_Ld5" grid="f10_f10_mg37" compset="I2000Clm50BgcCru" testmods="clm/ciso_flexCN_FUN">
    <machines>
      <machine name="derecho" compiler="gnu" category="aux_clm"/>
    </machines>
    <options>
      <option name="wallclock">00:20:00</option>
    </options>
  </test>
  <test name="ERP_D_Ld5" grid="f10_f10_mg37" compset="I2000Clm50BgcCru" testmods="clm/ciso_flexCN_FUN--clm/matrixcnOn">
    <machines>
      <machine name="derecho" compiler="gnu" category="aux_clm"/>
      <machine name="derecho" compiler="gnu" category="matrixcn"/>
    </machines>
    <options>
      <option name="wallclock">00:20:00</option>
      <option name="comment">Repeat ERP_D_Ld5...ciso_flexCN_FUN test with matrixcnOn</option>
    </options>
  </test>
  <test name="SMS_D" grid="f10_f10_mg37" compset="I1850Clm60BgcCrop" testmods="clm/ciso_soil_matrixcn_only">
    <machines>
      <machine name="derecho" compiler="intel" category="aux_clm"/>
      <machine name="derecho" compiler="intel" category="matrixcn"/>
      <machine name="izumi" compiler="nag" category="aux_clm"/>
      <machine name="izumi" compiler="nag" category="matrixcn"/>
    </machines>
    <options>
      <option name="wallclock">01:20:00</option>
      <option name="comment">Run soil matrix solution without CN matrix with debug on and the extra options that it interacts with (isotopes and crop)</option>
    </options>
  </test>
  <test name="ERS_Ld396" grid="f10_f10_mg37" compset="I1850Clm60Bgc" testmods="clm/monthly_matrixcn_fast_spinup">
    <machines>
      <machine name="derecho" compiler="intel" category="aux_clm"/>
    </machines>
    <options>
      <option name="wallclock">01:20:00</option>
      <option name="comment">Run matrix solution fast spinup for restart beyond a year (to trigger next year logic) turning off extra options to make faster (so without crop or isotopes). This test would've caught a previous bug.</option>
    </options>
  </test>
  <test name="SMS_Lm1" grid="f10_f10_mg37" compset="I1850Clm60Bgc" testmods="clm/clm60_monthly_matrixcn_soilCN30">
    <machines>
      <machine name="derecho" compiler="intel" category="aux_clm"/>
    </machines>
    <options>
      <option name="wallclock">01:20:00</option>
      <option name="comment">Smoke test of soil CN-matrix on with soil CN ratio set to 30</option>
    </options>
  </test>
  <test name="SMS_Lm1" grid="f10_f10_mg37" compset="IHistClm60Bgc" testmods="clm/leafcn_t_evolving">
    <machines>
      <machine name="derecho" compiler="intel" category="aux_clm"/>
    </machines>
    <options>
      <option name="wallclock">01:20:00</option>
      <option name="comment">Smoke test using custom paramfile with leafcn_co2_slope set to 30 (default = 0). This confirms that the calculation of leafcn_t_evolving does not fail.</option>
    </options>
  </test>
  <test name="ERS_D" grid="f19_g17" compset="I1850Clm50BgcCrop" testmods="clm/ciso_monthly_matrixcn_spinup">
    <machines>
      <machine name="derecho" compiler="intel" category="aux_clm"/>
      <machine name="derecho" compiler="intel" category="matrixcn"/>
    </machines>
    <options>
      <option name="wallclock">01:20:00</option>
      <option name="comment">Run in DEBUG with the matrix solution on for spinup with all options it interacts with (requires Bgc, but also turn on Crop and Carbon isotopes)</option>
    </options>
  </test>
  <test name="ERS_D" grid="f10_f10_mg37" compset="I1850Clm50BgcCrop" testmods="clm/ciso_monthly_matrixcn_spinup">
    <machines>
      <machine name="izumi" compiler="nag" category="aux_clm"/>
      <machine name="izumi" compiler="nag" category="matrixcn"/>
    </machines>
    <options>
      <option name="wallclock">01:20:00</option>
      <option name="comment">Run in DEBUG with the matrix solution on for spinup with all options it interacts with (requires Bgc, but also turn on Crop and Carbon isotopes)</option>
    </options>
  </test>
  <test name="ERS_Ld1640_Mmpi-serial" grid="1x1_numaIA" compset="I2000Clm50BgcCrop" testmods="clm/ciso_monthly_matrixcn_spinup">
    <machines>
      <machine name="derecho" compiler="intel" category="aux_clm"/>
      <machine name="derecho" compiler="intel" category="aux_clm_mpi_serial"/>
      <machine name="derecho" compiler="intel" category="matrixcn"/>
    </machines>
    <options>
      <option name="wallclock">02:00:00</option>
      <option name="comment">Run without DEBUG for a long period for a single-point case with the matrix solution on for spinup with all options it interacts with (requires Bgc, but also turn on Crop and Carbon isotopes)</option>
    </options>
  </test>
  <test name="LCISO_Ld396" grid="f10_f10_mg37" compset="I1850Clm50BgcCrop" testmods="clm/ciso_monthly_matrixcn_spinup">
    <machines>
      <machine name="derecho" compiler="intel" category="aux_clm"/>
      <machine name="derecho" compiler="intel" category="matrixcn"/>
    </machines>
    <options>
      <option name="wallclock">00:40:00</option>
      <option name="comment">Run without DEBUG for a long period for a low resolution case with the matrix solution on for spinup with all options it interacts with (requires Bgc, but also turn on Crop and Carbon isotopes)</option>
    </options>
  </test>
  <test name="ERP_D_Ld5" grid="f10_f10_mg37" compset="I2000Clm50BgcCru" testmods="clm/fire_emis">
    <machines>
      <machine name="derecho" compiler="gnu" category="aux_clm"/>
      <machine name="derecho" compiler="gnu" category="prebeta"/>
    </machines>
    <options>
      <option name="wallclock">00:20:00</option>
    </options>
  </test>
  <test name="ERP_D_Ld5" grid="f10_f10_mg37" compset="I2000Clm60Sp" testmods="clm/decStart--clm/nofireemis">
    <machines>
      <machine name="derecho" compiler="intel" category="aux_clm"/>
    </machines>
    <options>
      <option name="wallclock">00:20:00</option>
      <option name="comment">2000 Sp test for CLM60</option>
    </options>
  </test>
  <test name="ERP_D_Ld5" grid="f10_f10_mg37" compset="I2000Clm50Sp" testmods="clm/reduceOutput">
    <machines>
      <machine name="derecho" compiler="gnu" category="aux_clm"/>
      <machine name="derecho" compiler="intel" category="aux_clm"/>
    </machines>
    <options>
      <option name="wallclock">00:20:00</option>
    </options>
  </test>
  <test name="ERP_D_Ld5" grid="f10_f10_mg37" compset="IHistClm50SpCru" testmods="clm/drydepnomegan--clm/nofireemis">
    <machines>
      <machine name="derecho" compiler="gnu" category="aux_clm"/>
      <machine name="derecho" compiler="gnu" category="prebeta"/>
    </machines>
    <options>
      <option name="wallclock">00:20:00</option>
      <option name="comment">Also --nofireemis because this is a SP compset</option>
    </options>
  </test>
  <test name="ERP_D_Ld5" grid="f10_f10_mg37" compset="IHistClm60Sp" testmods="clm/default--clm/nofireemis">
    <machines>
      <machine name="derecho" compiler="intel" category="aux_clm"/>
    </machines>
    <options>
      <option name="wallclock">00:20:00</option>
      <option name="comment">Test Hist compset with Sp for CLM6.0</option>
    </options>
  </test>
  <test name="ERP_D_Ld5" grid="ne30pg3_t232" compset="IHistClm60Sp" testmods="clm/default--clm/nofireemis">
    <machines>
      <machine name="derecho" compiler="intel" category="aux_clm"/>
    </machines>
    <options>
      <option name="wallclock">00:20:00</option>
      <option name="comment">Test Hist compset with Sp for CLM6.0</option>
    </options>
  </test>
  <test name="SMS_Ld5" grid="f09_g17" compset="IHistClm50SpCru" testmods="clm/default--clm/nofireemis">
    <machines>
      <machine name="derecho" compiler="intel" category="ctsm_sci"/>
    </machines>
    <options>
      <option name="wallclock">00:20:00</option>
      <option name="comment">Science support for IHistClm50SpCru at f09</option>
    </options>
  </test>
  <test name="SMS_Ld5" grid="f19_g17" compset="IHistClm50SpCru" testmods="clm/default--clm/nofireemis">
    <machines>
      <machine name="derecho" compiler="intel" category="ctsm_sci"/>
    </machines>
    <options>
      <option name="wallclock">00:20:00</option>
      <option name="comment">Science support for IHistClm50SpCru at f19</option>
    </options>
  </test>
  <test name="ERP_D_Ld5_P48x1" grid="f10_f10_mg37" compset="I1850Clm60Bgc" testmods="clm/ciso">
    <machines>
      <machine name="izumi" compiler="nag" category="aux_clm"/>
    </machines>
    <options>
      <option name="wallclock">00:30:00</option>
    </options>
  </test>
  <test name="ERP_D_Ld5_P48x1" grid="f10_f10_mg37" compset="I1850Clm60Bgc" testmods="clm/ciso--clm/matrixcnOn">
    <machines>
      <machine name="izumi" compiler="nag" category="aux_clm"/>
      <machine name="izumi" compiler="nag" category="matrixcn"/>
    </machines>
    <options>
      <option name="wallclock">00:30:00</option>
      <option name="comment">Repeat last ERP_D_Ld5_P48x1...ciso test with matrixcnOn</option>
    </options>
  </test>
  <test name="ERP_D_Ld10_P64x2" grid="f10_f10_mg37" compset="IHistClm60BgcCrop" testmods="clm/ciso_decStart">
    <machines>
      <machine name="derecho" compiler="intel" category="aux_clm"/>
      <machine name="derecho" compiler="intel" category="prebeta"/>
    </machines>
    <options>
      <option name="wallclock">00:40:00</option>
      <option name="comment">Transient case with isotopes with a December start</option>
    </options>
  </test>
  <test name="ERP_D_Ld10_P64x2" grid="f10_f10_mg37" compset="IHistClm60BgcCrop" testmods="clm/ciso_decStart--clm/matrixcnOn_ignore_warnings">
    <machines>
      <machine name="derecho" compiler="intel" category="aux_clm"/>
      <machine name="derecho" compiler="intel" category="matrixcn"/>
    </machines>
    <options>
      <option name="wallclock">00:40:00</option>
      <option name="comment">Repeat ERP_D_Ld10_P64x2...ciso_decStart test with matrixcnOn</option>
    </options>
  </test>
  <test name="ERP_D_Ld10_P64x2" grid="f10_f10_mg37" compset="IHistClm60BgcCrop" testmods="clm/default">
    <machines>
      <machine name="derecho" compiler="intel" category="aux_clm"/>
      <machine name="derecho" compiler="intel" category="crop_calendars"/>
    </machines>
    <options>
      <option name="wallclock">00:40:00</option>
      <option name="comment">Transient case with isotopes with a December start, without Meier roughness</option>
    </options>
  </test>
  <test name="ERP_D_Ld10_P64x2" grid="f10_f10_mg37" compset="IHistClm60BgcCrop" testmods="clm/default--clm/matrixcnOn_ignore_warnings">
    <machines>
      <machine name="derecho" compiler="intel" category="aux_clm"/>
      <machine name="derecho" compiler="intel" category="matrixcn"/>
    </machines>
    <options>
      <option name="wallclock">00:40:00</option>
      <option name="comment">Repeat ERP_D_Ld10_P64x2...default test with matrixcnOn</option>
    </options>
  </test>
  <test name="SMS_Ld3_PS" grid="f09_g17" compset="IHistClm50BgcCrop" testmods="clm/f09_dec1990Start_GU_LULCC">
    <machines>
      <machine name="derecho" compiler="intel" category="aux_clm"/>
    </machines>
    <options>
      <option name="wallclock">00:40:00</option>
      <option name="comment">Transient case with a December 1990 start, and Gross Unrepresented Land Use and Land Cover change on, with f09 datasets with non-zero GU_LULCC values</option>
    </options>
  </test>
  <test name="SMS_Ld3_PS" grid="f09_g17" compset="IHistClm50BgcCrop" testmods="clm/f09_dec1990Start_GU_LULCC--clm/matrixcnOn_ignore_warnings">
    <machines>
      <machine name="derecho" compiler="intel" category="aux_clm"/>
      <machine name="derecho" compiler="intel" category="matrixcn"/>
    </machines>
    <options>
      <option name="wallclock">00:40:00</option>
      <option name="comment">Repeat SMS_Ld3_PS...GU_LULCC test with matrixcnOn</option>
    </options>
  </test>
  <test name="ERP_D_Ld5_P48x1" grid="f10_f10_mg37" compset="I2000Clm50BgcCru" testmods="clm/reduceOutput">
    <machines>
      <machine name="izumi" compiler="nag" category="aux_clm"/>
    </machines>
    <options>
      <option name="wallclock">00:30:00</option>
    </options>
  </test>
  <test name="ERP_D_Ld5_P48x1" grid="f10_f10_mg37" compset="I2000Clm50Sp" testmods="clm/o3lombardozzi2015">
    <machines>
      <machine name="izumi" compiler="nag" category="aux_clm"/>
    </machines>
    <options>
      <option name="wallclock">00:20:00</option>
    </options>
  </test>
  <test name="ERP_D_P64x2_Ld3" grid="f10_f10_mg37" compset="I1850Clm50BgcCrop" testmods="clm/default">
    <machines>
      <machine name="derecho" compiler="intel" category="aux_clm"/>
      <machine name="derecho" compiler="gnu" category="aux_clm"/>
      <machine name="derecho" compiler="intel" category="clm_short"/>
      <machine name="derecho" compiler="gnu" category="clm_short"/>
    </machines>
    <options>
      <option name="wallclock">00:20:00</option>
    </options>
  </test>
  <test name="ERP_D_P64x2_Ld3" grid="f10_f10_mg37" compset="I1850Clm50BgcCrop" testmods="clm/default--clm/matrixcnOn_ignore_warnings">
    <machines>
      <machine name="derecho" compiler="intel" category="aux_clm"/>
      <machine name="derecho" compiler="intel" category="clm_short"/>
      <machine name="derecho" compiler="intel" category="matrixcn"/>
    </machines>
    <options>
      <option name="wallclock">00:20:00</option>
      <option name="comment">Repeat last ERP_D_P64x2_Ld3...default test with matrixcnOn</option>
    </options>
  </test>
  <test name="ERP_D_P64x2_Ld3" grid="f10_f10_mg37" compset="I2000Clm60BgcCrop" testmods="clm/coldStart">
    <machines>
      <machine name="derecho" compiler="intel" category="aux_clm"/>
    </machines>
    <options>
      <option name="wallclock">00:20:00</option>
    </options>
  </test>
  <test name="ERP_D_P64x2_Ld3" grid="f10_f10_mg37" compset="I2000Clm60BgcCrop" testmods="clm/coldStart--clm/matrixcnOn_ignore_warnings">
    <machines>
      <machine name="derecho" compiler="intel" category="aux_clm"/>
      <machine name="derecho" compiler="intel" category="matrixcn"/>
    </machines>
    <options>
      <option name="wallclock">00:20:00</option>
      <option name="comment">Repeat last ERP_D_P64x2_Ld3...coldStart test with matrixcnOn</option>
    </options>
  </test>
  <test name="SMS_D" grid="1x1_brazil" compset="I1850Clm60BgcCrop" testmods="clm/mimics_matrixcn">
    <machines>
      <machine name="derecho" compiler="gnu" category="aux_clm"/>
      <machine name="derecho" compiler="gnu" category="matrixcn"/>
    </machines>
    <options>
      <option name="wallclock">00:20:00</option>
      <option name="comment">Test soil_decomp_method = 'MIMICSWieder2015' with CN matrix on but soil matrixcn off</option>
    </options>
  </test>
  <test name="ERP_D_P64x2_Ld3" grid="f10_f10_mg37" compset="I1850Clm60BgcCrop" testmods="clm/mimics">
    <machines>
      <machine name="derecho" compiler="gnu" category="aux_clm"/>
      <machine name="derecho" compiler="gnu" category="prebeta"/>
      <machine name="derecho" compiler="gnu" category="aux_cime_baselines"/>
    </machines>
    <options>
      <option name="wallclock">00:20:00</option>
      <option name="comment">Test soil_decomp_method = 'MIMICSWieder2015'</option>
    </options>
  </test>
  <test name="SMS_Ld5_Mmpi-serial" grid="1x1_brazil" compset="IHistClm60Bgc" testmods="clm/mimics">
    <machines>
      <machine name="derecho" compiler="gnu" category="aux_clm"/>
      <machine name="derecho" compiler="gnu" category="aux_clm_mpi_serial"/>
    </machines>
    <options>
      <option name="wallclock">00:20:00</option>
      <option name="comment">Test soil_decomp_method = 'MIMICSWieder2015' for a transient case</option>
    </options>
  </test>
  <test name="SMS_Ly5_Mmpi-serial" grid="1x1_brazil" compset="IHistClm50BgcQianRs" testmods="clm/newton_krylov_spinup">
    <machines>
      <machine name="derecho" compiler="intel" category="aux_clm"/>
      <machine name="derecho" compiler="intel" category="aux_clm_mpi_serial"/>
    </machines>
    <options>
      <option name="wallclock">00:20:00</option>
      <option name="comment">Test soil_decomp_method = 'MIMICSWieder2015' with Newton-Krylov spinup variables on</option>
    </options>
  </test>
  <test name="ERP_D_P64x2_Ld3" grid="f10_f10_mg37" compset="I2000Clm50BgcCru" testmods="clm/flexCN_FUN">
    <machines>
      <machine name="derecho" compiler="intel" category="aux_clm"/>
    </machines>
    <options>
      <option name="wallclock">00:20:00</option>
    </options>
  </test>
  <test name="ERP_D_P64x2_Ld3" grid="f10_f10_mg37" compset="I2000Clm50BgcCru" testmods="clm/flexCN_FUN--clm/matrixcnOn_ignore_warnings">
    <machines>
      <machine name="derecho" compiler="intel" category="aux_clm"/>
      <machine name="derecho" compiler="intel" category="matrixcn"/>
    </machines>
    <options>
      <option name="wallclock">00:20:00</option>
      <option name="comment">Repeat last ERP_D_P64x2_Ld3...flexCN_FUN test with matrixcnOn</option>
    </options>
  </test>
  <test name="ERP_D_P64x2_Ld3" grid="f10_f10_mg37" compset="I2000Clm50BgcCru" testmods="clm/noFUN_flexCN">
    <machines>
      <machine name="derecho" compiler="intel" category="aux_clm"/>
    </machines>
    <options>
      <option name="wallclock">00:20:00</option>
    </options>
  </test>
  <test name="ERP_D_P64x2_Ld3" grid="f10_f10_mg37" compset="I2000Clm50BgcCru" testmods="clm/noFUN_flexCN--clm/matrixcnOn_ignore_warnings">
    <machines>
      <machine name="derecho" compiler="intel" category="aux_clm"/>
      <machine name="derecho" compiler="intel" category="matrixcn"/>
    </machines>
    <options>
      <option name="wallclock">00:20:00</option>
      <option name="comment">Repeat last ERP_D_P64x2_Ld3...noFUN_flexCN test with matrixcnOn</option>
    </options>
  </test>
  <test name="ERP_D_P64x2_Ld3" grid="f10_f10_mg37" compset="I2000Clm50BgcCru" testmods="clm/luna">
    <machines>
      <machine name="derecho" compiler="intel" category="aux_clm"/>
    </machines>
    <options>
      <option name="wallclock">00:20:00</option>
    </options>
  </test>
  <test name="ERP_D_P64x2_Ld3" grid="f10_f10_mg37" compset="I2000Clm50BgcCru" testmods="clm/default">
    <machines>
      <machine name="derecho" compiler="intel" category="aux_clm"/>
      <machine name="derecho" compiler="gnu" category="aux_clm"/>
    </machines>
    <options>
      <option name="wallclock">00:20:00</option>
    </options>
  </test>
  <test name="ERP_D_P64x2_Ld30" grid="f10_f10_mg37" compset="I2000Clm50BgcCru" testmods="clm/default">
    <machines>
      <machine name="derecho" compiler="intel" category="aux_clm"/>
    </machines>
    <options>
      <option name="wallclock">00:40:00</option>
      <option name="comment">NOTE(bja, 201509) constrain_stress_deciduous_onset is on by default for clm50, but functionality is not exercised by nine day tests, Sean Swenson verified that it is active during 30 day tests.</option>
    </options>
  </test>
  <test name="ERP_D_P64x2_Ld5" grid="f10_f10_mg37" compset="I2000Clm60BgcCrop" testmods="clm/irrig_spunup">
    <machines>
      <machine name="derecho" compiler="intel" category="aux_clm"/>
    </machines>
    <options>
      <option name="wallclock">00:20:00</option>
      <option name="comment">Want ERP _D test with irrigation on</option>
    </options>
  </test>
  <test name="ERP_D_P64x2_Ld5" grid="f10_f10_mg37" compset="I2000Clm50BgcCropRtm" testmods="clm/irrig_spunup">
    <machines>
      <machine name="derecho" compiler="intel" category="aux_clm"/>
    </machines>
    <options>
      <option name="wallclock">00:20:00</option>
      <option name="comment">Include an irrigation test with RTM to test irrigation-river feedbacks with that component</option>
    </options>
  </test>
  <test name="ERS_D_Ld5" grid="f10_f10_mg37" compset="I2000Clm50BgcCropRtm" testmods="rtm/rtmOnFloodOnEffvelOn">
    <machines>
      <machine name="derecho" compiler="intel" category="aux_clm"/>
      <machine name="derecho" compiler="intel" category="prebeta"/>
    </machines>
    <options>
      <option name="wallclock">00:20:00</option>
      <option name="comment">Do a test with RTM and flooding on as that also impacts CLM code</option>
    </options>
  </test>
  <test name="ERP_D_P48x1" grid="f10_f10_mg37" compset="IHistClm60Bgc" testmods="clm/decStart">
    <machines>
      <machine name="izumi" compiler="nag" category="aux_clm"/>
      <machine name="izumi" compiler="nag" category="prealpha"/>
    </machines>
    <options>
      <option name="wallclock">00:30:00</option>
    </options>
  </test>
  <test name="ERP_D_P48x1" grid="f10_f10_mg37" compset="IHistClm60Bgc" testmods="clm/decStart--clm/matrixcnOn_ignore_warnings">
    <machines>
      <machine name="izumi" compiler="nag" category="aux_clm"/>
      <machine name="izumi" compiler="nag" category="prealpha"/>
      <machine name="izumi" compiler="nag" category="matrixcn"/>
    </machines>
    <options>
      <option name="wallclock">00:30:00</option>
      <option name="comment">Repeat ERP_D_P48x1...decStart test with matrixcnOn</option>
    </options>
  </test>
  <test name="ERP_D_Ld5" grid="f10_f10_mg37" compset="I1850Clm50Bgc" testmods="clm/drydepnomegan">
    <machines>
      <machine name="derecho" compiler="gnu" category="aux_clm"/>
    </machines>
    <options>
      <option name="wallclock">00:20:00</option>
    </options>
  </test>
  <test name="ERP_Ld5" grid="f10_f10_mg37" compset="I1850Clm50Bgc" testmods="clm/default">
    <machines>
      <machine name="derecho" compiler="gnu" category="aux_clm"/>
      <machine name="derecho" compiler="intel" category="aux_clm"/>
    </machines>
    <options>
      <option name="wallclock">00:20:00</option>
    </options>
  </test>
  <test name="ERP_D_Ld5_P48x1" grid="f10_f10_mg37" compset="I1850Clm50Bgc" testmods="clm/ciso">
    <machines>
      <machine name="izumi" compiler="nag" category="aux_clm"/>
    </machines>
    <options>
      <option name="wallclock">00:20:00</option>
    </options>
  </test>
  <test name="SMS_Ld3" grid="f09_g17" compset="I1850Clm50BgcCropCru" testmods="clm/default">
    <machines>
      <machine name="derecho" compiler="intel" category="ctsm_sci"/>
    </machines>
    <options>
      <option name="wallclock">00:20:00</option>
      <option name="comment">Science support for I1850Clm50BgcCropCru at f09</option>
    </options>
  </test>
  <test name="SMS_Ld3" grid="f19_g17" compset="I1850Clm50BgcCropCru" testmods="clm/default">
    <machines>
      <machine name="derecho" compiler="intel" category="ctsm_sci"/>
    </machines>
    <options>
      <option name="wallclock">00:20:00</option>
      <option name="comment">Science support for I1850Clm50BgcCropCru at f19</option>
    </options>
  </test>
  <test name="ERP_D_Ld5_P48x1" grid="f10_f10_mg37" compset="I2000Clm50BgcCru" testmods="clm/flexCN_FUN">
    <machines>
      <machine name="izumi" compiler="nag" category="aux_clm"/>
    </machines>
    <options>
      <option name="wallclock">00:20:00</option>
    </options>
  </test>
  <test name="ERP_D_Ld5_P48x1" grid="f10_f10_mg37" compset="I2000Clm50BgcCru" testmods="clm/flexCN_FUN--clm/matrixcnOn">
    <machines>
      <machine name="izumi" compiler="nag" category="aux_clm"/>
      <machine name="izumi" compiler="nag" category="matrixcn"/>
    </machines>
    <options>
      <option name="wallclock">00:20:00</option>
      <option name="comment">Repeat ERP_D_Ld5_P48x1...flexCN_FUN test with matrixcnOn</option>
    </options>
  </test>
  <test name="ERP_D_Ld5_P48x1" grid="f10_f10_mg37" compset="I2000Clm50BgcCru" testmods="clm/noFUN_flexCN">
    <machines>
      <machine name="izumi" compiler="nag" category="aux_clm"/>
    </machines>
    <options>
      <option name="wallclock">00:20:00</option>
    </options>
  </test>
  <test name="ERP_D_Ld5_P48x1" grid="f10_f10_mg37" compset="I2000Clm50BgcCru" testmods="clm/noFUN_flexCN--clm/matrixcnOn">
    <machines>
      <machine name="izumi" compiler="nag" category="aux_clm"/>
      <machine name="izumi" compiler="nag" category="matrixcn"/>
    </machines>
    <options>
      <option name="wallclock">00:20:00</option>
      <option name="comment">Repeat ERP_D_Ld5_P48x1...noFUN_flexCN test with matrixcnOn</option>
    </options>
  </test>
  <test name="ERP_D_Ld5_P48x1" grid="f10_f10_mg37" compset="I2000Clm50BgcCru" testmods="clm/luna">
    <machines>
      <machine name="izumi" compiler="nag" category="aux_clm"/>
    </machines>
    <options>
      <option name="wallclock">00:20:00</option>
    </options>
  </test>
  <test name="ERP_Ly3_P64x2" grid="f10_f10_mg37" compset="IHistClm50BgcCrop" testmods="clm/cropMonthOutput">
    <machines>
      <machine name="derecho" compiler="intel" category="aux_clm"/>
    </machines>
    <options>
      <option name="wallclock">01:40:00</option>
      <option name="comment">Multi-year global test of transient crops together with transient glaciers. Use no-evolve glaciers with ERP test</option>
    </options>
  </test>
  <test name="ERP_Ly3_P64x2" grid="f10_f10_mg37" compset="IHistClm60BgcCrop" testmods="clm/cropMonthOutput--clm/matrixcnOn_ignore_warnings">
    <machines>
      <machine name="derecho" compiler="intel" category="aux_clm"/>
      <machine name="derecho" compiler="intel" category="matrixcn"/>
    </machines>
    <options>
      <option name="wallclock">01:40:00</option>
      <option name="comment">Repeat ERP_Ly3_P64x2...cropMonthOutput test with matrixcnOn</option>
    </options>
  </test>
  <test name="ERI_D_Ld9" grid="f10_f10_mg37" compset="I1850Clm45Bgc" testmods="clm/default">
    <machines>
      <machine name="derecho" compiler="gnu" category="aux_clm"/>
    </machines>
    <options>
      <option name="wallclock">00:40:00</option>
      <option name="comment">include a Clm45 ERI test; also, want a debug test of I1850Clm45Bgc</option>
    </options>
  </test>
  <test name="ERP_P64x2_D_Ld5" grid="f10_f10_mg37" compset="I1850Clm45BgcCru" testmods="clm/ciso">
    <machines>
      <machine name="derecho" compiler="intel" category="aux_clm"/>
      <machine name="derecho" compiler="intel" category="aux_cime_baselines"/>
    </machines>
    <options>
      <option name="wallclock">00:20:00</option>
    </options>
  </test>
  <test name="ERP_P64x2_D_Ld5" grid="f10_f10_mg37" compset="I1850Clm50Bgc" testmods="clm/ciso">
    <machines>
      <machine name="derecho" compiler="intel" category="aux_clm"/>
    </machines>
    <options>
      <option name="wallclock">00:20:00</option>
    </options>
  </test>
  <test name="ERP_P64x2_D_Ld5" grid="f10_f10_mg37" compset="I1850Clm50Bgc" testmods="clm/ciso--clm/matrixcnOn_ignore_warnings">
    <machines>
      <machine name="derecho" compiler="intel" category="aux_clm"/>
      <machine name="derecho" compiler="intel" category="matrixcn"/>
    </machines>
    <options>
      <option name="wallclock">00:20:00</option>
      <option name="comment">Repeat ERP_P64x2_D_Ld5...ciso test with matrixcnOn</option>
    </options>
  </test>
  <test name="ERP_P64x2_D_Ld5" grid="f10_f10_mg37" compset="I2000Clm45Sp" testmods="clm/default--clm/nofireemis">
    <machines>
      <machine name="derecho" compiler="intel" category="aux_clm"/>
    </machines>
    <options>
      <option name="wallclock">00:20:00</option>
      <option name="comment">include a debug test of I2000Clm45Sp</option>
    </options>
  </test>
  <test name="ERP_P64x2_D_Ld5" grid="f10_f10_mg37" compset="IHistClm45BgcCru" testmods="clm/decStart">
    <machines>
      <machine name="derecho" compiler="intel" category="aux_clm"/>
    </machines>
    <options>
      <option name="wallclock">00:20:00</option>
      <option name="comment">include a debug test of IHistClm45BgcCru</option>
    </options>
  </test>
  <test name="ERP_D_Ld5" grid="f10_f10_mg37" compset="IHistClm45Sp" testmods="clm/decStart--clm/nofireemis">
    <machines>
      <machine name="derecho" compiler="intel" category="aux_clm"/>
    </machines>
    <options>
      <option name="wallclock">00:20:00</option>
    </options>
  </test>
  <test name="ERP_P64x2_Ld396" grid="f10_f10_mg37" compset="IHistClm60Bgc" testmods="clm/monthly">
    <machines>
      <machine name="derecho" compiler="intel" category="aux_clm"/>
      <machine name="derecho" compiler="gnu" category="aux_clm"/>
    </machines>
    <options>
      <option name="wallclock">02:00:00</option>
      <option name="tput_tolerance">0.5</option>
    </options>
  </test>
  <test name="ERP_P64x2_Ld396" grid="f10_f10_mg37" compset="IHistClm60Bgc" testmods="clm/monthly--clm/matrixcnOn_ignore_warnings">
    <machines>
      <machine name="derecho" compiler="intel" category="aux_clm"/>
      <machine name="derecho" compiler="intel" category="matrixcn"/>
    </machines>
    <options>
      <option name="wallclock">02:00:00</option>
      <option name="tput_tolerance">0.5</option>
      <option name="comment">Repeat ERP_P64x2_Ld396...13 month test with matrixcnOn</option>
    </options>
  </test>
  <test name="REP_P64x2_Ld396" grid="f10_f10_mg37" compset="IHistClm60Bgc" testmods="clm/monthly--clm/matrixcnOn_ignore_warnings">
    <machines>
      <machine name="derecho" compiler="intel" category="aux_clm"/>
      <machine name="derecho" compiler="intel" category="matrixcn"/>
    </machines>
    <options>
      <option name="wallclock">02:00:00</option>
      <option name="tput_tolerance">0.5</option>
      <option name="comment">Repeat ERP_P64x2_Ld396...13 month test with matrixcnOn as REP test because both tests fail as reported in #2619</option>
    </options>
  </test>
  <test name="REP_P64x2_Ld13" grid="f10_f10_mg37" compset="IHistClm60Bgc" testmods="clm/monthly--clm/matrixcnOn_ignore_warnings">
    <machines>
      <machine name="derecho" compiler="intel" category="aux_clm"/>
      <machine name="derecho" compiler="intel" category="aux_cime_baselines"/>
      <machine name="derecho" compiler="intel" category="matrixcn"/>
    </machines>
    <options>
      <option name="wallclock">02:00:00</option>
      <option name="tput_tolerance">0.5</option>
      <option name="comment">Repeat REP_P64x2_Ld396...13 month test with matrixcnOn as shorter REP_P64x2_Ld13 because the longer one fails as reported in issue #2619</option>
    </options>
  </test>
  <test name="ERP_P64x2_D" grid="f10_f10_mg37" compset="I2000Clm50SpRtmFl" testmods="clm/default--clm/nofireemis">
    <machines>
      <machine name="derecho" compiler="intel" category="aux_clm"/>
      <machine name="derecho" compiler="intel" category="prealpha"/>
    </machines>
    <options>
      <option name="wallclock">00:20:00</option>
      <option name="comment">include a debug test with flooding on</option>
    </options>
  </test>
  <test name="ERP_P256x2_D_Ld5" grid="f19_g17_gris4" compset="I1850Clm50BgcCropG" testmods="clm/glcMEC_increase">
    <machines>
      <machine name="derecho" compiler="intel" category="aux_clm"/>
      <machine name="derecho" compiler="intel" category="prealpha"/>
    </machines>
    <options>
      <option name="wallclock">00:20:00</option>
      <option name="comment">cism is not answer preserving across processor changes, but short test length should be ok.</option>
    </options>
  </test>
  <test name="ERP_P64x2_D_Ld5" grid="f10_f10_mg37" compset="I2000Clm50Sp" testmods="clm/default--clm/nofireemis">
    <machines>
      <machine name="derecho" compiler="gnu" category="aux_clm"/>
      <machine name="derecho" compiler="gnu" category="prealpha"/>
    </machines>
    <options>
      <option name="wallclock">00:20:00</option>
    </options>
  </test>
  <test name="SMS_P384x2_D_Ld5" grid="f19_g17" compset="I2000Clm50Sp" testmods="clm/default--clm/nofireemis">
    <machines>
      <machine name="derecho" compiler="intel" category="aux_clm"/>
      <machine name="derecho" compiler="intel" category="aux_cime_baselines"/>
    </machines>
    <options>
      <option name="wallclock">00:20:00</option>
    </options>
  </test>
  <test name="ERP_P64x2_Ld765" grid="f10_f10_mg37" compset="I2000Clm60BgcCrop" testmods="clm/monthly">
    <machines>
      <machine name="derecho" compiler="intel" category="aux_clm"/>
    </machines>
    <options>
      <option name="wallclock">01:40:00</option>
      <option name="comment">threaded ERP test for crop for 25 months</option>
    </options>
  </test>
  <test name="ERP_P64x2_D_Ld5" grid="f10_f10_mg37" compset="I1850Clm45BgcCrop" testmods="clm/crop">
    <machines>
      <machine name="derecho" compiler="intel" category="aux_clm"/>
    </machines>
    <options>
      <option name="wallclock">00:20:00</option>
      <option name="comment">include a debug test of I1850Clm45BgcCrop</option>
      <option name="tput_tolerance">0.5</option>
    </options>
  </test>
  <test name="ERP_P64x2_D_Ld5" grid="f10_f10_mg37" compset="I1850Clm45BgcCru" testmods="clm/default">
    <machines>
      <machine name="derecho" compiler="intel" category="aux_clm"/>
    </machines>
    <options>
      <option name="wallclock">00:20:00</option>
    </options>
  </test>
  <test name="ERP_P64x2_Ld1096" grid="f10_f10_mg37" compset="I2000Clm50BgcCrop" testmods="clm/irrig_o3falk_reduceOutput">
    <machines>
      <machine name="derecho" compiler="intel" category="aux_clm"/>
    </machines>
    <options>
      <option name="wallclock">01:40:00</option>
      <option name="comment">Want a multi-year global crop restart test; this was 5 years when we were doing cold start, but 3 years is probably sufficient given that we have spun-up crop initial conditions</option>
    </options>
  </test>
  <test name="ERP_P64x2_Ld1096" grid="f10_f10_mg37" compset="I2000Clm50BgcCrop" testmods="clm/clm50cropIrrigMonth_interp">
    <machines>
      <machine name="derecho" compiler="intel" category="aux_clm"/>
      <machine name="derecho" compiler="intel" category="prebeta"/>
    </machines>
    <options>
      <option name="wallclock">01:40:00</option>
      <option name="comment">Want a multi-year global crop restart test; this was 5 years when we were doing cold start, but 3 years is probably sufficient given that we have spun-up crop initial conditions</option>
    </options>
  </test>
  <test name="ERP_P64x2_Ld366" grid="f10_f10_mg37" compset="I2000Clm50BgcCrop" testmods="clm/irrig_alternate_monthly">
    <machines>
      <machine name="derecho" compiler="intel" category="aux_clm">
        <options>
          <option name="wallclock">00:30:00</option>
          <option name="comment">Want an ERP test covering some non-default irrigation options. Long enough so that we're likely to exercise the various groundwater irrigation code.</option>
        </options>
      </machine>
    </machines>
  </test>
  <test name="ERS_D" grid="f10_f10_mg37" compset="I1850Clm50BgcCrop" testmods="clm/reseedresetsnow">
    <machines>
      <machine name="derecho" compiler="intel" category="aux_clm"/>
    </machines>
    <options>
      <option name="wallclock">00:20:00</option>
    </options>
  </test>
  <test name="ERS_D" grid="f10_f10_mg37" compset="I1850Clm50BgcCrop" testmods="clm/reseedresetsnow--clm/matrixcnOn">
    <machines>
      <machine name="derecho" compiler="intel" category="aux_clm"/>
      <machine name="derecho" compiler="intel" category="matrixcn"/>
    </machines>
    <options>
      <option name="wallclock">00:20:00</option>
      <option name="comment">Repeat ERS_D...reseedresetsnow test with matrixcnOn</option>
    </options>
  </test>
  <test name="ERP_P64x2_D_Ld10" grid="f10_f10_mg37" compset="IHistClm50SpG" testmods="clm/glcMEC_decrease--clm/nofireemis">
    <machines>
      <machine name="derecho" compiler="intel" category="aux_clm"/>
    </machines>
    <options>
      <option name="wallclock">00:20:00</option>
      <option name="comment">Test transient PFTs (via HIST) in conjunction with changing glacier area. This test also covers the reset_dynbal_baselines option. CISM is not answer preserving across processor changes, but short test length should be OK.</option>
      <option name="comment">Also --nofireemis because this is a SP compset</option>
    </options>
  </test>
  <test name="SMS_Ln9" grid="C96_C96_mt232" compset="IHistClm60BgcCrop" testmods="clm/clm60cam7LndTuningMode">
    <machines>
      <machine name="derecho" compiler="intel" category="ctsm_sci"/>
    </machines>
    <options>
      <option name="wallclock">00:10:00</option>
      <option name="comment">We have one C96 test in aux_clm; this is another that uses a different compset with latest CLM version. No need to run this additional C96 test with every tag, but include it in the less frequent ctsm_sci testing.</option>
    </options>
  </test>
  <test name="SMS_Ln9" grid="C96_C96_mt232" compset="IHistClm60BgcCropCrujra" testmods="clm/clm60cam7LndTuningMode">
    <machines>
      <machine name="derecho" compiler="intel" category="ctsm_sci"/>
    </machines>
    <options>
      <option name="wallclock">00:10:00</option>
      <option name="comment">Repeat this C96 test with Crujra while Gswp is still the default</option>
    </options>
  </test>
  <test name="ERS_D_Ld10" grid="f10_f10_mg37" compset="IHistClm50Sp" testmods="clm/collapse_pfts_78_to_16_decStart_f10">
    <machines>
      <machine name="derecho" compiler="intel" category="aux_clm"/>
    </machines>
    <options>
      <option name="wallclock">00:20:00</option>
      <option name="comment">test transient PFTs (via HIST) with a December start, reading 78-pft data and running with 16 pfts</option>
    </options>
  </test>
  <test name="SOILSTRUCTUD_Ld5" grid="f10_f10_mg37" compset="I2000Clm50BgcCrop" testmods="clm/default">
    <machines>
      <machine name="derecho" compiler="intel" category="aux_clm"/>
    </machines>
    <options>
      <option name="wallclock">00:20:00</option>
      <option name="comment">test soil_layerstruct_userdefined set to the same dzsoi values as in the predefined case 4SL_2m and expect bfb same answers</option>
    </options>
  </test>
  <test name="ERS_D_Ld12" grid="f10_f10_mg37" compset="I1850Clm50BgcCropG" testmods="clm/glcMEC_spunup_inc_dec_bgc">
    <machines>
      <machine name="derecho" compiler="intel" category="aux_clm"/>
    </machines>
    <options>
      <option name="wallclock">00:20:00</option>
      <option name="comment">Tests updates of BGC variables with increasing and decreasing glacier areas</option>
    </options>
  </test>
  <test name="ERP_P64x2_D_Ld3" grid="f10_f10_mg37" compset="I1850Clm50BgcCrop" testmods="clm/extra_outputs">
    <machines>
      <machine name="derecho" compiler="gnu" category="aux_clm"/>
    </machines>
    <options>
      <option name="wallclock">00:20:00</option>
      <option name="comment">Among other extra outputs, ensure that writing the list of all history fields to a separate file does not cause failure</option>
    </options>
  </test>
  <test name="ERS_D_Ld3" grid="f10_f10_mg37" compset="I1850Clm50BgcCrop" testmods="clm/default">
    <machines>
      <machine name="derecho" compiler="intel" category="aux_clm"/>
      <machine name="derecho" compiler="gnu" category="aux_clm"/>
      <machine name="derecho" compiler="gnu" category="aux_cime_baselines"/>
      <machine name="derecho" compiler="intel" category="clm_short"/>
      <machine name="derecho" compiler="gnu" category="clm_short"/>
    </machines>
    <options>
      <option name="wallclock">00:20:00</option>
    </options>
  </test>
  <test name="ERS_D_Ld3" grid="f10_f10_mg37" compset="I2000Clm50BgcCru" testmods="clm/deepsoil_bedrock">
    <machines>
      <machine name="derecho" compiler="intel" category="aux_clm"/>
    </machines>
    <options>
      <option name="wallclock">00:20:00</option>
    </options>
  </test>
  <test name="ERS_D_Ld5" grid="f10_f10_mg37" compset="I2000Clm50BgcCru" testmods="clm/default">
    <machines>
      <machine name="derecho" compiler="intel" category="aux_clm"/>
    </machines>
    <options>
      <option name="wallclock">00:20:00</option>
    </options>
  </test>
  <test name="ERS_D_Ld6" grid="f10_f10_mg37" compset="I1850Clm45BgcCrop" testmods="clm/clm50CMIP6frc">
    <machines>
      <machine name="derecho" compiler="gnu" category="aux_clm"/>
      <machine name="derecho" compiler="intel" category="aux_clm"/>
    </machines>
    <options>
      <option name="wallclock">00:20:00</option>
    </options>
  </test>
  <test name="ERS_D_Ld7_Mmpi-serial" grid="1x1_smallvilleIA" compset="IHistClm50BgcCropRs" testmods="clm/decStart1851_noinitial">
    <machines>
      <machine name="derecho" compiler="intel" category="aux_clm"/>
      <machine name="derecho" compiler="intel" category="aux_clm_mpi_serial"/>
    </machines>
    <options>
      <option name="wallclock">00:20:00</option>
      <option name="comment">Transient crop run with a mid-year restart, restarting shortly after a big landunit transition, to make sure that the annually-dribbled fluxes generated from landunit transitions restart properly</option>
    </options>
  </test>
  <test name="ERS_Ld3_D" grid="f10_f10_mg37" compset="I1850Clm50BgcCrop" testmods="clm/rad_hrly_light_res_half">
    <machines>
      <machine name="derecho" compiler="gnu" category="aux_clm"/>
    </machines>
    <options>
      <option name="wallclock">00:20:00</option>
    </options>
  </test>
  <test name="ERS_Ld600_Mmpi-serial" grid="1x1_smallvilleIA" compset="I1850Clm50BgcCrop" testmods="clm/cropMonthlyNoinitial">
    <machines>
      <machine name="derecho" compiler="gnu" category="aux_clm"/>
      <machine name="derecho" compiler="gnu" category="aux_clm_mpi_serial"/>
    </machines>
    <options>
      <option name="wallclock">01:20:00</option>
      <option name="comment">tests mid-year restart, with the restart file being written in the middle of the first year after cold start initialization</option>
    </options>
  </test>
  <test name="ERS_Ly5_Mmpi-serial" grid="1x1_smallvilleIA" compset="I1850Clm50BgcCrop" testmods="clm/ciso_monthly">
    <machines>
      <machine name="derecho" compiler="gnu" category="aux_clm"/>
      <machine name="derecho" compiler="gnu" category="aux_clm_mpi_serial"/>
    </machines>
    <options>
      <option name="wallclock">02:00:00</option>
      <option name="comment">multi-year test with crops and isotopes that includes all crop types; added (2020-05-21) in order to test the new switchgrass and miscanthus crops (which otherwise aren't currently tested)</option>
    </options>
  </test>
  <test name="ERS_Ly5_Mmpi-serial" grid="1x1_smallvilleIA" compset="I1850Clm50BgcCrop" testmods="clm/ciso_monthly--clm/matrixcnOn">
    <machines>
      <machine name="derecho" compiler="gnu" category="aux_clm"/>
      <machine name="derecho" compiler="gnu" category="aux_clm_mpi_serial"/>
      <machine name="derecho" compiler="gnu" category="matrixcn"/>
    </machines>
    <options>
      <option name="wallclock">02:00:00</option>
      <option name="comment">Repeat ERS_Ly5_Mmpi-serial...ciso_monthly test with matrixcnOn</option>
    </options>
  </test>
  <test name="ERS_Ld1200_Mmpi-serial" grid="1x1_numaIA" compset="I2000Clm50BgcCropQianRs" testmods="clm/cropMonthlyNoinitial">
    <machines>
      <machine name="derecho" compiler="gnu" category="aux_clm"/>
      <machine name="derecho" compiler="gnu" category="aux_clm_mpi_serial"/>
    </machines>
    <options>
      <option name="wallclock">02:00:00</option>
      <option name="comment">tests mid-year restart, with the restart file being written in the middle of the second year after cold start initialization (to test crop restarts at different points throughout the first few years after cold start)</option>
    </options>
  </test>
  <test name="ERS_Ld1600_Mmpi-serial" grid="1x1_numaIA" compset="I2000Clm50BgcCropQianRs" testmods="clm/cropMonthlyNoinitial">
    <machines>
      <machine name="derecho" compiler="intel" category="aux_clm"/>
      <machine name="derecho" compiler="intel" category="aux_clm_mpi_serial"/>
    </machines>
    <options>
      <option name="wallclock">02:00:00</option>
      <option name="comment">tests mid-year restart, with the restart file being written after more than 2 years after cold start initialization (to test crop restarts at different points throughout the first few years after cold start)</option>
    </options>
  </test>
  <test name="ERS_Ly20_Mmpi-serial" grid="1x1_numaIA" compset="I2000Clm50BgcCropQianRs" testmods="clm/cropMonthlyNoinitial">
    <machines>
      <machine name="derecho" compiler="intel" category="aux_clm"/>
      <machine name="derecho" compiler="intel" category="aux_clm_mpi_serial"/>
    </machines>
    <options>
      <option name="wallclock">04:00:00</option>
      <option name="tput_tolerance">0.5</option>
      <option name="comment">20 year single point tests with BGC-Crop starting from cold start (crop keeps a 20 year running mean, so this tests the sequence of that running mean being established)</option>
    </options>
  </test>
  <test name="ERS_Ly20_Mmpi-serial" grid="1x1_numaIA" compset="I2000Clm50BgcCropQianRs" testmods="clm/cropMonthlyNoinitial--clm/matrixcnOn">
    <machines>
      <machine name="derecho" compiler="intel" category="aux_clm"/>
      <machine name="derecho" compiler="intel" category="aux_clm_mpi_serial"/>
      <machine name="derecho" compiler="intel" category="matrixcn"/>
    </machines>
    <options>
      <option name="wallclock">04:00:00</option>
      <option name="tput_tolerance">0.5</option>
      <option name="comment">Repeat ERS_Ly20_Mmpi-serial...cropMonthlyNoinitial test with matrixcnOn</option>
    </options>
  </test>
  <test name="ERS_Ly3" grid="f10_f10_mg37" compset="I1850Clm60BgcCropCmip6" testmods="clm/basic">
    <machines>
      <machine name="derecho" compiler="intel" category="aux_clm"/>
    </machines>
    <options>
      <option name="wallclock">01:40:00</option>
      <option name="comment">Include a long ERS test of the cmip6 configuration, though at coarse resolution. This gives a year+ test covering the output_crop usermod, which is something we want: if this is removed, we should add a test of at least a year duration covering the output_crop usermod. This test needs to use init_interp to work, because of adding virtual Antarctica columns (currently the default out-of-the-box setting uses init_interp for this).</option>
    </options>
  </test>
  <test name="ERS_Ly3_Mmpi-serial" grid="1x1_smallvilleIA" compset="IHistClm50BgcCropQianRs" testmods="clm/cropMonthOutput">
    <machines>
      <machine name="derecho" compiler="gnu" category="aux_clm"/>
      <machine name="derecho" compiler="gnu" category="aux_clm_mpi_serial"/>
    </machines>
    <options>
      <option name="wallclock">01:40:00</option>
      <option name="comment">restart is right before the transition from 100% nat veg to 100% crop</option>
    </options>
  </test>
  <test name="ERS_Ly3_P64x2" grid="f10_f10_mg37" compset="IHistClm50BgcCropG" testmods="clm/cropMonthOutput">
    <machines>
      <machine name="derecho" compiler="intel" category="aux_clm"/>
    </machines>
    <options>
      <option name="wallclock">01:40:00</option>
      <option name="comment">Multi-year global test of transient crops together with transient glaciers. Use glacier evolution with ERS test</option>
    </options>
  </test>
  <test name="ERS_Ly5_P128x1" grid="f10_f10_mg37" compset="IHistClm60BgcCrop" testmods="clm/cropMonthOutput">
    <machines>
      <machine name="derecho" compiler="intel" category="aux_clm"/>
    </machines>
    <options>
      <option name="wallclock">01:40:00</option>
      <option name="comment">Want a multi-year global test of transient crops; also want a multi-year transient restart test.  Using P60x1 and ERS rather than ERP to get faster turnaround of this long-running test</option>
    </options>
  </test>
  <test name="ERS_Ly5_P128x1" grid="f10_f10_mg37" compset="IHistClm60BgcCrop" testmods="clm/cropMonthOutput--clm/matrixcnOn_ignore_warnings">
    <machines>
      <machine name="derecho" compiler="intel" category="aux_clm"/>
      <machine name="derecho" compiler="intel" category="matrixcn"/>
    </machines>
    <options>
      <option name="wallclock">01:40:00</option>
      <option name="comment">Repeat ERS_Ly5_P128x1...cropMonthOutput test with matrixcnOn</option>
    </options>
  </test>
  <test name="ERS_Ly5_P128x1" grid="f10_f10_mg37" compset="IHistClm45BgcCrop" testmods="clm/cropMonthOutput">
    <machines>
      <machine name="derecho" compiler="intel" category="aux_clm"/>
    </machines>
    <options>
      <option name="wallclock">03:00:00</option>
      <option name="comment">include a long Clm45 test, and include a production intel test of Clm45</option>
    </options>
  </test>
  <test name="ERS_Ly3" grid="f10_f10_mg37" compset="I2000Clm60BgcCrop">
    <machines>
      <machine name="derecho" compiler="intel" category="aux_clm"/>
    </machines>
    <options>
      <option name="wallclock">01:40:00</option>
      <option name="comment">include a long exact restart test with clm60</option>
    </options>
  </test>
  <test name="SMS_D" grid="f10_f10_mg37" compset="I2000Clm60Bgc">
    <machines>
      <machine name="derecho" compiler="intel" category="aux_clm"/>
      <machine name="derecho" compiler="gnu" category="aux_clm"/>
    </machines>
    <options>
      <option name="wallclock">00:20:00</option>
      <option name="comment">include a short DEBUG test with clm60 without crop</option>
    </options>
  </test>
  <test name="ERS_D" grid="f10_f10_mg37" compset="I1850Clm60Sp">
    <machines>
      <machine name="derecho" compiler="intel" category="aux_clm"/>
    </machines>
    <options>
      <option name="wallclock">00:20:00</option>
      <option name="comment">Exact restart short DEBUG SP test with clm60</option>
    </options>
  </test>
  <test name="ERS_Ly6_Mmpi-serial" grid="1x1_smallvilleIA" compset="IHistClm50BgcCropQianRs" testmods="clm/cropMonthOutput">
    <machines>
      <machine name="derecho" compiler="intel" category="aux_clm"/>
      <machine name="derecho" compiler="intel" category="aux_clm_mpi_serial"/>
    </machines>
    <options>
      <option name="wallclock">02:00:00</option>
      <option name="comment">restart is right before increasing natural veg to &gt; 0 while also shifting PCT_CFT</option>
      <option name="tput_tolerance">0.5</option>
    </options>
  </test>
  <test name="ERS_Ly6_Mmpi-serial" grid="1x1_smallvilleIA" compset="IHistClm50BgcCropQianRs" testmods="clm/cropMonthOutput--clm/matrixcnOn_ignore_warnings">
    <machines>
      <machine name="derecho" compiler="intel" category="aux_clm"/>
      <machine name="derecho" compiler="intel" category="aux_clm_mpi_serial"/>
      <machine name="derecho" compiler="intel" category="matrixcn"/>
    </machines>
    <options>
      <option name="wallclock">02:00:00</option>
      <option name="tput_tolerance">0.5</option>
      <option name="comment">Repeat ERS_Ly6_Mmpi-serial...cropMonthOutput</option>
    </options>
  </test>
  <test name="SMS_Ly5_Mmpi-serial" grid="1x1_smallvilleIA" compset="IHistClm60BgcCropQianRs" testmods="clm/gregorian_cropMonthOutput">
    <machines>
      <machine name="derecho" compiler="intel" category="ctsm_sci"/>
      <machine name="derecho" compiler="gnu" category="aux_clm"/>
      <machine name="derecho" compiler="gnu" category="aux_clm_mpi_serial"/>
    </machines>
    <options>
      <option name="wallclock">01:00:00</option>
      <option name="comment">Multi-year Gregorian test with transient and crop to test code that might break in leap years.</option>
      <option name="tput_tolerance">0.5</option>
    </options>
  </test>
  <test name="LII_D_Ld3_PS" grid="f19_g17" compset="I2000Clm50BgcCrop" testmods="clm/default">
    <machines>
      <machine name="derecho" compiler="intel" category="aux_clm"/>
    </machines>
    <options>
      <option name="wallclock">00:20:00</option>
      <option name="comment">Basic LII test, covering the standard range of subgrid heterogeneity - particularly, including crop. Uses a year-2000 restart file so that the restart file has non-zero product pools, so that we exercise the gridcell-level code in init_interp.</option>
    </options>
  </test>
  <test name="LII_D_Ld3_PS" grid="f19_g17" compset="I2000Clm50BgcCrop" testmods="clm/default--clm/matrixcnOn">
    <machines>
      <machine name="derecho" compiler="intel" category="aux_clm"/>
      <machine name="derecho" compiler="intel" category="matrixcn"/>
    </machines>
    <options>
      <option name="wallclock">00:20:00</option>
      <option name="comment">Repeat LII_D... test with matrixcnOn</option>
    </options>
  </test>
  <test name="LII2FINIDATAREAS_D_P256x2_Ld1" grid="f09_t232" compset="I1850Clm60BgcCrop" testmods="clm/default">
    <machines>
      <machine name="derecho" compiler="intel" category="aux_clm"/>
    </machines>
    <options>
      <option name="wallclock">00:20:00</option>
      <option name="comment">Exercise the init_interp_method='use_finidat_areas' option. See documentation at the top of the python script implementing this test for more details and rationale. This test requires a compatible finidat file (i.e., a file that can be used without interpolation). If no such file is available out-of-the-box, then the test will need to use a testmod that points to a compatible file.</option>
    </options>
  </test>
  <test name="LII2FINIDATAREAS_D_P256x2_Ld1" grid="f09_t232" compset="I1850Clm60BgcCrop" testmods="clm/default--clm/matrixcnOn_ignore_warnings">
    <machines>
      <machine name="derecho" compiler="intel" category="aux_clm"/>
      <machine name="derecho" compiler="intel" category="matrixcn"/>
    </machines>
    <options>
      <option name="wallclock">00:20:00</option>
      <option name="comment">Repeat LII2... test with matrixcnOn</option>
    </options>
  </test>
  <test name="LVG_Ld5_D" grid="f10_f10_mg37" compset="I1850Clm60Bgc" testmods="clm/no_vector_output">
    <machines>
      <machine name="derecho" compiler="intel" category="aux_clm"/>
    </machines>
    <options>
      <option name="wallclock">00:20:00</option>
      <option name="comment">Include one LVG debug test (exact configuration is not very important). Note that the LVG test will fail if there is any 1-d output, or output separated by glacier elevation classes (e.g., the various *_FORC fields), so this includes a testmod that turns off any 1-d output.</option>
    </options>
  </test>
  <test name="LCISO_Ld396" grid="f10_f10_mg37" compset="IHistClm60BgcCrop" testmods="clm/ciso_monthly">
    <machines>
      <machine name="derecho" compiler="intel" category="aux_clm"/>
      <machine name="derecho" compiler="intel" category="prebeta"/>
    </machines>
    <options>
      <option name="wallclock">01:30:00</option>
      <option name="comment">Make sure Carbon isotopes on and off with land-use change, does NOT change answers. To verify for landuse change must go beyond a year boundary, because of #404 we can't use a December start, so need to run for beyond the year boundary.</option>
    </options>
  </test>
  <test name="LCISO_Ld396" grid="f10_f10_mg37" compset="IHistClm60BgcCrop" testmods="clm/ciso_monthly--clm/matrixcnOn_ignore_warnings">
    <machines>
      <machine name="derecho" compiler="intel" category="aux_clm"/>
      <machine name="derecho" compiler="intel" category="prebeta"/>
      <machine name="derecho" compiler="intel" category="matrixcn"/>
    </machines>
    <options>
      <option name="wallclock">01:30:00</option>
      <option name="comment">Repeat LCISO_Ld396...ciso_monthly test with matrixcnOn</option>
    </options>
  </test>
  <test name="NCK_Ld1" grid="f10_f10_mg37" compset="I2000Clm50Sp" testmods="clm/default--clm/nofireemis">
    <machines>
      <machine name="derecho" compiler="intel" category="aux_clm"/>
      <machine name="derecho" compiler="intel" category="prealpha"/>
    </machines>
    <options>
      <option name="wallclock">00:20:00</option>
    </options>
  </test>
  <test name="PEM_D_Ld5" grid="ne30_g17" compset="I2000Clm50BgcCru" testmods="clm/default">
    <machines>
      <machine name="derecho" compiler="intel" category="aux_clm"/>
      <machine name="derecho" compiler="intel" category="ctsm_sci"/>
    </machines>
    <options>
      <option name="wallclock">00:60:00</option>
    </options>
  </test>
  <test name="PEM_Ld1" grid="f10_f10_mg37" compset="I2000Clm60BgcCrop" testmods="clm/till">
    <machines>
      <machine name="derecho" compiler="intel" category="aux_clm"/>
    </machines>
    <options>
      <option name="wallclock">00:20:00</option>
    </options>
  </test>
  <test name="PEM_Ld1" grid="f10_f10_mg37" compset="I2000Clm60BgcCrop" testmods="clm/till--clm/matrixcnOn">
    <machines>
      <machine name="derecho" compiler="intel" category="aux_clm"/>
      <machine name="derecho" compiler="intel" category="matrixcn"/>
    </machines>
    <options>
      <option name="wallclock">00:20:00</option>
      <option name="comment">Repeat PEM_Ld1...till test with matrixcnOn</option>
    </options>
  </test>
  <test name="PET_P64x2_D" grid="f10_f10_mg37" compset="I1850Clm50BgcCrop" testmods="clm/default">
    <machines>
      <machine name="derecho" compiler="intel" category="aux_clm"/>
    </machines>
    <options>
      <option name="wallclock">00:20:00</option>
      <option name="comment">The main purpose of this test is to test threading of init_interp, exercising the OpenMP directives in initInterp. (Note that ERP tests don't compare threaded vs. non-threaded runs of init_interp, since init_interp won't run in the restart case.) Note that this test will use init_interp as long as we don't have out-of-the-box initial conditions at f10 resolution. We could probably get a similar level of confidence in the threading directives by deleting this test and instead changing the LII test to use threading; the main loss would be that that wouldn't test threading combined with interpolating from one resolution to another, as this one does.</option>
      <option name="tput_tolerance">0.5</option>
    </options>
  </test>
  <test name="PET_P64x2_D" grid="f10_f10_mg37" compset="I1850Clm50BgcCrop" testmods="clm/default--clm/matrixcnOn_ignore_warnings">
    <machines>
      <machine name="derecho" compiler="intel" category="aux_clm"/>
      <machine name="derecho" compiler="intel" category="matrixcn"/>
    </machines>
    <options>
      <option name="wallclock">00:20:00</option>
      <option name="comment">Repeat PET_P64x2_D...default test with matrixcnOn</option>
      <option name="tput_tolerance">0.5</option>
    </options>
  </test>
  <test name="SMS" grid="f10_f10_mg37" compset="I2000Clm50BgcCrop" testmods="clm/crop">
    <machines>
      <machine name="derecho" compiler="intel" category="aux_clm"/>
      <machine name="derecho" compiler="nvhpc" category="aux_clm"/>
      <machine name="derecho" compiler="gnu" category="aux_clm"/>
    </machines>
    <options>
      <option name="wallclock">00:20:00</option>
    </options>
  </test>
  <test name="SMS" grid="f45_f45_mg37" compset="I2000Clm60FatesSpRsGs" testmods="clm/FatesColdSatPhen">
    <machines>
      <machine name="derecho" compiler="nvhpc" category="aux_clm"/>
      <machine name="derecho" compiler="nvhpc" category="fates"/>
    </machines>
    <options>
      <option name="wallclock">00:20:00</option>
      <option name="comment">Simple test to make sure the basic Fates-SP compset works"</option>
    </options>
  </test>
  <test name="SMS_D_Ld1" grid="ne30pg3_t232" compset="I1850Clm50BgcSpinup" testmods="clm/cplhist">
    <machines>
      <machine name="derecho" compiler="intel" category="aux_clm"/>
      <machine name="derecho" compiler="intel" category="prealpha"/>
    </machines>
    <options>
      <option name="wallclock">00:20:00</option>
    </options>
  </test>
  <test name="SMS_D_Ld1" grid="ne30pg3_t232" compset="I1850Clm50BgcSpinup" testmods="clm/cplhist--clm/matrixcnOn">
    <machines>
      <machine name="derecho" compiler="intel" category="aux_clm"/>
      <machine name="derecho" compiler="intel" category="prealpha"/>
      <machine name="derecho" compiler="intel" category="matrixcn"/>
    </machines>
    <options>
      <option name="wallclock">00:20:00</option>
      <option name="comment">Repeat last SMS_D_Ld1...cplhist test with matrixcnOn"</option>
    </options>
  </test>
  <test name="SMS_D_Ld1_PS" grid="f19_f19_mg17" compset="I2010Clm50Sp" testmods="clm/clm50cam6LndTuningMode--clm/nofireemis">
    <machines>
      <machine name="derecho" compiler="intel" category="aux_clm"/>
    </machines>
    <options>
      <option name="wallclock">00:20:00</option>
      <option name="comment">Also --nofireemis because this is a SP compset</option>
    </options>
  </test>
  <test name="SMS_Ln9" grid="f19_f19_mg17" compset="IHistClm50Sp" testmods="clm/clm50cam7LndTuningMode_1979Start--clm/nofireemis">
    <machines>
      <machine name="derecho" compiler="intel" category="aux_clm"/>
    </machines>
    <options>
      <option name="wallclock">00:20:00</option>
      <option name="comment">Run f19 for the same as the ne0ARCTIC case starting in 1979"</option>
      <option name="comment">Also --nofireemis because this is a SP compset</option>
    </options>
  </test>
  <test name="SMS_Ln9" grid="ne0POLARCAPne30x4_ne0POLARCAPne30x4_mt12" compset="IHistClm60Sp" testmods="clm/clm60cam7LndTuningMode_1979Start--clm/nofireemis">
    <machines>
      <machine name="derecho" compiler="intel" category="ctsm_sci"/>
    </machines>
    <options>
      <option name="wallclock">00:20:00</option>
      <option name="comment">Run POLARCAP for transient case starting in 1979 as for AMIP CAM cases (no need to run this high core count test with every tag, but include it in the less frequent ctsm_sci testing)"</option>
      <option name="comment">Also --nofireemis because this is a SP compset</option>
    </options>
  </test>
  <test name="SMS_Ln9" grid="ne0POLARCAPne30x4_ne0POLARCAPne30x4_mt12" compset="IHistClm50Sp" testmods="clm/clm50cam6LndTuningMode_1979Start--clm/nofireemis">
    <machines>
      <machine name="derecho" compiler="intel" category="ctsm_sci"/>
    </machines>
    <options>
      <option name="wallclock">00:20:00</option>
      <option name="comment"  >POLARCAP test with clm50cam6"</option>
      <option name="comment"  >Also --nofireemis because this is a SP compset</option>
    </options>
  </test>
  <test name="SMS_Ln9" grid="ne0POLARCAPne30x4_ne0POLARCAPne30x4_mt12" compset="IHistClm60SpCrujra" testmods="clm/clm60cam7LndTuningMode_1979Start--clm/nofireemis">
    <machines>
      <machine name="derecho" compiler="intel" category="ctsm_sci"/>
    </machines>
    <options>
      <option name="wallclock">00:20:00</option>
      <option name="comment">Repeat POLARCAP test with Crujra while Gswp is still the default</option>
      <option name="comment"  >Also --nofireemis because this is a SP compset</option>
    </options>
  </test>
  <test name="SMS_Ln9" grid="ne0ARCTICne30x4_ne0ARCTICne30x4_mt12" compset="IHistClm50Sp" testmods="clm/clm50cam7LndTuningMode_1979Start--clm/nofireemis">
    <machines>
      <machine name="derecho" compiler="intel" category="ctsm_sci"/>
    </machines>
    <options>
      <option name="wallclock">00:20:00</option>
      <option name="comment">Run ARCTIC for transient case starting in 1979 as for AMIP CAM cases (no need to run this high core count test with every tag, but include it in the less frequent ctsm_sci testing)"</option>
      <option name="comment">Clm50 because that is what CAM tests currently; remove when CAM tests for Clm60</option>
      <option name="comment">Also --nofireemis because this is a SP compset</option>
    </options>
  </test>
  <test name="SMS_Ln9" grid="ne0ARCTICne30x4_ne0ARCTICne30x4_mt12" compset="IHistClm50Sp" testmods="clm/clm50cam6LndTuningMode_1979Start--clm/nofireemis">
    <machines>
      <machine name="derecho" compiler="intel" category="ctsm_sci"/>
    </machines>
    <options>
      <option name="wallclock">00:20:00</option>
      <option name="comment"  >ARCTIC test with cam6"</option>
      <option name="comment"  >Clm50 because that is what CAM tests currently; remove when CAM tests for Clm60</option>
      <option name="comment"  >Also --nofireemis because this is a SP compset</option>
    </options>
  </test>
  <test name="SMS_Ln9" grid="ne0ARCTICne30x4_ne0ARCTICne30x4_mt12" compset="IHistClm60Sp" testmods="clm/clm60cam7LndTuningMode_1979Start--clm/nofireemis">
    <machines>
      <machine name="derecho" compiler="intel" category="ctsm_sci"/>
    </machines>
    <options>
      <option name="wallclock">00:20:00</option>
      <option name="comment">Repeat ARCTIC transient starting in 1979 for Clm60"</option>
      <option name="comment">Also --nofireemis because this is a SP compset</option>
    </options>
  </test>
  <test name="SMS_Ln9" grid="ne0ARCTICne30x4_ne0ARCTICne30x4_mt12" compset="IHistClm60SpCrujra" testmods="clm/clm60cam7LndTuningMode_1979Start--clm/nofireemis">
    <machines>
      <machine name="derecho" compiler="intel" category="ctsm_sci"/>
    </machines>
    <options>
      <option name="wallclock">00:20:00</option>
      <option name="comment">Repeat ARCTIC test with Crujra while Gswp is still the default</option>
    </options>
  </test>
  <test name="SMS_Ln9" grid="ne0ARCTICGRISne30x8_ne0ARCTICGRISne30x8_mt12" compset="IHistClm50Sp" testmods="clm/clm50cam7LndTuningMode_1979Start--clm/nofireemis">
    <machines>
      <machine name="derecho" compiler="intel" category="ctsm_sci"/>
    </machines>
    <options>
      <option name="wallclock">00:20:00</option>
      <option name="comment">Run ARCTICGRIS for transient case starting in 1979 as for AMIP CAM cases (no need to run this high core count test with every tag, but include it in the less frequent ctsm_sci testing)"</option>
      <option name="comment">Clm50 because that is what CAM tests currently; remove when CAM tests for Clm60</option>
      <option name="comment">Also --nofireemis because this is a SP compset</option>
    </options>
  </test>
  <test name="SMS_Ln9" grid="ne0ARCTICGRISne30x8_ne0ARCTICGRISne30x8_mt12" compset="IHistClm50Sp" testmods="clm/clm50cam6LndTuningMode_1979Start--clm/nofireemis">
    <machines>
      <machine name="derecho" compiler="intel" category="ctsm_sci"/>
    </machines>
    <options>
      <option name="wallclock">00:20:00</option>
      <option name="comment"  >ARCTICGRIS test with cam6"</option>
      <option name="comment"  >Clm50 because that is what CAM tests currently; remove when CAM tests for Clm60</option>
      <option name="comment"  >Also --nofireemis because this is a SP compset</option>
    </options>
  </test>
  <test name="SMS_Ln9" grid="ne0ARCTICGRISne30x8_ne0ARCTICGRISne30x8_mt12" compset="IHistClm60Sp" testmods="clm/clm60cam7LndTuningMode_1979Start--clm/nofireemis">
    <machines>
      <machine name="derecho" compiler="intel" category="ctsm_sci"/>
    </machines>
    <options>
      <option name="wallclock">00:20:00</option>
      <option name="comment">Repeat ARCTICGRIS transient starting in 1979 for Clm60"</option>
      <option name="comment">Also --nofireemis because this is a SP compset</option>
    </options>
  </test>
  <test name="SMS_Ln9" grid="ne0ARCTICGRISne30x8_ne0ARCTICGRISne30x8_mt12" compset="IHistClm60SpCrujra" testmods="clm/clm60cam7LndTuningMode_1979Start--clm/nofireemis">
    <machines>
      <machine name="derecho" compiler="intel" category="ctsm_sci"/>
    </machines>
    <options>
      <option name="wallclock">00:20:00</option>
      <option name="comment">Repeat ARCTICGRIS test with Crujra while Gswp is still the default</option>
    </options>
  </test>
  <test name="SMS_Ln9" grid="ne0ARCTICGRISne30x8_ne0ARCTICGRISne30x8_mt12" compset="I1850Clm60BgcCrop" testmods="clm/clm60cam7LndTuningMode--clm/nofireemis">
    <machines>
      <machine name="derecho" compiler="intel" category="ctsm_sci"/>
    </machines>
    <options>
      <option name="wallclock">00:40:00</option>
      <option name="comment">Run ARCTICGRIS for 1850 case (do not run this expensive test with every tag, but include it in the less frequent ctsm_sci testing)"</option>
    </options>
  </test>
  <test name="SMS_Ln9" grid="ne0ARCTICGRISne30x8_ne0ARCTICGRISne30x8_mt12" compset="I1850Clm60BgcCropCrujra" testmods="clm/clm60cam7LndTuningMode--clm/nofireemis">
    <machines>
      <machine name="derecho" compiler="intel" category="ctsm_sci"/>
    </machines>
    <options>
      <option name="wallclock">00:40:00</option>
      <option name="comment">Repeat ARCTICGRIS test with Crujra while Gswp is still the default</option>
    </options>
  </test>
  <test name="SMS_Ln9" grid="ne0CONUSne30x8_ne0CONUSne30x8_mt12" compset="IHistClm50Sp" testmods="clm/clm50cam7LndTuningMode_2013Start--clm/nofireemis">
    <machines>
      <machine name="derecho" compiler="intel" category="ctsm_sci"/>
    </machines>
    <options>
      <option name="wallclock">00:20:00</option>
      <option name="comment">Run CONUS for transient case starting in 2013 as for CAM case (no need to run this high core count test with every tag, but include it in the less frequent ctsm_sci testing)"</option>
      <option name="comment">Clm50 because that is what CAM tests currently; remove when CAM tests for Clm60</option>
      <option name="comment">Also --nofireemis because this is a SP compset</option>
    </options>
  </test>
  <test name="SMS_Ln9" grid="ne0CONUSne30x8_ne0CONUSne30x8_mt12" compset="IHistClm50Sp" testmods="clm/clm50cam6LndTuningMode_2013Start--clm/nofireemis">
    <machines>
      <machine name="derecho" compiler="intel" category="ctsm_sci"/>
    </machines>
    <options>
      <option name="wallclock">00:20:00</option>
      <option name="comment"  >Repeat CONUS transient starting in 2013 for cam6"</option>
      <option name="comment"  >Also --nofireemis because this is a SP compset</option>
    </options>
  </test>
  <test name="SMS_Ln9" grid="ne0CONUSne30x8_ne0CONUSne30x8_mt12" compset="IHistClm60Sp" testmods="clm/clm60cam7LndTuningMode_2013Start--clm/nofireemis">
    <machines>
      <machine name="derecho" compiler="intel" category="ctsm_sci"/>
    </machines>
    <options>
      <option name="wallclock">00:20:00</option>
      <option name="comment">Repeat CONUS transient starting in 2013 for Clm60"</option>
      <option name="comment">Also --nofireemis because this is a SP compset</option>
    </options>
  </test>
  <test name="SMS_Ln9" grid="ne0CONUSne30x8_ne0CONUSne30x8_mt12" compset="IHistClm60SpCrujra" testmods="clm/clm60cam7LndTuningMode_2013Start--clm/nofireemis">
    <machines>
      <machine name="derecho" compiler="intel" category="ctsm_sci"/>
    </machines>
    <options>
      <option name="wallclock">00:20:00</option>
      <option name="comment">Repeat CONUS test with Crujra while Gswp is still the default</option>
    </options>
  </test>
  <!-- Historical science support for clm5_0 workhorse resolutions -->
  <test name="SMS_Ld5" grid="f09_g17" compset="IHistClm50Sp" testmods="clm/nofireemis">
    <machines>
      <machine name="derecho" compiler="intel" category="ctsm_sci"/>
    </machines>
    <options>
      <option name="wallclock">00:20:00</option>
      <option name="comment">Science support for historical clm5_0 physics with SP mode at f09</option>
    </options>
  </test>
  <test name="SMS_Ld5" grid="f19_g17" compset="IHistClm50Sp" testmods="clm/default--clm/nofireemis">
    <machines>
      <machine name="derecho" compiler="intel" category="ctsm_sci"/>
    </machines>
    <options>
      <option name="wallclock">00:20:00</option>
      <option name="comment">Science support for historical clm5_0 physics with SP mode at f19</option>
      <option name="comment">Also --nofireemis because this is a SP compset</option>
    </options>
  </test>
  <!-- Historical science support for clm6_0 workhorse resolutions -->
  <test name="SMS_Ld5" grid="f09_g17" compset="IHistClm60Sp" testmods="clm/default--clm/nofireemis">
    <machines>
      <machine name="derecho" compiler="intel" category="ctsm_sci"/>
    </machines>
    <options>
      <option name="wallclock">00:20:00</option>
      <option name="comment">Science support for historical clm6_0 physics with SP mode at f09</option>
      <option name="comment">Also --nofireemis because this is a SP compset</option>
    </options>
  </test>
  <test name="SMS_Ld5" grid="f09_t232" compset="IHistClm60SpCrujra" testmods="clm/default--clm/nofireemis">
    <machines>
      <machine name="derecho" compiler="intel" category="ctsm_sci"/>
    </machines>
    <options>
      <option name="wallclock">00:20:00</option>
      <option name="comment">Repeat this science support test with t232 and Crujra while the defaults have not changed</option>
    </options>
  </test>
  <test name="SMS_Ld5" grid="f19_g17" compset="IHistClm60Sp" testmods="clm/default--clm/nofireemis">
    <machines>
      <machine name="derecho" compiler="intel" category="ctsm_sci"/>
    </machines>
    <options>
      <option name="wallclock">00:20:00</option>
      <option name="comment">Science support for historical clm6_0 physics with SP mode at f19</option>
      <option name="comment">Also --nofireemis because this is a SP compset</option>
    </options>
  </test>
  <test name="SMS_Ld5" grid="f19_g17" compset="IHistClm60SpCrujra" testmods="clm/default--clm/nofireemis">
    <machines>
      <machine name="derecho" compiler="intel" category="ctsm_sci"/>
    </machines>
    <options>
      <option name="wallclock">00:20:00</option>
      <option name="comment">Repeat this science support test with Crujra while Gswp is still the default</option>
    </options>
  </test>
  <test name="SMS_Ln9" grid="ne30pg2_ne30pg2_mg17" compset="I1850Clm50Sp" testmods="clm/clm50cam6LndTuningMode--clm/nofireemis">
    <machines>
      <machine name="derecho" compiler="intel" category="aux_clm"/>
    </machines>
    <options>
      <option name="wallclock">00:40:00</option>
      <option name="comment">Run ne30np4.pg2 to make sure will work for CAM"</option>
      <option name="comment">Also --nofireemis because this is a SP compset</option>
    </options>
  </test>
  <test name="SMS_Ln9" grid="ne30pg2_ne30pg2_mg17" compset="I2000Clm50BgcCrop" testmods="clm/clm50cam6LndTuningMode">
    <machines>
      <machine name="derecho" compiler="intel" category="aux_clm"/>
    </machines>
    <options>
      <option name="wallclock">00:40:00</option>
      <option name="comment">Run ne30np4.pg3 to make sure will work for CAM"</option>
    </options>
  </test>
  <test name="SMS_Ln9" grid="mpasa480_mpasa480" compset="I1850Clm50BgcCrop" testmods="clm/clm50cam6LndTuningMode">
    <machines>
      <machine name="derecho" compiler="gnu" category="aux_clm"/>
    </machines>
    <options>
      <option name="wallclock">00:40:00</option>
      <option name="comment">Run mpasa480 to make sure will work for CAM"</option>
    </options>
  </test>
  <test name="SMS_Ln9" grid="ne3pg3_ne3pg3_mt232" compset="I2000Clm60Sp" testmods="clm/clm60cam7LndTuningMode--clm/nofireemis">
    <machines>
      <machine name="derecho" compiler="gnu" category="aux_clm"/>
      <machine name="derecho" compiler="gnu" category="aux_cime_baselines"/>
    </machines>
    <options>
      <option name="wallclock">00:20:00</option>
      <option name="comment">Run coarse resolution ne3pg3_ne3pg3_mt232 to make sure will work for CAM"</option>
      <option name="comment">Also --nofireemis because this is a SP compset</option>
    </options>
  </test>
  <test name="SMS_D" grid="f10_f10_mg37" compset="I2000Clm60BgcCrop" testmods="clm/crop">
    <machines>
      <machine name="derecho" compiler="nvhpc" category="aux_clm"/>
      <machine name="derecho" compiler="intel" category="aux_clm"/>
      <machine name="derecho" compiler="gnu" category="aux_clm"/>
      <machine name="izumi" compiler="nag" category="aux_clm"/>
    </machines>
    <options>
      <option name="wallclock">00:20:00</option>
    </options>
  </test>
  <test name="ERS_D_Ld5_Mmpi-serial" grid="1x1_vancouverCAN" compset="I1PtClm50SpRs" testmods="clm/CLM1PTStartDate">
    <machines>
      <machine name="izumi" compiler="nag" category="aux_clm"/>
      <machine name="izumi" compiler="nag" category="aux_clm_mpi_serial"/>
      <machine name="izumi" compiler="nag" category="prealpha"/>
    </machines>
    <options>
      <option name="wallclock">00:20:00</option>
    </options>
  </test>
  <test name="SMS_D_Ld1_Mmpi-serial" grid="ne3_ne3_mg37" compset="I2000Clm50SpRs" testmods="clm/ptsRLA">
    <machines>
      <machine name="derecho" compiler="intel" category="aux_clm"/>
      <machine name="derecho" compiler="intel" category="aux_clm_mpi_serial"/>
      <machine name="derecho" compiler="intel" category="prealpha"/>
      <machine name="derecho" compiler="gnu" category="aux_clm"/>
      <machine name="derecho" compiler="gnu" category="aux_clm_mpi_serial"/>
      <machine name="izumi" compiler="nag" category="aux_clm"/>
      <machine name="izumi" compiler="nag" category="aux_clm_mpi_serial"/>
      <machine name="derecho" compiler="gnu" category="prealpha"/>
      <machine name="derecho" compiler="gnu" category="aux_cime_baselines"/>
      <machine name="izumi" compiler="nag" category="prealpha"/>
    </machines>
    <options>
      <option name="wallclock">00:20:00</option>
    </options>
  </test>
  <test name="SMS_D_Ld1_P48x1" grid="f10_f10_mg37" compset="I2000Clm45BgcCrop" testmods="clm/oldhyd">
    <machines>
      <machine name="izumi" compiler="nag" category="aux_clm"/>
    </machines>
    <options>
      <option name="wallclock">00:30:00</option>
    </options>
  </test>
  <test name="ERP_D_P64x2_Ld3" grid="f10_f10_mg37" compset="I2000Clm45BgcCrop" testmods="clm/no_subgrid_fluxes">
    <machines>
      <machine name="derecho" compiler="gnu" category="aux_clm">
        <options>
          <option name="wallclock">00:20:00</option>
          <option name="comment">This covers some code that isn't covered by any existing tests (such as the oldhyd test), though the amount of additional code coverage is small, so we don't necessarily need to keep this test long-term.</option>
        </options>
      </machine>
    </machines>
  </test>
  <test name="SMS_D_Ld1_P48x1" grid="f10_f10_mg37" compset="I2000Clm50BgcCru" testmods="clm/datm_bias_correct_cruv7">
    <machines>
      <machine name="izumi" compiler="nag" category="aux_clm"/>
    </machines>
    <options>
      <option name="wallclock">00:20:00</option>
    </options>
  </test>
  <test name="SMS_D_Ld3" grid="f10_f10_mg37" compset="I1850Clm50BgcCrop" testmods="clm/default">
    <machines>
      <machine name="derecho" compiler="intel" category="aux_clm"/>
      <machine name="derecho" compiler="intel" category="clm_short"/>
      <machine name="derecho" compiler="intel" category="prealpha"/>
      <machine name="derecho" compiler="intel" category="aux_cime_baselines"/>
    </machines>
    <options>
      <option name="wallclock">00:20:00</option>
    </options>
  </test>
  <test name="SMS_D_Ld3" grid="f10_f10_mg37" compset="I1850Clm50BgcCrop" testmods="clm/default--clm/matrixcnOn">
    <machines>
      <machine name="derecho" compiler="intel" category="aux_clm"/>
      <machine name="derecho" compiler="intel" category="clm_short"/>
      <machine name="derecho" compiler="intel" category="prealpha"/>
      <machine name="derecho" compiler="intel" category="aux_cime_baselines"/>
      <machine name="derecho" compiler="intel" category="matrixcn"/>
    </machines>
    <options>
      <option name="wallclock">00:20:00</option>
      <option name="comment">Repeat last SMS_D_Ld3...default test with matrixcnOn"</option>
    </options>
  </test>
  <test name="SMS_D_Ld3" grid="f10_f10_mg37" compset="I2000Clm50BgcCru" testmods="clm/default">
    <machines>
      <machine name="derecho" compiler="intel" category="aux_clm"/>
      <machine name="derecho" compiler="gnu" category="aux_clm"/>
      <machine name="derecho" compiler="gnu" category="prebeta"/>
    </machines>
    <options>
      <option name="wallclock">00:20:00</option>
    </options>
  </test>
  <test name="SMS_C2_D_Lh12" grid="f10_f10_mg37" compset="I2000Clm50Sp" testmods="clm/pauseResume">
    <machines>
      <machine name="derecho" compiler="intel" category="aux_clm"/>
    </machines>
    <options>
      <option name="wallclock">00:20:00</option>
    </options>
  </test>
  <test name="DAE_C2_D_Lh12" grid="f10_f10_mg37" compset="I2000Clm50BgcCrop" testmods="clm/DA_multidrv">
    <machines>
      <machine name="derecho" compiler="intel" category="aux_clm"/>
      <machine name="derecho" compiler="intel" category="prealpha"/>
    </machines>
    <options>
      <option name="wallclock">00:20:00</option>
    </options>
  </test>
  <test name="SMS_D_Ld5" grid="f10_f10_mg37" compset="I1850Clm45BgcCrop" testmods="clm/crop">
    <machines>
      <machine name="izumi" compiler="nag" category="aux_clm"/>
    </machines>
    <options>
      <option name="wallclock">00:20:00</option>
      <option name="comment">include a nag debug test of Clm45BgcCrop</option>
    </options>
  </test>
  <test name="ERS_D_Ld5_Mmpi-serial" grid="1x1_mexicocityMEX" compset="I1PtClm60SpRs" testmods="clm/CLM1PTStartDate">
    <machines>
      <machine name="derecho" compiler="gnu" category="ctsm_sci"/>
      <machine name="derecho" compiler="gnu" category="aux_clm"/>
      <machine name="derecho" compiler="gnu" category="aux_clm_mpi_serial"/>
      <machine name="derecho" compiler="gnu" category="prebeta"/>
    </machines>
    <options>
      <option name="wallclock">00:20:00</option>
      <option name="tput_tolerance">0.5</option>
      <option name="comment">Want to keep a little single-point testing on HPC machines</option>
    </options>
  </test>
  <test name="SMS_Ld10_D_Mmpi-serial" grid="CLM_USRDAT" compset="I1PtClm60Bgc" testmods="clm/default--clm/NEON/HARV">
    <machines>
      <machine name="derecho" compiler="gnu" category="aux_clm"/>
      <machine name="derecho" compiler="gnu" category="aux_clm_mpi_serial"/>
      <machine name="izumi" compiler="nag" category="aux_clm"/>
      <machine name="izumi" compiler="nag" category="aux_clm_mpi_serial"/>
    </machines>
    <options>
      <option name="wallclock">00:20:00</option>
      <option name="tput_tolerance">0.5</option>
      <option name="comment">Add at least one test of a NEON site</option>
    </options>
  </test>
  <test name="SMS_Ld10_D_Mmpi-serial" grid="CLM_USRDAT" compset="I1PtClm60Bgc" testmods="clm/default--clm/NEON/HARV--clm/matrixcnOn">
    <machines>
      <machine name="derecho" compiler="gnu" category="aux_clm"/>
      <machine name="derecho" compiler="gnu" category="aux_clm_mpi_serial"/>
      <machine name="derecho" compiler="gnu" category="matrixcn"/>
      <machine name="izumi" compiler="nag" category="aux_clm"/>
      <machine name="izumi" compiler="nag" category="aux_clm_mpi_serial"/>
      <machine name="izumi" compiler="nag" category="matrixcn"/>
    </machines>
    <options>
      <option name="wallclock">00:20:00</option>
      <option name="tput_tolerance">0.5</option>
      <option name="comment">Repeat SMS_Ld10_D_Mmpi-serial...HARV test with matrixcnOn</option>
    </options>
  </test>
  <test name="SMS_Ld10_D_Mmpi-serial" grid="CLM_USRDAT" compset="I1PtClm60SpRs" testmods="clm/default--clm/NEON/TOOL--clm/nofireemis">
    <machines>
      <machine name="izumi" compiler="nag" category="aux_clm"/>
      <machine name="izumi" compiler="nag" category="aux_clm_mpi_serial"/>
      <machine name="derecho" compiler="intel" category="aux_clm"/>
      <machine name="derecho" compiler="intel" category="aux_clm_mpi_serial"/>
    </machines>
    <options>
      <option name="wallclock">00:30:00</option>
      <option name="tput_tolerance">0.5</option>
      <option name="comment">Add at least one test of a NEON site with SP</option>
    </options>
  </test>
  <test name="SMS_Ld10_D_Mmpi-serial" grid="CLM_USRDAT" compset="I1PtClm60Bgc" testmods="clm/NEON/MOAB--clm/PRISM">
    <machines>
      <machine name="izumi" compiler="nag" category="aux_clm"/>
      <machine name="izumi" compiler="nag" category="aux_clm_mpi_serial"/>
      <machine name="derecho" compiler="gnu" category="aux_clm"/>
      <machine name="derecho" compiler="gnu" category="aux_clm_mpi_serial"/>
    </machines>
    <options>
      <option name="wallclock">00:20:00</option>
      <option name="tput_tolerance">0.5</option>
      <option name="comment">Add at least one test of a NEON site with PRISM precipitation</option>
    </options>
  </test>

  <test name="ERS_P128x1_Ld765" grid="f10_f10_mg37" compset="I2000Clm60Fates" testmods="clm/FatesColdNoComp">
    <machines>
      <!-- no izumi tests since this has a pe layout specific for derecho -->
      <machine name="derecho" compiler="intel" category="aux_clm"/>
      <machine name="derecho" compiler="intel" category="prebeta"/>
      <machine name="derecho" compiler="intel" category="fates"/>
    </machines>
    <options>
      <option name="wallclock">00:60:00</option>
      <option name="comment">This is a long fates test on full dynamics. The 128 count is designed to minimize wall time.</option>
    </options>
  </test>

  <test name="SMS_Ld10_D_Mmpi-serial" grid="CLM_USRDAT" compset="I1PtClm60Fates" testmods="clm/FatesFireLightningPopDens--clm/NEON/FATES/NIWO">
    <machines>
      <machine name="derecho" compiler="intel" category="aux_clm"/>
      <machine name="derecho" compiler="intel" category="aux_clm_mpi_serial"/>
      <machine name="derecho" compiler="intel" category="fates"/>
      <machine name="izumi" compiler="nag" category="aux_clm"/>
      <machine name="izumi" compiler="nag" category="aux_clm_mpi_serial"/>
      <machine name="izumi" compiler="nag" category="fates"/>
    </machines>
    <options>
      <option name="wallclock">00:30:00</option>
      <option name="tput_tolerance">0.5</option>
      <option name="comment">Add at least one test of a FATES NEON site that needs lightning data</option>
    </options>
  </test>
  <test name="SMS_Ld10_D_Mmpi-serial" grid="CLM_USRDAT" compset="I1PtClm60Fates" testmods="clm/FatesPRISM--clm/NEON/FATES/YELL">
    <machines>
      <machine name="izumi" compiler="nag" category="aux_clm"/>
      <machine name="izumi" compiler="nag" category="aux_clm_mpi_serial"/>
      <machine name="izumi" compiler="nag" category="fates"/>
      <machine name="derecho" compiler="gnu" category="aux_clm"/>
      <machine name="derecho" compiler="gnu" category="aux_clm_mpi_serial"/>
      <machine name="derecho" compiler="gnu" category="fates"/>
    </machines>
    <options>
      <option name="wallclock">00:30:00</option>
      <option name="tput_tolerance">0.5</option>
      <option name="comment">Add at least one test of a FATES NEON site with PRISM precipitation</option>
    </options>
  </test>
  <test name="ERS_D_Ld5" grid="f10_f10_mg37" compset="IHistClm50BgcQian" testmods="clm/ciso_bombspike1963DecStart">
    <machines>
      <machine name="derecho" compiler="intel" category="aux_clm"/>
    </machines>
    <options>
      <option name="wallclock">00:40:00</option>
      <option name="comment">Want a test of the c13 and c14 timeseries that crosses the year boundary. Ideally this test would include crops (in order to cover as much code as possible combined with the c13/c14 timeseries, even though there are no direct interactions between these timeseries and crops), but crop DecStart tests currently fail because of https://github.com/ESCOMP/ctsm/issues/404 and I didn't want to add another long test just to test these options, so for now using a compset without crops. Using a compset with SGLC to avoid problems with CISM in DecStart tests; the only IHistClm50Bgc compset we have with SGLC is this Qian compset, so I'm using this one.</option>
    </options>
  </test>
  <test name="ERS_D_Ld5" grid="f10_f10_mg37" compset="IHistClm50BgcQian" testmods="clm/ciso_bombspike1963DecStart--clm/matrixcnOn_ignore_warnings">
    <machines>
      <machine name="derecho" compiler="intel" category="aux_clm"/>
      <machine name="derecho" compiler="intel" category="matrixcn"/>
    </machines>
    <options>
      <option name="wallclock">00:40:00</option>
      <option name="comment">Repeat ciso_bombspike1963DecStart test with matrixcnOn</option>
    </options>
  </test>
  <test name="SMS_D_Ly6_Mmpi-serial" grid="1x1_smallvilleIA" compset="IHistClm45BgcCropQianRs" testmods="clm/cropMonthOutput">
    <machines>
      <machine name="derecho" compiler="intel" category="aux_clm"/>
      <machine name="derecho" compiler="intel" category="aux_clm_mpi_serial"/>
    </machines>
    <options>
      <option name="wallclock">02:00:00</option>
      <option name="comment">Want a debug test that tests a number of aspects of transient crops, including a new crop landunit and shifting PCT_CFT; move to CLM50 once we can get it fast enough (see bug 2391)</option>
    </options>
  </test>
  <test name="ERS_Ld765" grid="1x1_smallvilleIA" compset="IHistClm50BgcCropQianRs" testmods="clm/smallville_dynlakes_monthly">
    <machines>
      <machine name="derecho" compiler="gnu" category="aux_clm"/>
    </machines>
    <options>
      <option name="wallclock">0:50:00</option>
      <option name="comment">Include a test of transient lakes</option>
    </options>
  </test>
  <test name="ERS_Ld765" grid="1x1_smallvilleIA" compset="IHistClm50BgcCropQianRs" testmods="clm/smallville_dynurban_monthly">
    <machines>
      <machine name="derecho" compiler="gnu" category="aux_clm"/>
    </machines>
    <options>
      <option name="wallclock">0:50:00</option>
      <option name="comment">Include a test of transient urban</option>
    </options>
  </test>
  <test name="PEA_Ld370" grid="1x1_smallvilleIA" compset="IHistClm60BgcCropQianRs" testmods="clm/smallville_dynurban_monthly">
    <machines>
      <machine name="derecho" compiler="gnu" category="aux_clm"/>
      <machine name="derecho" compiler="gnu" category="prebeta"/>
    </machines>
    <options>
      <option name="wallclock">0:50:00</option>
      <option name="comment">Include a test that compares mpi-serial to full mpi and ensure identical answers</option>
    </options>
  </test>
  <test name="SMS_D_P48x1_Ld5" grid="f10_f10_mg37" compset="I2000Clm50BgcCrop" testmods="clm/irrig_spunup">
    <machines>
      <machine name="izumi" compiler="nag" category="aux_clm"/>
      <machine name="izumi" compiler="nag" category="prebeta"/>
    </machines>
    <options>
      <option name="wallclock">00:20:00</option>
      <option name="comment">Want nag _D test with irrigation on</option>
    </options>
  </test>
  <test name="SMS_Ld1_PS" grid="f09_g17" compset="I2000Clm50BgcCru" testmods="clm/datm_bias_correct_cruv7">
    <machines>
      <machine name="derecho" compiler="gnu" category="aux_clm"/>
      <machine name="derecho" compiler="gnu" category="aux_cime_baselines"/>
    </machines>
    <options>
      <option name="wallclock">00:20:00</option>
    </options>
  </test>
  <test name="SMS_D_Ld1_Mmpi-serial" grid="ne3_ne3_mg37" compset="I2000Clm50SpRs" testmods="clm/ptsROA">
    <machines>
      <machine name="derecho" compiler="gnu" category="aux_clm"/>
      <machine name="derecho" compiler="gnu" category="aux_clm_mpi_serial"/>
    </machines>
    <options>
      <option name="wallclock">00:20:00</option>
    </options>
  </test>
  <test name="SMS_Ld5" grid="f10_f10_mg37" compset="I1850Clm45BgcCrop" testmods="clm/till--clm/remove_residues">
    <machines>
      <machine name="derecho" compiler="gnu" category="aux_clm"/>
    </machines>
    <options>
      <option name="wallclock">00:20:00</option>
      <option name="comment">include a production gnu test of Clm45 and tillage</option>
    </options>
  </test>
  <test name="SMS_Ld5" grid="f10_f10_mg37" compset="I1850Clm45BgcCrop" testmods="clm/crop">
    <machines>
      <machine name="derecho" compiler="intel" category="aux_clm"/>
    </machines>
    <options>
      <option name="wallclock">00:20:00</option>
      <option name="comment">include a production intel test of Clm45</option>
    </options>
  </test>
  <test name="SMS_Ld2_D_PS" grid="f09_g17" compset="I1850Clm60BgcCropCmip6" testmods="clm/basic_interp">
    <machines>
      <machine name="derecho" compiler="intel" category="aux_clm"/>
    </machines>
    <options>
      <option name="wallclock">00:20:00</option>
      <option name="comment">This gives a short debug test of the cmip6 configuration as well as a test of the cmip6 configuration at the production resolution, both of which we want. This test needs to use init_interp to work, because of adding virtual Antarctica columns.</option>
    </options>
  </test>
  <test name="SMS_Ld5_D_P48x1" grid="f10_f10_mg37" compset="IHistClm50Bgc" testmods="clm/monthly">
    <machines>
      <machine name="izumi" compiler="nag" category="aux_clm"/>
    </machines>
    <options>
      <option name="wallclock">00:30:00</option>
    </options>
  </test>
  <test name="SMS_Ld5_D_P48x1" grid="f10_f10_mg37" compset="IHistClm60Bgc" testmods="clm/decStart">
    <machines>
      <machine name="izumi" compiler="nag" category="aux_clm"/>
    </machines>
    <options>
      <option name="wallclock">00:20:00</option>
    </options>
  </test>
  <test name="SMS_Ld5" grid="f09_g17" compset="ISSP585Clm50BgcCrop" testmods="clm/ciso_dec2050Start">
    <machines>
      <machine name="derecho" compiler="intel" category="ctsm_sci"/>
    </machines>
    <options>
      <option name="wallclock">00:20:00</option>
      <option name="comment">Transient production future scenario SSP5-8.5 case with isotopes with a december 2050 start</option>
    </options>
  </test>
  <test name="SMS_Ld5" grid="f09_t232" compset="ISSP585Clm60BgcCropCrujra" testmods="clm/ciso_dec2050Start">
    <machines>
      <machine name="derecho" compiler="intel" category="ctsm_sci"/>
    </machines>
    <options>
      <option name="wallclock">00:20:00</option>
      <option name="comment">Transient production test with clm6, t232, and Crujra while the defaults have not changed</option>
    </options>
  </test>
  <test name="SMS_Ld5" grid="f10_f10_mg37" compset="ISSP245Clm60BgcCropCrujra" testmods="clm/ciso_dec2050Start">
    <machines>
      <machine name="derecho" compiler="gnu" category="aux_clm"/>
      <machine name="derecho" compiler="gnu" category="prebeta"/>
    </machines>
    <options>
      <option name="wallclock">00:20:00</option>
      <option name="comment">Transient production low res future scenario SSP3-7.0 case with isotopes with a december 2050 start, use gnu to move off of intel</option>
    </options>
  </test>
  <test name="SMS_Ld5" grid="f09_g17" compset="ISSP245Clm50BgcCrop" testmods="clm/ciso_dec2050Start">
    <machines>
      <machine name="derecho" compiler="intel" category="ctsm_sci"/>
    </machines>
    <options>
      <option name="wallclock">00:20:00</option>
      <option name="comment">Transient production future scenario SSP2-4.5 case with isotopes with a december 2050 start</option>
    </options>
  </test>
  <test name="SMS_Ld5" grid="f09_t232" compset="ISSP245Clm60BgcCropCrujra" testmods="clm/ciso_dec2050Start">
    <machines>
      <machine name="derecho" compiler="intel" category="ctsm_sci"/>
    </machines>
    <options>
      <option name="wallclock">00:20:00</option>
      <option name="comment">Transient production test with clm6, t232, and Crujra while the defaults have not changed</option>
    </options>
  </test>
  <test name="SMS_Ld5" grid="f09_g17" compset="ISSP370Clm50BgcCrop" testmods="clm/ciso_dec2050Start">
    <machines>
      <machine name="derecho" compiler="intel" category="ctsm_sci"/>
    </machines>
    <options>
      <option name="wallclock">00:20:00</option>
      <option name="comment">Transient production future scenario SSP3-7.0 case with isotopes with a december 2050 start</option>
    </options>
  </test>
  <test name="SMS_Ld5" grid="f09_t232" compset="ISSP370Clm60BgcCropCrujra" testmods="clm/ciso_dec2050Start">
    <machines>
      <machine name="derecho" compiler="intel" category="ctsm_sci"/>
    </machines>
    <options>
      <option name="wallclock">00:20:00</option>
      <option name="comment">Transient production test with clm6, t232, and Crujra while the defaults have not changed</option>
    </options>
  </test>
  <test name="SMS_D_Ld5" grid="f09_g17" compset="ISSP245Clm60BgcCropCrujra" testmods="clm/default">
    <machines>
      <machine name="derecho" compiler="intel" category="aux_clm"/>
      <machine name="derecho" compiler="intel" category="ssp"/>
    </machines>
    <options>
      <option name="wallclock">00:20:00</option>
      <option name="comment">Transient production with anomaly forcing future scenario SSP1-2.6 case</option>
    </options>
  </test>
  <test name="SMS_D_Ld5" grid="f10_f10_mg37" compset="ISSP245Clm60BgcCropCrujra" testmods="clm/default">
    <machines>
      <machine name="derecho" compiler="intel" category="aux_clm"/>
      <machine name="derecho" compiler="intel" category="ssp"/>
    </machines>
    <options>
      <option name="wallclock">00:20:00</option>
      <option name="comment"  >Transient production with anomaly forcing future scenario SSP5-8.5 case</option>
    </options>
  </test>
  <test name="SMS_D_Ld5" grid="f10_f10_mg37" compset="ISSP245Clm50BgcCrop" testmods="clm/default--clm/noAnomalyForcing">
    <machines>
      <machine name="derecho" compiler="intel" category="ssp"/>
    </machines>
    <options>
      <option name="wallclock">00:20:00</option>
      <option name="comment"  >Transient production with future scenario SSP2-4.5 but NO anomaly forcing</option>
    </options>
  </test>
  <test name="SMS_D_Ld5" grid="f10_f10_mg37" compset="ISSP245Clm60BgcCropCrujra" testmods="clm/datm_rcp45_anom_forc">
    <machines>
      <machine name="derecho" compiler="intel" category="aux_clm"/>
      <machine name="derecho" compiler="intel" category="ssp"/>
    </machines>
    <options>
      <option name="wallclock">00:20:00</option>
      <option name="comment"  >Transient production with anomaly forcing future scenario RCP4.5 (CMIP5) case</option>
    </options>
  </test>
  <test name="SMS_D_Ld5" grid="f09_g17" compset="ISSP370Clm50BgcCrop" testmods="clm/default">
    <machines>
      <machine name="derecho" compiler="intel" category="ssp"/>
    </machines>
    <options>
      <option name="wallclock">00:20:00</option>
      <option name="comment"  >Transient production with anomaly forcing future scenario SSP3-7.0 case</option>
    </options>
  </test>
  <test name="SMS_D_Ld5" grid="f09_g17" compset="ISSP585Clm50BgcCrop" testmods="clm/default">
    <machines>
      <machine name="derecho" compiler="intel" category="ssp"/>
    </machines>
    <options>
      <option name="wallclock">00:20:00</option>
      <option name="comment"  >Transient production with anomaly forcing future scenario SSP5-8.5 case</option>
    </options>
  </test>


  <test name="ERP_D_Ld5" grid="f10_f10_mg37" compset="I1850Clm50Bgc" testmods="clm/nlevgrnd_small">
    <machines>
      <machine name="derecho" compiler="intel" category="aux_clm">
        <options>
          <option name="wallclock">0:20:00</option>
          <option name="comment">The main point of this test is to exercise the case where nlevgrnd is less than nlevurb. See the README file in its testmod directory for details.</option>
        </options>
      </machine>
    </machines>
  </test>
  <test name="ERP_D_Ld5" grid="f10_f10_mg37" compset="I1850Clm50Bgc" testmods="clm/nlevgrnd_small--clm/matrixcnOn">
    <machines>
      <machine name="derecho" compiler="intel" category="aux_clm"/>
      <machine name="derecho" compiler="intel" category="matrixcn"/>
    </machines>
    <options>
      <option name="wallclock">0:20:00</option>
      <option name="comment">Repeat nlevgrnd_small test with matrixcnOn</option>
    </options>
  </test>
  <test name="SMS_Ly2_PS" grid="f19_g17" compset="I2000Clm60BgcCrop" testmods="clm/cropMonthOutput">
    <machines>
      <machine name="derecho" compiler="intel" category="aux_clm"/>
    </machines>
    <options>
      <option name="wallclock">02:00:00</option>
      <option name="comment">include a relatively long crop test at relatively high resolution</option>
    </options>
  </test>
  <test name="SMS_Ly3" grid="f10_f10_mg37" compset="I1850Clm50SpG" testmods="clm/glcMEC_long--clm/nofireemis">
    <machines>
      <machine name="derecho" compiler="intel" category="aux_clm"/>
      <machine name="derecho" compiler="intel" category="prebeta"/>
    </machines>
    <options>
      <option name="wallclock">01:30:00</option>
      <option name="comment">Long enough test for SMB to be generated in bare land areas; add a month beyond the 3rd year to allow time for CLM to respond to CISM forcing from the 3rd year. (Note: if we had spun-up initial conditions for an IG compset, we could test this with much shorter test, if it also used the glc override options - much of the need for this long test is to allow the snow pack to spin up.)</option>
      <option name="comment">Also --nofireemis because this is a SP compset</option>
    </options>
  </test>
  <test name="SMS_Ly3_Mmpi-serial" grid="1x1_numaIA" compset="I2000Clm60BgcCropQianRs" testmods="clm/monthly">
    <machines>
      <machine name="derecho" compiler="intel" category="ctsm_sci"/>
    </machines>
    <options>
      <option name="wallclock">01:40:00</option>
      <option name="comment">Single point 3-year test for CTSM science test list with latest CLM version</option>
    </options>
  </test>
  <test name="SMS_Ly3_Mmpi-serial" grid="1x1_numaIA" compset="I2000Clm50BgcDvCropQianRs" testmods="clm/ignor_warn_cropMonthOutputColdStart">
    <machines>
      <machine name="derecho" compiler="gnu" category="aux_clm"/>
      <machine name="derecho" compiler="gnu" category="aux_clm_mpi_serial"/>
    </machines>
    <options>
      <option name="wallclock">01:40:00</option>
      <option name="comment">Single point 3-year test with DV"</option>
    </options>
  </test>
  <test name="SSPMATRIXCN_Ly5_Mmpi-serial" grid="1x1_numaIA" compset="I2000Clm60BgcCropQianRs" testmods="clm/ciso_monthly">
    <machines>
      <machine name="derecho" compiler="intel" category="aux_clm"/>
      <machine name="derecho" compiler="intel" category="prealpha"/>
      <machine name="derecho" compiler="intel" category="aux_clm_mpi_serial"/>
      <machine name="derecho" compiler="intel" category="matrixcn"/>
    </machines>
    <options>
      <option name="wallclock">01:00:00</option>
    </options>
  </test>
  <test name="ERP_D_Ld10" grid="f10_f10_mg37" compset="I1850Clm60BgcCrop" testmods="clm/ADspinup">
    <machines>
      <machine name="derecho" compiler="intel" category="aux_clm"/>
    </machines>
    <options>
      <option name="wallclock">00:20:00</option>
      <option name="comment">Include a restart test for AD spinup mode because of specific logic for spinup_state. Lack of this test did cause a problem.</option>
    </options>
  </test>
  <test name="SSP_D_Ld10" grid="f10_f10_mg37" compset="I1850Clm60Bgc" testmods="clm/rtmColdSSP">
    <machines>
      <machine name="derecho" compiler="intel" category="aux_clm"/>
    </machines>
    <options>
      <option name="wallclock">00:20:00</option>
    </options>
  </test>
  <test name="SSP_D_Ld4" grid="f10_f10_mg37" compset="I1850Clm50BgcCrop" testmods="clm/ciso_rtmColdSSP">
    <machines>
      <machine name="derecho" compiler="intel" category="aux_clm"/>
    </machines>
    <options>
      <option name="wallclock">00:20:00</option>
    </options>
  </test>
  <test name="SSP_Ld10" grid="f10_f10_mg37" compset="I1850Clm50Bgc" testmods="clm/rtmColdSSP">
    <machines>
      <machine name="derecho" compiler="gnu" category="prebeta"/>
      <machine name="derecho" compiler="gnu" category="aux_clm"/>
    </machines>
    <options>
      <option name="wallclock">00:20:00</option>
    </options>
  </test>
  <test name="SSP_Ld4" grid="f09_g17" compset="I1850Clm60BgcCrop" testmods="clm/ciso_rtmColdSSP">
    <machines>
      <machine name="derecho" compiler="intel" category="ctsm_sci"/>
    </machines>
    <options>
      <option name="wallclock">00:20:00</option>
    </options>
  </test>
  <test name="SMS_D_Mmpi-serial_Ld5" grid="5x5_amazon" compset="I2000Clm60FatesRs" testmods="clm/FatesCold">
    <machines>
      <machine name="izumi" compiler="nag" category="aux_clm"/>
      <machine name="izumi" compiler="nag" category="aux_clm_mpi_serial"/>
      <machine name="derecho" compiler="gnu" category="ctsm_sci"/>
      <machine name="derecho" compiler="gnu" category="prebeta"/>
    </machines>
    <options>
      <option name="wallclock">00:20:00</option>
      <option name="comment">5x5_amazon grid with FATES and latest CLM</option>
    </options>
  </test>
  <test name="SMS_D_Mmpi-serial_Ld5" grid="5x5_amazon" compset="I2000Clm60FatesCrujraRs" testmods="clm/FatesCold">
    <machines>
      <machine name="izumi" compiler="nag" category="aux_clm"/>
      <machine name="izumi" compiler="nag" category="aux_clm_mpi_serial"/>
      <machine name="derecho" compiler="gnu" category="ctsm_sci"/>
      <machine name="derecho" compiler="gnu" category="prebeta"/>
    </machines>
    <options>
      <option name="wallclock">00:20:00</option>
      <option name="comment">Repeat 5x5_amazon FATES test with Crujra while Gswp is still the default</option>
    </options>
  </test>
  <test name="ERS_D_Ld20" grid="5x5_amazon" compset="I2000Clm50FatesRs" testmods="clm/FatesColdSeedDisp">
    <machines>
      <machine name="derecho" compiler="gnu" category="fates"/>
    </machines>
    <options>
      <option name="wallclock">00:40:00</option>
      <option name="comment">This test should be converted to an ERP test once the PEM version of this test is passing COMPARE_base_modpes. Also change to 5x5_amazon once ccs_config updated to allow it</option>
    </options>
  </test>
  <test name="PEM_D_Ld20" grid="5x5_amazon" compset="I2000Clm50FatesRs" testmods="clm/FatesColdSeedDisp">
    <machines>
      <machine name="derecho" compiler="gnu" category="fates"/>
      <machine name="derecho" compiler="intel" category="aux_clm"/>
    </machines>
    <options>
      <option name="wallclock">00:40:00</option>
      <option name="comment">This checks that the FATES seed dispersal MPI communication is consistent when the PE layout changes. Could convert to 5x5_amazon as above</option>
    </options>
  </test>
  <test name="ERS_D_Ld20" grid="f45_f45_mg37" compset="I2000Clm50FatesRs" testmods="clm/FatesColdTreeDamage">
    <machines>
      <machine name="derecho" compiler="intel" category="fates"/>
    </machines>
    <options>
      <option name="wallclock">00:20:00</option>
      <option name="comment">Ensure functionality of the tree damage option in FATES</option>
    </options>
  </test>
  <test name="ERS_D_Ld20" grid="f45_f45_mg37" compset="I2000Clm60FatesRs" testmods="clm/FatesColdElecTransJB">
    <machines>
      <machine name="derecho" compiler="gnu" category="fates"/>
    </machines>
    <options>
      <option name="wallclock">00:20:00</option>
      <option name="comment">Ensure functionality of the JohnsonBerry2021 option in FATES</option>
    </options>
  </test>
  <test name="ERI_D_Ld20" grid="f45_f45_mg37" compset="I2000Clm50FatesRs" testmods="clm/FatesColdTwoStream">
    <machines>
      <machine name="derecho" compiler="intel" category="fates"/>
      <machine name="derecho" compiler="intel" category="aux_clm"/>
      <machine name="izumi" compiler="nag" category="aux_clm"/>
    </machines>
    <options>
      <option name="wallclock">00:50:00</option>
      <option name="comment">Ensure functionality of two-stream radiation option in FATES</option>
    </options>
  </test>
  <test name="ERS_D_Ld20" grid="f45_f45_mg37" compset="I2000Clm50FatesRs" testmods="clm/FatesColdTwoStreamNoCompFixedBioGeo">
    <machines>
      <machine name="derecho" compiler="gnu" category="fates"/>
      <machine name="derecho" compiler="gnu" category="aux_clm"/>
    </machines>
    <options>
      <option name="wallclock">00:30:00</option>
      <option name="comment">Ensure functionality of two-stream radiation option with nocomp-fixedbiogeo in FATES</option>
    </options>
  </test>
  <test name="ERS_D_Ld3_PS" grid="f09_g17" compset="I2000Clm50FatesRs" testmods="clm/FatesCold">
    <machines>
      <machine name="derecho" compiler="intel" category="aux_clm"/>
    </machines>
    <options>
      <option name="wallclock">00:20:00</option>
      <option name="comment">Want one fates test on a large grid: Since FATES has cohorts, it has potential to be a massive memory consumer and netcdf array size maker, so the large grid test will help smoke out these types of issues (and it's a restart test to cover possible memory/netcdf size issues with the restart file).</option>
    </options>
  </test>
  <test name="ERS_D_Ld5" grid="f45_f45_mg37" compset="I2000Clm50FatesRs" testmods="clm/FatesCold">
    <machines>
      <machine name="izumi" compiler="nag" category="fates"/>
    </machines>
    <options>
      <option name="wallclock">00:20:00</option>
      <option name="comment">Want one simple FatesCold gridded test on a izumi using nag compiler.</option>
    </options>
  </test>
  <test name="ERS_D_Ld5" grid="f10_f10_mg37" compset="I2000Clm50Fates" testmods="clm/FatesCold">
    <machines>
      <machine name="derecho" compiler="intel" category="aux_clm"/>
      <machine name="derecho" compiler="intel" category="fates"/>
      <machine name="izumi" compiler="nag" category="aux_clm"/>
    </machines>
    <options>
      <option name="wallclock">00:40:00</option>
    </options>
  </test>
  <test name="ERI_D_Ld20" grid="f10_f10_mg37" compset="I2000Clm50Fates" testmods="clm/FatesCold">
    <machines>
      <machine name="derecho" compiler="intel" category="aux_clm"/>
      <machine name="derecho" compiler="intel" category="fates"/>
      <machine name="izumi" compiler="nag" category="aux_clm"/>
    </machines>
    <options>
      <option name="wallclock">00:50:00</option>
    </options>
  </test>
  <test name="ERS_Ld397" grid="f10_f10_mg37" compset="I2000Clm50Fates" testmods="clm/FatesCold">
    <machines>
      <machine name="derecho" compiler="gnu" category="fates"/>
    </machines>
    <options>
      <option name="wallclock">00:50:00</option>
      <option name="comment">Present day restart test, 397 days in case year is Gregorian.</option>
    </options>
  </test>
  <test name="ERS_Ld397" grid="f45_f45_mg37" compset="I2000Clm50Fates" testmods="clm/FatesColdNoComp">
    <machines>
      <machine name="derecho" compiler="intel" category="fates"/>
    </machines>
    <options>
      <option name="wallclock">00:40:00</option>
      <option name="comment">Present day restart test for no-competetion mode, 397 days in case year is Gregorian.</option>
    </options>
  </test>
  <test name="ERS_D_Mmpi-serial_Ld5" grid="1x1_brazil" compset="I2000Clm50FatesRs" testmods="clm/FatesCold">
    <machines>
      <machine name="izumi" compiler="nag" category="aux_clm"/>
      <machine name="izumi" compiler="nag" category="aux_clm_mpi_serial"/>
      <machine name="derecho" compiler="gnu" category="aux_clm"/>
      <machine name="derecho" compiler="gnu" category="aux_clm_mpi_serial"/>
    </machines>
    <options>
      <option name="wallclock">00:20:00</option>
    </options>
  </test>
  <test name="ERS_D_Mmpi-serial_Ld5" grid="5x5_amazon" compset="I2000Clm50FatesRs" testmods="clm/FatesCold">
    <machines>
      <machine name="derecho" compiler="gnu" category="aux_clm"/>
      <machine name="derecho" compiler="gnu" category="aux_clm_mpi_serial"/>
      <machine name="derecho" compiler="gnu" category="prebeta"/>
    </machines>
    <options>
      <option name="wallclock">00:20:00</option>
    </options>
  </test>
  <test name="SMS_D_Ld5" grid="f45_f45_mg37" compset="I2000Clm60Fates" testmods="clm/FatesCold">
    <machines>
      <machine name="izumi" compiler="nag" category="aux_clm"/>
      <machine name="izumi" compiler="nag" category="prebeta"/>
    </machines>
    <options>
      <option name="wallclock">00:20:00</option>
      <option name="comment">Fates with clm6_0</option>
    </options>
  </test>
  <test name="ERS_D_Mmpi-serial_Ld5" grid="5x5_amazon" compset="I2000Clm60FatesRs" testmods="clm/FatesCold">
    <machines>
      <machine name="derecho" compiler="intel" category="aux_clm"/>
      <machine name="derecho" compiler="intel" category="aux_cime_baselines"/>
      <machine name="derecho" compiler="intel" category="aux_clm_mpi_serial"/>
    </machines>
    <options>
      <option name="wallclock">00:20:00</option>
      <option name="comment">Run a Fates test with latest Clm6_0</option>
    </options>
  </test>
  <test name="SMS_D_Ld5" grid="f10_f10_mg37" compset="I2000Clm45Fates" testmods="clm/FatesCold">
    <machines>
      <machine name="derecho" compiler="intel" category="aux_clm"/>
    </machines>
    <options>
      <option name="wallclock">00:40:00</option>
    </options>
  </test>
  <test name="SMS_D_Lm6_P256x1" grid="f45_f45_mg37" compset="I2000Clm50FatesRs" testmods="clm/FatesCold">
    <machines>
      <machine name="derecho" compiler="intel" category="aux_clm"/>
    </machines>
    <options>
      <option name="wallclock">00:40:00</option>
    </options>
  </test>
  <test name="SMS_D_Ld5" grid="f10_f10_mg37" compset="I2000Clm50FatesRs" testmods="clm/FatesCold">
    <machines>
      <machine name="derecho" compiler="intel" category="aux_clm"/>
      <machine name="derecho" compiler="gnu" category="aux_clm"/>
      <machine name="izumi" compiler="nag" category="aux_clm"/>
      <machine name="derecho" compiler="gnu" category="prebeta"/>
    </machines>
    <options>
      <option name="wallclock">00:20:00</option>
    </options>
  </test>
  <test name="SMS_Ld5_PS" grid="f19_g17" compset="I2000Clm50FatesRs" testmods="clm/FatesCold">
    <machines>
      <machine name="derecho" compiler="gnu" category="aux_clm"/>
    </machines>
    <options>
      <option name="wallclock">00:40:00</option>
    </options>
  </test>
  <test name="ERP_Ld9" grid="f45_f45_mg37" compset="I2000Clm50FatesRs" testmods="clm/FatesColdAllVars">
    <machines>
      <machine name="derecho" compiler="intel" category="aux_clm"/>
    </machines>
    <options>
      <option name="wallclock">00:20:00</option>
      <option name="comment">ERP FATES test covering all standard FATES history variables.</option>
    </options>
  </test>
  <test name="SMS_Ld5" grid="f10_f10_mg37" compset="I2000Clm45Fates" testmods="clm/FatesCold">
    <machines>
      <machine name="derecho" compiler="intel" category="aux_clm"/>
    </machines>
    <options>
      <option name="wallclock">00:40:00</option>
      <option name="comment">60 day exact restart FATES test on f45 grid.</option>
    </options>
  </test>
  <test name="ERS_Ld30" grid="f45_f45_mg37" compset="I2000Clm50FatesRs" testmods="clm/FatesColdFixedBiogeo">
    <machines>
      <machine name="derecho" compiler="intel" category="aux_clm"/>
    </machines>
    <options>
      <option name="wallclock">00:40:00</option>
      <option name="comment">30 day exact restart test for FATES fixed biogeography reduced complexity mode on an f45 grid.</option>
    </options>
  </test>
  <test name="SMS_Ld5" grid="f10_f10_mg37" compset="I2000Clm50FatesRs" testmods="clm/FatesCold">
    <machines>
      <machine name="derecho" compiler="intel" category="aux_clm"/>
    </machines>
    <options>
      <option name="wallclock">00:40:00</option>
      <option name="comment">60 day exact restart test providing coverage for the FATES logging mode on an f45 grid.</option>
    </options>
  </test>
  <test name="ERS_Ld30" grid="f45_f45_mg37" compset="I2000Clm50FatesRs" testmods="clm/FatesColdSizeAgeMort">
    <machines>
      <machine name="derecho" compiler="intel" category="aux_clm"/>
    </machines>
    <options>
      <option name="wallclock">00:40:00</option>
      <option name="comment">30 day exact restart test activating FATES size and age mortality mode on an f45 grid.</option>
    </options>
  </test>
  <test name="ERP_P256x2_Ld30" grid="f45_f45_mg37" compset="I2000Clm60FatesRs" testmods="clm/mimicsFatesCold">
    <machines>
      <machine name="derecho" compiler="intel" category="aux_clm"/>
      <machine name="derecho" compiler="intel" category="fates"/>
    </machines>
    <options>
      <option name="wallclock">00:40:00</option>
      <option name="comment">30 day exact restart test with threading, running FATES-MIMICS on an f45 grid.</option>
    </options>
  </test>
  <test name="SMS_D_Ld5" grid="f10_f10_mg37" compset="I2000Clm50BgcCrop" testmods="clm/irrig_alternate">
    <machines>
      <machine name="izumi" compiler="nag" category="aux_clm">
        <options>
          <option name="wallclock">00:20:00</option>
          <option name="comment">Debug test covering some non-default irrigation options.</option>
        </options>
      </machine>
    </machines>
  </test>
  <test name="SMS_D_Ld10" grid="f10_f10_mg37" compset="I2000Clm50BgcCrop" testmods="clm/tracer_consistency">
    <machines>

      <machine name="derecho" compiler="intel" category="aux_clm">
        <options>
          <option name="wallclock">00:30:00</option>
          <option name="comment">Include a tracer consistency check in debug mode.</option>
        </options>
      </machine>

    </machines>
  </test>
  <test name="ERP_P64x2_D_Ld5" grid="f10_f10_mg37" compset="I2000Ctsm50NwpBgcCropGswp" testmods="clm/default">
    <machines>
      <machine name="derecho" compiler="intel" category="aux_clm"/>
    </machines>
    <options>
      <option name="wallclock">00:30:00</option>
      <option name="comment">A debug ERP test of the NWP configuration with active BGC and CROP.</option>
    </options>
  </test>
  <test name="LWISO_Ld10" grid="f10_f10_mg37" compset="I2000Clm50BgcCrop" testmods="clm/coldStart">
    <machines>
      <machine name="derecho" compiler="gnu" category="aux_clm"/>
    </machines>
    <options>
      <option name="wallclock">00:30:00</option>
      <option name="comment">Ensure that turning on water tracers doesn't change answers. Cold start for now, until we can use initial conditions from a non-isotope case in an isotope case; once we can do that, this should be changed to not be cold start (e.g., 5-day decStart transient test: see also https://github.com/ESCOMP/ctsm/issues/495#issuecomment-516619853).</option>
    </options>
  </test>
  <test name="ERP_P64x2_D_Ld5" grid="f10_f10_mg37" compset="I2000Ctsm50NwpSpGswp" testmods="clm/default--clm/nofireemis">
    <machines>
      <machine name="derecho" compiler="intel" category="aux_clm"/>
    </machines>
    <options>
      <option name="wallclock">00:30:00</option>
      <option name="comment">Include a debug ERP test of the NWP configuration.</option>
    </options>

  </test>
  <test name="SMS_Ld1_PS" grid="nldas2_rnldas2_mnldas2" compset="I2000Ctsm50NwpSpNldas" testmods="clm/default--clm/nofireemis">
    <machines>
      <machine name="derecho" compiler="gnu" category="aux_clm"/>
      <machine name="derecho" compiler="gnu" category="prebeta"/>
      <machine name="derecho" compiler="intel" category="ctsm_sci"/>
    </machines>
    <options>
      <option name="wallclock">00:30:00</option>
      <option name="comment">Include a short smoke test covering the nldas2 grid and the I2000Ctsm50NwpSpNldas compset, which uses NLDAS datm forcing.</option>
    </options>
  </test>
  <test name="SMS_Ld1_PS" grid="nldas2_rnldas2_mnldas2" compset="I2000Ctsm50NwpSpNldasRs" testmods="clm/default--clm/nofireemis">
    <machines>
      <machine name="derecho" compiler="gnu" category="aux_clm"/>
    </machines>
    <options>
      <option name="wallclock">00:30:00</option>
      <option name="comment">Include a short smoke test covering the nldas2 grid and the I2000Ctsm50NwpSpNldasRs compset, which uses NLDAS datm forcing.</option>
    </options>
  </test>
  <test name="ERP_D_Ld3" grid="f19_g17" compset="I2000Clm50FatesCruRsGs" testmods="clm/FatesCold">
    <machines>
      <machine name="derecho" compiler="intel" category="fates"/>
    </machines>
    <options>
      <option name="wallclock">00:20:00</option>
      <option name="comment">Short ERP debug FATES test for f19_g17 grid.</option>
    </options>
  </test>
  <test name="ERP_D_P128x2_Ld3" grid="f19_g17" compset="I2000Clm50FatesCru" testmods="clm/FatesCold">
    <machines>
      <machine name="derecho" compiler="intel" category="fates"/>
    </machines>
    <options>
      <option name="wallclock">00:20:00</option>
      <option name="comment">Short ERP debug FATES test for f19_g17 grid with modified task layout.</option>
    </options>
  </test>
  <test name="ERP_Ld3" grid="f09_g17" compset="I2000Clm50FatesRs" testmods="clm/FatesCold">
    <machines>
      <machine name="derecho" compiler="intel" category="fates"/>
      <machine name="lawrencium-lr3" compiler="intel" category="fates"/>
    </machines>
    <options>
      <option name="wallclock">00:20:00</option>
      <option name="comment">Short ERP FATES test for f09_g17 grid.</option>
    </options>
  </test>
  <test name="ERP_Ld9" grid="f45_f45_mg37" compset="I2000Clm50FatesCruRsGs" testmods="clm/FatesColdAllVars">
    <machines>
      <machine name="derecho" compiler="intel" category="fates"/>
      <machine name="lawrencium-lr3" compiler="intel" category="fates"/>
    </machines>
    <options>
      <option name="wallclock">00:20:00</option>
      <option name="comment">ERP FATES test covering all standard FATES history variables.</option>
    </options>
  </test>
  <test name="ERS_D_Ld30" grid="f45_f45_mg37" compset="I2000Clm50FatesCruRsGs" testmods="clm/FatesColdPRT2">
    <machines>
      <machine name="derecho" compiler="intel" category="fates"/>
      <machine name="izumi" compiler="nag" category="fates"/>
      <machine name="lawrencium-lr3" compiler="intel" category="fates"/>
    </machines>
    <options>
      <option name="wallclock">00:40:00</option>
      <option name="comment">Exact restart debug test covering Fates CNP nutrients mode.</option>
    </options>
  </test>
  <test name="ERS_D_Ld30" grid="f45_f45_mg37" compset="HIST_DATM%CRUv7_CLM50%FATES_SICE_SOCN_SROF_SGLC_SWAV_SESP" testmods="clm/FatesColdLandUse">
    <machines>
      <machine name="derecho" compiler="intel" category="fates"/>
      <machine name="izumi" compiler="nag" category="fates"/>
      <machine name="lawrencium-lr3" compiler="intel" category="fates"/>
    </machines>
    <options>
      <option name="wallclock">00:40:00</option>
    </options>
  </test>
  <test name="ERS_D_Ld30" grid="f45_f45_mg37" compset="I2000Clm50FatesCruRsGs" testmods="clm/FatesColdLUH2">
    <machines>
      <machine name="derecho" compiler="intel" category="fates"/>
      <machine name="derecho" compiler="intel" category="fates-landuse"/>
      <machine name="izumi" compiler="nag" category="fates"/>
    </machines>
    <options>
      <option name="wallclock">00:40:00</option>
    </options>
  </test>
  <test name="ERS_D_Ld30" grid="f45_f45_mg37" compset="I2000Clm50FatesCruRsGs" testmods="clm/FatesColdLUH2HarvestArea">
    <machines>
      <machine name="derecho" compiler="intel" category="fates"/>
      <machine name="derecho" compiler="intel" category="fates-landuse"/>
    </machines>
    <options>
      <option name="wallclock">00:40:00</option>
    </options>
  </test>
  <test name="ERS_D_Ld30" grid="f45_f45_mg37" compset="I2000Clm50FatesCruRsGs" testmods="clm/FatesColdLUH2HarvestMass">
    <machines>
      <machine name="derecho" compiler="intel" category="fates"/>
      <machine name="derecho" compiler="intel" category="fates-landuse"/>
    </machines>
    <options>
      <option name="wallclock">00:40:00</option>
    </options>
  </test>
  <test name="PVT_Lm3" grid="f45_f45_mg37" compset="I2000Clm50FatesCruRsGs" testmods="clm/FatesLUPFT">
    <machines>
      <machine name="derecho" compiler="intel" category="fates"/>
      <machine name="derecho" compiler="intel" category="fates-landuse"/>
    </machines>
    <options>
      <option name="wallclock">00:60:00</option>
      <option name="comment">FATES land use potential vegetation spin-up to transient run mode test</option>
    </options>
  </test>
  <test name="ERS_D_Ld3" grid="f19_g17" compset="I2000Clm50FatesCruRsGs" testmods="clm/FatesCold">
    <machines>
      <machine name="derecho" compiler="intel" category="fates"/>
      <machine name="derecho" compiler="gnu" category="fates"/>
      <machine name="lawrencium-lr3" compiler="intel" category="fates"/>
    </machines>
    <options>
      <option name="wallclock">00:40:00</option>
      <option name="comment">Exact restart debug FATES test covering for the f19_g17 grid resolution.</option>
    </options>
  </test>
  <test name="ERS_D_Ld5" grid="f19_g17" compset="I2000Clm50BgcCru" testmods="clm/default">
    <machines>
      <machine name="derecho" compiler="intel" category="fates"/>
      <machine name="lawrencium-lr3" compiler="intel" category="fates"/>
    </machines>
    <options>
      <option name="wallclock">00:20:00</option>
      <option name="comment">Exact restart debug test to provide for some CLM coverage during fates suite tests.</option>
    </options>
  </test>
  <test name="ERS_D_Mmpi-serial_Ld5" grid="1x1_brazil" compset="I2000Clm50FatesCruRsGs" testmods="clm/FatesCold">
    <machines>
      <machine name="derecho" compiler="gnu" category="fates"/>
      <machine name="izumi" compiler="nag" category="fates"/>
      <machine name="lawrencium-lr3" compiler="intel" category="fates"/>
    </machines>
    <options>
      <option name="wallclock">00:20:00</option>
      <option name="comment">Short ERP debug FATES test for single site grid with serial mpi.</option>
    </options>
  </test>
  <test name="ERS_Ld9" grid="f10_f10_mg37" compset="I2000Clm50FatesCruRsGs" testmods="clm/FatesColdCH4Off">
    <machines>
      <machine name="derecho" compiler="intel" category="fates"/>
      <machine name="lawrencium-lr3" compiler="intel" category="fates"/>
      <machine name="derecho" compiler="intel" category="aux_clm"/>
    </machines>
    <options>
      <option name="wallclock">00:10:00</option>
      <option name="comment">30 day exact restart test activating FATES with CH4 off for the f10 grid.</option>
    </options>
  </test>
  <test name="SMS_Lm3_D_Mmpi-serial" grid="1x1_brazil" compset="I2000Clm50FatesCruRsGs" testmods="clm/FatesColdHydro">
    <machines>
      <machine name="derecho" compiler="intel" category="aux_clm"/>
      <machine name="derecho" compiler="intel" category="aux_clm_mpi_serial"/>
      <machine name="derecho" compiler="intel" category="fates"/>
      <machine name="izumi" compiler="nag" category="fates"/>
    </machines>
    <options>
      <option name="wallclock">00:20:00</option>
      <option name="comment">Longer smoke debug test for single site grid with serial mpi with coverage for FATES Hydro. Bypasses grid level mass checks.</option>
    </options>
  </test>
  <test name="ERS_D_Ld5" grid="1x1_brazil" compset="I2000Clm50FatesCruRsGs" testmods="clm/FatesColdHydro">
    <machines>
      <machine name="derecho" compiler="intel" category="fates"/>
      <machine name="izumi" compiler="nag" category="fates"/>
      <machine name="lawrencium-lr3" compiler="intel" category="fates"/>
    </machines>
    <options>
      <option name="wallclock">00:40:00</option>
      <option name="comment">Short exact restart debug test for single site grid with coverage for FATES Hydro. Bypasses grid level mass checks.</option>
    </options>
  </test>
  <test name="ERS_Ld5" grid="f19_g17" compset="I2000Clm45Fates" testmods="clm/FatesCold">
    <machines>
      <machine name="derecho" compiler="intel" category="fates"/>
      <machine name="lawrencium-lr3" compiler="intel" category="fates"/>
    </machines>
    <options>
      <option name="wallclock">00:20:00</option>
      <option name="comment">Exact restart debug FATES test providing coverage for Clm45 physics.</option>
    </options>
  </test>
  <test name="ERI_Ld60" grid="f45_f45_mg37" compset="I2000Clm50FatesCruRsGs" testmods="clm/Fates">
    <machines>
      <machine name="derecho" compiler="intel" category="fates"/>
      <machine name="lawrencium-lr3" compiler="intel" category="fates"/>
    </machines>
    <options>
      <option name="wallclock">00:40:00</option>
      <option name="comment">60 day exact restart FATES test on f45 grid.</option>
    </options>
  </test>
  <test name="ERS_Ld60" grid="f45_f45_mg37" compset="I2000Clm50FatesCruRsGs" testmods="clm/FatesColdNoFire">
    <machines>
      <machine name="derecho" compiler="intel" category="fates"/>
      <machine name="lawrencium-lr3" compiler="intel" category="fates"/>
    </machines>
    <options>
      <option name="wallclock">00:40:00</option>
      <option name="comment">60 day exact restart test that turns off all fire (both FATES and CLM) on an f45 grid.</option>
    </options>
  </test>
  <test name="ERS_Ld60" grid="f45_f45_mg37" compset="I2000Clm60FatesRs" testmods="clm/FatesColdManagedFire">
    <machines>
      <machine name="derecho" compiler="intel" category="fates"/>
    </machines>
    <options>
      <option name="wallclock">00:40:00</option>
      <option name="comment">60 day exact restart test that turns on FATES managed fire on an f45 grid.</option>
    </options>
  </test>
  <test name="ERS_Ld60" grid="f45_f45_mg37" compset="I2000Clm50FatesCruRsGs" testmods="clm/FatesColdST3">
    <machines>
      <machine name="derecho" compiler="intel" category="fates"/>
      <machine name="lawrencium-lr3" compiler="intel" category="fates"/>
    </machines>
    <options>
      <option name="wallclock">00:20:00</option>
      <option name="comment">60 day exact restart test activating FATES static stand structure on an f45 grid.</option>
    </options>
  </test>
  <test name="ERS_Ld60" grid="f45_f45_mg37" compset="I2000Clm50FatesCruRsGs" testmods="clm/FatesColdPPhys">
    <machines>
      <machine name="derecho" compiler="intel" category="fates"/>
    </machines>
    <options>
      <option name="wallclock">00:20:00</option>
      <option name="comment">60 day exact restart test activating FATES prescribed physiology mode on an f45 grid.</option>
    </options>
  </test>
  <test name="ERS_Ld30" grid="f45_f45_mg37" compset="I2000Clm50FatesCruRsGs" testmods="clm/FatesColdFixedBiogeo">
    <machines>
      <machine name="derecho" compiler="intel" category="fates"/>
      <machine name="lawrencium-lr3" compiler="intel" category="fates"/>
    </machines>
    <options>
      <option name="wallclock">00:40:00</option>
    </options>
  </test>
  <test name="ERS_Ld30" grid="f45_f45_mg37" compset="I2000Clm50FatesCruRsGs" testmods="clm/FatesColdNoComp">
    <machines>
      <machine name="derecho" compiler="intel" category="fates"/>
      <machine name="lawrencium-lr3" compiler="intel" category="fates"/>
    </machines>
    <options>
      <option name="wallclock">00:40:00</option>
    </options>
  </test>
  <test name="ERS_Ld30" grid="f45_f45_mg37" compset="I2000Clm50FatesCruRsGs" testmods="clm/FatesColdNoCompFixedBioGeo">
    <machines>
      <machine name="derecho" compiler="intel" category="fates"/>
    </machines>
    <options>
      <option name="wallclock">00:40:00</option>
    </options>
  </test>
  <test name="SMS_D" grid="1x1_brazil" compset="I2000Clm60FatesSpCruRsGs" testmods="clm/FatesColdSatPhen">
    <machines>
      <machine name="derecho" compiler="intel" category="ctsm_sci"/>
      <machine name="derecho" compiler="intel" category="prebeta"/>
      <machine name="derecho" compiler="gnu" category="fates"/>
    </machines>
    <options>
      <option name="wallclock">00:20:00</option>
      <option name="comment">Test with DEBUG on for FatesSP mode, NOTE: FatesSp has the largest difference in CTSM code for any FATES mode</option>
    </options>
  </test>
  <!-- DISABLING UNTIL COMPATIBLE (RGK 051925) https://github.com/ESCOMP/CTSM/issues/1784
       <test name="SMS_D" grid="1x1_brazil" compset="I2000Clm60FatesSpCruRsGs" testmods="clm/FatesColdDryDepSatPhen">
       <machines>
       <machine name="derecho" compiler="gnu" category="aux_clm"/>
       </machines>
       <options>
       <option name="wallclock">00:20:00</option>
       <option name="comment">Run a test with dry deposition on and FATES-SP</option>
       </options>
       </test>
       <test name="SMS_D" grid="1x1_brazil" compset="I2000Clm60FatesSpCruRsGs" testmods="clm/FatesColdMeganSatPhen">
       <machines>
       <machine name="derecho" compiler="gnu" category="aux_clm"/>
       </machines>
       <options>
       <option name="wallclock">00:20:00</option>
       <option name="comment">Run a test with MEGAN on and FATES-SP</option>
       </options>
       </test> -->

  <test name="SMS_D_Ld3" grid="f09_g17" compset="I2000Clm60FatesSpCruRsGs" testmods="clm/FatesColdSatPhen_prescribed">
    <machines>
      <machine name="derecho" compiler="gnu" category="fates"/>
    </machines>
    <options>
      <option name="wallclock">00:30:00</option>
      <option name="comment">Test with prescribed LAI and soil moisture with FatesSP mode</option>
    </options>
  </test>
  <test name="SMS_Lm1" grid="f45_f45_mg37" compset="I2000Clm60FatesSpCruRsGs" testmods="clm/FatesColdBasic">
    <machines>
      <machine name="derecho" compiler="intel" category="fates"/>
    </machines>
    <options>
      <option name="wallclock">00:40:00</option>
      <option name="comment">Smoke test that uses just the FATES SP compset.</option>
    </options>
  </test>
  <test name="ERS_Ld30" grid="f45_f45_mg37" compset="I2000Clm60FatesSpCruRsGs" testmods="clm/FatesColdSatPhen">
    <machines>
      <machine name="derecho" compiler="intel" category="fates"/>
      <machine name="lawrencium-lr3" compiler="intel" category="fates"/>
    </machines>
    <options>
      <option name="wallclock">00:40:00</option>
      <option name="comment">30 day exact restart test for FATES fixed biogeography reduced complexity mode on an f45 grid.</option>
    </options>
  </test>
  <test name="ERP_P128x2_Ld30" grid="f45_f45_mg37" compset="I2000Clm60FatesSpCruRsGs" testmods="clm/FatesColdSatPhen">
    <machines>
      <machine name="derecho" compiler="intel" category="fates"/>
      <machine name="derecho" compiler="intel" category="aux_clm"/>
      <machine name="derecho" compiler="intel" category="prebeta"/>
    </machines>
    <options>
      <option name="wallclock">00:40:00</option>
      <option name="comment">30 day exact restart test with threading for FATES fixed biogeography reduced complexity mode on an f45 grid.</option>
    </options>
  </test>
  <test name="ERS_Ld60" grid="f45_f45_mg37" compset="I2000Clm50FatesCruRsGs" testmods="clm/FatesColdLogging">
    <machines>
      <machine name="derecho" compiler="intel" category="fates"/>
    </machines>
    <options>
      <option name="wallclock">00:40:00</option>
      <option name="comment">60 day exact restart test providing coverage for the FATES logging mode on an f45 grid.</option>
    </options>
  </test>
  <test name="ERS_Ld30" grid="f45_f45_mg37" compset="I2000Clm50FatesCruRsGs" testmods="clm/FatesColdSizeAgeMort">
    <machines>
      <machine name="derecho" compiler="intel" category="fates"/>
      <machine name="lawrencium-lr3" compiler="intel" category="fates"/>
    </machines>
    <options>
      <option name="wallclock">00:40:00</option>
      <option name="comment">30 day exact restart test activating FATES size and age mortality mode on an f45 grid.</option>
    </options>
  </test>
  <test name="SMS_Lm6" grid="f45_f45_mg37" compset="I2000Clm50FatesCruRsGs" testmods="clm/Fates">
    <machines>
      <machine name="derecho" compiler="intel" category="fates"/>
      <machine name="lawrencium-lr3" compiler="intel" category="fates"/>
    </machines>
    <options>
      <option name="wallclock">00:20:00</option>
      <option name="comment">Run a short non-Fates test (without land-ice model) in the fates test list, to make sure fates changes do not mess up the standard model</option>
    </options>
  </test>
  <test name="SMS_Lm13" grid="1x1_brazil" compset="I2000Clm50FatesCruRsGs" testmods="clm/FatesCold">
    <machines>
      <machine name="derecho" compiler="intel" category="fates"/>
      <machine name="derecho" compiler="gnu" category="fates"/>
    </machines>
    <options>
      <option name="wallclock">00:40:00</option>
      <option name="comment">13 month single site FATES smoke test.</option>
    </options>
  </test>
  <test name="ERS_Ld366" grid="1x1_brazil" compset="I2000Clm50FatesCruRsGs" testmods="clm/FatesFireLightningPopDens">
    <machines>
      <machine name="derecho" compiler="intel" category="fates"/>
    </machines>
    <options>
      <option name="wallclock">01:00:00</option>
      <option name="comment">12 month exact restart FATES single site debug test covering anthropogenic fire ignition mode.</option>
    </options>
  </test>
  <test name="SMS_Lm1" grid="f10_f10_mg37" compset="I1850Clm60BgcCropCmip6waccm" testmods="clm/basic">
    <machines>
      <machine name="derecho" compiler="gnu" category="aux_clm"/>
      <machine name="derecho" compiler="gnu" category="prealpha"/>
      <machine name="derecho" compiler="gnu" category="prebeta"/>
    </machines>
    <options>
      <option name="wallclock">00:20:00</option>
      <option name="comment">The main point of this test is simply to make sure that the CMIP6WACCMDECK modifier works. (This configuration is basically the same as I1850Clm50BgcCropCmip6, but without cmip6_glaciers_virtual_antarctica - so we don't need huge coverage of this.) Month-long so that we actually get some history output (because this test exercises a usermods directory with only monthly and yearly output).</option>
    </options>
  </test>
  <test name="SMS_Lm1" grid="f19_g17" compset="I1850Clm60BgcCropCmip6waccm" testmods="clm/basic">
    <machines>
      <machine name="derecho" compiler="intel" category="ctsm_sci"/>
    </machines>
    <options>
      <option name="wallclock">00:60:00</option>
      <option name="comment">The main point of this test is simply to make sure that the CMIP6WACCMDECK modifier works for
2-degree since that resolution turns off Carbon isotopes. (This is in the ctsm_sci test list despite not being a scientifically-supported compset because this needs to be run at 2-degree resolution, which is higher than our standard testing. Also note that the purpose of this is to support scientifically-supported coupled configurations.)</option>
    </options>
  </test>
  <test name="SMS_Lm1_D" grid="f10_f10_mg37" compset="I1850Clm50BgcCrop" testmods="clm/output_crop_highfreq">
    <machines>
      <machine name="derecho" compiler="intel" category="aux_clm"/>
    </machines>
    <options>
      <option name="wallclock">00:20:00</option>
      <option name="comment">Want at least a month-long debug test covering the output_crop usermod, as well as a test covering the output_crop_highfreq usermod. (Note that we already have a year+ test of output_crop via a cmip6 test, so having this test just be a month, rather than a year, seems good enough.)</option>
    </options>
  </test>
  <test name="SMS_Ly1_Mmpi-serial" grid="1x1_brazil" compset="IHistClm60BgcQianRs" testmods="clm/output_bgc_highfreq">
    <machines>
      <machine name="derecho" compiler="intel" category="aux_clm"/>
      <machine name="derecho" compiler="intel" category="aux_clm_mpi_serial"/>
      <machine name="derecho" compiler="intel" category="prealpha"/>
      <machine name="derecho" compiler="intel" category="aux_cime_baselines"/>
      <machine name="derecho" compiler="intel" category="ctsm_sci"/>
    </machines>
    <options>
      <option name="wallclock">00:20:00</option>
      <option name="comment">Want a year-long test covering the output_bgc and output_bgc_highfreq usermods; don't want a highfreq, year-long global test because of the output volume, so this is single-point.</option>
    </options>
  </test>
  <test name="SMS_Ld12_Mmpi-serial" grid="1x1_vancouverCAN" compset="I1PtClm60SpRs" testmods="clm/output_sp_highfreq">
    <machines>
      <machine name="derecho" compiler="gnu" category="aux_clm"/>
      <machine name="derecho" compiler="gnu" category="aux_clm_mpi_serial"/>
      <machine name="derecho" compiler="intel" category="ctsm_sci"/>
      <machine name="derecho" compiler="gnu" category="prealpha"/>
      <machine name="derecho" compiler="gnu" category="aux_cime_baselines"/>
    </machines>
    <options>
      <option name="wallclock">00:10:00</option>
      <option name="comment">Want a year-long test covering the output_sp and output_sp_highfreq usermods; don't want a highfreq, year-long global test because of the output volume, so this is single-point.</option>
    </options>
  </test>
  <test name="SMS_Ld12_Mmpi-serial" grid="1x1_urbanc_alpha" compset="I1PtClm60SpRs" testmods="clm/output_sp_highfreq">
    <machines>
      <machine name="derecho" compiler="intel" category="ctsm_sci"/>
    </machines>
    <options>
      <option name="wallclock">00:10:00</option>
      <option name="comment">Test with the urbanc alpha site with the latest CLM version to make sure all grids work</option>
    </options>
  </test>
  <test name="PFS_Ld10_PS" grid="f19_g17" compset="I2000Clm50BgcCrop">
    <machines>
      <machine name="derecho" compiler="intel" category="aux_clm"/>
    </machines>
    <options>
      <option name="wallclock">00:30:00</option>
      <option name="comment">Can use this test to determine if there are significant throughput changes, at least for this common and important configuration. Note that this deliberately doesn't have any testmods in order to (1) avoid doing history output (because the timing of output can be very variable, and mixing output timing with other aspects of model time can be confusing), and (2) generally keep the test replicating a production configuration as closely as possible (so, for example, we do NOT set BFBFLAG=TRUE for this test).</option>
      <!-- standard throughput tolerance is 25%, but for this PFS test we want a stricter tolerance -->
      <option name="tput_tolerance">0.1</option>
    </options>
  </test>
  <test name="PFS_Ld10_PS" grid="f19_g17" compset="I2000Clm50BgcCrop" testmods="clm/default--clm/matrixcnOn">
    <machines>
      <machine name="derecho" compiler="intel" category="aux_clm"/>
      <machine name="derecho" compiler="intel" category="matrixcn"/>
    </machines>
    <options>
      <option name="wallclock">00:30:00</option>
      <option name="comment">Repeat PFS_Ld10_PS test with matrixcnOn</option>
      <!-- standard throughput tolerance is 25%, but for this PFS test we want a stricter tolerance -->
      <option name="tput_tolerance">0.1</option>
    </options>
  </test>

  <test name="MKSURFDATAESMF_P128x1" grid="f10_f10_mg37" compset="I1850Clm50BgcCrop">
    <machines>
      <machine name="derecho" compiler="intel" category="aux_clm">
        <options>
          <option name="wallclock">00:40:00</option>
          <option name="comment">Smoke test that first runs the mksurfdata_esmf tool and then ensures that the CTSM does not fail using the just-generated fsurdat file. Global BGC CROP case.</option>
        </options>
      </machine>
      <machine name="derecho" compiler="intel" category="clm_pymods">
        <options>
          <option name="wallclock">00:40:00</option>
          <option name="comment">This test invokes python code, so it should be run whenever changing python code (in addition to being run as part of aux_clm).</option>
        </options>
      </machine>
    </machines>
  </test>

  <test name="FSURDATMODIFYCTSM_D_Mmpi-serial_Ld1" grid="5x5_amazon" compset="I2000Clm50SpRs">
    <machines>
      <machine name="derecho" compiler="gnu" category="aux_clm"/>
      <machine name="derecho" compiler="gnu" category="aux_clm_mpi_serial"/>
      <machine name="derecho" compiler="gnu" category="clm_pymods"/>
    </machines>
    <options>
      <option name="wallclock">00:20:00</option>
      <option name="comment">Smoke test that first runs the fsurdat_modifier tool and then ensures that the CTSM does not fail using the just-generated modified fsurdat file. Regional SP case. A global BGC CROP case was confirmed to PASS when this regional SP case was introduced.</option>
      <option name="comment">This test invokes python code, so it should be run whenever changing python code (in addition to being run as part of aux_clm).</option>
    </options>
  </test>

  <test name="SUBSETDATAPOINT_Ld5_D_Mmpi-serial" grid="CLM_USRDAT" compset="I2000Clm60BgcCropCrujra" testmods="clm-default">
    <machines>
      <machine name="derecho" compiler="intel" category="aux_clm"/>
      <machine name="derecho" compiler="intel" category="aux_clm_mpi_serial"/>
      <machine name="derecho" compiler="intel" category="clm_pymods"/>
      <machine name="derecho" compiler="intel" category="subset_data"/>
    </machines>
    <options>
      <option name="wallclock">00:20:00</option>
      <option name="comment">Smoke test that first runs the subset_data point tool and then ensures that CTSM does not fail using the just-generated user mods.</option>
      <option name="comment">This test invokes python code, so it should be run whenever changing python code (in addition to being run as part of aux_clm).</option>
    </options>
  </test>

  <test name="SUBSETDATAREGION_Ld5_D_Mmpi-serial" grid="CLM_USRDAT" compset="I2000Clm60BgcCropCrujra" testmods="clm-default">
    <machines>
      <machine name="derecho" compiler="intel" category="aux_clm"/>
      <machine name="derecho" compiler="intel" category="aux_clm_mpi_serial"/>
      <machine name="derecho" compiler="intel" category="clm_pymods"/>
      <machine name="derecho" compiler="intel" category="subset_data"/>
    </machines>
    <options>
      <option name="wallclock">00:20:00</option>
      <option name="comment">Smoke test that first runs the subset_data regiontool and then ensures that CTSM does not fail using the just-generated user mods.</option>
      <option name="comment">This test invokes python code, so it should be run whenever changing python code (in addition to being run as part of aux_clm).</option>
    </options>
  </test>

  <test name="LILACSMOKE_D_Ld2" grid="f10_f10_mg37" compset="I2000Ctsm50NwpSpAsRs" testmods="clm-lilac">
    <machines>
      <machine name="derecho" compiler="intel" category="aux_clm"/>
      <machine name="derecho" compiler="intel" category="prealpha"/>
      <machine name="derecho" compiler="intel" category="clm_pymods"/>
    </machines>
    <options>
      <option name="wallclock">00:20:00</option>
      <option name="comment">Basic LILAC smoke test. Needs to use the nuopc driver. Uses stub atmosphere to avoid needing to download a bunch of unnecessary data if run on a different machine.</option>
      <option name="comment">This LILAC test invokes lilac python code, so it should be run whenever changing python code (in addition to being run as part of aux_clm).</option>
    </options>
  </test>

  <test name="SMS_D_Ln1" grid="f10_f10_mg37" compset="I2000Clm50BgcCropQianRs" testmods="clm-run_self_tests">
    <machines>
      <machine name="derecho" compiler="intel" category="aux_clm"/>
    </machines>
    <options>
      <option name="wallclock">0:20:00</option>
      <option name="comment">Include a test that triggers runtime self-tests. The grid and compset aren't very important here, but we do want more than a single-point test so that we can run on more than one processor; we use Qian atm forcing to facilitate running this test on small systems (to avoid large input data needs). The self-tests are run in initialization, so we only need to run for a single time step.</option>
    </options>
  </test>

  <!-- decomp_init tests -->
  <test name="SMS_D_Ln1_Mmpi-serial" grid="1x1_brazil" compset="I2000Clm45Sp" testmods="clm-run_self_tests">
    <machines>
      <machine name="derecho" compiler="intel" category="decomp_init"/>
      <machine name="izumi" compiler="nag" category="decomp_init"/>
    </machines>
    <options>
      <option name="wallclock">0:05:00</option>
      <option name="comment">mpi-serial self tests with DEBUG</option>
    </options>
  </test>
  <test name="SMS_D_Ln1" grid="f10_f10_mt232" compset="I2000Clm45Sp" testmods="clm-run_self_tests">
    <machines>
      <machine name="derecho" compiler="intel" category="decomp_init"/>
      <machine name="derecho" compiler="gnu" category="decomp_init"/>
      <machine name="izumi" compiler="nag" category="decomp_init"/>
    </machines>
    <options>
      <option name="wallclock">0:05:00</option>
      <option name="comment">Self tests with DEBUG on for f10</option>
    </options>
  </test>
  <test name="SMS_Ln1_P86x1" grid="ne30pg3_ne30pg3_mt232" compset="I2000Clm45Sp" testmods="clm-for_testing_fastsetup_bypassrun">
    <machines>
      <machine name="derecho" compiler="intel" category="decomp_init"/>
    </machines>
    <options>
      <option name="wallclock">0:05:00</option>
      <option name="comment">Initialization test for ne30pg3 with "Large" layout</option>
    </options>
  </test>
  <test name="SMS_Ln1_P43x1" grid="ne30pg3_ne30pg3_mt232" compset="I2000Clm45Sp" testmods="clm-for_testing_fastsetup_bypassrun">
    <machines>
      <machine name="derecho" compiler="intel" category="decomp_init"/>
    </machines>
    <options>
      <option name="wallclock">0:05:00</option>
      <option name="comment">Initialization test for ne30pg3 with "Medium" layout</option>
    </options>
  </test>
  <test name="SMS_Ln1_P22x1" grid="ne30pg3_ne30pg3_mt232" compset="I2000Clm45Sp" testmods="clm-for_testing_fastsetup_bypassrun">
    <machines>
      <machine name="derecho" compiler="intel" category="decomp_init"/>
    </machines>
    <options>
      <option name="wallclock">0:05:00</option>
      <option name="comment">Initialization test for ne30pg3 with "Small" layout</option>
    </options>
  </test>
  <test name="SMS_Ln1_PL" grid="ne120pg3_ne120pg3_mt13" compset="I2000Clm45Sp" testmods="clm-for_testing_fastsetup_bypassrun">
    <machines>
      <machine name="derecho" compiler="intel" category="decomp_init"/>
    </machines>
    <options>
      <option name="wallclock">0:05:00</option>
      <option name="comment">Initialization test for ne120pg3 with "Large" layout</option>
    </options>
  </test>
  <test name="SMS_Ln1_PL" grid="mpasa15_mpasa15" compset="I2000Clm45Sp" testmods="clm-for_testing_fastsetup_bypassrun">
    <machines>
      <machine name="derecho" compiler="intel" category="decomp_init"/>
    </machines>
    <options>
      <option name="wallclock">0:05:00</option>
      <option name="comment">Initialization test for mpasa15 with "Large" layout</option>
    </options>
  </test>
  <test name="SMS_Ln1" grid="mpasa3p75_mpasa3p75_mt13" compset="I2000Clm45Sp" testmods="clm-for_testing_fastsetup_bypassrun--clm-mpasa3p75">
    <machines>
      <machine name="derecho" compiler="intel" category="uhr_decomp_init"/>
    </machines>
    <options>
      <option name="wallclock">0:15:00</option>
      <option name="comment">Initialization test for mpasa3p75 default layout</option>
    </options>
  </test>

  <test name="LGRAIN2_Ly1_P128x1" grid="f10_f10_mg37" compset="I1850Clm50BgcCrop" testmods="clm/ciso--clm/cropMonthOutput">
    <machines>
      <machine name="derecho" compiler="gnu" category="aux_clm"/>
    </machines>
    <options>
      <option name="wallclock">02:00:00</option>
      <option name="comment">Ensure that it works to have a second grain pool, and that we can get bit-for-bit identical answers with a standard run with just one grain pool. This tests infrastructure that will be needed when incorporating AgSys. This test can be dropped once we have some tests exercising AgSys (which will exercise this code).</option>
    </options>
  </test>
  <test name="LGRAIN2_Ly2_P128x1" grid="f10_f10_mg37" compset="I1850Clm45BgcCrop" testmods="clm/ciso--clm/cropMonthOutput">
    <machines>
      <machine name="derecho" compiler="gnu" category="aux_clm"/>
    </machines>
    <options>
      <option name="wallclock">02:00:00</option>
      <option name="comment">Ensure that it works to have a second grain pool, and that we can get bit-for-bit identical answers with a standard run with just one grain pool. This tests infrastructure that will be needed when incorporating AgSys. This test can be dropped once we have some tests exercising AgSys (which will exercise this code). Compared to the Clm50 test, this Clm45 test exercises code in NutrientCompetitionCLM45defaultMod and use_grainproduct false. Need two years because this test starts from a non-crop finidat, so there is no crop growth in the first year.</option>
    </options>
  </test>
  <test name="LREPRSTRUCT_Ly1_P128x1" grid="f10_f10_mg37" compset="I1850Clm50BgcCrop" testmods="clm/ciso--clm/cropMonthOutput">
    <machines>
      <machine name="derecho" compiler="gnu" category="aux_clm"/>
    </machines>
    <options>
      <option name="wallclock">02:00:00</option>
      <option name="comment">Ensure that it works to have a crop reproductive structure pool, and that we can get bit-for-bit identical answers when using that pool compared to a run with a single reproductive grain pool. This tests infrastructure that will be needed when incorporating AgSys. This test can be dropped once we have some tests exercising AgSys (which will exercise this code).</option>
    </options>
  </test>
  <test name="LREPRSTRUCT_Ly2_P128x1" grid="f10_f10_mg37" compset="I1850Clm45BgcCrop" testmods="clm/ciso--clm/cropMonthOutput">
    <machines>
      <machine name="derecho" compiler="gnu" category="aux_clm"/>
    </machines>
    <options>
      <option name="wallclock">02:00:00</option>
      <option name="comment">Ensure that it works to have a crop reproductive structure pool, and that we can get bit-for-bit identical answers when using that pool compared to a run with a single reproductive grain pool. This tests infrastructure that will be needed when incorporating AgSys. This test can be dropped once we have some tests exercising AgSys (which will exercise this code). Compared to the Clm50 test, this Clm45 test exercises code in NutrientCompetitionCLM45defaultMod and use_grainproduct false. Need two years because this test starts from a non-crop finidat, so there is no crop growth in the first year.</option>
    </options>
  </test>

  <test name="REUSEINITFILES_D_Ld1" grid="f10_f10_mg37" compset="I1850Clm50BgcCrop" testmods="clm/default">
    <machines>
      <machine name="derecho" compiler="gnu" category="aux_clm"/>
    </machines>
    <options>
      <option name="wallclock">0:20:00</option>
      <option name="comment">Make sure that a rerun with already-generated initialization files is bit-for-bit</option>
    </options>
  </test>

  <test name="FUNITCTSM_P1x1" grid="f10_f10_mg37" compset="I2000Clm50Sp">
    <machines>
      <machine name="derecho" compiler="intel" category="aux_clm"/>
      <machine name="izumi" compiler="intel" category="aux_clm"/>
    </machines>
    <options>
      <option name="wallclock">00:30:00</option>
      <option name="comment">This test runs CTSM's Fortran unit tests. We're abusing the system test infrastructure to run these, so that a run of the test suite results in the unit tests being run as well. Grid and compset are irrelevant here, except that compset must be one that includes CTSM in order for CIME to find the test definition.</option>
    </options>
  </test>

  <test name="RXCROPMATURITY_Lm61" grid="f09_g17" compset="IHistClm60BgcCrop" testmods="clm/cropMonthOutput">
    <machines>
      <machine name="derecho" compiler="intel" category="ctsm_sci"/>
    </machines>
    <options>
      <option name="wallclock">12:00:00</option>
      <option name="comment">This test is designed to test the ability to prescribe crop sowing dates and maturity requirements. It first performs a GDD-generating run, then calls Python code to generate the maturity requirement file. This is then used in a sowing+maturity forced run, which finally is tested to ensure correct behavior.</option>
    </options>
  </test>
  <test name="RXCROPMATURITY_Lm61" grid="f09_t232" compset="IHistClm60BgcCropCrujra"  testmods="clm/cropMonthOutput">
    <machines>
      <machine name="derecho" compiler="intel" category="ctsm_sci"/>
    </machines>
    <options>
      <option name="wallclock">12:00:00</option>
      <option name="comment">Repeat RXCROP test with t232 and Crujra while the defaults have not changed</option>
    </options>
  </test>

  <test name="RXCROPMATURITY_Lm61" grid="f10_f10_mg37" compset="IHistClm60BgcCrop" testmods="clm/cropMonthOutput">
    <machines>
      <machine name="derecho" compiler="intel" category="rxcropmaturity"/>
      <machine name="derecho" compiler="intel" category="crop_calendars"/>
    </machines>
    <options>
      <option name="wallclock">6:00:00</option>
      <option name="comment">This test is designed to test the ability to prescribe crop sowing dates and maturity requirements. It first performs a GDD-generating run, then calls Python code to generate the maturity requirement file. This is then used in a sowing+maturity forced run, which finally is tested to ensure correct behavior.</option>
    </options>
  </test>

  <test name="RXCROPMATURITYSKIPGEN_Ld1097" grid="f10_f10_mg37" compset="IHistClm60BgcCrop" testmods="clm/cropMonthOutput">
    <machines>
      <machine name="derecho" compiler="intel" category="aux_clm"/>
      <machine name="derecho" compiler="intel" category="rxcropmaturity"/>
      <machine name="derecho" compiler="intel" category="crop_calendars"/>
    </machines>
    <options>
      <option name="wallclock">00:45:00</option>
      <option name="comment">This test is designed to test the ability to prescribe crop sowing dates and maturity requirements. Unlike the RXCROPMATURITY test, however, it does not generate its own maturity requirements, instead interpolating a pre-existing maturity requirement file. (This allows the "GDD-generating" run to be mostly skipped.) This is then used in a sowing+maturity forced run, which finally is tested to ensure correct behavior.</option>
    </options>
  </test>

  <test name="ERP_D_P64x2_Ld10" grid="f10_f10_mg37" compset="I2000Clm60Bgc" testmods="clm/Hillslope">
    <machines>
      <machine name="derecho" compiler="intel" category="aux_clm"/>
      <machine name="derecho" compiler="intel" category="hillslope"/>
    </machines>
    <options>
      <option name="wallclock">00:30:00</option>
    </options>
  </test>

  <test name="SMS_D_Ld3" grid="f10_f10_mg37" compset="I1850Clm60Bgc" testmods="clm/HillslopeFromFile">
    <machines>
      <machine name="derecho" compiler="intel" category="hillslope"/>
    </machines>
    <options>
      <option name="wallclock">00:20:00</option>
    </options>
  </test>

  <test name="SMS_D_Mmpi-serial_Ld5" grid="5x5_amazon" compset="I2000Clm60Bgc" testmods="clm/HillslopeC">
    <machines>
      <machine name="derecho" compiler="gnu" category="aux_clm"/>
      <machine name="derecho" compiler="gnu" category="aux_clm_mpi_serial"/>
      <machine name="derecho" compiler="gnu" category="hillslope"/>
    </machines>
    <options>
      <option name="wallclock">00:20:00</option>
      <option name="comment">Serial test of 5x5_amazon hillslopes</option>
    </options>
  </test>

  <test name="SMS_D_Ld5" grid="5x5_amazon" compset="I2000Clm60Bgc" testmods="clm/HillslopeC">
    <machines>
      <machine name="derecho" compiler="gnu" category="hillslope"/>
    </machines>
    <options>
      <option name="wallclock">00:20:00</option>
      <option name="comment">Parallel test of 5x5_amazon hillslopes</option>
    </options>
  </test>

  <test name="SMS_D_Ld3" grid="f10_f10_mg37" compset="I2000Clm60Bgc" testmods="clm/HillslopeD">
    <machines>
      <machine name="izumi" compiler="nag" category="aux_clm"/>
      <machine name="izumi" compiler="nag" category="hillslope"/>
    </machines>
    <options>
      <option name="wallclock">00:20:00</option>
    </options>
  </test>

  <test name="SMS_D_Ld65" grid="f10_f10_mg37" compset="I2000Clm45BgcCropQianRs" testmods="clm/FireLi2014Qian">
    <machines>
      <machine name="derecho" compiler="intel" category="aux_clm"/>
      <machine name="derecho" compiler="intel" category="fire"/>
    </machines>
    <options>
      <option name="wallclock">00:20:00</option>
    </options>
  </test>

  <test name="SMS_D_Ld65" grid="f10_f10_mg37" compset="I2000Clm50BgcCru" testmods="clm/FireLi2016Cru">
    <machines>
      <machine name="derecho" compiler="gnu" category="aux_clm"/>
      <machine name="derecho" compiler="gnu" category="fire"/>
    </machines>
    <options>
      <option name="wallclock">00:30:00</option>
    </options>
  </test>

  <test name="SMS_D_Ld65" grid="f10_f10_mg37" compset="I2000Clm50BgcCrop" testmods="clm/FireLi2021GSWP">
    <machines>
      <machine name="derecho" compiler="intel" category="aux_clm"/>
      <machine name="derecho" compiler="intel" category="fire"/>
    </machines>
    <options>
      <option name="wallclock">00:30:00</option>
    </options>
  </test>

  <test name="SMS_D_Ld65" grid="f10_f10_mg37" compset="I2000Clm60BgcCrop" testmods="clm/FireLi2024GSWP">
    <machines>
      <machine name="izumi" compiler="nag" category="aux_clm"/>
      <machine name="izumi" compiler="nag" category="fire"/>
    </machines>
    <options>
      <option name="wallclock">00:30:00</option>
    </options>
  </test>

  <test name="SMS_D_Ld65" grid="f10_f10_mg37" compset="I2000Clm60BgcCrop" testmods="clm/FireLi2024CruJra">
    <machines>
      <machine name="derecho" compiler="intel" category="fire"/>
    </machines>
    <options>
      <option name="wallclock">00:30:00</option>
    </options>
  </test>

  <test name="SMS_Ld733" grid="f10_f10_mg37" compset="IHistClm60BgcCrop" testmods="clm/cropMonthOutput--clm/RxCropCalsNoAdapt">
    <machines>
      <machine name="derecho" compiler="intel" category="crop_calendars"/>
    </machines>
    <options>
      <option name="wallclock">01:00:00</option>
    </options>
  </test>

  <test name="SMS_D_Ld733" grid="f10_f10_mg37" compset="IHistClm60BgcCrop" testmods="clm/cropMonthOutput--clm/RxCropCalsAdaptGGCMI">
    <machines>
      <machine name="derecho" compiler="intel" category="crop_calendars"/>
    </machines>
    <options>
      <option name="wallclock">02:00:00</option>
    </options>
  </test>

  <test name="SMS_D_Ld65" grid="f10_f10_mg37" compset="IHistClm60BgcCrop" testmods="clm/cropMonthOutput--clm/RxCropCalsAdaptGGCMI">
    <machines>
      <machine name="izumi" compiler="nag" category="crop_calendars"/>
      <machine name="izumi" compiler="nag" category="aux_clm"/>
    </machines>
    <options>
      <option name="wallclock">00:40:00</option>
    </options>
  </test>

  <test name="ERP_D_P128x1_Ld26" grid="f10_f10_mg37" compset="IHistClm60BgcCrop" testmods="clm/crop--clm/midDecStart--clm/RxCropCalsAdaptGGCMI">
    <machines>
      <machine name="derecho" compiler="intel" category="aux_clm"/>
      <machine name="derecho" compiler="intel" category="crop_calendars"/>
    </machines>
    <options>
      <option name="wallclock">00:30:00</option>
    </options>
  </test>

  <test name="PEM_D_P128x1_Ld26" grid="f10_f10_mg37" compset="IHistClm60BgcCrop" testmods="clm/crop--clm/midDecStart--clm/RxCropCalsAdaptGGCMI">
    <machines>
      <machine name="derecho" compiler="intel" category="aux_clm"/>
      <machine name="derecho" compiler="intel" category="crop_calendars"/>
    </machines>
    <options>
      <option name="wallclock">00:30:00</option>
      <option name="comment">This test is potentially duplicative of the equivalent ERP test. However, ambiguous nearest neighbors can result in different pixels being chosen based on number of processors. Because crop calendar inputs are only updated at beginning of year, this can cause PEM test to fail where ERP test passes.</option>
    </options>
  </test>

  <test name="SMS_Ld65" grid="f10_f10_mg37" compset="IHistClm60BgcCrop" testmods="clm/GddGen">
    <machines>
      <machine name="derecho" compiler="intel" category="crop_calendars"/>
    </machines>
    <options>
      <option name="wallclock">00:20:00</option>
    </options>
  </test>

  <test name="SMS_Ld65" grid="f10_f10_mg37" compset="IHistClm60BgcCrop" testmods="clm/GddGen--clm/StreamGdd20Seasons">
    <machines>
      <machine name="derecho" compiler="intel" category="crop_calendars"/>
    </machines>
    <options>
      <option name="wallclock">00:20:00</option>
    </options>
  </test>

  <test name="SMS_Lm37" grid="f10_f10_mg37" compset="IHistClm50BgcCrop" testmods="clm/cropMonthOutput--clm/oldCropCals">
    <machines>
      <machine name="derecho" compiler="intel" category="crop_calendars"/>
    </machines>
    <options>
      <option name="wallclock">01:30:00</option>
    </options>
  </test>

  <test name="SMS_Ld32" grid="f10_f10_mg37" compset="IHistClm50BgcCrop" testmods="clm/crop--clm/oldCropCals">
    <machines>
      <machine name="derecho" compiler="gnu" category="crop_calendars"/>
    </machines>
    <options>
      <option name="wallclock">00:20:00</option>
    </options>
  </test>

<<<<<<< HEAD
  <test name="SETPARAMFILE_Ld5" grid="f10_f10_mg37" compset="I1850Clm60BgcCrujra" testmods="clm/default">
    <machines>
      <machine name="derecho" compiler="gnu" category="aux_clm"/>
      <machine name="derecho" compiler="gnu" category="clm_pymods"/>
    </machines>
    <options>
      <option name="wallclock">00:20:00</option>
=======
  <test name="SMS_Ld5" grid="f10_f10_mg37" compset="IHistClm60BgcCrop" testmods="clm/default">
    <machines>
      <machine name="derecho" compiler="gnu" category="interim_restart"/>
    </machines>
    <options>
      <option name="wallclock">00:20:00</option>
      <option name="comment">If we see failures in the interim_restart suite, this SMS test lets us check whether it's because of something interim restart–related (SMS test passes) or not (SMS test fails).</option>
    </options>
  </test>

  <test name="ERR_Ld7" grid="f10_f10_mg37" compset="IHistClm60BgcCrop" testmods="clm/default">
    <machines>
      <machine name="derecho" compiler="gnu" category="aux_clm"/>
      <machine name="derecho" compiler="gnu" category="interim_restart"/>
    </machines>
    <options>
      <option name="wallclock">00:20:00</option>
      <option name="comment">An ERR test is like an ERS test except that after the initial run the short term archive tool is run, which moves model output out of the run directory into the short-term archive directory. Then the restart run is staged from the short term archive directory. This test exercises CLM with MOSART in this context using our clm-default testmod.</option>
    </options>
  </test>

  <test name="ERR_Ld7" grid="f10_f10_mg37" compset="I2000Clm50BgcCropRtm" testmods="clm/default">
    <machines>
      <machine name="derecho" compiler="gnu" category="ctsm_sci"/>
      <machine name="derecho" compiler="gnu" category="interim_restart"/>
    </machines>
    <options>
      <option name="wallclock">00:20:00</option>
      <option name="comment">As the other ERR...default test above but with a compset that uses RTM instead of MOSART.</option>
    </options>
  </test>

  <test name="ERR_Ld7" grid="f10_f10_mg37" compset="IHistClm60BgcCrop" testmods="drv/interim_restart">
    <machines>
      <machine name="derecho" compiler="gnu" category="aux_clm"/>
      <machine name="derecho" compiler="gnu" category="interim_restart"/>
    </machines>
    <options>
      <option name="wallclock">00:20:00</option>
      <option name="comment">As the other ERR...IHistClm60BgcCrop... test above but using the drv-interim_restart testmod instead of clm-default. Per Issue ESCOMP/CTSM#3383, it's possible for the above test to fail but this one to pass. Once both the ERR...clm-default tests pass, this one can probably be removed.</option>
    </options>
  </test>

  <test name="IRT_Ld11" grid="f10_f10_mg37" compset="IHistClm60BgcCrop" testmods="clm/default">
    <machines>
      <machine name="derecho" compiler="gnu" category="aux_clm"/>
      <machine name="derecho" compiler="gnu" category="interim_restart"/>
    </machines>
    <options>
      <option name="wallclock">00:20:00</option>
      <option name="comment">Possibly redundant with the ERR...IHistClm60BgcCrop...clm-default test above. However, at one point during development, this test was failing while the ERR tests were all still passing. One difference is that IRT tests use the oldest restart, whereas ERR tests use the median restart.</option>
>>>>>>> a855d4e8
    </options>
  </test>


</testlist><|MERGE_RESOLUTION|>--- conflicted
+++ resolved
@@ -15,11 +15,8 @@
         aux_clm_mpi_serial: aux_clm tests using mpi-serial. Useful for redoing tests that failed due to https://github.com/ESCOMP/CTSM/issues/2916, after having replaced libraries/mpi-serial with a fresh copy.
         subset_data: Tests exercising the subset_data tool and running CTSM with its output
         decomp_init: Initialization tests specifically for examining the PE layout decomposition initialization
-<<<<<<< HEAD
         uhr_decomp_init: Initialization tests at Ultra High Resolution - specifically for examining the PE layout decomposition initialization
-=======
         interim_restart: Tests having to do with interim restart capability.
->>>>>>> a855d4e8
 -->
 <testlist version="2.0">
   <test name="ERI_D_Ld9" grid="f10_f10_mg37" compset="I1850Clm60Bgc" testmods="clm/default">
@@ -4568,7 +4565,6 @@
     </options>
   </test>
 
-<<<<<<< HEAD
   <test name="SETPARAMFILE_Ld5" grid="f10_f10_mg37" compset="I1850Clm60BgcCrujra" testmods="clm/default">
     <machines>
       <machine name="derecho" compiler="gnu" category="aux_clm"/>
@@ -4576,7 +4572,9 @@
     </machines>
     <options>
       <option name="wallclock">00:20:00</option>
-=======
+    </options>
+  </test>
+
   <test name="SMS_Ld5" grid="f10_f10_mg37" compset="IHistClm60BgcCrop" testmods="clm/default">
     <machines>
       <machine name="derecho" compiler="gnu" category="interim_restart"/>
@@ -4628,7 +4626,6 @@
     <options>
       <option name="wallclock">00:20:00</option>
       <option name="comment">Possibly redundant with the ERR...IHistClm60BgcCrop...clm-default test above. However, at one point during development, this test was failing while the ERR tests were all still passing. One difference is that IRT tests use the oldest restart, whereas ERR tests use the median restart.</option>
->>>>>>> a855d4e8
     </options>
   </test>
 
