--- conflicted
+++ resolved
@@ -375,7 +375,6 @@
       <option name="wallclock">00:20:00</option>
     </options>
   </test>
-<<<<<<< HEAD
   <test name="SMS_D" grid="f10_f10_mg37" compset="I1850Clm51BgcCrop" testmods="clm/ciso_soil_matrixcn_only">
     <machines>
       <machine name="cheyenne" compiler="intel" category="aux_clm"/>
@@ -442,18 +441,7 @@
       <option name="comment"  >Run without DEBUG for a long period for a low resolution case with the matrix solution on for spinup with all options it interacts with (requires Bgc, but also turn on Crop and Carbon isotopes)</option>
     </options>
   </test>
-  <test name="ERP_D_Ld5" grid="f19_g17" compset="I2000Clm50BgcCru" testmods="clm/default">
-    <machines>
-      <machine name="cheyenne" compiler="intel" category="aux_clm"/>
-    </machines>
-    <options>
-      <option name="wallclock">00:20:00</option>
-    </options>
-  </test>
-  <test name="ERP_D_Ld5" grid="f19_g17" compset="I2000Clm50BgcCru" testmods="clm/fire_emis">
-=======
   <test name="ERP_D_Ld5" grid="f10_f10_mg37" compset="I2000Clm50BgcCru" testmods="clm/fire_emis">
->>>>>>> 82a63cc1
     <machines>
       <machine name="cheyenne" compiler="gnu" category="aux_clm"/>
       <machine name="cheyenne" compiler="gnu" category="prebeta"/>
@@ -1382,20 +1370,7 @@
       <option name="wallclock">00:20:00</option>
     </options>
   </test>
-<<<<<<< HEAD
-  <test name="SMS_Vmct_D_Ld1" grid="f09_g17" compset="I1850Clm50BgcSpinup" testmods="clm/cplhist">
-=======
-  <test name="SMS_Vmct" grid="f10_f10_mg37" compset="I2000Clm50BgcCrop" testmods="clm/crop">
-    <machines>
-      <machine name="izumi" compiler="pgi" category="aux_clm"/>
-    </machines>
-    <options>
-      <option name="wallclock">00:20:00</option>
-      <option name="comment"  >pgi test for MCT driver since nuopc is not passing</option>
-    </options>
-  </test>
   <test name="SMS_Vmct_D_Ld1_PS" grid="f09_g17" compset="I1850Clm50BgcSpinup" testmods="clm/cplhist">
->>>>>>> 82a63cc1
     <machines>
       <machine name="cheyenne" compiler="intel" category="aux_clm"/>
     </machines>
@@ -1841,7 +1816,6 @@
       <option name="comment"  >Single point 3-year test with DV"</option>
     </options>
   </test>
-<<<<<<< HEAD
   <test name="SSPMATRIXCN_Ly5_Mmpi-serial" grid="1x1_numaIA" compset="I2000Clm50BgcCropQianRs" testmods="clm/ciso_monthly">
     <machines>
       <machine name="cheyenne" compiler="intel" category="aux_clm"/>
@@ -1851,10 +1825,7 @@
       <option name="wallclock">01:00:00</option>
     </options>
   </test>
-  <test name="ERP_D_Ld10" grid="f19_g17" compset="I1850Clm51BgcCrop" testmods="clm/ADspinup">
-=======
   <test name="ERP_D_Ld10" grid="f10_f10_mg37" compset="I1850Clm51BgcCrop" testmods="clm/ADspinup">
->>>>>>> 82a63cc1
     <machines>
       <machine name="cheyenne" compiler="intel" category="aux_clm"/>
     </machines>
