--- conflicted
+++ resolved
@@ -1830,11 +1830,8 @@
   <test name="SMS" grid="f45_f45_mg37" compset="I2000Clm51FatesSpRsGs" testmods="clm/FatesColdSatPhen">
     <machines>
       <machine name="cheyenne" compiler="nvhpc" category="aux_clm"/>
-<<<<<<< HEAD
       <machine name="betzy" compiler="intel" category="aux_clm_noresm"/>
-=======
       <machine name="derecho" compiler="nvhpc" category="aux_clm"/>
->>>>>>> 50bfc43d
     </machines>
     <options>
       <option name="wallclock">00:20:00</option>
@@ -2510,11 +2507,8 @@
   <test name="ERS_D_Ld15" grid="f45_f45_mg37" compset="I2000Clm50FatesRs" testmods="clm/FatesColdTreeDamage">
     <machines>
       <machine name="cheyenne" compiler="intel" category="fates"/>
-<<<<<<< HEAD
       <machine name="betzy" compiler="intel" category="aux_clm_noresm"/>
-=======
       <machine name="derecho" compiler="intel" category="fates"/>
->>>>>>> 50bfc43d
     </machines>
     <options>
       <option name="wallclock">00:20:00</option>
@@ -2524,11 +2518,8 @@
   <test name="ERS_D_Ld3_PS" grid="f09_g17" compset="I2000Clm50FatesRs" testmods="clm/FatesCold">
     <machines>
       <machine name="cheyenne" compiler="intel" category="aux_clm"/>
-<<<<<<< HEAD
       <machine name="betzy" compiler="intel" category="aux_clm_noresm"/>
-=======
-      <machine name="derecho" compiler="intel" category="aux_clm"/>
->>>>>>> 50bfc43d
+      <machine name="derecho" compiler="intel" category="aux_clm"/>
     </machines>
     <options>
       <option name="wallclock">00:20:00</option>
@@ -2568,11 +2559,8 @@
   <test name="ERS_Lm13" grid="f45_f45_mg37" compset="I2000Clm50Fates" testmods="clm/FatesColdNoComp">
     <machines>
       <machine name="cheyenne" compiler="intel" category="fates"/>
-<<<<<<< HEAD
       <machine name="betzy" compiler="intel" category="aux_clm_noresm"/>
-=======
       <machine name="derecho" compiler="intel" category="fates"/>
->>>>>>> 50bfc43d
     </machines>
     <options>
       <option name="wallclock">00:40:00</option>
