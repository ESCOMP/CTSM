<?xml version="1.0"?>
<testlist version="2.0">
  <test name="ERI_D_Ld9" grid="f10_f10_mg37" compset="I1850Clm51Bgc" testmods="clm/default">
    <machines>
      <machine name="cheyenne" compiler="gnu" category="aux_clm"/>
    </machines>
    <options>
      <option name="wallclock">00:20:00</option>
    </options>
  </test>
  <test name="SMS_D_Ld9" grid="f09_g17" compset="I1850Clm50BgcNoAnthro" testmods="clm/decStart1851_noinitial">
    <machines>
      <machine name="cheyenne" compiler="intel" category="aux_clm"/>
      <machine name="cheyenne" compiler="intel" category="prebeta"/>
    </machines>
    <options>
      <option name="wallclock">00:20:00</option>
    </options>
  </test>
  <test name="ERI_D_Ld9" grid="1x1_camdenNJ" compset="I2000Clm50BgcCruRs" testmods="clm/default">
    <machines>
      <machine name="cheyenne" compiler="intel" category="aux_clm"/>
      <machine name="cheyenne" compiler="intel" category="prebeta"/>
    </machines>
    <options>
     <option name="wallclock">00:20:00</option>
    </options>
  </test>
  <test name="SMS_Ld5" grid="f09_g17" compset="I1850Clm45BgcCru" testmods="clm/default">
    <machines>
      <machine name="cheyenne" compiler="intel" category="ctsm_sci"/>
      <machine name="izumi"    compiler="intel" category="ctsm_sci"/>
    </machines>
    <options>
      <option name="wallclock">00:20:00</option>
      <option name="comment"  >Science support for I1850Clm45BgcCru at f09</option>
    </options>
  </test>
  <test name="SMS_Ld5" grid="f19_g17" compset="I1850Clm45BgcCru" testmods="clm/default">
    <machines>
      <machine name="cheyenne" compiler="intel" category="ctsm_sci"/>
      <machine name="izumi"    compiler="intel" category="ctsm_sci"/>
    </machines>
    <options>
      <option name="wallclock">00:20:00</option>
      <option name="comment"  >Science support for I1850Clm45BgcCru at f19</option>
    </options>
  </test>
  <test name="ERI_D_Ld9" grid="f10_f10_mg37" compset="I2000Clm50BgcCru" testmods="clm/default">
    <machines>
      <machine name="cheyenne" compiler="gnu" category="aux_clm"/>
      <machine name="cheyenne" compiler="intel" category="aux_clm"/>
    </machines>
    <options>
      <option name="wallclock">00:20:00</option>
    </options>
  </test>
  <test name="SMS_Ln9" grid="C96_t061" compset="I2000Clm50SpRs" testmods="clm/clm50cam6LndTuningMode">
    <machines>
      <machine name="cheyenne" compiler="intel" category="ctsm_sci"/>
    </machines>
    <options>
      <option name="wallclock">00:60:00</option>
      <option name="comment">We have one C96 test in aux_clm; this is another that uses a different compset. No need to run this additional C96 test with every tag, but include it in the less frequent ctsm_sci testing.</option>
    </options>
  </test>
  <test name="ERI_D_Ld9" grid="ne30_g17" compset="I2000Clm50BgcCru" testmods="clm/vrtlay">
    <machines>
      <machine name="cheyenne" compiler="intel" category="aux_clm"/>
    </machines>
    <options>
      <option name="wallclock">00:60:00</option>
    </options>
  </test>
  <test name="ERI_D_Ld9" grid="T31_g37" compset="I2000Clm50Sp" testmods="clm/SNICARFRC">
    <machines>
      <machine name="cheyenne" compiler="intel" category="aux_clm"/>
    </machines>
    <options>
      <option name="wallclock">00:20:00</option>
    </options>
  </test>
  <test name="SMS_D_Ld1" grid="f09_g17" compset="I1850Clm50Sp" testmods="clm/default">
    <machines>
      <machine name="cheyenne" compiler="intel" category="aux_clm"/>
    </machines>
    <options>
      <option name="wallclock">00:20:00</option>
      <option name="comment"  >Include a test of this scientifically-supported compset at a scientifically-supported resolution</option>
    </options>
  </test>
  <test name="SMS_Ld1" grid="f09_g17" compset="I1850Clm50Sp" testmods="clm/default">
    <machines>
      <machine name="cheyenne" compiler="intel" category="ctsm_sci"/>
      <machine name="izumi"    compiler="intel" category="ctsm_sci"/>
    </machines>
    <options>
      <option name="wallclock">00:20:00</option>
      <option name="comment"  >Science support for I1850Clm50Sp at f09</option>
    </options>
  </test>
  <test name="SMS_Ld1" grid="f19_g17" compset="I1850Clm50Sp" testmods="clm/default">
    <machines>
      <machine name="cheyenne" compiler="intel" category="ctsm_sci"/>
      <machine name="izumi"    compiler="intel" category="ctsm_sci"/>
    </machines>
    <options>
      <option name="wallclock">00:20:00</option>
      <option name="comment"  >Science support for I1850Clm50Sp at f19</option>
    </options>
  </test>
  <test name="SMS_Ld1" grid="f09_g17" compset="I1850Clm50SpCru" testmods="clm/default">
    <machines>
      <machine name="cheyenne" compiler="intel" category="ctsm_sci"/>
      <machine name="izumi"    compiler="intel" category="ctsm_sci"/>
    </machines>
    <options>
      <option name="wallclock">00:20:00</option>
      <option name="comment"  >Science support for I1850Clm50SpCru at f09</option>
    </options>
  </test>
  <test name="SMS_Ld1" grid="f19_g17" compset="I1850Clm50SpCru" testmods="clm/default">
    <machines>
      <machine name="cheyenne" compiler="intel" category="ctsm_sci"/>
      <machine name="izumi"    compiler="intel" category="ctsm_sci"/>
    </machines>
    <options>
      <option name="wallclock">00:20:00</option>
      <option name="comment"  >Science support for I1850Clm50SpCru at f19</option>
    </options>
  </test>
  <test name="ERP_D_Ld3" grid="f09_g17" compset="I2000Clm50Sp" testmods="clm/prescribed">
    <machines>
      <machine name="cheyenne" compiler="intel" category="aux_clm"/>
      <machine name="cheyenne" compiler="intel" category="prealpha"/>
    </machines>
    <options>
      <option name="wallclock">00:20:00</option>
      <option name="comment"  >Include a test of prescribed soil-moisture, has to be at f09, should be 2000 and for SP</option>
    </options>
  </test>
  <test name="ERP_D_Ld3_Vnuopc" grid="f09_g17" compset="I2000Clm50Sp" testmods="clm/prescribed">
    <machines>
      <machine name="cheyenne" compiler="intel" category="aux_clm"/>
      <machine name="cheyenne" compiler="intel" category="prealpha"/>
    </machines>
    <options>
      <option name="wallclock">00:20:00</option>
      <option name="comment"  >NUOPC test covering prescribed soil moisture stream (this stream uses different code in a nuopc test than in an mct test). (Comments from mct version of this test say: Include a test of prescribed soil-moisture, has to be at f09, should be 2000 and for SP)</option>
    </options>
  </test>
  <test name="ERI_D_Ld9_P48x1" grid="f10_f10_mg37" compset="I2000Clm50BgcCru" testmods="clm/reduceOutput">
    <machines>
      <machine name="izumi" compiler="nag" category="aux_clm"/>
      <machine name="izumi" compiler="nag" category="prebeta"/>
    </machines>
    <options>
      <option name="wallclock">00:40:00</option>
    </options>
  </test>
  <test name="ERI_D_Ld9_P48x1" grid="T31_g37" compset="I2000Clm50Sp" testmods="clm/reduceOutput">
    <machines>
      <machine name="izumi" compiler="nag" category="aux_clm"/>
    </machines>
    <options>
      <option name="wallclock">00:40:00</option>
    </options>
  </test>
  <test name="ERI_D_Ld9_P48x1" grid="f10_f10_mg37" compset="I2000Clm50Sp" testmods="clm/SNICARFRC">
    <machines>
      <machine name="izumi" compiler="nag" category="aux_clm"/>
    </machines>
    <options>
      <option name="wallclock">00:40:00</option>
    </options>
  </test>
  <test name="ERI_D_Ld9_P48x1_Vnuopc" grid="f10_f10_mg37" compset="I2000Clm50Sp" testmods="clm/SNICARFRC">
    <machines>
      <machine name="izumi" compiler="nag" category="aux_clm"/>
    </machines>
    <options>
      <option name="wallclock">00:40:00</option>
      <option name="comment"  >Include an ERI test with NUOPC</option>
    </options>
  </test>
  <test name="SMS_Ld1" grid="f09_g17" compset="I1850Clm50Bgc" testmods="clm/drydepnomegan">
    <machines>
      <machine name="cheyenne" compiler="intel" category="aux_clm"/>
    </machines>
    <options>
      <option name="wallclock">00:20:00</option>
    </options>
  </test>
  <test name="SMS_Ln9_P144x3" grid="f19_g17" compset="IHistClm50Sp" testmods="clm/waccmx_offline2005Start">
    <machines>
      <machine name="cheyenne" compiler="intel" category="aux_clm"/>
    </machines>
    <options>
      <option name="wallclock">00:20:00</option>
      <option name="comment">Do a test similar to FXHIST starting at a 2005 start date, will interpoalte from the 2003 IC file</option>
    </options>
  </test>
  <test name="SMS_D_Ln9_P480x3" grid="f19_g17" compset="IHistClm50Sp" testmods="clm/waccmx_offline">
    <machines>
      <machine name="cheyenne" compiler="intel" category="aux_clm"/>
    </machines>
    <options>
      <option name="wallclock">00:20:00</option>
      <option name="comment">Run a transient case with standalone settings similar to the FXHIST waccm test</option>
    </options>
  </test>
  <test name="SMS_D_Ln9_P480x1_Vnuopc" grid="f19_g17" compset="IHistClm50Sp" testmods="clm/waccmx_offline">
    <!-- BUG(wjs, 2021-04-10, ESCOMP/CTSM#1331) I'm changing the processor layout for this
         test from 480x3 to 480x1 because it is sometimes hanging with a 480x3 layout.
         Once we have resolved these threading-related hangs with nuopc, we can change
         this back to use threading. -->
    <machines>
      <machine name="cheyenne" compiler="intel" category="aux_clm"/>
    </machines>
    <options>
      <option name="wallclock">00:20:00</option>
      <option name="comment">NUOPC test covering drydep, megan and Gregorian calendar. (Comments from mct version of this test say: Run a transient case with standalone settings similar to the FXHIST waccm test)</option>
    </options>
  </test>
  <test name="ERP_D_P36x2_Ld3" grid="f10_f10_mg37" compset="I2000Clm50BgcCru" testmods="clm/cn_conly">
    <machines>
      <machine name="cheyenne" compiler="intel" category="aux_clm"/>
    </machines>
    <options>
      <option name="wallclock">00:20:00</option>
    </options>
  </test>
  <test name="ERP_D_P36x2_Ld3" grid="f10_f10_mg37" compset="I2000Clm50BgcCru" testmods="clm/snowveg_norad">
    <machines>
      <machine name="cheyenne" compiler="gnu" category="aux_clm"/>
    </machines>
    <options>
      <option name="wallclock">00:20:00</option>
    </options>
  </test>
  <test name="ERI_Ld9" grid="f10_f10_mg37" compset="I2000Clm50BgcCru" testmods="clm/drydepnomegan">
    <machines>
      <machine name="cheyenne" compiler="intel" category="aux_clm"/>
    </machines>
    <options>
      <option name="wallclock">00:20:00</option>
    </options>
  </test>
  <test name="ERI_Ld9" grid="f10_f10_mg37" compset="I2000Clm50BgcCru" testmods="clm/default">
    <machines>
      <machine name="cheyenne" compiler="gnu" category="aux_clm"/>
      <machine name="cheyenne" compiler="intel" category="aux_clm"/>
    </machines>
    <options>
      <option name="wallclock">00:20:00</option>
    </options>
  </test>
  <test name="ERI_Ld9" grid="f45_g37" compset="I2000Clm50BgcCru" testmods="clm/nofire">
    <machines>
      <machine name="cheyenne" compiler="intel" category="aux_clm"/>
    </machines>
    <options>
      <option name="wallclock">00:20:00</option>
    </options>
  </test>
  <test name="ERI_N2_Ld9" grid="f19_g17" compset="I2000Clm51BgcCrop" testmods="clm/default">
    <machines>
      <machine name="cheyenne" compiler="intel" category="aux_clm"/>
    </machines>
    <options>
      <option name="wallclock">00:20:00</option>
    </options>
  </test>
  <test name="ERS_Ld3" grid="f10_f10_mg37" compset="I2000Clm51Bgc" testmods="clm/ciso_cwd_hr">
    <machines>
      <machine name="cheyenne" compiler="intel" category="aux_clm"/>
    </machines>
    <options>
      <option name="wallclock">00:20:00</option>
    </options>
  </test>
  <test name="ERP_Ld9" grid="f45_g37" compset="I2000Clm51Bgc" testmods="clm/default">
    <machines>
      <machine name="cheyenne" compiler="intel" category="aux_clm"/>
    </machines>
    <options>
      <option name="wallclock">00:20:00</option>
    </options>
  </test>
  <test name="ERP_D" grid="f10_f10_mg37" compset="IHistClm51Bgc" testmods="clm/decStart">
    <machines>
      <machine name="cheyenne" compiler="gnu" category="aux_clm"/>
      <machine name="cheyenne" compiler="intel" category="aux_clm"/>
    </machines>
    <options>
      <option name="wallclock">00:20:00</option>
    </options>
  </test>
  <test name="ERP_D_Ld3_P36x2" grid="f10_f10_mg37" compset="I2000Clm50BgcCru" testmods="clm/default">
    <machines>
      <machine name="cheyenne" compiler="intel" category="aux_clm"/>
      <machine name="cheyenne" compiler="gnu" category="aux_clm"/>
    </machines>
    <options>
      <option name="wallclock">00:20:00</option>
    </options>
  </test>
  <test name="ERP_D_Ld5" grid="f10_f10_mg37" compset="I1850Clm50BgcCropG" testmods="clm/glcMEC_changeFlags">
    <machines>
      <machine name="cheyenne" compiler="gnu" category="aux_clm"/>
    </machines>
    <options>
      <option name="wallclock">00:20:00</option>
      <option name="comment"  >cism is not answer preserving across processor changes, but short test length should be ok.</option>
    </options>
  </test>
  <test name="SMS_Ld5" grid="f19_g17" compset="I1850Clm50Bgc" testmods="clm/default">
    <machines>
      <machine name="cheyenne" compiler="intel" category="ctsm_sci"/>
      <machine name="izumi"    compiler="intel" category="ctsm_sci"/>
    </machines>
    <options>
      <option name="wallclock">00:20:00</option>
      <option name="comment"  >Science support for I1850Clm50Bgc at f19</option>
    </options>
  </test>
  <test name="SMS_Ld5" grid="f09_g17" compset="I1850Clm50Bgc" testmods="clm/default">
    <machines>
      <machine name="cheyenne" compiler="intel" category="ctsm_sci"/>
      <machine name="izumi"    compiler="intel" category="ctsm_sci"/>
    </machines>
    <options>
      <option name="wallclock">00:20:00</option>
      <option name="comment"  >Science support for I1850Clm50Bgc at f09</option>
    </options>
  </test>
  <test name="ERP_D_Ld5" grid="ne30_g17" compset="I1850Clm50BgcCrop" testmods="clm/default">
    <machines>
      <machine name="izumi" compiler="nag" category="prealpha"/>
    </machines>
    <options>
      <option name="wallclock">00:60:00</option>
    </options>
  </test>
  <test name="SMS_Ln9_P360x2" grid="C96_C96_mg17" compset="IHistClm50BgcCrop" testmods="clm/clm50cam6LndTuningMode">
    <machines>
      <machine name="cheyenne" compiler="intel" category="aux_clm"/>
    </machines>
    <options>
      <option name="wallclock">00:10:00</option>
      <option name="comment">Want one C96 test in the aux_clm test suite; just a short smoke test to make sure it can get off the ground. Use a PE layout that (1) has threading, because CAM uses threading at this resolution; and (2) has a smaller-than-standard task count in order to get through the queue faster.</option>
    </options>
  </test>
  <test name="SMS_Ld5" grid="f09_g17" compset="IHistClm50BgcCrop" testmods="clm/default">
    <machines>
      <machine name="cheyenne" compiler="intel" category="ctsm_sci"/>
      <machine name="izumi"    compiler="intel" category="ctsm_sci"/>
    </machines>
    <options>
      <option name="wallclock">00:20:00</option>
      <option name="comment"  >Science support for IHistClm50BgcCrop at f09</option>
    </options>
  </test>
  <test name="SMS_Ld5" grid="f19_g17" compset="IHistClm50BgcCrop" testmods="clm/default">
    <machines>
      <machine name="cheyenne" compiler="intel" category="ctsm_sci"/>
      <machine name="izumi"    compiler="intel" category="ctsm_sci"/>
    </machines>
    <options>
      <option name="wallclock">00:20:00</option>
      <option name="comment"  >Science support for IHistClm50BgcCrop at f19</option>
    </options>
  </test>
  <test name="ERP_D_Ld5" grid="f10_f10_mg37" compset="IHistClm50BgcCrop" testmods="clm/allActive">
    <machines>
      <machine name="cheyenne" compiler="intel" category="aux_clm"/>
    </machines>
    <options>
      <option name="wallclock">00:20:00</option>
      <option name="comment">Use a transient compset so we allocate and run all PFTs (non-transient cases only allocate memory for non-zero-weight PFTs)</option>
    </options>
  </test>
  <test name="ERP_D_Ld5" grid="f10_f10_mg37" compset="I2000Clm50BgcCru" testmods="clm/NoVSNoNI">
    <machines>
      <machine name="cheyenne" compiler="intel" category="aux_clm"/>
    </machines>
    <options>
      <option name="wallclock">00:20:00</option>
    </options>
  </test>
  <test name="ERP_D_Ld5" grid="f10_f10_mg37" compset="I2000Clm50BgcCru" testmods="clm/rootlit">
    <machines>
      <machine name="cheyenne" compiler="intel" category="aux_clm"/>
    </machines>
    <options>
      <option name="wallclock">00:20:00</option>
    </options>
  </test>
  <test name="ERP_D_Ld5" grid="f10_f10_mg37" compset="I2000Clm50BgcCru" testmods="clm/ciso_flexCN_FUN">
    <machines>
      <machine name="cheyenne" compiler="gnu" category="aux_clm"/>
    </machines>
    <options>
      <option name="wallclock">00:20:00</option>
    </options>
  </test>
  <test name="ERP_D_Ld5" grid="f19_g17" compset="I2000Clm50BgcCru" testmods="clm/default">
    <machines>
      <machine name="cheyenne" compiler="intel" category="aux_clm"/>
    </machines>
    <options>
      <option name="wallclock">00:20:00</option>
    </options>
  </test>
  <test name="ERP_D_Ld5" grid="f19_g17" compset="I2000Clm50BgcCru" testmods="clm/fire_emis">
    <machines>
      <machine name="cheyenne" compiler="intel" category="aux_clm"/>
      <machine name="cheyenne" compiler="intel" category="prebeta"/>
    </machines>
    <options>
      <option name="wallclock">00:20:00</option>
    </options>
  </test>
  <test name="ERP_D_Ld5" grid="f10_f10_mg37" compset="I2000Clm51Sp" testmods="clm/decStart">
    <machines>
      <machine name="cheyenne" compiler="intel" category="aux_clm"/>
    </machines>
    <options>
      <option name="wallclock">00:20:00</option>
      <option name="comment">2000 Sp test for CLM51</option>
    </options>
  </test>
  <test name="ERP_D_Ld5" grid="f10_f10_mg37" compset="I2000Clm50Sp" testmods="clm/reduceOutput">
    <machines>
      <machine name="cheyenne" compiler="gnu" category="aux_clm"/>
      <machine name="cheyenne" compiler="intel" category="aux_clm"/>
    </machines>
    <options>
      <option name="wallclock">00:20:00</option>
    </options>
  </test>
  <test name="ERP_D_Ld5" grid="f09_g17" compset="I2000Clm50Vic" testmods="clm/vrtlay">
    <machines>
      <machine name="cheyenne" compiler="intel" category="aux_clm"/>
    </machines>
    <options>
      <option name="wallclock">00:20:00</option>
    </options>
  </test>
  <test name="ERP_D_Ld5" grid="f10_f10_mg37" compset="I2000Clm50Vic" testmods="clm/vrtlay">
    <machines>
      <machine name="cheyenne" compiler="intel" category="aux_clm"/>
    </machines>
    <options>
      <option name="wallclock">00:20:00</option>
    </options>
  </test>
  <test name="ERP_D_Ld5" grid="f19_g17" compset="IHistClm50SpCru" testmods="clm/drydepnomegan">
    <machines>
      <machine name="cheyenne" compiler="intel" category="aux_clm"/>
      <machine name="cheyenne" compiler="intel" category="prebeta"/>
    </machines>
    <options>
      <option name="wallclock">00:20:00</option>
    </options>
  </test>
  <test name="ERP_D_Ld5" grid="f10_f10_mg37" compset="IHistClm51Sp" testmods="clm/default">
    <machines>
      <machine name="cheyenne" compiler="intel" category="aux_clm"/>
    </machines>
    <options>
      <option name="wallclock">00:20:00</option>
      <option name="comment"  >Test Hist compset with Sp for CLM5.1</option>
    </options>
  </test>
  <test name="SMS_Ld5" grid="f09_g17" compset="IHistClm50SpCru" testmods="clm/default">
    <machines>
      <machine name="cheyenne" compiler="intel" category="ctsm_sci"/>
      <machine name="izumi"    compiler="intel" category="ctsm_sci"/>
    </machines>
    <options>
      <option name="wallclock">00:20:00</option>
      <option name="comment"  >Science support for IHistClm50SpCru at f09</option>
    </options>
  </test>
<<<<<<< HEAD
  <test name="ERP_D_Ld10_P36x2" grid="f10_f10_musgs" compset="IHistClm50BgcCrop" testmods="clm/ciso_decStart_GU_LULCC">
    <machines>
      <machine name="cheyenne" compiler="intel" category="aux_clm"/>
      <machine name="izumi" compiler="nag" category="aux_clm"/>
=======
  <test name="SMS_Ld5" grid="f19_g17" compset="IHistClm50SpCru" testmods="clm/default">
    <machines>
      <machine name="cheyenne" compiler="intel" category="ctsm_sci"/>
      <machine name="izumi"    compiler="intel" category="ctsm_sci"/>
    </machines>
    <options>
      <option name="wallclock">00:20:00</option>
      <option name="comment"  >Science support for IHistClm50SpCru at f19</option>
    </options>
  </test>
  <test name="ERP_D_Ld5_P48x1" grid="f10_f10_mg37" compset="I1850Clm51Bgc" testmods="clm/ciso">
    <machines>
      <machine name="izumi" compiler="nag" category="aux_clm"/>
    </machines>
    <options>
      <option name="wallclock">00:20:00</option>
    </options>
  </test>
  <test name="ERP_D_Ld10_P36x2" grid="f10_f10_mg37" compset="IHistClm51BgcCrop" testmods="clm/ciso_decStart">
    <machines>
      <machine name="cheyenne" compiler="intel" category="aux_clm"/>
>>>>>>> eb345c4f
    </machines>
    <options>
      <option name="wallclock">00:40:00</option>
      <option name="comment"  >Transient case with isotopes with a december start, and Gross Unrepresented Land Use and Land Cover change on, default dataset with GU_LULCC==0</option>
    </options>
  </test>
  <test name="ERP_D_Ld10" grid="f09_f09_mg17" compset="IHistClm50BgcCrop" testmods="clm/f09_dec1990Start_GU_LULCC">
    <machines>
      <machine name="cheyenne" compiler="intel" category="aux_clm"/>
      <machine name="cheyenne" compiler="gnu" category="aux_clm"/>
      <machine name="izumi" compiler="nag" category="aux_clm"/>
    </machines>
    <options>
      <option name="wallclock">00:59:00</option>
      <option name="comment"  >Transient case with a December 1990 start, and Gross Unrepresented Land Use and Land Cover change on, with f09 datasets with non-zero GU_LULCC values</option>
    </options>
  </test>
  <test name="SMS_Ld10" grid="f09_f09_mg17" compset="IHistClm50BgcCrop" testmods="clm/f09_dec1990Start_GU_LULCC_monthly">
    <machines>
      <machine name="cheyenne" compiler="intel" category="aux_clm"/>
      <machine name="cheyenne" compiler="gnu" category="aux_clm"/>
    </machines>
    <options>
      <option name="wallclock">00:40:00</option>
      <option name="comment"  >Transient case with a December 1990 start, and Gross Unrepresented Land Use and Land Cover change on, with f09 datasets with non-zero GU_LULCC values</option>
    </options>
  </test>
  <test name="ERP_D_Ld10_P36x2_Vnuopc" grid="f10_f10_mg37" compset="IHistClm51BgcCrop" testmods="clm/ciso_decStart">
    <machines>
      <machine name="cheyenne" compiler="intel" category="aux_clm"/>
    </machines>
    <options>
      <option name="wallclock">00:20:00</option>
      <option name="comment"  >NUOPC test covering both carbon isotopes and decStart (the latter is not very important, but we might as well have a test of that option). (Comments from mct version of this test say: Transient case with isotopes with a december start)</option>
    </options>
  </test>
  <test name="ERP_D_Ld5_P48x1" grid="f10_f10_mg37" compset="I2000Clm50BgcCru" testmods="clm/reduceOutput">
    <machines>
      <machine name="izumi" compiler="nag" category="aux_clm"/>
    </machines>
    <options>
      <option name="wallclock">00:20:00</option>
    </options>
  </test>
  <test name="ERP_D_Ld5_P48x1" grid="f10_f10_mg37" compset="I2000Clm50Sp" testmods="clm/o3">
    <machines>
      <machine name="izumi" compiler="nag" category="aux_clm"/>
    </machines>
    <options>
      <option name="wallclock">00:20:00</option>
    </options>
  </test>
  <test name="ERP_D_Ld9" grid="f19_g17" compset="I2000Clm50Cn" testmods="clm/drydepnomegan">
    <machines>
      <machine name="cheyenne" compiler="intel" category="aux_clm"/>
    </machines>
    <options>
      <option name="wallclock">00:20:00</option>
    </options>
  </test>
  <test name="ERP_D_P36x2_Ld3" grid="f10_f10_mg37" compset="I1850Clm50BgcCrop" testmods="clm/default">
    <machines>
      <machine name="cheyenne" compiler="intel" category="aux_clm"/>
      <machine name="cheyenne" compiler="gnu" category="aux_clm"/>
      <machine name="cheyenne" compiler="intel" category="clm_short"/>
      <machine name="cheyenne" compiler="gnu" category="clm_short"/>
    </machines>
    <options>
      <option name="wallclock">00:20:00</option>
    </options>
  </test>
  <test name="ERP_D_P36x2_Ld3" grid="f10_f10_mg37" compset="I2000Clm51BgcCrop" testmods="clm/coldStart">
    <machines>
      <machine name="cheyenne" compiler="intel" category="aux_clm"/>
    </machines>
    <options>
      <option name="wallclock">00:20:00</option>
    </options>
  </test>
  <test name="ERP_D_P36x2_Ld3" grid="f10_f10_mg37" compset="I2000Clm50BgcCru" testmods="clm/flexCN_FUN">
    <machines>
      <machine name="cheyenne" compiler="intel" category="aux_clm"/>
    </machines>
    <options>
      <option name="wallclock">00:20:00</option>
    </options>
  </test>
  <test name="ERP_D_P36x2_Ld3" grid="f10_f10_mg37" compset="I2000Clm50BgcCru" testmods="clm/noFUN_flexCN">
    <machines>
      <machine name="cheyenne" compiler="intel" category="aux_clm"/>
    </machines>
    <options>
      <option name="wallclock">00:20:00</option>
    </options>
  </test>
  <test name="ERP_D_P36x2_Ld3" grid="f10_f10_mg37" compset="I2000Clm50BgcCru" testmods="clm/luna">
    <machines>
      <machine name="cheyenne" compiler="intel" category="aux_clm"/>
    </machines>
    <options>
      <option name="wallclock">00:20:00</option>
    </options>
  </test>
  <test name="ERP_D_P36x2_Ld3" grid="f10_f10_mg37" compset="I2000Clm50BgcCru" testmods="clm/default">
    <machines>
      <machine name="cheyenne" compiler="intel" category="aux_clm"/>
      <machine name="cheyenne" compiler="gnu" category="aux_clm"/>
    </machines>
    <options>
      <option name="wallclock">00:20:00</option>
    </options>
  </test>
  <test name="ERP_D_P36x2_Ld30" grid="f10_f10_mg37" compset="I2000Clm50BgcCru" testmods="clm/default">
    <machines>
      <machine name="cheyenne" compiler="intel" category="aux_clm"/>
    </machines>
    <options>
      <option name="wallclock">00:40:00</option>
      <option name="comment"  >NOTE(bja, 201509) constrain_stress_deciduous_onset is on by default for clm50, but functionality is not exercised by nine day tests, Sean Swenson verified that it is active during 30 day tests.</option>
    </options>
  </test>
  <test name="ERP_D_P36x2_Ld5" grid="f10_f10_mg37" compset="I2000Clm51BgcCrop" testmods="clm/irrig_spunup">
    <machines>
      <machine name="cheyenne" compiler="intel" category="aux_clm"/>
    </machines>
    <options>
      <option name="wallclock">00:20:00</option>
      <option name="comment"  >Want ERP _D test with irrigation on</option>
    </options>
  </test>
  <test name="ERP_D_P36x2_Ld5" grid="f10_f10_mg37" compset="I2000Clm50BgcCropRtm" testmods="clm/irrig_spunup">
    <machines>
      <machine name="cheyenne" compiler="intel" category="aux_clm"/>
    </machines>
    <options>
      <option name="wallclock">00:20:00</option>
      <option name="comment"  >Include an irrigation test with RTM to test irrigation-river feedbacks with that component</option>
    </options>
  </test>
  <test name="ERS_D_Ld5" grid="f10_f10_mg37" compset="I2000Clm50BgcCropRtm" testmods="rtm/rtmOnFloodOnEffvelOn">
    <machines>
      <machine name="cheyenne" compiler="intel" category="aux_clm"/>
      <machine name="cheyenne" compiler="intel" category="prebeta"/>
    </machines>
    <options>
      <option name="wallclock">00:20:00</option>
      <option name="comment"  >Do a test with RTM and flooding on as that also impacts CLM code</option>
    </options>
  </test>
  <test name="ERS_D_Ld5_Vnuopc" grid="f10_f10_mg37" compset="I2000Clm50BgcCropRtm" testmods="rtm/rtmOnFloodOnEffvelOn">
    <machines>
      <machine name="cheyenne" compiler="intel" category="aux_clm"/>
      <machine name="cheyenne" compiler="intel" category="prebeta"/>
    </machines>
    <options>
      <option name="wallclock">00:20:00</option>
      <option name="comment"  >NUOPC test covering flooding. (Comments from mct version of this test say: Do a test with RTM and flooding on as that also impacts CLM code)</option>
    </options>
  </test>
  <test name="ERP_D_P48x1" grid="f10_f10_mg37" compset="IHistClm51Bgc" testmods="clm/decStart">
    <machines>
      <machine name="izumi" compiler="nag" category="aux_clm"/>
      <machine name="izumi" compiler="nag" category="prealpha"/>
    </machines>
    <options>
      <option name="wallclock">00:20:00</option>
    </options>
  </test>
  <test name="ERP_Ld5" grid="f10_f10_mg37" compset="I1850Clm50Bgc" testmods="clm/drydepnomegan">
    <machines>
      <machine name="cheyenne" compiler="intel" category="aux_clm"/>
    </machines>
    <options>
      <option name="wallclock">00:20:00</option>
    </options>
  </test>
  <test name="ERI_Ld9" grid="f10_f10_mg37" compset="I1850Clm50Bgc" testmods="clm/drydepnomegan">
    <machines>
      <machine name="cheyenne" compiler="gnu" category="aux_clm"/>
    </machines>
    <options>
      <option name="wallclock">00:40:00</option>
    </options>
  </test>
  <test name="ERP_Ld5" grid="f10_f10_mg37" compset="I1850Clm50Bgc" testmods="clm/default">
    <machines>
      <machine name="cheyenne" compiler="gnu" category="aux_clm"/>
      <machine name="cheyenne" compiler="intel" category="aux_clm"/>
    </machines>
    <options>
      <option name="wallclock">00:20:00</option>
    </options>
  </test>
  <test name="ERP_Ld5" grid="f19_g17" compset="I1850Clm50Bgc" testmods="clm/default">
    <machines>
      <machine name="cheyenne" compiler="intel" category="aux_clm"/>
    </machines>
    <options>
      <option name="wallclock">00:20:00</option>
    </options>
  </test>
  <test name="ERP_Ld5" grid="f19_g17" compset="I2000Clm50BgcCru" testmods="clm/default">
    <machines>
      <machine name="cheyenne" compiler="intel" category="aux_clm"/>
    </machines>
    <options>
      <option name="wallclock">00:20:00</option>
    </options>
  </test>
  <test name="ERP_Ld5" grid="f19_g17" compset="I2000Clm50SpRtmFl" testmods="clm/default">
    <machines>
      <machine name="izumi" compiler="gnu" category="aux_clm"/>
      <machine name="izumi" compiler="gnu" category="prebeta"/>
      <machine name="izumi" compiler="gnu" category="prealpha"/>
    </machines>
    <options>
      <option name="wallclock">00:20:00</option>
    </options>
  </test>
  <test name="ERP_Ld5" grid="f09_g17" compset="I2000Clm50Vic" testmods="clm/vrtlay">
    <machines>
      <machine name="cheyenne" compiler="intel" category="aux_clm"/>
    </machines>
    <options>
      <option name="wallclock">00:20:00</option>
    </options>
  </test>
  <test name="ERP_Ld5" grid="f10_f10_mg37" compset="I2000Clm50Vic" testmods="clm/decStart">
    <machines>
      <machine name="cheyenne" compiler="gnu" category="aux_clm"/>
    </machines>
    <options>
      <option name="wallclock">00:20:00</option>
    </options>
  </test>
  <test name="ERP_D_Ld5_P48x1" grid="f10_f10_mg37" compset="I1850Clm50Bgc" testmods="clm/ciso">
    <machines>
      <machine name="izumi" compiler="nag" category="aux_clm"/>
    </machines>
    <options>
      <option name="wallclock">00:20:00</option>
    </options>
  </test>
  <test name="ERP_Ld3" grid="f09_g17" compset="I1850Clm50BgcCropCru" testmods="clm/ciso">
    <machines>
      <machine name="cheyenne" compiler="intel" category="aux_clm"/>
    </machines>
    <options>
      <option name="wallclock">00:20:00</option>
    </options>
  </test>
  <test name="SMS_Ld3" grid="f09_g17" compset="I1850Clm50BgcCropCru" testmods="clm/default">
    <machines>
      <machine name="cheyenne" compiler="intel" category="ctsm_sci"/>
      <machine name="izumi"    compiler="intel" category="ctsm_sci"/>
    </machines>
    <options>
      <option name="wallclock">00:20:00</option>
      <option name="comment"  >Science support for I1850Clm50BgcCropCru at f09</option>
    </options>
  </test>
  <test name="SMS_Ld3" grid="f19_g17" compset="I1850Clm50BgcCropCru" testmods="clm/default">
    <machines>
      <machine name="cheyenne" compiler="intel" category="ctsm_sci"/>
      <machine name="izumi"    compiler="intel" category="ctsm_sci"/>
    </machines>
    <options>
      <option name="wallclock">00:20:00</option>
      <option name="comment"  >Science support for I1850Clm50BgcCropCru at f19</option>
    </options>
  </test>
  <test name="ERP_D_Ld5_P48x1" grid="f10_f10_mg37" compset="I2000Clm50BgcCru" testmods="clm/flexCN_FUN">
    <machines>
      <machine name="izumi" compiler="nag" category="aux_clm"/>
    </machines>
    <options>
      <option name="wallclock">00:20:00</option>
    </options>
  </test>
  <test name="ERP_D_Ld5_P48x1" grid="f10_f10_mg37" compset="I2000Clm50BgcCru" testmods="clm/noFUN_flexCN">
    <machines>
      <machine name="izumi" compiler="nag" category="aux_clm"/>
    </machines>
    <options>
      <option name="wallclock">00:20:00</option>
    </options>
  </test>
  <test name="ERP_D_Ld5_P48x1" grid="f10_f10_mg37" compset="I2000Clm50BgcCru" testmods="clm/luna">
    <machines>
      <machine name="izumi" compiler="nag" category="aux_clm"/>
    </machines>
    <options>
      <option name="wallclock">00:20:00</option>
    </options>
  </test>
  <test name="ERP_Ly3_P72x2" grid="f10_f10_mg37" compset="IHistClm50BgcCrop" testmods="clm/cropMonthOutput">
    <machines>
      <machine name="cheyenne" compiler="intel" category="aux_clm"/>
    </machines>
    <options>
      <option name="wallclock">01:40:00</option>
      <option name="comment"  >Multi-year global test of transient crops together with transient glaciers. Use no-evolve glaciers with ERP test</option>
    </options>
  </test>
  <test name="SMS_Ld5" grid="f09_g17" compset="I1850Clm45Bgc" testmods="clm/default">
    <machines>
      <machine name="cheyenne" compiler="intel" category="ctsm_sci"/>
      <machine name="izumi"    compiler="intel" category="ctsm_sci"/>
    </machines>
    <options>
      <option name="wallclock">00:20:00</option>
      <option name="comment"  >Science support for I1850Clm45Bgc at f09</option>
    </options>
  </test>
  <test name="SMS_Ld5" grid="f19_g17" compset="I1850Clm45Bgc" testmods="clm/default">
    <machines>
      <machine name="cheyenne" compiler="intel" category="ctsm_sci"/>
      <machine name="izumi"    compiler="intel" category="ctsm_sci"/>
    </machines>
    <options>
      <option name="wallclock">00:20:00</option>
      <option name="comment"  >Science support for I1850Clm45Bgc at f19</option>
    </options>
  </test>
  <test name="ERI_D_Ld9" grid="f10_f10_mg37" compset="I1850Clm45Bgc" testmods="clm/default">
    <machines>
      <machine name="cheyenne" compiler="gnu" category="aux_clm"/>
    </machines>
    <options>
      <option name="wallclock">00:40:00</option>
      <option name="comment"  >include a Clm45 ERI test; also, want a debug test of I1850Clm45Bgc</option>
    </options>
  </test>
  <test name="ERP_P36x2_D_Ld5" grid="f10_f10_mg37" compset="I1850Clm45BgcCru" testmods="clm/ciso">
    <machines>
      <machine name="cheyenne" compiler="intel" category="prealpha"/>
      <machine name="cheyenne" compiler="intel" category="aux_cime_baselines"/>
    </machines>
    <options>
      <option name="wallclock">00:20:00</option>
    </options>
  </test>
  <test name="ERP_P36x2_D_Ld5" grid="f10_f10_mg37" compset="I1850Clm45Cn" testmods="clm/default">
    <machines>
      <machine name="cheyenne" compiler="intel" category="aux_clm"/>
    </machines>
    <options>
      <option name="wallclock">00:20:00</option>
    </options>
  </test>
  <test name="ERP_P36x2_D_Ld5" grid="f10_f10_mg37" compset="I1850Clm50Bgc" testmods="clm/ciso">
    <machines>
      <machine name="cheyenne" compiler="intel" category="aux_clm"/>
    </machines>
    <options>
      <option name="wallclock">00:20:00</option>
    </options>
  </test>
  <test name="ERP_P36x2_D_Ld5" grid="f10_f10_mg37" compset="I2000Clm45Sp" testmods="clm/default">
    <machines>
      <machine name="cheyenne" compiler="intel" category="aux_clm"/>
    </machines>
    <options>
      <option name="wallclock">00:20:00</option>
      <option name="comment"  >include a debug test of I2000Clm45Sp</option>
    </options>
  </test>
  <test name="ERP_P36x2_D_Ld5" grid="f10_f10_mg37" compset="I2000Clm50Cn" testmods="clm/default">
    <machines>
      <machine name="cheyenne" compiler="intel" category="aux_clm"/>
      <machine name="cheyenne" compiler="gnu" category="aux_clm"/>
    </machines>
    <options>
      <option name="wallclock">00:20:00</option>
      <option name="comment"  >Include a few debug tests of Cn</option>
    </options>
  </test>
  <test name="ERP_P36x2_D_Ld5" grid="f10_f10_mg37" compset="IHistClm45BgcCru" testmods="clm/decStart">
    <machines>
      <machine name="cheyenne" compiler="intel" category="aux_clm"/>
    </machines>
    <options>
      <option name="wallclock">00:20:00</option>
      <option name="comment"  >include a debug test of IHistClm45BgcCru</option>
    </options>
  </test>
  <test name="SMS_Ld5" grid="f09_g17" compset="IHistClm45BgcCru" testmods="clm/default">
    <machines>
      <machine name="cheyenne" compiler="intel" category="ctsm_sci"/>
      <machine name="izumi"    compiler="intel" category="ctsm_sci"/>
    </machines>
    <options>
      <option name="wallclock">00:20:00</option>
      <option name="comment"  >Science support for IHistClm45BgcCru at f09</option>
    </options>
  </test>
  <test name="SMS_Ld5" grid="f19_g17" compset="IHistClm45BgcCru" testmods="clm/default">
    <machines>
      <machine name="cheyenne" compiler="intel" category="ctsm_sci"/>
      <machine name="izumi"    compiler="intel" category="ctsm_sci"/>
    </machines>
    <options>
      <option name="wallclock">00:20:00</option>
      <option name="comment"  >Science support for IHistClm45BgcCru at f19</option>
    </options>
  </test>
  <test name="SMS_Ld5" grid="f09_g17" compset="IHistClm45Bgc" testmods="clm/default">
    <machines>
      <machine name="cheyenne" compiler="intel" category="ctsm_sci"/>
      <machine name="izumi"    compiler="intel" category="ctsm_sci"/>
    </machines>
    <options>
      <option name="wallclock">00:20:00</option>
      <option name="comment"  >Science support for IHistClm45Bgc at f09</option>
    </options>
  </test>
  <test name="SMS_Ld5" grid="f19_g17" compset="IHistClm45Bgc" testmods="clm/default">
    <machines>
      <machine name="cheyenne" compiler="intel" category="ctsm_sci"/>
      <machine name="izumi"    compiler="intel" category="ctsm_sci"/>
    </machines>
    <options>
      <option name="wallclock">00:20:00</option>
      <option name="comment"  >Science support for IHistClm45Bgc at f19</option>
    </options>
  </test>
  <test name="ERP_D_Ld5" grid="f10_f10_mg37" compset="IHistClm45Sp" testmods="clm/decStart">
    <machines>
      <machine name="cheyenne" compiler="intel" category="aux_clm"/>
    </machines>
    <options>
      <option name="wallclock">00:20:00</option>
    </options>
  </test>
  <test name="SMS_Ld5" grid="f09_g17" compset="IHistClm45Sp" testmods="clm/default">
    <machines>
      <machine name="cheyenne" compiler="intel" category="ctsm_sci"/>
      <machine name="izumi"    compiler="intel" category="ctsm_sci"/>
    </machines>
    <options>
      <option name="wallclock">00:20:00</option>
      <option name="comment"  >Science support for IHistClm45Sp at f09</option>
    </options>
  </test>
  <test name="SMS_Ld5" grid="f19_g17" compset="IHistClm45Sp" testmods="clm/default">
    <machines>
      <machine name="cheyenne" compiler="intel" category="ctsm_sci"/>
      <machine name="izumi"    compiler="intel" category="ctsm_sci"/>
    </machines>
    <options>
      <option name="wallclock">00:20:00</option>
      <option name="comment"  >Science support for IHistClm45Sp at f19</option>
    </options>
  </test>
  <test name="ERP_P36x2_Lm13" grid="f10_f10_mg37" compset="IHistClm51Bgc" testmods="clm/monthly">
    <machines>
      <machine name="cheyenne" compiler="intel" category="aux_clm"/>
      <machine name="cheyenne" compiler="gnu" category="aux_clm"/>
    </machines>
    <options>
      <option name="wallclock">02:00:00</option>
      <option name="tput_tolerance">0.5</option>
    </options>
  </test>
  <test name="ERP_P180x2_D" grid="f19_g17" compset="I2000Clm50SpRtmFl" testmods="clm/default">
    <machines>
      <machine name="cheyenne" compiler="intel" category="aux_clm"/>
    </machines>
    <options>
      <option name="wallclock">00:20:00</option>
      <option name="comment"  >include a debug test with flooding on</option>
    </options>
  </test>
  <test name="ERP_P180x2_D_Ld5" grid="f19_g17_gris4" compset="I1850Clm50BgcCropG" testmods="clm/default">
    <machines>
      <machine name="cheyenne" compiler="intel" category="aux_clm"/>
      <machine name="cheyenne" compiler="intel" category="prealpha"/>
    </machines>
    <options>
      <option name="wallclock">00:20:00</option>
    </options>
  </test>
  <test name="ERP_P180x2_D_Ld5" grid="f19_g17_gris4" compset="I1850Clm50BgcCropG" testmods="clm/glcMEC_increase">
    <machines>
      <machine name="cheyenne" compiler="intel" category="aux_clm"/>
    </machines>
    <options>
      <option name="wallclock">00:20:00</option>
      <option name="comment"  >cism is not answer preserving across processor changes, but short test length should be ok.</option>
    </options>
  </test>
  <test name="ERP_P180x2_D_Ld5" grid="f19_g17" compset="I2000Clm50Sp" testmods="clm/default">
    <machines>
      <machine name="cheyenne" compiler="intel" category="aux_clm"/>
      <machine name="cheyenne" compiler="intel" category="prealpha"/>
    </machines>
    <options>
      <option name="wallclock">00:20:00</option>
    </options>
  </test>
  <test name="SMS_P180x2_D_Ld5" grid="f19_g17" compset="I2000Clm50Sp" testmods="clm/default">
    <machines>
      <machine name="cheyenne" compiler="intel" category="aux_cime_baselines"/>
    </machines>
    <options>
      <option name="wallclock">00:20:00</option>
    </options>
  </test>
  <test name="ERP_P72x2_Lm25" grid="f10_f10_mg37" compset="I2000Clm51BgcCrop" testmods="clm/monthly">
    <machines>
      <machine name="cheyenne" compiler="intel" category="aux_clm"/>
    </machines>
    <options>
      <option name="wallclock">01:40:00</option>
      <option name="comment"  >threaded ERP test for crop just over 2-years</option>
    </options>
  </test>
  <test name="ERP_P36x2_D_Ld5" grid="f10_f10_mg37" compset="I1850Clm45BgcCrop" testmods="clm/crop">
    <machines>
      <machine name="cheyenne" compiler="intel" category="aux_clm"/>
    </machines>
    <options>
      <option name="wallclock">00:20:00</option>
      <option name="comment"  >include a debug test of I1850Clm45BgcCrop</option>
      <option name="tput_tolerance">0.5</option>
    </options>
  </test>
  <test name="ERP_P36x2_D_Ld5" grid="f10_f10_mg37" compset="I1850Clm45BgcCru" testmods="clm/default">
    <machines>
      <machine name="cheyenne" compiler="intel" category="aux_clm"/>
    </machines>
    <options>
      <option name="wallclock">00:20:00</option>
    </options>
  </test>
  <test name="ERP_P72x2_Ly3" grid="f10_f10_mg37" compset="I2000Clm50BgcCrop" testmods="clm/irrig_o3_reduceOutput">
    <machines>
      <machine name="cheyenne" compiler="intel" category="aux_clm"/>
    </machines>
    <options>
      <option name="wallclock">01:40:00</option>
      <option name="comment"  >Want a multi-year global crop restart test; this was 5 years when we were doing cold start, but 3 years is probably sufficient given that we have spun-up crop initial conditions</option>
    </options>
  </test>
  <test name="ERP_P72x2_Lm36" grid="f10_f10_mg37" compset="I2000Clm50BgcCrop" testmods="clm/clm50cropIrrigMonth_interp">
    <machines>
      <machine name="cheyenne" compiler="intel" category="aux_clm"/>
      <machine name="cheyenne" compiler="intel" category="prebeta"/>
    </machines>
    <options>
      <option name="wallclock">01:40:00</option>
      <option name="comment"  >Want a multi-year global crop restart test; this was 5 years when we were doing cold start, but 3 years is probably sufficient given that we have spun-up crop initial conditions</option>
    </options>
  </test>
  <test name="ERP_P72x2_Lm7" grid="f10_f10_mg37" compset="I2000Clm50BgcCrop" testmods="clm/irrig_alternate_monthly">
    <machines>
      <machine name="cheyenne" compiler="intel" category="aux_clm">
        <options>
          <option name="wallclock">00:30:00</option>
          <option name="comment">Want an ERP test covering some non-default irrigation options. Long enough so that we're likely to exercise the various groundwater irrigation code.</option>
        </options>
      </machine>
    </machines>
  </test>
  <test name="ERP_P72x2_Lm7_Vnuopc" grid="f10_f10_mg37" compset="I2000Clm50BgcCrop" testmods="clm/irrig_alternate_monthly">
    <machines>
      <machine name="cheyenne" compiler="intel" category="aux_clm">
        <options>
          <option name="wallclock">00:30:00</option>
          <option name="comment">NUOPC test covering irrig_alternate, because this tests some rof coupling. (Comments from mct version of this test say: Want an ERP test covering some non-default irrigation options. Long enough so that we're likely to exercise the various groundwater irrigation code.)</option>
        </options>
      </machine>
    </machines>
  </test>
  <test name="ERS_D" grid="f10_f10_mg37" compset="I1850Clm50BgcCrop" testmods="clm/reseedresetsnow">
    <machines>
      <machine name="cheyenne" compiler="intel" category="aux_clm"/>
    </machines>
    <options>
      <option name="wallclock">00:20:00</option>
    </options>
  </test>
  <test name="ERP_P36x2_D_Ld10" grid="f10_f10_mg37" compset="IHistClm50SpG" testmods="clm/glcMEC_decrease">
    <machines>
      <machine name="cheyenne" compiler="intel" category="aux_clm"/>
    </machines>
    <options>
      <option name="wallclock">00:20:00</option>
      <option name="comment"  >Test transient PFTs (via HIST) in conjunction with changing glacier area. This test also covers the reset_dynbal_baselines option. CISM is not answer preserving across processor changes, but short test length should be OK.</option>
    </options>
  </test>
  <test name="SMS_Ln9" grid="C96_C96_mg17" compset="IHistClm50Sp" testmods="clm/clm50cam6LndTuningMode">
    <machines>
      <machine name="cheyenne" compiler="intel" category="ctsm_sci"/>
    </machines>
    <options>
      <option name="wallclock">00:10:00</option>
      <option name="comment">We have one C96 test in aux_clm; this is another that uses a different compset. No need to run this additional C96 test with every tag, but include it in the less frequent ctsm_sci testing.</option>
    </options>
  </test>
  <test name="ERS_D_Ld10" grid="f10_f10_mg37" compset="IHistClm50Sp" testmods="clm/collapse_pfts_78_to_16_decStart_f10">
    <machines>
      <machine name="cheyenne" compiler="intel" category="aux_clm"/>
    </machines>
    <options>
      <option name="wallclock">00:20:00</option>
      <option name="comment"  >test transient PFTs (via HIST) with a December start, reading 78-pft data and running with 16 pfts</option>
    </options>
  </test>
  <test name="SOILSTRUCTUD_Ld5" grid="f10_f10_mg37" compset="I2000Clm50BgcCrop" testmods="clm/default">
    <machines>
      <machine name="cheyenne" compiler="intel" category="aux_clm"/>
    </machines>
    <options>
      <option name="wallclock">00:20:00</option>
      <option name="comment"  >test soil_layerstruct_userdefined set to the same dzsoi values as in the predefined case 4SL_2m and expect bfb same answers</option>
    </options>
  </test>
  <test name="ERS_D_Ld12" grid="f10_f10_mg37" compset="I1850Clm50BgcCropG" testmods="clm/glcMEC_spunup_inc_dec_bgc">
    <machines>
      <machine name="cheyenne" compiler="intel" category="aux_clm"/>
    </machines>
    <options>
      <option name="wallclock">00:20:00</option>
      <option name="comment"  >Tests updates of BGC variables with increasing and decreasing glacier areas</option>
    </options>
  </test>
  <test name="ERP_P36x2_D_Ld3" grid="f10_f10_mg37" compset="I1850Clm50BgcCrop" testmods="clm/extra_outputs">
    <machines>
      <machine name="cheyenne" compiler="gnu" category="aux_clm"/>
    </machines>
    <options>
      <option name="wallclock">00:20:00</option>
      <option name="comment"  >Among other extra outputs, ensure that writing the history field master list to a separate file does not cause failure"</option>
    </options>
  </test>
  <test name="ERS_D_Ld3" grid="f10_f10_mg37" compset="I1850Clm50BgcCrop" testmods="clm/default">
    <machines>
      <machine name="cheyenne" compiler="intel" category="aux_clm"/>
      <machine name="cheyenne" compiler="gnu" category="aux_clm"/>
      <machine name="cheyenne" compiler="intel" category="clm_short"/>
      <machine name="cheyenne" compiler="gnu" category="clm_short"/>
    </machines>
    <options>
      <option name="wallclock">00:20:00</option>
    </options>
  </test>
  <test name="ERS_D_Ld3" grid="f19_g17" compset="I1850Clm50BgcCrop" testmods="clm/clm50dynroots">
    <machines>
      <machine name="cheyenne" compiler="intel" category="aux_clm"/>
      <machine name="hobart" compiler="intel" category="prebeta"/>
      <machine name="hobart" compiler="pgi" category="prebeta"/>
    </machines>
    <options>
      <option name="wallclock">00:20:00</option>
    </options>
  </test>
  <test name="ERS_D_Ld3" grid="f10_f10_mg37" compset="I2000Clm50BgcCru" testmods="clm/default">
    <machines>
      <machine name="cheyenne" compiler="intel" category="aux_clm"/>
      <machine name="cheyenne" compiler="gnu" category="aux_clm"/>
    </machines>
    <options>
      <option name="wallclock">00:20:00</option>
    </options>
  </test>
  <test name="ERS_D_Ld3" grid="f10_f10_mg37" compset="I2000Clm50BgcCru" testmods="clm/deepsoil_bedrock">
    <machines>
      <machine name="cheyenne" compiler="intel" category="aux_clm"/>
    </machines>
    <options>
      <option name="wallclock">00:20:00</option>
    </options>
  </test>
  <test name="ERS_D_Ld5" grid="f10_f10_mg37" compset="I2000Clm50BgcCru" testmods="clm/default">
    <machines>
      <machine name="cheyenne" compiler="intel" category="aux_clm"/>
    </machines>
    <options>
      <option name="wallclock">00:20:00</option>
    </options>
  </test>
  <test name="ERS_D_Ld5_Mmpi-serial" grid="1x1_mexicocityMEX" compset="I1PtClm50SpRs" testmods="clm/CLM1PTStartDate">
    <machines>
      <machine name="izumi" compiler="nag" category="aux_clm"/>
    </machines>
    <options>
      <option name="wallclock">00:20:00</option>
    </options>
  </test>
  <test name="ERS_D_Ld6" grid="f10_f10_mg37" compset="I1850Clm45BgcCrop" testmods="clm/clm50CMIP6frc">
    <machines>
      <machine name="cheyenne" compiler="gnu" category="aux_clm"/>
      <machine name="cheyenne" compiler="intel" category="aux_clm"/>
    </machines>
    <options>
      <option name="wallclock">00:20:00</option>
    </options>
  </test>
  <test name="ERS_D_Ld7_Mmpi-serial" grid="1x1_smallvilleIA" compset="IHistClm50BgcCropRs" testmods="clm/decStart1851_noinitial">
    <machines>
      <machine name="cheyenne" compiler="intel" category="aux_clm"/>
    </machines>
    <options>
      <option name="wallclock">00:20:00</option>
      <option name="comment"  >Transient crop run with a mid-year restart, restarting shortly after a big landunit transition, to make sure that the annually-dribbled fluxes generated from landunit transitions restart properly</option>
    </options>
  </test>
  <test name="ERS_Ld3" grid="f09_g17" compset="I1850Clm50BgcCrop" testmods="clm/rad_hrly_light_res_half">
    <machines>
      <machine name="cheyenne" compiler="intel" category="aux_clm"/>
    </machines>
    <options>
      <option name="wallclock">00:20:00</option>
    </options>
  </test>
  <test name="ERS_Ld5_Mmpi-serial" grid="1x1_vancouverCAN" compset="I1PtClm45SpRs" testmods="clm/CLM1PTStartDate">
    <machines>
      <machine name="cheyenne" compiler="intel" category="aux_clm"/>
      <machine name="izumi" compiler="nag" category="prealpha"/>
    </machines>
    <options>
      <option name="wallclock">00:20:00</option>
    </options>
  </test>
  <test name="ERS_Ld5_Mmpi-serial" grid="1x1_vancouverCAN" compset="I1PtClm50SpRs" testmods="clm/CLM1PTStartDate">
    <machines>
      <machine name="cheyenne" compiler="intel" category="aux_clm"/>
    </machines>
    <options>
      <option name="wallclock">00:20:00</option>
    </options>
  </test>
  <test name="ERS_Lm20_Mmpi-serial" grid="1x1_smallvilleIA" compset="I2000Clm50BgcCropQianRs" testmods="clm/monthly_noinitial">
    <machines>
      <machine name="cheyenne" compiler="gnu" category="aux_clm"/>
    </machines>
    <options>
      <option name="wallclock">01:20:00</option>
      <option name="comment"  >tests mid-year restart, with the restart file being written in the middle of the first year after cold start initialization</option>
    </options>
  </test>
  <test name="ERS_Ly5_Mmpi-serial" grid="1x1_smallvilleIA" compset="I2000Clm50BgcCropQianRs" testmods="clm/ciso_monthly">
    <machines>
      <machine name="cheyenne" compiler="gnu" category="aux_clm"/>
    </machines>
    <options>
      <option name="wallclock">02:00:00</option>
      <option name="comment"  >multi-year test with crops and isotopes that includes all crop types; added (2020-05-21) in order to test the new switchgrass and miscanthus crops (which otherwise aren't currently tested)</option>
    </options>
  </test>
  <test name="ERS_Lm40_Mmpi-serial" grid="1x1_numaIA" compset="I2000Clm50BgcCropQianRs" testmods="clm/monthly">
    <machines>
      <machine name="cheyenne" compiler="gnu" category="aux_clm"/>
    </machines>
    <options>
      <option name="wallclock">02:00:00</option>
      <option name="comment"  >tests mid-year restart, with the restart file being written in the middle of the second year</option>
    </options>
  </test>
  <test name="ERS_Lm54_Mmpi-serial" grid="1x1_numaIA" compset="I2000Clm50BgcCropQianRs" testmods="clm/cropMonthOutput">
    <machines>
      <machine name="cheyenne" compiler="intel" category="aux_clm"/>
    </machines>
    <options>
      <option name="wallclock">02:00:00</option>
      <option name="comment"  >tests mid-year restart, with the restart file being written after more than 2 years, which Sam Levis says is important for testing crop restarts</option>
    </options>
  </test>
  <test name="ERS_Ly20_Mmpi-serial" grid="1x1_numaIA" compset="I2000Clm50BgcCropQianRs" testmods="clm/cropMonthOutput">
    <machines>
      <machine name="cheyenne" compiler="intel" category="aux_clm"/>
    </machines>
    <options>
      <option name="wallclock"     >01:40:00</option>
      <option name="tput_tolerance">0.5</option>
      <option name="comment"       >20 year single point tests with BGC-Crop (Crop keeps a 20 year running mean)</option>
    </options>
  </test>
  <test name="ERS_Ly3" grid="f10_f10_mg37" compset="I1850Clm50BgcCropCmip6" testmods="clm/basic">
    <machines>
      <machine name="cheyenne" compiler="intel" category="aux_clm"/>
    </machines>
    <options>
      <option name="wallclock">01:40:00</option>
      <option name="comment"  >Include a long ERS test of the cmip6 configuration, though at coarse resolution. This gives a year+ test covering the output_crop usermod, which is something we want: if this is removed, we should add a test of at least a year duration covering the output_crop usermod. This test needs to use init_interp to work, because of adding virtual Antarctica columns (currently the default out-of-the-box setting uses init_interp for this).</option>
    </options>
  </test>
  <test name="ERS_Ly3_Mmpi-serial" grid="1x1_smallvilleIA" compset="IHistClm50BgcCropQianRs" testmods="clm/cropMonthOutput">
    <machines>
      <machine name="cheyenne" compiler="gnu" category="aux_clm"/>
    </machines>
    <options>
      <option name="wallclock">01:40:00</option>
      <option name="comment"  >restart is right before the transition from 100% nat veg to 100% crop</option>
    </options>
  </test>
  <test name="ERS_Ly3_P72x2" grid="f10_f10_mg37" compset="IHistClm50BgcCropG" testmods="clm/cropMonthOutput">
    <machines>
      <machine name="cheyenne" compiler="intel" category="aux_clm"/>
    </machines>
    <options>
      <option name="wallclock">01:40:00</option>
      <option name="comment"  >Multi-year global test of transient crops together with transient glaciers. Use glacier evolution with ERS test</option>
    </options>
  </test>
  <test name="ERS_Ly3_P72x2_Vnuopc" grid="f10_f10_mg37" compset="IHistClm50BgcCropG" testmods="clm/cropMonthOutput">
    <machines>
      <machine name="cheyenne" compiler="intel" category="aux_clm"/>
    </machines>
    <options>
      <option name="wallclock">01:40:00</option>
      <option name="comment"  >NUOPC test covering evolving glacier. (Comments from mct version of this test say: Multi-year global test of transient crops together with transient glaciers. Use glacier evolution with ERS test)</option>
    </options>
  </test>
  <test name="ERS_Ly5_P144x1" grid="f10_f10_mg37" compset="IHistClm51BgcCrop" testmods="clm/cropMonthOutput">
    <machines>
      <machine name="cheyenne" compiler="intel" category="aux_clm"/>
    </machines>
    <options>
      <option name="wallclock">01:40:00</option>
      <option name="comment"  >Want a multi-year global test of transient crops; also want a multi-year transient restart test.  Using P60x1 and ERS rather than ERP to get faster turnaround of this long-running test</option>
    </options>
  </test>
  <test name="ERS_Ly5_P72x1" grid="f10_f10_mg37" compset="IHistClm45BgcCrop" testmods="clm/cropMonthOutput">
    <machines>
      <machine name="cheyenne" compiler="intel" category="aux_clm"/>
    </machines>
    <options>
      <option name="wallclock">03:00:00</option>
      <option name="comment"  >include a long Clm45 test, and include a production intel test of Clm45</option>
    </options>
  </test>
  <test name="ERS_Ly6_Mmpi-serial" grid="1x1_smallvilleIA" compset="IHistClm50BgcCropQianRs" testmods="clm/cropMonthOutput">
    <machines>
      <machine name="cheyenne" compiler="intel" category="aux_clm"/>
    </machines>
    <options>
      <option name="wallclock">02:00:00</option>
      <option name="comment"  >restart is right before increasing natural veg to &gt; 0 while also shifting PCT_CFT</option>
      <option name="tput_tolerance">0.5</option>
    </options>
  </test>
  <test name="LII_D_Ld3" grid="f19_g17" compset="I2000Clm50BgcCrop" testmods="clm/default">
    <machines>
      <machine name="cheyenne" compiler="intel" category="aux_clm"/>
    </machines>
    <options>
      <option name="wallclock">00:20:00</option>
      <option name="comment"  >Basic LII test, covering the standard range of subgrid heterogeneity - particularly, including crop. Uses a year-2000 restart file so that the restart file has non-zero product pools, so that we exercise the gridcell-level code in init_interp.</option>
    </options>
  </test>
  <test name="LII2FINIDATAREAS_D_P360x2_Ld1" grid="f09_g17" compset="I1850Clm50BgcCrop" testmods="clm/default">
    <machines>
      <machine name="cheyenne" compiler="intel" category="aux_clm"/>
    </machines>
    <options>
      <option name="wallclock">00:20:00</option>
      <option name="comment"  >Exercise the init_interp_method='use_finidat_areas' option. See documentation at the top of the python script implementing this test for more details and rationale. This test requires a compatible finidat file (i.e., a file that can be used without interpolation). If no such file is available out-of-the-box, then the test will need to use a testmod that points to a compatible file.</option>
    </options>
  </test>
  <test name="LVG_Ld5_D" grid="f10_f10_mg37" compset="I1850Clm51Bgc" testmods="clm/no_vector_output">
    <machines>
      <machine name="cheyenne" compiler="intel" category="aux_clm"/>
    </machines>
    <options>
      <option name="wallclock">00:20:00</option>
      <option name="comment"  >Include one LVG debug test (exact configuration is not very important). Note that the LVG test will fail if there is any 1-d output, or output separated by glacier elevation classes (e.g., the various *_FORC fields), so this includes a testmod that turns off any 1-d output.</option>
    </options>
  </test>
  <test name="LCISO_Lm13" grid="f10_f10_mg37" compset="IHistClm51BgcCrop" testmods="clm/ciso_monthly">
    <machines>
      <machine name="cheyenne" compiler="intel" category="aux_clm"/>
      <machine name="cheyenne" compiler="intel" category="prebeta"/>
    </machines>
    <options>
      <option name="wallclock">01:30:00</option>
      <option name="comment"  >Make sure Carbon isotopes on and off with land-use change, does NOT change answers. To verify for landuse change must go beyond a year boundary, because of #404 we can't use a December start, so need to run for beyond the year boundary.</option>
    </options>
  </test>
  <test name="NCK_Ld1" grid="f10_f10_mg37" compset="I2000Clm50Sp" testmods="clm/default">
    <machines>
      <machine name="cheyenne" compiler="intel" category="aux_clm"/>
      <machine name="cheyenne" compiler="intel" category="prealpha"/>
    </machines>
    <options>
      <option name="wallclock">00:20:00</option>
    </options>
  </test>
  <test name="PEM_D_Ld5" grid="ne30_g17" compset="I2000Clm50BgcCru" testmods="clm/default">
    <machines>
      <machine name="cheyenne" compiler="intel" category="aux_clm"/>
      <machine name="cheyenne" compiler="intel" category="prealpha"/>
    </machines>
    <options>
      <option name="wallclock">00:60:00</option>
    </options>
  </test>
  <test name="PEM_Ld1" grid="f10_f10_mg37" compset="I2000Clm51BgcCrop" testmods="clm/crop">
    <machines>
      <machine name="izumi" compiler="intel" category="aux_clm"/>
      <machine name="izumi" compiler="intel" category="prebeta"/>
    </machines>
    <options>
      <option name="wallclock">00:20:00</option>
    </options>
  </test>
  <test name="PET_P36x2_D" grid="f10_f10_mg37" compset="I1850Clm50BgcCrop" testmods="clm/default">
    <machines>
      <machine name="cheyenne" compiler="intel" category="aux_clm"/>
    </machines>
    <options>
      <option name="wallclock">00:20:00</option>
      <option name="comment"  >The main purpose of this test is to test threading of init_interp, exercising the OpenMP directives in initInterp. (Note that ERP tests don't compare threaded vs. non-threaded runs of init_interp, since init_interp won't run in the restart case.) Note that this test will use init_interp as long as we don't have out-of-the-box initial conditions at f10 resolution. We could probably get a similar level of confidence in the threading directives by deleting this test and instead changing the LII test to use threading; the main loss would be that that wouldn't test threading combined with interpolating from one resolution to another, as this one does.</option>
      <option name="tput_tolerance">0.5</option>
    </options>
  </test>
  <test name="SMS" grid="f10_f10_mg37" compset="I2000Clm50BgcCrop" testmods="clm/crop">
    <machines>
      <machine name="izumi" compiler="intel" category="aux_clm"/>
      <machine name="izumi" compiler="pgi" category="aux_clm"/>
      <machine name="izumi" compiler="gnu" category="aux_clm"/>
    </machines>
    <options>
      <option name="wallclock">00:20:00</option>
    </options>
  </test>
  <test name="SMS_D_Ld1" grid="f09_g17" compset="I1850Clm50BgcSpinup" testmods="clm/cplhist">
    <machines>
      <machine name="cheyenne" compiler="intel" category="aux_clm"/>
    </machines>
    <options>
      <option name="wallclock">00:20:00</option>
    </options>
  </test>
  <test name="SMS_D" grid="f19_f19_mg17" compset="I2010Clm50Sp" testmods="clm/clm50cam6LndTuningMode">
    <machines>
      <machine name="cheyenne" compiler="intel" category="aux_clm"/>
    </machines>
    <options>
      <option name="wallclock">00:20:00</option>
    </options>
  </test>
  <test name="ERS_Ln9" grid="ne0ARCTICne30x4_ne0ARCTICne30x4_mt12" compset="IHistClm50Sp" testmods="clm/clm50cam6LndTuningMode_1979Start">
    <machines>
      <machine name="cheyenne" compiler="intel" category="ctsm_sci"/>
    </machines>
    <options>
      <option name="wallclock">00:20:00</option>
      <option name="comment"  >Run ARCTIC for transient case starting in 1979 as for AMIP CAM cases, 
                (no need to run this high core count test with every tag, but include it in the less frequent ctsm_sci testing)"</option>
    </options>
  </test>
  <test name="SMS_Ln9" grid="ne0ARCTICGRISne30x8_ne0ARCTICGRISne30x8_mt12" compset="IHistClm50Sp" testmods="clm/clm50cam6LndTuningMode_1979Start">
    <machines>
      <machine name="cheyenne" compiler="intel" category="ctsm_sci"/>
    </machines>
    <options>
      <option name="wallclock">00:20:00</option>
      <option name="comment"  >Run ARCTICGRIS for transient case starting in 1979 as for AMIP CAM cases (no need to run this high core count test with every tag, but include it in the less frequent ctsm_sci testing)"</option>
    </options>
  </test>
  <test name="SMS_Ln9" grid="ne0ARCTICGRISne30x8_ne0ARCTICGRISne30x8_mt12" compset="ISSP585Clm50BgcCrop" testmods="clm/clm50cam6LndTuningMode">
    <machines>
      <machine name="cheyenne" compiler="intel" category="ctsm_sci"/>
    </machines>
    <options>
      <option name="wallclock">00:40:00</option>
      <option name="comment"  >Run ARCTICGRIS for future transient case (do not run this expensive test with every tag, but include it in the less frequent ctsm_sci testing)"</option>
    </options>
  </test>
  <test name="SMS_Ln9" grid="ne0CONUSne30x8_ne0CONUSne30x8_mt12" compset="IHistClm50Sp" testmods="clm/clm50cam6LndTuningMode_2013Start">
    <machines>
      <machine name="cheyenne" compiler="intel" category="ctsm_sci"/>
    </machines>
    <options>
      <option name="wallclock">00:20:00</option>
      <option name="comment"  >Run CONUS for transient case starting in 2013 as for CAM case (no need to run this high core count test with every tag, but include it in the less frequent ctsm_sci testing)"</option>
    </options>
  </test>
  <test name="SMS_Ld5" grid="f09_g17" compset="IHistClm50Sp" testmods="clm/default">
    <machines>
      <machine name="cheyenne" compiler="intel" category="ctsm_sci"/>
      <machine name="izumi"    compiler="intel" category="ctsm_sci"/>
    </machines>
    <options>
      <option name="wallclock">00:20:00</option>
      <option name="comment"  >Science support for IHistClm50Sp at f09</option>
    </options>
  </test>
  <test name="SMS_Ld5" grid="f19_g17" compset="IHistClm50Sp" testmods="clm/default">
    <machines>
      <machine name="cheyenne" compiler="intel" category="ctsm_sci"/>
      <machine name="izumi"    compiler="intel" category="ctsm_sci"/>
    </machines>
    <options>
      <option name="wallclock">00:20:00</option>
      <option name="comment"  >Science support for IHistClm50Sp at f19</option>
    </options>
  </test>
  <test name="SMS_Ln9" grid="ne30pg2_ne30pg2_mg17" compset="I1850Clm50Sp" testmods="clm/clm50cam6LndTuningMode">
    <machines>
      <machine name="cheyenne" compiler="intel" category="aux_clm"/>
    </machines>
    <options>
      <option name="wallclock">00:40:00</option>
      <option name="comment"  >Run ne30np4.pg2 to make sure will work for CAM"</option>
    </options>
  </test>
  <test name="SMS_Ln9" grid="ne30pg2_ne30pg2_mg17" compset="I2000Clm50BgcCrop" testmods="clm/clm50cam6LndTuningMode">
    <machines>
      <machine name="cheyenne" compiler="intel" category="aux_clm"/>
    </machines>
    <options>
      <option name="wallclock">00:40:00</option>
      <option name="comment"  >Run ne30np4.pg3 to make sure will work for CAM"</option>
    </options>
  </test>
  <test name="SMS" grid="f19_g17" compset="I2000Clm50Cn" testmods="clm/default">
    <machines>
      <machine name="cheyenne" compiler="intel" category="aux_clm"/>
    </machines>
    <options>
      <option name="wallclock">00:20:00</option>
      <option name="comment"  >Include at least one production test with Cn</option>
    </options>
  </test>
  <test name="SMS_D" grid="f10_f10_mg37" compset="I2000Clm51BgcCrop" testmods="clm/crop">
    <machines>
      <machine name="izumi" compiler="intel" category="aux_clm"/>
      <machine name="izumi" compiler="pgi" category="aux_clm"/>
      <machine name="izumi" compiler="gnu" category="aux_clm"/>
    </machines>
    <options>
      <option name="wallclock">00:20:00</option>
    </options>
  </test>
  <test name="SMS_D_Ld1" grid="f19_g17" compset="I1850Clm45Cn" testmods="clm/default">
    <machines>
      <machine name="izumi" compiler="pgi" category="prebeta"/>
      <machine name="izumi" compiler="gnu" category="aux_clm"/>
    </machines>
    <options>
      <option name="wallclock">00:20:00</option>
    </options>
  </test>
  <test name="SMS_D_Ld1_Mmpi-serial" grid="1x1_vancouverCAN" compset="I1PtClm45SpRs" testmods="clm/CLM1PTStartDate">
    <machines>
      <machine name="izumi" compiler="nag" category="aux_clm"/>
    </machines>
    <options>
      <option name="wallclock">00:20:00</option>
    </options>
  </test>
  <test name="SMS_D_Ld1_Mmpi-serial" grid="1x1_mexicocityMEX" compset="I1PtClm50SpRs" testmods="clm/CLM1PTStartDate">
    <machines>
      <machine name="cheyenne" compiler="intel" category="aux_clm"/>
    </machines>
    <options>
      <option name="wallclock">00:20:00</option>
    </options>
  </test>
  <test name="SMS_D_Ld1_Mmpi-serial" grid="1x1_vancouverCAN" compset="I1PtClm50SpRs" testmods="clm/CLM1PTStartDate">
    <machines>
      <machine name="izumi" compiler="nag" category="aux_clm"/>
      <machine name="cheyenne" compiler="gnu" category="aux_clm"/>
      <machine name="cheyenne" compiler="intel" category="aux_clm"/>
    </machines>
    <options>
      <option name="wallclock">00:20:00</option>
    </options>
  </test>
  <test name="SMS_D_Ld1_Mmpi-serial" grid="f45_f45_mg37" compset="I2000Clm50SpRs" testmods="clm/ptsRLA">
    <machines>
      <machine name="cheyenne" compiler="intel" category="aux_clm"/>
      <machine name="cheyenne" compiler="gnu" category="aux_clm"/>
      <machine name="izumi" compiler="nag" category="aux_clm"/>
      <machine name="cheyenne" compiler="intel" category="prealpha"/>
      <machine name="izumi" compiler="nag" category="prealpha"/>
      <machine name="cheyenne" compiler="gnu" category="prealpha"/>
    </machines>
    <options>
      <option name="wallclock">00:20:00</option>
    </options>
  </test>
  <test name="SMS_D_Ld1_Mmpi-serial_Vnuopc" grid="f45_f45_mg37" compset="I2000Clm50SpRs" testmods="clm/ptsRLA">
    <machines>
      <machine name="cheyenne" compiler="gnu" category="aux_clm"/>
      <machine name="cheyenne" compiler="gnu" category="prealpha"/>
    </machines>
    <options>
      <option name="wallclock">00:20:00</option>
      <option name="comment"  >Include a NUOPC test of pts mode</option>
    </options>
  </test>
  <test name="SMS_D_Ld1_P48x1" grid="f10_f10_mg37" compset="I2000Clm45BgcCrop" testmods="clm/oldhyd">
    <machines>
      <machine name="izumi" compiler="nag" category="aux_clm"/>
    </machines>
    <options>
      <option name="wallclock">00:20:00</option>
    </options>
  </test>
  <test name="ERP_D_P36x2_Ld3" grid="f10_f10_mg37" compset="I2000Clm45BgcCrop" testmods="clm/no_subgrid_fluxes">
    <machines>
      <machine name="cheyenne" compiler="gnu" category="aux_clm">
        <options>
          <option name="wallclock">00:20:00</option>
          <option name="comment">This covers some code that isn't covered by any existing tests (such as the oldhyd test), though the amount of additional code coverage is small, so we don't necessarily need to keep this test long-term.</option>
        </options>
      </machine>
    </machines>
  </test>
  <test name="SMS_D_Ld1_P48x1" grid="f10_f10_mg37" compset="I2000Clm50BgcCru" testmods="clm/af_bias_v7">
    <machines>
      <machine name="izumi" compiler="nag" category="aux_clm"/>
    </machines>
    <options>
      <option name="wallclock">00:20:00</option>
    </options>
  </test>
  <test name="SMS_D_Ld1_P48x1_Vnuopc" grid="f10_f10_mg37" compset="I2000Clm50BgcCru" testmods="clm/af_bias_v7">
    <machines>
      <machine name="izumi" compiler="nag" category="aux_clm"/>
    </machines>
    <options>
      <option name="wallclock">00:20:00</option>
      <option name="comment"  >NUOPC test covering anomaly forcing</option>
    </options>
  </test>
  <test name="SMS_D_Ld3" grid="f10_f10_mg37" compset="I1850Clm50BgcCrop" testmods="clm/default">
    <machines>
      <machine name="cheyenne" compiler="intel" category="aux_clm"/>
      <machine name="cheyenne" compiler="intel" category="clm_short"/>
      <machine name="cheyenne" compiler="intel" category="prealpha"/>
      <machine name="cheyenne" compiler="intel" category="aux_cime_baselines"/>
    </machines>
    <options>
      <option name="wallclock">00:20:00</option>
    </options>
  </test>
  <test name="SMS_D_Ld3" grid="f10_f10_mg37" compset="I2000Clm50BgcCru" testmods="clm/default">
    <machines>
      <machine name="cheyenne" compiler="intel" category="aux_clm"/>
      <machine name="cheyenne" compiler="gnu" category="aux_clm"/>
      <machine name="cheyenne" compiler="gnu" category="prebeta"/>
    </machines>
    <options>
      <option name="wallclock">00:20:00</option>
    </options>
  </test>
  <test name="SMS_N2_D_Lh12" grid="f09_g17" compset="I2000Clm50Sp" testmods="clm/pauseResume">
    <machines>
      <machine name="cheyenne" compiler="intel" category="aux_clm"/>
    </machines>
    <options>
      <option name="wallclock">00:20:00</option>
    </options>
  </test>
  <test name="DAE_N2_D_Lh12" grid="f10_f10_mg37" compset="I2000Clm50BgcCrop" testmods="clm/DA_multidrv">
    <machines>
      <machine name="cheyenne" compiler="intel" category="aux_clm"/>
      <machine name="cheyenne" compiler="intel" category="prealpha"/>
    </machines>
    <options>
      <option name="wallclock">00:20:00</option>
    </options>
  </test>
  <test name="DAE_N2_D_Lh12_Vnuopc" grid="f10_f10_mg37" compset="I2000Clm50BgcCrop" testmods="clm/DA_multidrv">
    <machines>
      <machine name="cheyenne" compiler="intel" category="aux_clm"/>
      <machine name="cheyenne" compiler="intel" category="prealpha"/>
    </machines>
    <options>
      <option name="wallclock">00:20:00</option>
      <option name="comment"  >NUOPC test covering multi-driver, the DAE test, and Gregorian calendar</option>
    </options>
  </test>
  <test name="SMS_D_Ld5" grid="f10_f10_mg37" compset="I1850Clm45BgcCrop" testmods="clm/crop">
    <machines>
      <machine name="izumi" compiler="nag" category="aux_clm"/>
    </machines>
    <options>
      <option name="wallclock">00:20:00</option>
      <option name="comment"  >include a nag debug test of Clm45BgcCrop</option>
    </options>
  </test>
  <test name="SMS_D_Ld5_Mmpi-serial" grid="1x1_mexicocityMEX" compset="I1PtClm50SpRs" testmods="clm/CLM1PTStartDate">
    <machines>
      <machine name="cheyenne" compiler="intel" category="aux_clm"/>
      <machine name="cheyenne" compiler="intel" category="prebeta"/>
    </machines>
    <options>
      <option name="wallclock">00:20:00</option>
      <option name="tput_tolerance">0.5</option>
    </options>
  </test>
  <test name="SMS_D_Vnuopc_Mmpi-serial" grid="CLM_USRDAT" compset="I1PtClm51Bgc" testmods="clm/NEON_NIWO">
    <machines>
      <machine name="cheyenne" compiler="intel" category="aux_clm"/>
      <machine name="izumi"    compiler="nag"   category="aux_clm"/>
    </machines>
    <options>
      <option name="wallclock">00:20:00</option>
      <option name="tput_tolerance">0.5</option>
      <option name="comment"  >Add at least one test of a NEON site</option>
    </options>
  </test>
  <test name="SMS_D_Lm1_Mmpi-serial" grid="CLM_USRDAT" compset="I1PtClm50SpRs" testmods="clm/USUMB_mct">
    <machines>
      <machine name="cheyenne" compiler="intel" category="aux_clm"/>
      <machine name="cheyenne" compiler="intel" category="prebeta"/>
    </machines>
    <options>
      <option name="wallclock">00:20:00</option>
      <option name="tput_tolerance">0.5</option>
      <option name="comment"  >This is a test of a generic tower site under MCT</option>
    </options>
  </test>
  <test name="SMS_D_Lm1_Mmpi-serial_Vnuopc" grid="CLM_USRDAT" compset="I1PtClm50SpRs" testmods="clm/USUMB_nuopc">
    <machines>
      <machine name="cheyenne" compiler="intel" category="aux_clm"/>
    </machines>
    <options>
      <option name="wallclock">00:20:00</option>
      <option name="tput_tolerance">0.5</option>
      <option name="comment"  >Make sure the CLM_USRDAT universal resolution works for the NUOPC driver</option>
    </options>
  </test>
  <test name="ERS_D_Ld5" grid="f10_f10_mg37" compset="IHistClm50BgcQian" testmods="clm/ciso_bombspike1963DecStart">
    <machines>
      <machine name="cheyenne" compiler="intel" category="aux_clm"/>
    </machines>
    <options>
      <option name="wallclock">00:40:00</option>
      <option name="comment"  >Want a test of the c13 and c14 timeseries that crosses the year boundary. Ideally this test would include crops (in order to cover as much code as possible combined with the c13/c14 timeseries, even though there are no direct interactions between these timeseries and crops), but crop DecStart tests currently fail because of https://github.com/ESCOMP/ctsm/issues/404 and I didn't want to add another long test just to test these options, so for now using a compset without crops. Using a compset with SGLC to avoid problems with CISM in DecStart tests; the only IHistClm50Bgc compset we have with SGLC is this Qian compset, so I'm using this one.</option>
    </options>
  </test>
  <test name="SMS_D_Ly6_Mmpi-serial" grid="1x1_smallvilleIA" compset="IHistClm45BgcCropQianRs" testmods="clm/cropMonthOutput">
    <machines>
      <machine name="cheyenne" compiler="intel" category="aux_clm"/>
    </machines>
    <options>
      <option name="wallclock">02:00:00</option>
      <option name="comment"  >Want a debug test that tests a number of aspects of transient crops, including a new crop landunit and shifting PCT_CFT; move to CLM50 once we can get it fast enough (see bug 2391)</option>
    </options>
  </test>
  <test name="ERS_Lm25" grid="1x1_smallvilleIA" compset="IHistClm50BgcCropQianRs" testmods="clm/smallville_dynlakes_monthly">
    <machines>
      <machine name="cheyenne" compiler="gnu" category="aux_clm">
        <options>
          <option name="wallclock">0:50:00</option>
          <option name="comment">Include a test of transient lakes</option>
        </options>
      </machine>
    </machines>
  </test>
  <test name="SMS_D_P48x1_Ld5" grid="f10_f10_mg37" compset="I2000Clm50BgcCrop" testmods="clm/irrig_spunup">
    <machines>
      <machine name="izumi" compiler="nag" category="aux_clm"/>
      <machine name="izumi" compiler="nag" category="prebeta"/>
    </machines>
    <options>
      <option name="wallclock">00:20:00</option>
      <option name="comment"  >Want nag _D test with irrigation on</option>
    </options>
  </test>
  <test name="SMS_Ld1" grid="f09_g17" compset="I2000Clm50BgcCru" testmods="clm/af_bias_v7">
    <machines>
      <machine name="cheyenne" compiler="intel" category="aux_clm"/>
    </machines>
    <options>
      <option name="wallclock">00:20:00</option>
    </options>
  </test>
  <test name="SMS_Ld1" grid="f19_g17" compset="I2000Clm50BgcCru" testmods="clm/default">
    <machines>
      <machine name="cheyenne" compiler="intel" category="prebeta"/>
    </machines>
    <options>
      <option name="wallclock">00:20:00</option>
    </options>
  </test>
  <test name="SMS_Ld1" grid="f19_g17" compset="I2000Clm50Vic" testmods="clm/default">
    <machines>
      <machine name="cheyenne" compiler="intel" category="aux_clm"/>
    </machines>
    <options>
      <option name="wallclock">00:20:00</option>
    </options>
  </test>
  <test name="SMS_Ld1_Mmpi-serial" grid="1x1_mexicocityMEX" compset="I1PtClm50SpRs" testmods="clm/CLM1PTStartDate">
    <machines>
      <machine name="cheyenne" compiler="intel" category="aux_clm"/>
    </machines>
    <options>
      <option name="wallclock">00:20:00</option>
    </options>
  </test>
  <test name="SMS_Ld1_Mmpi-serial" grid="f45_f45_mg37" compset="I2000Clm50SpRs" testmods="clm/ptsRLA">
    <machines>
      <machine name="cheyenne" compiler="intel" category="aux_clm"/>
      <machine name="cheyenne" compiler="gnu" category="aux_clm"/>
    </machines>
    <options>
      <option name="wallclock">00:20:00</option>
    </options>
  </test>
  <test name="SMS_Ld1_Mmpi-serial" grid="f45_f45_mg37" compset="I2000Clm50SpRs" testmods="clm/ptsRLB">
    <machines>
      <machine name="cheyenne" compiler="gnu" category="aux_clm"/>
    </machines>
    <options>
      <option name="wallclock">00:20:00</option>
    </options>
  </test>
  <test name="SMS_Ld1_Mmpi-serial" grid="f45_f45_mg37" compset="I2000Clm50SpRs" testmods="clm/ptsROA">
    <machines>
      <machine name="cheyenne" compiler="gnu" category="aux_clm"/>
    </machines>
    <options>
      <option name="wallclock">00:20:00</option>
    </options>
  </test>
  <test name="SMS_Ld5" grid="f10_f10_mg37" compset="I1850Clm45BgcCrop" testmods="clm/crop">
    <machines>
      <machine name="cheyenne" compiler="gnu" category="aux_clm"/>
      <machine name="cheyenne" compiler="intel" category="aux_clm"/>
    </machines>
    <options>
      <option name="wallclock">00:20:00</option>
      <option name="comment"  >include a production gnu test of Clm45</option>
    </options>
  </test>
  <test name="SMS_Ld5" grid="f19_g17" compset="IHistClm50Bgc" testmods="clm/decStart">
    <machines>
      <machine name="cheyenne" compiler="intel" category="aux_clm"/>
    </machines>
    <options>
      <option name="wallclock">00:20:00</option>
    </options>
  </test>
  <test name="SMS_Ld2_D" grid="f09_g17" compset="I1850Clm50BgcCropCmip6" testmods="clm/basic_interp">
    <machines>
      <machine name="cheyenne" compiler="intel" category="aux_clm"/>
    </machines>
    <options>
      <option name="wallclock">00:20:00</option>
      <option name="comment"  >This gives a short debug test of the cmip6 configuration as well as a test of the cmip6 configuration at the production resolution, both of which we want. This test needs to use init_interp to work, because of adding virtual Antarctica columns.</option>
    </options>
  </test>
  <test name="SMS_Ld5_D_P48x1" grid="f10_f10_mg37" compset="IHistClm50Bgc" testmods="clm/monthly">
    <machines>
      <machine name="izumi" compiler="nag" category="aux_clm"/>
    </machines>
    <options>
      <option name="wallclock">00:20:00</option>
    </options>
  </test>
  <test name="SMS_Ld5_D_P48x1" grid="f10_f10_mg37" compset="IHistClm51Bgc" testmods="clm/decStart">
    <machines>
      <machine name="izumi" compiler="nag" category="aux_clm"/>
    </machines>
    <options>
      <option name="wallclock">00:20:00</option>
    </options>
  </test>
  <test name="SMS_Ld5" grid="f10_f10_mg37" compset="ISSP585Clm50BgcCrop" testmods="clm/ciso_dec2050Start">
    <machines>
      <machine name="cheyenne" compiler="intel" category="aux_clm"/>
      <machine name="cheyenne" compiler="intel" category="prebeta"/>
    </machines>
    <options>
      <option name="wallclock">00:20:00</option>
      <option name="comment"  >Transient production low res future scenario SSP5-8.5 case with isotopes with a december 2050 start</option>
    </options>
  </test>
  <test name="SMS_Ld5" grid="f10_f10_mg37" compset="ISSP245Clm50BgcCrop" testmods="clm/ciso_dec2050Start">
    <machines>
      <machine name="cheyenne" compiler="gnu" category="aux_clm"/>
    </machines>
    <options>
      <option name="wallclock">00:20:00</option>
      <option name="comment"  >Transient production low res future scenario SSP2-4.5 case with isotopes with a december 2050 start, use gnu to move off of intel</option>
    </options>
  </test>
  <test name="SMS_Ld5" grid="f10_f10_mg37" compset="ISSP370Clm50BgcCrop" testmods="clm/ciso_dec2050Start">
    <machines>
      <machine name="cheyenne" compiler="gnu" category="aux_clm"/>
    </machines>
    <options>
      <option name="wallclock">00:20:00</option>
      <option name="comment"  >Transient production low res future scenario SSP3-7.0 case with isotopes with a december 2050 start, use gnu to move off of intel</option>
    </options>
  </test>
  <test name="SMS_Lm1" grid="f19_g17" compset="I1850Clm50Bgc" testmods="clm/clm50dynroots">
    <machines>
      <machine name="cheyenne" compiler="intel" category="aux_clm"/>
    </machines>
    <options>
      <option name="wallclock">00:20:00</option>
    </options>
  </test>
  <test name="ERP_D_Ld5" grid="f10_f10_mg37" compset="I1850Clm50Bgc" testmods="clm/nlevgrnd_small">
    <machines>
      <machine name="izumi" compiler="intel" category="aux_clm">
        <options>
          <option name="wallclock">0:20:00</option>
          <option name="comment">The main point of this test is to exercise the case where nlevgrnd is less than nlevurb. See the README file in its testmod directory for details.</option>
        </options>
      </machine>
    </machines>
  </test>
  <test name="SMS_Lm13" grid="f19_g17" compset="I2000Clm51BgcCrop" testmods="clm/cropMonthOutput">
    <machines>
      <machine name="cheyenne" compiler="intel" category="aux_clm"/>
    </machines>
    <options>
      <option name="wallclock">00:40:00</option>
      <option name="comment"  >include a relatively long crop test at relatively high resolution</option>
    </options>
  </test>
  <test name="SMS_Lm37" grid="f10_f10_mg37" compset="I1850Clm50SpG" testmods="clm/glcMEC_long">
    <machines>
      <machine name="cheyenne" compiler="intel" category="aux_clm"/>
      <machine name="cheyenne" compiler="intel" category="prebeta"/>
    </machines>
    <options>
      <option name="wallclock">01:30:00</option>
      <option name="comment"  >Long enough test for SMB to be generated in bare land areas; add a month beyond the 3rd year to allow time for CLM to respond to CISM forcing from the 3rd year. (Note: if we had spun-up initial conditions for an IG compset, we could test this with much shorter test, if it also used the glc override options - much of the need for this long test is to allow the snow pack to spin up.)</option>
    </options>
  </test>
  <test name="SMS_Ly3_Mmpi-serial" grid="1x1_numaIA" compset="I2000Clm50BgcCropQianRs" testmods="clm/clm50dynroots">
    <machines>
      <machine name="cheyenne" compiler="intel" category="aux_clm"/>
      <machine name="cheyenne" compiler="intel" category="aux_cime_baselines"/>
    </machines>
    <options>
      <option name="wallclock">01:40:00</option>
    </options>
  </test>
  <test name="SMS_Ly3_Mmpi-serial" grid="1x1_numaIA" compset="I2000Clm50BgcDvCropQianRs" testmods="clm/ignor_warn_cropMonthOutputColdStart">
    <machines>
      <machine name="cheyenne" compiler="gnu" category="aux_clm"/>
    </machines>
    <options>
      <option name="wallclock">01:40:00</option>
      <option name="comment"  >Single point 3-year test with DV"</option>
    </options>
  </test>
  <test name="SMS_P48x1_D_Ld5" grid="f10_f10_mg37" compset="I2000Clm50Cn" testmods="clm/default">
    <machines>
      <machine name="izumi" compiler="nag" category="aux_clm"/>
    </machines>
    <options>
      <option name="wallclock">00:20:00</option>
      <option name="comment"  >Include a few debug tests of Cn</option>
    </options>
  </test>
  <test name="ERP_D_Ld10" grid="f19_g17" compset="I1850Clm51BgcCrop" testmods="clm/ADspinup">
    <machines>
      <machine name="cheyenne" compiler="intel" category="aux_clm"/>
    </machines>
    <options>
      <option name="wallclock">00:20:00</option>
      <option name="comment"  >Include a restart test for AD spinup mode because of specific logic for spinup_state. Lack of this test did cause a problem.</option>
    </options>
  </test>
  <test name="SSP_D_Ld10" grid="f19_g17" compset="I1850Clm51Bgc" testmods="clm/rtmColdSSP">
    <machines>
      <machine name="cheyenne" compiler="intel" category="aux_clm"/>
    </machines>
    <options>
      <option name="wallclock">00:20:00</option>
    </options>
  </test>
  <test name="SSP_D_Ld4" grid="f09_g17" compset="I1850Clm50BgcCrop" testmods="clm/ciso_rtmColdSSP">
    <machines>
      <machine name="cheyenne" compiler="intel" category="aux_clm"/>
    </machines>
    <options>
      <option name="wallclock">00:20:00</option>
    </options>
  </test>
  <test name="SSP_Ld10" grid="f19_g17" compset="I1850Clm50Bgc" testmods="clm/rtmColdSSP">
    <machines>
      <machine name="izumi" compiler="intel" category="prebeta"/>
      <machine name="cheyenne" compiler="intel" category="aux_clm"/>
    </machines>
    <options>
      <option name="wallclock">00:20:00</option>
    </options>
  </test>
  <test name="SMS_D_Mmpi-serial_Ld5" grid="5x5_amazon" compset="I2000Clm45FatesRs" testmods="clm/FatesColdDef">
    <machines>
      <machine name="cheyenne" compiler="intel" category="aux_clm"/>
      <machine name="izumi" compiler="nag" category="aux_clm"/>
    </machines>
    <options>
      <option name="wallclock">00:20:00</option>
    </options>
  </test>
  <test name="SMS_D_Mmpi-serial_Ld5" grid="5x5_amazon" compset="I2000Clm50FatesRs" testmods="clm/FatesColdDef">
    <machines>
      <machine name="cheyenne" compiler="intel" category="aux_clm"/>
      <machine name="izumi" compiler="nag" category="aux_clm"/>
      <machine name="cheyenne" compiler="gnu" category="aux_clm"/>
      <machine name="cheyenne" compiler="gnu" category="prebeta"/>
    </machines>
    <options>
      <option name="wallclock">00:20:00</option>
    </options>
  </test>
  <test name="ERS_D_Ld5" grid="f09_g17" compset="I2000Clm45Fates" testmods="clm/FatesColdDef">
    <machines>
      <machine name="cheyenne" compiler="intel" category="aux_clm"/>
    </machines>
    <options>
      <option name="wallclock">00:20:00</option>
    </options>
  </test>
  <test name="ERS_D_Ld5" grid="f10_f10_mg37" compset="I2000Clm45Fates" testmods="clm/FatesColdDef">
    <machines>
      <machine name="cheyenne" compiler="intel" category="aux_clm"/>
      <machine name="izumi" compiler="nag" category="aux_clm"/>
    </machines>
    <options>
      <option name="wallclock">00:20:00</option>
    </options>
  </test>
  <test name="ERS_D_Ld5" grid="f09_g17" compset="I2000Clm50Fates" testmods="clm/FatesColdDef">
    <machines>
      <machine name="cheyenne" compiler="intel" category="aux_clm"/>
    </machines>
    <options>
      <option name="wallclock">00:20:00</option>
      <option name="comment"  >Want one fates test on a large grid: Since FATES has cohorts, it has potential to be a massive memory consumer and netcdf array size maker, so the large grid test will help smoke out these types of issues (and it's a restart test to cover possible memory/netcdf size issues with the restart file).</option>
    </options>
  </test>
  <test name="ERS_D_Ld5" grid="f10_f10_mg37" compset="I2000Clm50Fates" testmods="clm/FatesColdDef">
    <machines>
      <machine name="cheyenne" compiler="intel" category="aux_clm"/>
      <machine name="izumi" compiler="nag" category="aux_clm"/>
    </machines>
    <options>
      <option name="wallclock">00:40:00</option>
    </options>
  </test>
  <test name="ERS_D_Mmpi-serial_Ld5" grid="1x1_brazil" compset="I2000Clm45FatesRs" testmods="clm/FatesColdDef">
    <machines>
      <machine name="cheyenne" compiler="intel" category="aux_clm"/>
      <machine name="izumi" compiler="nag" category="aux_clm"/>
    </machines>
    <options>
      <option name="wallclock">00:20:00</option>
    </options>
  </test>
  <test name="ERS_D_Mmpi-serial_Ld5" grid="5x5_amazon" compset="I2000Clm45FatesRs" testmods="clm/FatesColdDef">
    <machines>
      <machine name="cheyenne" compiler="intel" category="aux_clm"/>
    </machines>
    <options>
      <option name="wallclock">00:20:00</option>
    </options>
  </test>
  <test name="ERS_D_Mmpi-serial_Ld5" grid="1x1_brazil" compset="I2000Clm50FatesRs" testmods="clm/FatesColdDef">
    <machines>
      <machine name="cheyenne" compiler="intel" category="aux_clm"/>
      <machine name="izumi" compiler="nag" category="aux_clm"/>
      <machine name="cheyenne" compiler="gnu" category="aux_clm"/>
    </machines>
    <options>
      <option name="wallclock">00:20:00</option>
    </options>
  </test>
  <test name="ERS_D_Mmpi-serial_Ld5_Vnuopc" grid="1x1_brazil" compset="I2000Clm50FatesRs" testmods="clm/FatesColdDef">
    <machines>
      <machine name="izumi" compiler="nag" category="aux_clm"/>
    </machines>
    <options>
      <option name="wallclock">00:20:00</option>
      <option name="comment"  >Include a NUOPC FATES test, and a single-point test with NUOPC: There isn't any interaction between FATES and the cap, as far as I can tell, but it seems like a good idea to have one FATES test with NUOPC, since there is so much extra code covered in a FATES test.</option>
    </options>
  </test>
  <test name="ERS_D_Mmpi-serial_Ld5" grid="5x5_amazon" compset="I2000Clm50FatesRs" testmods="clm/FatesColdDef">
    <machines>
      <machine name="cheyenne" compiler="intel" category="aux_clm"/>
    </machines>
    <options>
      <option name="wallclock">00:20:00</option>
    </options>
  </test>
  <test name="SMS_D_Ld5" grid="f10_f10_mg37" compset="I2000Clm45Fates" testmods="clm/FatesColdDef">
    <machines>
      <machine name="cheyenne" compiler="intel" category="aux_clm"/>
      <machine name="izumi" compiler="nag" category="aux_clm"/>
      <machine name="cheyenne" compiler="gnu" category="aux_clm"/>
    </machines>
    <options>
      <option name="wallclock">00:20:00</option>
    </options>
  </test>
  <test name="SMS_D_Ld5" grid="f45_f45_mg37" compset="I2000Clm45Fates" testmods="clm/FatesColdDef">
    <machines>
      <machine name="cheyenne" compiler="intel" category="aux_clm"/>
    </machines>
    <options>
      <option name="wallclock">00:20:00</option>
    </options>
  </test>
  <test name="SMS_D_Ld5" grid="f10_f10_mg37" compset="I2000Clm50Fates" testmods="clm/FatesColdDef">
    <machines>
      <machine name="cheyenne" compiler="intel" category="aux_clm"/>
      <machine name="izumi" compiler="nag" category="aux_clm"/>
      <machine name="cheyenne" compiler="gnu" category="aux_clm"/>
      <machine name="cheyenne" compiler="gnu" category="prebeta"/>
    </machines>
    <options>
      <option name="wallclock">00:20:00</option>
    </options>
  </test>
  <test name="SMS_D_Ld5" grid="f45_f45_mg37" compset="I2000Clm51Fates" testmods="clm/FatesColdDef">
    <machines>
      <machine name="cheyenne" compiler="intel" category="aux_clm"/>
    </machines>
    <options>
      <option name="wallclock">00:20:00</option>
      <option name="comment"  >Run a Fates test with latest Clm5_1</option>
    </options>
  </test>
  <test name="SMS_D_Lm6" grid="f45_f45_mg37" compset="I2000Clm45Fates" testmods="clm/FatesColdDef">
    <machines>
      <machine name="cheyenne" compiler="intel" category="aux_clm"/>
    </machines>
    <options>
      <option name="wallclock">00:40:00</option>
    </options>
  </test>
  <test name="SMS_D_Lm6" grid="f45_f45_mg37" compset="I2000Clm50Fates" testmods="clm/FatesColdDef">
    <machines>
      <machine name="cheyenne" compiler="intel" category="aux_clm"/>
      <machine name="cheyenne" compiler="intel" category="aux_cime_baselines"/>
    </machines>
    <options>
      <option name="wallclock">00:40:00</option>
    </options>
  </test>
  <test name="SMS_D_Lm6_P144x1" grid="f45_f45_mg37" compset="I2000Clm50Fates" testmods="clm/FatesColdDef">
    <machines>
      <machine name="cheyenne" compiler="intel" category="aux_clm"/>
    </machines>
    <options>
      <option name="wallclock">00:20:00</option>
    </options>
  </test>
  <test name="SMS_Ld5" grid="f10_f10_mg37" compset="I2000Clm45Fates" testmods="clm/FatesColdDef">
    <machines>
      <machine name="cheyenne" compiler="intel" category="aux_clm"/>
    </machines>
    <options>
      <option name="wallclock">00:20:00</option>
    </options>
  </test>
  <test name="SMS_Ld5" grid="f19_g17" compset="I2000Clm45Fates" testmods="clm/FatesColdDef">
    <machines>
      <machine name="cheyenne" compiler="intel" category="aux_clm"/>
    </machines>
    <options>
      <option name="wallclock">00:20:00</option>
    </options>
  </test>
  <test name="SMS_Ld5" grid="f10_f10_mg37" compset="I2000Clm50Fates" testmods="clm/FatesColdDef">
    <machines>
      <machine name="cheyenne" compiler="intel" category="aux_clm"/>
      <machine name="cheyenne" compiler="gnu" category="aux_clm"/>
    </machines>
    <options>
      <option name="wallclock">00:20:00</option>
    </options>
  </test>
  <test name="SMS_Ld5" grid="f19_g17" compset="I2000Clm50Fates" testmods="clm/FatesColdDef">
    <machines>
      <machine name="cheyenne" compiler="intel" category="aux_clm"/>
    </machines>
    <options>
      <option name="wallclock">00:20:00</option>
    </options>
  </test>
  <test name="SMS_D_Ld5" grid="f10_f10_mg37" compset="I2000Clm50BgcCrop" testmods="clm/irrig_alternate">
    <machines>
      <machine name="izumi" compiler="nag" category="aux_clm">
        <options>
          <option name="wallclock">00:20:00</option>
          <option name="comment">Debug test covering some non-default irrigation options.</option>
        </options>
      </machine>
    </machines>
  </test>
  <test name="SMS_D_Ld10" grid="f10_f10_mg37" compset="I2000Clm50BgcCrop" testmods="clm/tracer_consistency">
    <machines>

      <machine name="izumi" compiler="intel" category="aux_clm">
        <options>
          <option name="wallclock">00:30:00</option>
          <option name="comment">Include a tracer consistency check in debug mode.</option>
        </options>
      </machine>

    </machines>
  </test>
  <test name="ERP_P36x2_D_Ld5" grid="f10_f10_mg37" compset="I2000Ctsm50NwpBgcCropGswp" testmods="clm/default">
    <machines>

      <machine name="cheyenne" compiler="intel" category="aux_clm">
        <options>
          <option name="wallclock">00:30:00</option>
          <option name="comment">A debug ERP test of the NWP configuration with active BGC and CROP.</option>
        </options>
      </machine>

    </machines>
  </test>
  <test name="LWISO_Ld10" grid="f10_f10_mg37" compset="I2000Clm50BgcCrop" testmods="clm/coldStart">
    <machines>
      <machine name="cheyenne" compiler="gnu" category="aux_clm">
        <options>
          <option name="wallclock">00:30:00</option>
          <option name="comment">Ensure that turning on water tracers doesn't change answers. Cold start for now, until we can use initial conditions from a non-isotope case in an isotope case; once we can do that, this should be changed to not be cold start (e.g., 5-day decStart transient test: see also https://github.com/ESCOMP/ctsm/issues/495#issuecomment-516619853).</option>
        </options>
      </machine>
    </machines>
  </test>
  <test name="ERP_P36x2_D_Ld5" grid="f10_f10_mg37" compset="I2000Ctsm50NwpSpGswp" testmods="clm/default">
    <machines>

      <machine name="cheyenne" compiler="intel" category="aux_clm">
        <options>
          <option name="wallclock">00:30:00</option>
          <option name="comment">Include a debug ERP test of the NWP configuration.</option>
        </options>
      </machine>

    </machines>
  </test>
  <test name="SMS_Ld1" grid="nldas2_rnldas2_mnldas2" compset="I2000Ctsm50NwpSpNldas" testmods="clm/default">
    <machines>

      <machine name="cheyenne" compiler="gnu" category="aux_clm">
        <options>
          <option name="wallclock">00:30:00</option>
          <option name="comment">Include a short smoke test covering the nldas2 grid and the I2000Ctsm50NwpSpNldas compset, which uses NLDAS datm forcing.</option>
        </options>
      </machine>

    </machines>
  </test>
  <test name="SMS_Ld1" grid="nldas2_rnldas2_mnldas2" compset="I2000Ctsm50NwpSpNldasRs" testmods="clm/default">
    <machines>

      <machine name="cheyenne" compiler="gnu" category="aux_clm">
        <options>
          <option name="wallclock">00:30:00</option>
          <option name="comment">Include a short smoke test covering the nldas2 grid and the I2000Ctsm50NwpSpNldasRs compset, which uses NLDAS datm forcing.</option>
        </options>
      </machine>

    </machines>
  </test>
  <test name="ERP_D_Ld3" grid="f19_g17" compset="I2000Clm50FatesCru" testmods="clm/FatesColdDef">
    <machines>
      <machine name="cheyenne" compiler="intel" category="fates"/>
    </machines>
    <options>
      <option name="wallclock">00:20:00</option>
      <option name="comment">Short ERP debug FATES test for f19_g17 grid.</option>
    </options>
  </test>
  <test name="ERP_D_P32x2_Ld3" grid="f19_g17" compset="I2000Clm50FatesCru" testmods="clm/FatesColdDef">
    <machines>
      <machine name="cheyenne" compiler="intel" category="fates"/>
    </machines>
    <options>
      <option name="wallclock">00:20:00</option>
      <option name="comment">Short ERP debug FATES test for f19_g17 grid with modified task layout.</option>
    </options>
  </test>
  <test name="ERP_Ld3" grid="f09_g17" compset="I2000Clm50Fates" testmods="clm/FatesColdDef">
    <machines>
      <machine name="cheyenne" compiler="intel" category="fates"/>
      <machine name="izumi" compiler="nag" category="fates"/>
      <machine name="lawrencium-lr3" compiler="intel" category="fates"/>
    </machines>
    <options>
      <option name="wallclock">00:20:00</option>
      <option name="comment">Short ERP FATES test for f09_g17 grid.</option>
    </options>
  </test>
  <test name="ERP_Ld9" grid="f45_f45_mg37" compset="I2000Clm50FatesCru" testmods="clm/FatesAllVars">
    <machines>
      <machine name="cheyenne" compiler="intel" category="fates"/>
      <machine name="izumi" compiler="nag" category="fates"/>
      <machine name="lawrencium-lr3" compiler="intel" category="fates"/>
    </machines>
    <options>
      <option name="wallclock">00:20:00</option>
      <option name="comment">ERP FATES test covering all standard FATES history variables.</option>
    </options>
  </test>
  <test name="ERS_D_Ld30" grid="f45_f45_mg37" compset="I2000Clm50FatesCru" testmods="clm/FatesPRT2">
    <machines>
      <machine name="cheyenne" compiler="intel" category="fates"/>
      <machine name="izumi" compiler="nag" category="fates"/>
      <machine name="lawrencium-lr3" compiler="intel" category="fates"/>
    </machines>
    <options>
      <option name="wallclock">00:40:00</option>
      <option name="comment">Exact restart debug test covering Fates CNP nutrients mode.</option>
    </options>
  </test>
  <test name="ERS_D_Ld3" grid="f19_g17" compset="I2000Clm50FatesCru" testmods="clm/FatesColdDef">
    <machines>
      <machine name="cheyenne" compiler="intel" category="fates"/>
      <machine name="cheyenne" compiler="gnu" category="fates"/>
      <machine name="lawrencium-lr3" compiler="intel" category="fates"/>
    </machines>
    <options>
      <option name="wallclock">00:40:00</option>
      <option name="comment">Exact restart debug FATES test covering for the f19_g17 grid resolution.</option>
    </options>
  </test>
  <test name="ERS_D_Ld5" grid="f19_g17" compset="I2000Clm50BgcCru" testmods="clm/default">
    <machines>
      <machine name="cheyenne" compiler="intel" category="fates"/>
      <machine name="lawrencium-lr3" compiler="intel" category="fates"/>
    </machines>
    <options>
      <option name="wallclock">00:20:00</option>
      <option name="comment">Exact restart debug test to provide for some CLM coverage during fates suite tests.</option>
    </options>
  </test>
  <test name="ERS_D_Mmpi-serial_Ld5" grid="1x1_brazil" compset="I2000Clm50FatesCru" testmods="clm/FatesColdDef">
    <machines>
      <machine name="cheyenne" compiler="intel" category="fates"/>
      <machine name="izumi" compiler="nag" category="fates"/>
      <machine name="lawrencium-lr3" compiler="intel" category="fates"/>
    </machines>
    <options>
      <option name="wallclock">00:20:00</option>
      <option name="comment">Short ERP debug FATES test for single site grid with serial mpi.</option>
    </options>
  </test>
  <test name="ERS_Ld9" grid="f10_f10_mg37" compset="I2000Clm50FatesCru" testmods="clm/FatesColdDefCH4">
    <machines>
      <machine name="cheyenne" compiler="intel" category="fates"/>
      <machine name="hobart" compiler="nag" category="fates"/>
      <machine name="lawrencium-lr3" compiler="intel" category="fates"/>
      <machine name="cheyenne" compiler="intel" category="aux_clm"/>
    </machines>
    <options>
      <option name="wallclock">00:10:00</option>
      <option name="comment">30 day exact restart test activating FATES and CH4 f10 grid.</option>
    </options>
  </test>
  <test name="SMS_Lm3_D_Mmpi-serial" grid="1x1_brazil" compset="I2000Clm50FatesCru" testmods="clm/FatesHydro">
    <machines>
      <machine name="cheyenne" compiler="intel" category="fates"/>
      <machine name="izumi" compiler="nag" category="fates"/>
    </machines>
    <options>
      <option name="wallclock">00:20:00</option>
      <option name="comment">Longer smoke debug test for single site grid with serial mpi with coverage for FATES Hydro. Bypasses grid level mass checks.</option>
    </options>
  </test>
  <test name="ERS_D_Ld5" grid="1x1_brazil" compset="I2000Clm50FatesCru" testmods="clm/FatesHydro">
    <machines>
      <machine name="cheyenne" compiler="intel" category="fates"/>
      <machine name="izumi" compiler="nag" category="fates"/>
      <machine name="lawrencium-lr3" compiler="intel" category="fates"/>
    </machines>
    <options>
      <option name="wallclock">00:40:00</option>
      <option name="comment">Short exact restart debug test for single site grid with coverage for FATES Hydro. Bypasses grid level mass checks.</option>
    </options>
  </test>
  <test name="ERS_Ld5" grid="f19_g17" compset="I2000Clm45Fates" testmods="clm/FatesColdDef">
    <machines>
      <machine name="cheyenne" compiler="intel" category="fates"/>
      <machine name="lawrencium-lr3" compiler="intel" category="fates"/>
    </machines>
    <options>
      <option name="wallclock">00:20:00</option>
      <option name="comment">Exact restart debug FATES test providing coverage for Clm45 physics.</option>
    </options>
  </test>
  <test name="ERS_Ld60" grid="f45_f45_mg37" compset="I2000Clm50FatesCru" testmods="clm/Fates">
    <machines>
      <machine name="cheyenne" compiler="intel" category="fates"/>
      <machine name="izumi" compiler="nag" category="fates"/>
      <machine name="lawrencium-lr3" compiler="intel" category="fates"/>
    </machines>
    <options>
      <option name="wallclock">00:40:00</option>
      <option name="comment">60 day exact restart FATES test on f45 grid.</option>
    </options>
  </test>
  <test name="ERS_Ld60" grid="f45_f45_mg37" compset="I2000Clm50FatesCru" testmods="clm/FatesNoFire">
    <machines>
      <machine name="cheyenne" compiler="intel" category="fates"/>
      <machine name="lawrencium-lr3" compiler="intel" category="fates"/>
    </machines>
    <options>
      <option name="wallclock">00:40:00</option>
      <option name="comment">60 day exact restart test that turns off all fire (both FATES and CLM) on an f45 grid.</option>
    </options>
  </test>
  <test name="ERS_Ld60" grid="f45_f45_mg37" compset="I2000Clm50FatesCru" testmods="clm/FatesST3">
    <machines>
      <machine name="cheyenne" compiler="intel" category="fates"/>
      <machine name="izumi" compiler="nag" category="fates"/>
      <machine name="lawrencium-lr3" compiler="intel" category="fates"/>
    </machines>
    <options>
      <option name="wallclock">00:20:00</option>
      <option name="comment">60 day exact restart test activating FATES static stand structure on an f45 grid.</option>
    </options>
  </test>
  <test name="ERS_Ld60" grid="f45_f45_mg37" compset="I2000Clm50FatesCru" testmods="clm/FatesPPhys">
    <machines>
      <machine name="cheyenne" compiler="intel" category="fates"/>
    </machines>
    <options>
      <option name="wallclock">00:20:00</option>
      <option name="comment">60 day exact restart test activating FATES prescribed physiology mode on an f45 grid.</option>
    </options>
  </test>
    <test name="ERS_Ld30" grid="f45_f45_mg37" compset="I2000Clm50FatesCru" testmods="clm/FatesReducedComplexFixedBiogeo">
    <machines>
      <machine name="cheyenne" compiler="intel" category="fates"/>
      <machine name="izumi" compiler="nag" category="fates"/>
      <machine name="lawrencium-lr3" compiler="intel" category="fates"/>      
    </machines>
    <options>
      <option name="wallclock">00:40:00</option>
      <option name="comment">30 day exact restart test for FATES fixed biogeography reduced complexity mode on an f45 grid.</option>
    </options>
  </test>
  <test name="ERS_Ld60" grid="f45_f45_mg37" compset="I2000Clm50FatesCru" testmods="clm/FatesLogging">
    <machines>
      <machine name="cheyenne" compiler="intel" category="fates"/>
    </machines>
    <options>
      <option name="wallclock">00:40:00</option>
      <option name="comment">60 day exact restart test providing coverage for the FATES logging mode on an f45 grid.</option>
    </options>
  </test>
  <test name="ERS_Ld30" grid="f45_f45_mg37" compset="I2000Clm50FatesCru" testmods="clm/FatesSizeAgeMort">
    <machines>
      <machine name="cheyenne" compiler="intel" category="fates"/>
      <machine name="hobart" compiler="nag" category="fates"/>
      <machine name="lawrencium-lr3" compiler="intel" category="fates"/>      
    </machines>
    <options>
      <option name="wallclock">00:40:00</option>
      <option name="comment">30 day exact restart test activating FATES size and age mortality mode on an f45 grid.</option>
    </options>
  </test>
  <test name="SMS_Lm6" grid="f45_f45_mg37" compset="I2000Clm50FatesCru" testmods="clm/Fates">
    <machines>
      <machine name="cheyenne" compiler="intel" category="fates"/>
      <machine name="lawrencium-lr3" compiler="intel" category="fates"/>
    </machines>
    <options>
      <option name="wallclock">00:20:00</option>
      <option name="comment"  >Run a short non-Fates test (without land-ice model) in the fates test list, to make sure fates changes do not mess up the standard model</option>
    </options>
  </test>
  <test name="SMS_Lm13" grid="1x1_brazil" compset="I2000Clm50FatesCru" testmods="clm/FatesColdDef">
    <machines>
      <machine name="cheyenne" compiler="intel" category="fates"/>
      <machine name="cheyenne" compiler="gnu" category="fates"/>
    </machines>
    <options>
      <option name="wallclock">00:40:00</option>
      <option name="comment">13 month single site FATES smoke test.</option>
    </options>
  </test>
  <test name="ERS_D_Lm12" grid="1x1_brazil" compset="I2000Clm50FatesCru" testmods="clm/Fates_nat_and_anthro_ignitions">
    <machines>
      <machine name="cheyenne" compiler="intel" category="fates"/>
    </machines>
    <options>
      <option name="wallclock">01:00:00</option>
      <option name="comment">12 month exact restart FATES single site debug test covering anthropogenic fire ignition mode.</option>
    </options>
  </test>
  <test name="SMS_Lm1" grid="f10_f10_mg37" compset="I1850Clm50BgcCropCmip6waccm" testmods="clm/basic">
    <machines>
      <machine name="cheyenne" compiler="gnu" category="aux_clm"/>
      <machine name="cheyenne" compiler="gnu" category="prealpha"/>
      <machine name="cheyenne" compiler="gnu" category="prebeta"/>
    </machines>
    <options>
      <option name="wallclock">00:20:00</option>
      <option name="comment"  >The main point of this test is simply to make sure that the CMIP6WACCMDECK moifierd works. (This configuration is basically the same as I1850Clm50BgcCropCmip6, but without cmip6_glaciers_virtual_antarctica - so we don't need huge coverage of this.) Month-long so that we actually get some history output (because this test exercises a usermods directory with only monthly and yearly output).</option>
    </options>
  </test>
  <test name="SMS_Lm1" grid="f19_g17" compset="I1850Clm50BgcCropCmip6waccm" testmods="clm/basic">
    <machines>
      <machine name="cheyenne" compiler="intel" category="aux_clm"/>
      <machine name="cheyenne" compiler="intel" category="prebeta"/>
    </machines>
    <options>
      <option name="wallclock">00:60:00</option>
      <option name="comment"  >The main point of this test is simply to make sure that the CMIP6WACCMDECK modifier works for
2-degree since that resolution turns off Carbon isotopes </option>
    </options>
  </test>
  <test name="SMS_Lm1_D" grid="f10_f10_mg37" compset="I1850Clm50BgcCrop" testmods="clm/output_crop_highfreq">
    <machines>
      <machine name="cheyenne" compiler="intel" category="aux_clm">
        <options>
          <option name="wallclock">00:20:00</option>
          <option name="comment">Want at least a month-long debug test covering the output_crop usermod, as well as a test covering the output_crop_highfreq usermod. (Note that we already have a year+ test of output_crop via a cmip6 test, so having this test just be a month, rather than a year, seems good enough.)</option>
        </options>
      </machine>
    </machines>
  </test>
  <test name="SMS_Ly1_Mmpi-serial" grid="1x1_brazil" compset="IHistClm50BgcQianRs" testmods="clm/output_bgc_highfreq">
    <machines>
      <machine name="cheyenne" compiler="gnu" category="aux_clm">
        <options>
          <option name="wallclock">00:20:00</option>
          <option name="comment">Want a year-long test covering the output_bgc and output_bgc_highfreq usermods; don't want a highfreq, year-long global test because of the output volume, so this is single-point.</option>
        </options>
      </machine>
    </machines>
  </test>
  <test name="SMS_Ly1_Mmpi-serial" grid="1x1_vancouverCAN" compset="I1PtClm50SpRs" testmods="clm/output_sp_highfreq">
    <machines>
      <machine name="cheyenne" compiler="gnu" category="aux_clm">
        <options>
          <option name="wallclock">00:10:00</option>
          <option name="comment">Want a year-long test covering the output_sp and output_sp_highfreq usermods; don't want a highfreq, year-long global test because of the output volume, so this is single-point.</option>
        </options>
      </machine>
    </machines>
  </test>
  <test name="PFS_Ld20" grid="f09_g17" compset="I2000Clm50BgcCrop">
    <machines>
      <machine name="cheyenne" compiler="intel" category="aux_clm">
        <options>
          <option name="wallclock">00:30:00</option>
          <option name="comment">Can use this test to determine if there are significant throughput changes, at least for this common and important configuration. Note that this deliberately doesn't have any testmods in order to (1) avoid doing history output (because the timing of output can be very variable, and mixing output timing with other aspects of model time can be confusing), and (2) generally keep the test replicating a production configuration as closely as possible (so, for example, we do NOT set BFBFLAG=TRUE for this test).</option>
          <!-- standard throughput tolerance is 25%, but for this PFS test we want a stricter tolerance -->
          <option name="tput_tolerance">0.1</option>
        </options>
      </machine>
    </machines>
  </test>

  <test name="LILACSMOKE_Vnuopc_D_Ld2" grid="f10_f10_mg37" compset="I2000Ctsm50NwpSpAsRs" testmods="clm-lilac">
    <machines>
      <machine name="cheyenne" compiler="intel" category="aux_clm">
        <options>
          <option name="wallclock">00:20:00</option>
          <option name="comment">Basic LILAC smoke test. Needs to use the nuopc driver. Uses stub atmosphere to avoid needing to download a bunch of unnecessary data if run on a different machine.</option>
        </options>
      </machine>
    </machines>
  </test>

  <test name="SMS_D_Ln1" grid="f10_f10_mg37" compset="I2000Clm50BgcCropQianRs" testmods="clm-run_self_tests">
    <machines>

      <machine name="izumi" compiler="intel" category="aux_clm">
        <options>
          <option name="wallclock">0:20:00</option>
          <option name="comment">Include a test that triggers runtime self-tests. The grid and compset aren't very important here, but we do want more than a single-point test so that we can run on more than one processor; we use Qian atm forcing to facilitate running this test on small systems (to avoid large input data needs). The self-tests are run in initialization, so we only need to run for a single time step.</option>
        </options>
      </machine>

    </machines>
  </test>

  <test name="FUNITCTSM_P1x1" grid="f10_f10_mg37" compset="I2000Clm50Sp">
    <machines>
      <machine name="cheyenne" compiler="intel" category="aux_clm">
        <options>
          <option name="wallclock">00:30:00</option>
          <option name="comment">This test runs CTSM's Fortran unit tests. We're abusing the system test infrastructure to run these, so that a run of the test suite results in the unit tests being run as well. Grid and compset are irrelevant here, except that compset must be one that includes CTSM in order for CIME to find the test definition.</option>
        </options>
      </machine>
    </machines>
  </test>
</testlist><|MERGE_RESOLUTION|>--- conflicted
+++ resolved
@@ -483,34 +483,28 @@
       <option name="comment"  >Science support for IHistClm50SpCru at f09</option>
     </options>
   </test>
-<<<<<<< HEAD
+  <test name="SMS_Ld5" grid="f19_g17" compset="IHistClm50SpCru" testmods="clm/default">
+    <machines>
+      <machine name="cheyenne" compiler="intel" category="ctsm_sci"/>
+      <machine name="izumi"    compiler="intel" category="ctsm_sci"/>
+    </machines>
+    <options>
+      <option name="wallclock">00:20:00</option>
+      <option name="comment"  >Science support for IHistClm50SpCru at f19</option>
+    </options>
+  </test>
+  <test name="ERP_D_Ld5_P48x1" grid="f10_f10_mg37" compset="I1850Clm51Bgc" testmods="clm/ciso">
+    <machines>
+      <machine name="izumi" compiler="nag" category="aux_clm"/>
+    </machines>
+    <options>
+      <option name="wallclock">00:20:00</option>
+    </options>
+  </test>
   <test name="ERP_D_Ld10_P36x2" grid="f10_f10_musgs" compset="IHistClm50BgcCrop" testmods="clm/ciso_decStart_GU_LULCC">
     <machines>
       <machine name="cheyenne" compiler="intel" category="aux_clm"/>
       <machine name="izumi" compiler="nag" category="aux_clm"/>
-=======
-  <test name="SMS_Ld5" grid="f19_g17" compset="IHistClm50SpCru" testmods="clm/default">
-    <machines>
-      <machine name="cheyenne" compiler="intel" category="ctsm_sci"/>
-      <machine name="izumi"    compiler="intel" category="ctsm_sci"/>
-    </machines>
-    <options>
-      <option name="wallclock">00:20:00</option>
-      <option name="comment"  >Science support for IHistClm50SpCru at f19</option>
-    </options>
-  </test>
-  <test name="ERP_D_Ld5_P48x1" grid="f10_f10_mg37" compset="I1850Clm51Bgc" testmods="clm/ciso">
-    <machines>
-      <machine name="izumi" compiler="nag" category="aux_clm"/>
-    </machines>
-    <options>
-      <option name="wallclock">00:20:00</option>
-    </options>
-  </test>
-  <test name="ERP_D_Ld10_P36x2" grid="f10_f10_mg37" compset="IHistClm51BgcCrop" testmods="clm/ciso_decStart">
-    <machines>
-      <machine name="cheyenne" compiler="intel" category="aux_clm"/>
->>>>>>> eb345c4f
     </machines>
     <options>
       <option name="wallclock">00:40:00</option>
