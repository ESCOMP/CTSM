<?xml version="1.0"?>
<testlist version="2.0">
  <test name="ERI_D_Ld9" grid="f10_f10_mg37" compset="I1850Clm51Bgc" testmods="clm/default">
    <machines>
      <machine name="cheyenne" compiler="gnu" category="aux_clm"/>
    </machines>
    <options>
      <option name="wallclock">00:20:00</option>
    </options>
  </test>
  <test name="SMS_D_Ld3_PS" grid="f09_g17" compset="I1850Clm50BgcNoAnthro" testmods="clm/decStart1851_noinitial">
    <machines>
      <machine name="cheyenne" compiler="intel" category="aux_clm"/>
      <machine name="cheyenne" compiler="intel" category="prebeta"/>
    </machines>
    <options>
      <option name="wallclock">00:20:00</option>
    </options>
  </test>
  <test name="SMS_Ld5" grid="f09_g17" compset="I1850Clm45BgcCru" testmods="clm/default">
    <machines>
      <machine name="cheyenne" compiler="intel" category="ctsm_sci"/>
    </machines>
    <options>
      <option name="wallclock">00:20:00</option>
      <option name="comment"  >Science support for I1850Clm45BgcCru at f09</option>
    </options>
  </test>
  <test name="SMS_Ld5" grid="f19_g17" compset="I1850Clm45BgcCru" testmods="clm/default">
    <machines>
      <machine name="cheyenne" compiler="intel" category="ctsm_sci"/>
    </machines>
    <options>
      <option name="wallclock">00:20:00</option>
      <option name="comment"  >Science support for I1850Clm45BgcCru at f19</option>
    </options>
  </test>
  <test name="ERI_D_Ld9" grid="f10_f10_mg37" compset="I2000Clm50BgcCru" testmods="clm/default">
    <machines>
      <machine name="cheyenne" compiler="gnu" category="aux_clm"/>
      <machine name="cheyenne" compiler="intel" category="aux_clm"/>
    </machines>
    <options>
      <option name="wallclock">00:20:00</option>
    </options>
  </test>
  <test name="SMS_Ln9" grid="C96_t061" compset="I2000Clm50SpRs" testmods="clm/clm50cam6LndTuningMode">
    <machines>
      <machine name="cheyenne" compiler="intel" category="ctsm_sci"/>
    </machines>
    <options>
      <option name="wallclock">00:60:00</option>
      <option name="comment">We have one C96 test in aux_clm; this is another that uses a different compset. No need to run this additional C96 test with every tag, but include it in the less frequent ctsm_sci testing.</option>
    </options>
  </test>
  <test name="SMS_Ln9" grid="mpasa120_mpasa120" compset="I2000Clm50SpRs" testmods="clm/clm50cam6LndTuningMode">
    <machines>
      <machine name="cheyenne" compiler="intel" category="ctsm_sci"/>
    </machines>
    <options>
      <option name="wallclock">00:60:00</option>
      <option name="comment">Test that the workhorse mpasa resolution functions for CAM. No need to run this test with every tag, but include it in the less frequent ctsm_sci testing.</option>
    </options>
  </test>
  <test name="ERI_D_Ld9" grid="ne30_g17" compset="I2000Clm50BgcCru" testmods="clm/vrtlay">
    <machines>
      <machine name="cheyenne" compiler="intel" category="aux_clm"/>
    </machines>
    <options>
      <option name="wallclock">00:60:00</option>
    </options>
  </test>
  <test name="ERI_D_Ld9" grid="T31_g37" compset="I2000Clm50Sp" testmods="clm/SNICARFRC">
    <machines>
      <machine name="cheyenne" compiler="intel" category="aux_clm"/>
    </machines>
    <options>
      <option name="wallclock">00:20:00</option>
    </options>
  </test>
  <test name="SMS_D_Ld1_PS" grid="f09_g17" compset="I1850Clm50Sp" testmods="clm/default">
    <machines>
      <machine name="cheyenne" compiler="intel" category="aux_clm"/>
    </machines>
    <options>
      <option name="wallclock">00:20:00</option>
      <option name="comment"  >Include a test of this scientifically-supported compset at a scientifically-supported resolution</option>
    </options>
  </test>
  <test name="SMS_Ld1" grid="f09_g17" compset="I1850Clm50Sp" testmods="clm/default">
    <machines>
      <machine name="cheyenne" compiler="intel" category="ctsm_sci"/>
    </machines>
    <options>
      <option name="wallclock">00:20:00</option>
      <option name="comment"  >Science support for I1850Clm50Sp at f09</option>
    </options>
  </test>
  <test name="SMS_Ld1" grid="f19_g17" compset="I1850Clm50Sp" testmods="clm/default">
    <machines>
      <machine name="cheyenne" compiler="intel" category="ctsm_sci"/>
    </machines>
    <options>
      <option name="wallclock">00:20:00</option>
      <option name="comment"  >Science support for I1850Clm50Sp at f19</option>
    </options>
  </test>
  <test name="SMS_Ld1" grid="f09_g17" compset="I1850Clm50SpCru" testmods="clm/default">
    <machines>
      <machine name="cheyenne" compiler="intel" category="ctsm_sci"/>
    </machines>
    <options>
      <option name="wallclock">00:20:00</option>
      <option name="comment"  >Science support for I1850Clm50SpCru at f09</option>
    </options>
  </test>
  <test name="SMS_Ld1" grid="f19_g17" compset="I1850Clm50SpCru" testmods="clm/default">
    <machines>
      <machine name="cheyenne" compiler="intel" category="ctsm_sci"/>
    </machines>
    <options>
      <option name="wallclock">00:20:00</option>
      <option name="comment"  >Science support for I1850Clm50SpCru at f19</option>
    </options>
  </test>
  <test name="ERP_D_Ld3_PS" grid="f09_g17" compset="I2000Clm50Sp" testmods="clm/prescribed">
    <machines>
      <machine name="cheyenne" compiler="intel" category="aux_clm"/>
      <machine name="cheyenne" compiler="intel" category="prealpha"/>
    </machines>
    <options>
      <option name="wallclock">00:20:00</option>
      <option name="comment"  >Include a test of prescribed soil-moisture, has to be at f09, should be 2000 and for SP</option>
    </options>
  </test>
  <test name="ERI_D_Ld9_P48x1" grid="f10_f10_mg37" compset="I2000Clm50BgcCru" testmods="clm/reduceOutput">
    <machines>
      <machine name="izumi" compiler="nag" category="aux_clm"/>
      <machine name="izumi" compiler="nag" category="prebeta"/>
    </machines>
    <options>
      <option name="wallclock">00:40:00</option>
    </options>
  </test>
  <test name="ERI_D_Ld9_P48x1" grid="T31_g37" compset="I2000Clm50Sp" testmods="clm/reduceOutput">
    <machines>
      <machine name="izumi" compiler="nag" category="aux_clm"/>
    </machines>
    <options>
      <option name="wallclock">00:40:00</option>
    </options>
  </test>
  <test name="ERI_D_Ld9_P48x1" grid="f10_f10_mg37" compset="I2000Clm50Sp" testmods="clm/SNICARFRC">
    <machines>
      <machine name="izumi" compiler="nag" category="aux_clm"/>
    </machines>
    <options>
      <option name="wallclock">00:40:00</option>
    </options>
  </test>
<<<<<<< HEAD
  <test name="ERI_D_Ld9_P48x1_Vmct" grid="f10_f10_mg37" compset="I2000Clm50Sp" testmods="clm/SNICARFRC">
    <machines>
      <machine name="izumi" compiler="nag" category="aux_clm"/>
    </machines>
    <options>
      <option name="wallclock">00:40:00</option>
      <option name="comment"  >Include an ERI test with MCT</option>
    </options>
  </test>
  <test name="ERS_D" grid="f10_f10_mg37" compset="I1850Clm51Sp" testmods="clm/ExcessIceStreams">
    <machines>
      <machine name="izumi"    compiler="nag" category="aux_clm"/>
    </machines>
    <options>
      <option name="wallclock">00:20:00</option>
      <option name="comment"  >Include an excess ice test starting up from streams</option>
    </options>
  </test>
  <test name="SMS_Lm12" grid="f09_f09_mg17" compset="I1850Clm51Sp" testmods="clm/ExcessIceStartup_output_sp_exice">
    <machines>
      <machine name="cheyenne" compiler="intel" category="ctsm_sci"/>
    </machines>
    <options>
      <option name="wallclock">01:00:00</option>
      <option name="comment"  >Include an excess ice test starting up from an finidat startup file with excessice output with extra output</option>
    </options>
  </test>
=======
>>>>>>> 04c5da87
  <test name="SMS_Ln9_P144x3" grid="f19_g17" compset="IHistClm50Sp" testmods="clm/waccmx_offline2005Start">
    <machines>
      <machine name="cheyenne" compiler="intel" category="ctsm_sci"/>
    </machines>
    <options>
      <option name="wallclock">00:20:00</option>
      <option name="comment">Do a test similar to FXHIST starting at a 2005 start date, will interpoalte from the 2003 IC file</option>
    </options>
  </test>
  <test name="SMS_D_Ln9_P36x3" grid="f19_g17" compset="IHistClm50Sp" testmods="clm/waccmx_offline">
    <machines>
      <machine name="cheyenne" compiler="intel" category="aux_clm"/>
    </machines>
    <options>
      <option name="wallclock">00:20:00</option>
      <option name="comment">Run a transient case with standalone settings similar to the FXHIST waccm test</option>
    </options>
  </test>
  <test name="ERP_D_P36x2_Ld3" grid="f10_f10_mg37" compset="I2000Clm50BgcCru" testmods="clm/cn_conly">
    <machines>
      <machine name="cheyenne" compiler="intel" category="aux_clm"/>
    </machines>
    <options>
      <option name="wallclock">00:20:00</option>
    </options>
  </test>
  <test name="ERP_D_P36x2_Ld3" grid="f10_f10_mg37" compset="I2000Clm50BgcCru" testmods="clm/snowveg_norad">
    <machines>
      <machine name="cheyenne" compiler="gnu" category="aux_clm"/>
    </machines>
    <options>
      <option name="wallclock">00:20:00</option>
    </options>
  </test>
  <test name="ERI_Ld9" grid="f10_f10_mg37" compset="I2000Clm50BgcCru" testmods="clm/drydepnomegan">
    <machines>
      <machine name="cheyenne" compiler="gnu" category="aux_clm"/>
    </machines>
    <options>
      <option name="wallclock">00:20:00</option>
    </options>
  </test>
  <test name="ERI_Ld9" grid="f10_f10_mg37" compset="I2000Clm50BgcCru" testmods="clm/default">
    <machines>
      <machine name="cheyenne" compiler="gnu" category="aux_clm"/>
      <machine name="cheyenne" compiler="intel" category="aux_clm"/>
    </machines>
    <options>
      <option name="wallclock">00:20:00</option>
    </options>
  </test>
  <test name="ERI_Ld9" grid="f45_g37" compset="I2000Clm50BgcCru" testmods="clm/nofire">
    <machines>
      <machine name="cheyenne" compiler="intel" category="aux_clm"/>
    </machines>
    <options>
      <option name="wallclock">00:20:00</option>
    </options>
  </test>
  <test name="ERI_Ld9" grid="f09_g17" compset="I2000Clm51BgcCrop" testmods="clm/default">
    <machines>
      <machine name="cheyenne" compiler="intel" category="ctsm_sci"/>
    </machines>
    <options>
      <option name="wallclock">00:20:00</option>
      <option name="comment">Include an ERI test at production resolution in the ctsm_sci test list</option>
    </options>
  </test>
  <test name="ERI_C2_Ld9" grid="f10_f10_mg37" compset="I2000Clm51BgcCrop" testmods="clm/default">
    <machines>
      <machine name="cheyenne" compiler="gnu" category="aux_clm"/>
    </machines>
    <options>
      <option name="wallclock">00:20:00</option>
    </options>
  </test>
  <test name="ERS_Ld3" grid="f10_f10_mg37" compset="I2000Clm51Bgc" testmods="clm/ciso_cwd_hr">
    <machines>
      <machine name="cheyenne" compiler="intel" category="aux_clm"/>
    </machines>
    <options>
      <option name="wallclock">00:20:00</option>
    </options>
  </test>
  <test name="ERP_Ld9" grid="f45_g37" compset="I2000Clm51Bgc" testmods="clm/default">
    <machines>
      <machine name="cheyenne" compiler="intel" category="aux_clm"/>
    </machines>
    <options>
      <option name="wallclock">00:20:00</option>
    </options>
  </test>
  <test name="ERP_D" grid="f10_f10_mg37" compset="IHistClm51Bgc" testmods="clm/decStart">
    <machines>
      <machine name="cheyenne" compiler="gnu" category="aux_clm"/>
      <machine name="cheyenne" compiler="intel" category="aux_clm"/>
    </machines>
    <options>
      <option name="wallclock">00:20:00</option>
    </options>
  </test>
  <test name="ERP_D_Ld3_P36x2" grid="f10_f10_mg37" compset="I2000Clm50BgcCru" testmods="clm/default">
    <machines>
      <machine name="cheyenne" compiler="intel" category="aux_clm"/>
      <machine name="cheyenne" compiler="gnu" category="aux_clm"/>
    </machines>
    <options>
      <option name="wallclock">00:20:00</option>
    </options>
  </test>
  <test name="ERP_D_Ld5" grid="f10_f10_mg37" compset="I1850Clm50BgcCropG" testmods="clm/glcMEC_changeFlags">
    <machines>
      <machine name="cheyenne" compiler="gnu" category="aux_clm"/>
    </machines>
    <options>
      <option name="wallclock">00:20:00</option>
      <option name="comment"  >cism is not answer preserving across processor changes, but short test length should be ok.</option>
    </options>
  </test>
  <test name="SMS_Ld5" grid="f19_g17" compset="I1850Clm50Bgc" testmods="clm/default">
    <machines>
      <machine name="cheyenne" compiler="intel" category="ctsm_sci"/>
    </machines>
    <options>
      <option name="wallclock">00:20:00</option>
      <option name="comment"  >Science support for I1850Clm50Bgc at f19</option>
    </options>
  </test>
  <test name="SMS_Ld5" grid="f09_g17" compset="I1850Clm50Bgc" testmods="clm/default">
    <machines>
      <machine name="cheyenne" compiler="intel" category="ctsm_sci"/>
    </machines>
    <options>
      <option name="wallclock">00:20:00</option>
      <option name="comment"  >Science support for I1850Clm50Bgc at f09</option>
    </options>
  </test>
  <test name="ERP_D_Ld5" grid="ne30_g17" compset="I1850Clm50BgcCrop" testmods="clm/default">
    <machines>
      <machine name="izumi" compiler="nag" category="prealpha"/>
    </machines>
    <options>
      <option name="wallclock">00:60:00</option>
    </options>
  </test>
  <test name="SMS_Ln9_P72x2" grid="C96_C96_mg17" compset="IHistClm50BgcCrop" testmods="clm/clm50cam6LndTuningMode">
    <machines>
      <machine name="cheyenne" compiler="intel" category="aux_clm"/>
    </machines>
    <options>
      <option name="wallclock">00:20:00</option>
      <option name="comment">Want one C96 test in the aux_clm test suite; just a short smoke test to make sure it can get off the ground. Use a PE layout that (1) has threading, because CAM uses threading at this resolution; and (2) has a smaller-than-standard task count in order to get through the queue faster.</option>
    </options>
  </test>
  <test name="SMS_Ld5" grid="f09_g17" compset="IHistClm50BgcCrop" testmods="clm/default">
    <machines>
      <machine name="cheyenne" compiler="intel" category="ctsm_sci"/>
    </machines>
    <options>
      <option name="wallclock">00:20:00</option>
      <option name="comment"  >Science support for IHistClm50BgcCrop at f09</option>
    </options>
  </test>
  <test name="SMS_Ld5" grid="f19_g17" compset="IHistClm50BgcCrop" testmods="clm/default">
    <machines>
      <machine name="cheyenne" compiler="intel" category="ctsm_sci"/>
    </machines>
    <options>
      <option name="wallclock">00:20:00</option>
      <option name="comment"  >Science support for IHistClm50BgcCrop at f19</option>
    </options>
  </test>
  <test name="ERP_D_Ld5" grid="f10_f10_mg37" compset="IHistClm50BgcCrop" testmods="clm/allActive">
    <machines>
      <machine name="cheyenne" compiler="intel" category="aux_clm"/>
    </machines>
    <options>
      <option name="wallclock">00:20:00</option>
      <option name="comment">Use a transient compset so we allocate and run all PFTs (non-transient cases only allocate memory for non-zero-weight PFTs)</option>
    </options>
  </test>
  <test name="ERP_D_Ld5" grid="f10_f10_mg37" compset="I2000Clm50BgcCru" testmods="clm/anoxia">
    <machines>
      <machine name="cheyenne" compiler="intel" category="aux_clm"/>
    </machines>
    <options>
      <option name="wallclock">00:20:00</option>
      <option name="comment">Run a test with anoxia turned on</option>
    </options>
  </test>
  <test name="ERP_D_Ld5" grid="f10_f10_mg37" compset="I2000Clm50BgcCru" testmods="clm/ciso_flexCN_FUN">
    <machines>
      <machine name="cheyenne" compiler="gnu" category="aux_clm"/>
    </machines>
    <options>
      <option name="wallclock">00:20:00</option>
    </options>
  </test>
  <test name="ERP_D_Ld5" grid="f10_f10_mg37" compset="I2000Clm50BgcCru" testmods="clm/fire_emis">
    <machines>
      <machine name="cheyenne" compiler="gnu" category="aux_clm"/>
      <machine name="cheyenne" compiler="gnu" category="prebeta"/>
    </machines>
    <options>
      <option name="wallclock">00:20:00</option>
    </options>
  </test>
  <test name="ERP_D_Ld5" grid="f10_f10_mg37" compset="I2000Clm51Sp" testmods="clm/decStart">
    <machines>
      <machine name="cheyenne" compiler="intel" category="aux_clm"/>
    </machines>
    <options>
      <option name="wallclock">00:20:00</option>
      <option name="comment">2000 Sp test for CLM51</option>
    </options>
  </test>
  <test name="ERP_D_Ld5" grid="f10_f10_mg37" compset="I2000Clm50Sp" testmods="clm/reduceOutput">
    <machines>
      <machine name="cheyenne" compiler="gnu" category="aux_clm"/>
      <machine name="cheyenne" compiler="intel" category="aux_clm"/>
    </machines>
    <options>
      <option name="wallclock">00:20:00</option>
    </options>
  </test>
  <test name="ERP_D_Ld5" grid="f09_g17" compset="I2000Clm50Vic" testmods="clm/vrtlay">
    <machines>
      <machine name="cheyenne" compiler="intel" category="ctsm_sci"/>
    </machines>
    <options>
      <option name="wallclock">00:20:00</option>
    </options>
  </test>
  <test name="ERP_D_Ld5" grid="f10_f10_mg37" compset="I2000Clm50Vic" testmods="clm/vrtlay">
    <machines>
      <machine name="cheyenne" compiler="intel" category="aux_clm"/>
    </machines>
    <options>
      <option name="wallclock">00:20:00</option>
    </options>
  </test>
  <test name="ERP_D_Ld5" grid="f10_f10_mg37" compset="IHistClm50SpCru" testmods="clm/drydepnomegan">
    <machines>
      <machine name="cheyenne" compiler="gnu" category="aux_clm"/>
      <machine name="cheyenne" compiler="gnu" category="prebeta"/>
    </machines>
    <options>
      <option name="wallclock">00:20:00</option>
    </options>
  </test>
  <test name="ERP_D_Ld5" grid="f10_f10_mg37" compset="IHistClm51Sp" testmods="clm/default">
    <machines>
      <machine name="cheyenne" compiler="intel" category="aux_clm"/>
    </machines>
    <options>
      <option name="wallclock">00:20:00</option>
      <option name="comment"  >Test Hist compset with Sp for CLM5.1</option>
    </options>
  </test>
  <test name="SMS_Ld5" grid="f09_g17" compset="IHistClm50SpCru" testmods="clm/default">
    <machines>
      <machine name="cheyenne" compiler="intel" category="ctsm_sci"/>
    </machines>
    <options>
      <option name="wallclock">00:20:00</option>
      <option name="comment"  >Science support for IHistClm50SpCru at f09</option>
    </options>
  </test>
  <test name="SMS_Ld5" grid="f19_g17" compset="IHistClm50SpCru" testmods="clm/default">
    <machines>
      <machine name="cheyenne" compiler="intel" category="ctsm_sci"/>
    </machines>
    <options>
      <option name="wallclock">00:20:00</option>
      <option name="comment"  >Science support for IHistClm50SpCru at f19</option>
    </options>
  </test>
  <test name="ERP_D_Ld5_P48x1" grid="f10_f10_mg37" compset="I1850Clm51Bgc" testmods="clm/ciso">
    <machines>
      <machine name="izumi" compiler="nag" category="aux_clm"/>
    </machines>
    <options>
      <option name="wallclock">00:20:00</option>
    </options>
  </test>
  <test name="ERP_D_Ld10_P36x2" grid="f10_f10_mg37" compset="IHistClm51BgcCrop" testmods="clm/ciso_decStart">
    <machines>
      <machine name="cheyenne" compiler="intel" category="aux_clm"/>
    </machines>
    <options>
      <option name="wallclock">00:40:00</option>
      <option name="comment"  >Transient case with isotopes with a December start</option>
    </options>
  </test>
  <test name="SMS_Ld3_PS" grid="f09_g17" compset="IHistClm50BgcCrop" testmods="clm/f09_dec1990Start_GU_LULCC">
    <machines>
      <machine name="cheyenne" compiler="intel" category="aux_clm"/>
    </machines>
    <options>
      <option name="wallclock">00:40:00</option>
      <option name="comment"  >Transient case with a December 1990 start, and Gross Unrepresented Land Use and Land Cover change on, with f09 datasets with non-zero GU_LULCC values</option>
    </options>
  </test>
  <test name="ERP_D_Ld5_P48x1" grid="f10_f10_mg37" compset="I2000Clm50BgcCru" testmods="clm/reduceOutput">
    <machines>
      <machine name="izumi" compiler="nag" category="aux_clm"/>
    </machines>
    <options>
      <option name="wallclock">00:20:00</option>
    </options>
  </test>
  <test name="ERP_D_Ld5_P48x1" grid="f10_f10_mg37" compset="I2000Clm50Sp" testmods="clm/o3lombardozzi2015">
    <machines>
      <machine name="izumi" compiler="nag" category="aux_clm"/>
    </machines>
    <options>
      <option name="wallclock">00:20:00</option>
    </options>
  </test>
  <test name="ERP_D_P36x2_Ld3" grid="f10_f10_mg37" compset="I1850Clm50BgcCrop" testmods="clm/default">
    <machines>
      <machine name="cheyenne" compiler="intel" category="aux_clm"/>
      <machine name="cheyenne" compiler="gnu" category="aux_clm"/>
      <machine name="cheyenne" compiler="intel" category="clm_short"/>
      <machine name="cheyenne" compiler="gnu" category="clm_short"/>
    </machines>
    <options>
      <option name="wallclock">00:20:00</option>
    </options>
  </test>
  <test name="ERP_D_P36x2_Ld3" grid="f10_f10_mg37" compset="I2000Clm51BgcCrop" testmods="clm/coldStart">
    <machines>
      <machine name="cheyenne" compiler="intel" category="aux_clm"/>
    </machines>
    <options>
      <option name="wallclock">00:20:00</option>
    </options>
  </test>
  <test name="ERP_D_P36x2_Ld3" grid="f10_f10_mg37" compset="I1850Clm51BgcCrop" testmods="clm/mimics">
    <machines>
      <machine name="cheyenne" compiler="gnu" category="aux_clm"/>
    </machines>
    <options>
      <option name="wallclock">00:20:00</option>
      <option name="comment"  >Test soil_decomp_method = 'MIMICSWieder2015'</option>
    </options>
  </test>
  <test name="SMS_Ld5_Mmpi-serial" grid="1x1_brazil" compset="IHistClm50BgcQianRs" testmods="clm/mimics">
    <machines>
      <machine name="izumi" compiler="gnu" category="aux_clm"/>
    </machines>
    <options>
      <option name="wallclock">00:20:00</option>
      <option name="comment"  >Test soil_decomp_method = 'MIMICSWieder2015'</option>
    </options>
  </test>
  <test name="SMS_Ly5_Mmpi-serial" grid="1x1_brazil" compset="IHistClm50BgcQianRs" testmods="clm/newton_krylov_spinup">
    <machines>
      <machine name="izumi" compiler="intel" category="aux_clm"/>
    </machines>
    <options>
      <option name="wallclock">00:20:00</option>
      <option name="comment"  >Test soil_decomp_method = 'MIMICSWieder2015'</option>
    </options>
  </test>
  <test name="ERP_D_P36x2_Ld3" grid="f10_f10_mg37" compset="I2000Clm50BgcCru" testmods="clm/flexCN_FUN">
    <machines>
      <machine name="cheyenne" compiler="intel" category="aux_clm"/>
    </machines>
    <options>
      <option name="wallclock">00:20:00</option>
    </options>
  </test>
  <test name="ERP_D_P36x2_Ld3" grid="f10_f10_mg37" compset="I2000Clm50BgcCru" testmods="clm/noFUN_flexCN">
    <machines>
      <machine name="cheyenne" compiler="intel" category="aux_clm"/>
    </machines>
    <options>
      <option name="wallclock">00:20:00</option>
    </options>
  </test>
  <test name="ERP_D_P36x2_Ld3" grid="f10_f10_mg37" compset="I2000Clm50BgcCru" testmods="clm/luna">
    <machines>
      <machine name="cheyenne" compiler="intel" category="aux_clm"/>
    </machines>
    <options>
      <option name="wallclock">00:20:00</option>
    </options>
  </test>
  <test name="ERP_D_P36x2_Ld3" grid="f10_f10_mg37" compset="I2000Clm50BgcCru" testmods="clm/default">
    <machines>
      <machine name="cheyenne" compiler="intel" category="aux_clm"/>
      <machine name="cheyenne" compiler="gnu" category="aux_clm"/>
    </machines>
    <options>
      <option name="wallclock">00:20:00</option>
    </options>
  </test>
  <test name="ERP_D_P36x2_Ld30" grid="f10_f10_mg37" compset="I2000Clm50BgcCru" testmods="clm/default">
    <machines>
      <machine name="cheyenne" compiler="intel" category="aux_clm"/>
    </machines>
    <options>
      <option name="wallclock">00:40:00</option>
      <option name="comment"  >NOTE(bja, 201509) constrain_stress_deciduous_onset is on by default for clm50, but functionality is not exercised by nine day tests, Sean Swenson verified that it is active during 30 day tests.</option>
    </options>
  </test>
  <test name="ERP_D_P36x2_Ld5" grid="f10_f10_mg37" compset="I2000Clm51BgcCrop" testmods="clm/irrig_spunup">
    <machines>
      <machine name="cheyenne" compiler="intel" category="aux_clm"/>
    </machines>
    <options>
      <option name="wallclock">00:20:00</option>
      <option name="comment"  >Want ERP _D test with irrigation on</option>
    </options>
  </test>
  <test name="ERP_D_P36x2_Ld5" grid="f10_f10_mg37" compset="I2000Clm50BgcCropRtm" testmods="clm/irrig_spunup">
    <machines>
      <machine name="cheyenne" compiler="intel" category="aux_clm"/>
    </machines>
    <options>
      <option name="wallclock">00:20:00</option>
      <option name="comment"  >Include an irrigation test with RTM to test irrigation-river feedbacks with that component</option>
    </options>
  </test>
  <test name="ERS_D_Ld5" grid="f10_f10_mg37" compset="I2000Clm50BgcCropRtm" testmods="rtm/rtmOnFloodOnEffvelOn">
    <machines>
      <machine name="cheyenne" compiler="intel" category="aux_clm"/>
      <machine name="cheyenne" compiler="intel" category="prebeta"/>
    </machines>
    <options>
      <option name="wallclock">00:20:00</option>
      <option name="comment"  >Do a test with RTM and flooding on as that also impacts CLM code</option>
    </options>
  </test>
  <test name="ERP_D_P48x1" grid="f10_f10_mg37" compset="IHistClm51Bgc" testmods="clm/decStart">
    <machines>
      <machine name="izumi" compiler="nag" category="aux_clm"/>
      <machine name="izumi" compiler="nag" category="prealpha"/>
    </machines>
    <options>
      <option name="wallclock">00:20:00</option>
    </options>
  </test>
  <test name="ERP_D_Ld5" grid="f10_f10_mg37" compset="I1850Clm50Bgc" testmods="clm/drydepnomegan">
    <machines>
      <machine name="cheyenne" compiler="gnu" category="aux_clm"/>
    </machines>
    <options>
      <option name="wallclock">00:20:00</option>
    </options>
  </test>
  <test name="ERP_Ld5" grid="f10_f10_mg37" compset="I1850Clm50Bgc" testmods="clm/default">
    <machines>
      <machine name="cheyenne" compiler="gnu" category="aux_clm"/>
      <machine name="cheyenne" compiler="intel" category="aux_clm"/>
    </machines>
    <options>
      <option name="wallclock">00:20:00</option>
    </options>
  </test>
  <test name="ERP_Ld5" grid="f09_g17" compset="I2000Clm50Vic" testmods="clm/vrtlay">
    <machines>
      <machine name="cheyenne" compiler="intel" category="ctsm_sci"/>
    </machines>
    <options>
      <option name="wallclock">00:20:00</option>
    </options>
  </test>
  <test name="ERP_Ld5" grid="f10_f10_mg37" compset="I2000Clm50Vic" testmods="clm/decStart">
    <machines>
      <machine name="cheyenne" compiler="gnu" category="aux_clm"/>
    </machines>
    <options>
      <option name="wallclock">00:20:00</option>
    </options>
  </test>
  <test name="ERP_D_Ld5_P48x1" grid="f10_f10_mg37" compset="I1850Clm50Bgc" testmods="clm/ciso">
    <machines>
      <machine name="izumi" compiler="nag" category="aux_clm"/>
    </machines>
    <options>
      <option name="wallclock">00:20:00</option>
    </options>
  </test>
  <test name="SMS_Ld3" grid="f09_g17" compset="I1850Clm50BgcCropCru" testmods="clm/default">
    <machines>
      <machine name="cheyenne" compiler="intel" category="ctsm_sci"/>
    </machines>
    <options>
      <option name="wallclock">00:20:00</option>
      <option name="comment"  >Science support for I1850Clm50BgcCropCru at f09</option>
    </options>
  </test>
  <test name="SMS_Ld3" grid="f19_g17" compset="I1850Clm50BgcCropCru" testmods="clm/default">
    <machines>
      <machine name="cheyenne" compiler="intel" category="ctsm_sci"/>
    </machines>
    <options>
      <option name="wallclock">00:20:00</option>
      <option name="comment"  >Science support for I1850Clm50BgcCropCru at f19</option>
    </options>
  </test>
  <test name="ERP_D_Ld5_P48x1" grid="f10_f10_mg37" compset="I2000Clm50BgcCru" testmods="clm/flexCN_FUN">
    <machines>
      <machine name="izumi" compiler="nag" category="aux_clm"/>
    </machines>
    <options>
      <option name="wallclock">00:20:00</option>
    </options>
  </test>
  <test name="ERP_D_Ld5_P48x1" grid="f10_f10_mg37" compset="I2000Clm50BgcCru" testmods="clm/noFUN_flexCN">
    <machines>
      <machine name="izumi" compiler="nag" category="aux_clm"/>
    </machines>
    <options>
      <option name="wallclock">00:20:00</option>
    </options>
  </test>
  <test name="ERP_D_Ld5_P48x1" grid="f10_f10_mg37" compset="I2000Clm50BgcCru" testmods="clm/luna">
    <machines>
      <machine name="izumi" compiler="nag" category="aux_clm"/>
    </machines>
    <options>
      <option name="wallclock">00:20:00</option>
    </options>
  </test>
  <test name="ERP_Ly3_P72x2" grid="f10_f10_mg37" compset="IHistClm50BgcCrop" testmods="clm/cropMonthOutput">
    <machines>
      <machine name="cheyenne" compiler="intel" category="aux_clm"/>
    </machines>
    <options>
      <option name="wallclock">01:40:00</option>
      <option name="comment"  >Multi-year global test of transient crops together with transient glaciers. Use no-evolve glaciers with ERP test</option>
    </options>
  </test>
  <test name="SMS_Ld5" grid="f09_g17" compset="I1850Clm45Bgc" testmods="clm/default">
    <machines>
      <machine name="cheyenne" compiler="intel" category="ctsm_sci"/>
    </machines>
    <options>
      <option name="wallclock">00:20:00</option>
      <option name="comment"  >Science support for I1850Clm45Bgc at f09</option>
    </options>
  </test>
  <test name="SMS_Ld5" grid="f19_g17" compset="I1850Clm45Bgc" testmods="clm/default">
    <machines>
      <machine name="cheyenne" compiler="intel" category="ctsm_sci"/>
    </machines>
    <options>
      <option name="wallclock">00:20:00</option>
      <option name="comment"  >Science support for I1850Clm45Bgc at f19</option>
    </options>
  </test>
  <test name="ERI_D_Ld9" grid="f10_f10_mg37" compset="I1850Clm45Bgc" testmods="clm/default">
    <machines>
      <machine name="cheyenne" compiler="gnu" category="aux_clm"/>
    </machines>
    <options>
      <option name="wallclock">00:40:00</option>
      <option name="comment"  >include a Clm45 ERI test; also, want a debug test of I1850Clm45Bgc</option>
    </options>
  </test>
  <test name="ERP_P36x2_D_Ld5" grid="f10_f10_mg37" compset="I1850Clm45BgcCru" testmods="clm/ciso">
    <machines>
      <machine name="cheyenne" compiler="intel" category="prealpha"/>
      <machine name="cheyenne" compiler="intel" category="aux_cime_baselines"/>
    </machines>
    <options>
      <option name="wallclock">00:20:00</option>
    </options>
  </test>
  <test name="ERP_P36x2_D_Ld5" grid="f10_f10_mg37" compset="I1850Clm50Bgc" testmods="clm/ciso">
    <machines>
      <machine name="cheyenne" compiler="intel" category="aux_clm"/>
    </machines>
    <options>
      <option name="wallclock">00:20:00</option>
    </options>
  </test>
  <test name="ERP_P36x2_D_Ld5" grid="f10_f10_mg37" compset="I2000Clm45Sp" testmods="clm/default">
    <machines>
      <machine name="cheyenne" compiler="intel" category="aux_clm"/>
    </machines>
    <options>
      <option name="wallclock">00:20:00</option>
      <option name="comment"  >include a debug test of I2000Clm45Sp</option>
    </options>
  </test>
  <test name="ERP_P36x2_D_Ld5" grid="f10_f10_mg37" compset="IHistClm45BgcCru" testmods="clm/decStart">
    <machines>
      <machine name="cheyenne" compiler="intel" category="aux_clm"/>
    </machines>
    <options>
      <option name="wallclock">00:20:00</option>
      <option name="comment"  >include a debug test of IHistClm45BgcCru</option>
    </options>
  </test>
  <test name="SMS_Ld5" grid="f09_g17" compset="IHistClm45BgcCru" testmods="clm/default">
    <machines>
      <machine name="cheyenne" compiler="intel" category="ctsm_sci"/>
    </machines>
    <options>
      <option name="wallclock">00:20:00</option>
      <option name="comment"  >Science support for IHistClm45BgcCru at f09</option>
    </options>
  </test>
  <test name="SMS_Ld5" grid="f19_g17" compset="IHistClm45BgcCru" testmods="clm/default">
    <machines>
      <machine name="cheyenne" compiler="intel" category="ctsm_sci"/>
    </machines>
    <options>
      <option name="wallclock">00:20:00</option>
      <option name="comment"  >Science support for IHistClm45BgcCru at f19</option>
    </options>
  </test>
  <test name="SMS_Ld5" grid="f09_g17" compset="IHistClm45Bgc" testmods="clm/default">
    <machines>
      <machine name="cheyenne" compiler="intel" category="ctsm_sci"/>
    </machines>
    <options>
      <option name="wallclock">00:20:00</option>
      <option name="comment"  >Science support for IHistClm45Bgc at f09</option>
    </options>
  </test>
  <test name="SMS_Ld5" grid="f19_g17" compset="IHistClm45Bgc" testmods="clm/default">
    <machines>
      <machine name="cheyenne" compiler="intel" category="ctsm_sci"/>
    </machines>
    <options>
      <option name="wallclock">00:20:00</option>
      <option name="comment"  >Science support for IHistClm45Bgc at f19</option>
    </options>
  </test>
  <test name="ERP_D_Ld5" grid="f10_f10_mg37" compset="IHistClm45Sp" testmods="clm/decStart">
    <machines>
      <machine name="cheyenne" compiler="intel" category="aux_clm"/>
    </machines>
    <options>
      <option name="wallclock">00:20:00</option>
    </options>
  </test>
  <test name="SMS_Ld5" grid="f09_g17" compset="IHistClm45Sp" testmods="clm/default">
    <machines>
      <machine name="cheyenne" compiler="intel" category="ctsm_sci"/>
    </machines>
    <options>
      <option name="wallclock">00:20:00</option>
      <option name="comment"  >Science support for IHistClm45Sp at f09</option>
    </options>
  </test>
  <test name="SMS_Ld5" grid="f19_g17" compset="IHistClm45Sp" testmods="clm/default">
    <machines>
      <machine name="cheyenne" compiler="intel" category="ctsm_sci"/>
    </machines>
    <options>
      <option name="wallclock">00:20:00</option>
      <option name="comment"  >Science support for IHistClm45Sp at f19</option>
    </options>
  </test>
  <test name="ERP_P36x2_Lm13" grid="f10_f10_mg37" compset="IHistClm51Bgc" testmods="clm/monthly">
    <machines>
      <machine name="cheyenne" compiler="intel" category="aux_clm"/>
      <machine name="cheyenne" compiler="gnu" category="aux_clm"/>
    </machines>
    <options>
      <option name="wallclock">02:00:00</option>
      <option name="tput_tolerance">0.5</option>
    </options>
  </test>
  <test name="ERP_P36x2_D" grid="f10_f10_mg37" compset="I2000Clm50SpRtmFl" testmods="clm/default">
    <machines>
      <machine name="cheyenne" compiler="intel" category="aux_clm"/>
      <machine name="cheyenne" compiler="intel" category="prealpha"/>
    </machines>
    <options>
      <option name="wallclock">00:20:00</option>
      <option name="comment"  >include a debug test with flooding on</option>
    </options>
  </test>
  <test name="ERP_P72x2_D_Ld5" grid="f19_g17_gris4" compset="I1850Clm50BgcCropG" testmods="clm/glcMEC_increase">
    <machines>
      <machine name="cheyenne" compiler="intel" category="aux_clm"/>
      <machine name="cheyenne" compiler="intel" category="prealpha"/>
    </machines>
    <options>
      <option name="wallclock">00:20:00</option>
      <option name="comment"  >cism is not answer preserving across processor changes, but short test length should be ok.</option>
    </options>
  </test>
  <test name="ERP_P36x2_D_Ld5" grid="f10_f10_mg37" compset="I2000Clm50Sp" testmods="clm/default">
    <machines>
      <machine name="cheyenne" compiler="gnu" category="aux_clm"/>
      <machine name="cheyenne" compiler="gnu" category="prealpha"/>
    </machines>
    <options>
      <option name="wallclock">00:20:00</option>
    </options>
  </test>
  <test name="SMS_P180x2_D_Ld5" grid="f19_g17" compset="I2000Clm50Sp" testmods="clm/default">
    <machines>
      <machine name="cheyenne" compiler="intel" category="aux_cime_baselines"/>
    </machines>
    <options>
      <option name="wallclock">00:20:00</option>
    </options>
  </test>
  <test name="ERP_P72x2_Lm25" grid="f10_f10_mg37" compset="I2000Clm51BgcCrop" testmods="clm/monthly">
    <machines>
      <machine name="cheyenne" compiler="intel" category="aux_clm"/>
    </machines>
    <options>
      <option name="wallclock">01:40:00</option>
      <option name="comment"  >threaded ERP test for crop just over 2-years</option>
    </options>
  </test>
  <test name="ERP_P36x2_D_Ld5" grid="f10_f10_mg37" compset="I1850Clm45BgcCrop" testmods="clm/crop">
    <machines>
      <machine name="cheyenne" compiler="intel" category="aux_clm"/>
    </machines>
    <options>
      <option name="wallclock">00:20:00</option>
      <option name="comment"  >include a debug test of I1850Clm45BgcCrop</option>
      <option name="tput_tolerance">0.5</option>
    </options>
  </test>
  <test name="ERP_P36x2_D_Ld5" grid="f10_f10_mg37" compset="I1850Clm45BgcCru" testmods="clm/default">
    <machines>
      <machine name="cheyenne" compiler="intel" category="aux_clm"/>
    </machines>
    <options>
      <option name="wallclock">00:20:00</option>
    </options>
  </test>
  <test name="ERP_P72x2_Ly3" grid="f10_f10_mg37" compset="I2000Clm50BgcCrop" testmods="clm/irrig_o3falk_reduceOutput">
    <machines>
      <machine name="cheyenne" compiler="intel" category="aux_clm"/>
    </machines>
    <options>
      <option name="wallclock">01:40:00</option>
      <option name="comment"  >Want a multi-year global crop restart test; this was 5 years when we were doing cold start, but 3 years is probably sufficient given that we have spun-up crop initial conditions</option>
    </options>
  </test>
  <test name="ERP_P72x2_Lm36" grid="f10_f10_mg37" compset="I2000Clm50BgcCrop" testmods="clm/clm50cropIrrigMonth_interp">
    <machines>
      <machine name="cheyenne" compiler="intel" category="aux_clm"/>
      <machine name="cheyenne" compiler="intel" category="prebeta"/>
    </machines>
    <options>
      <option name="wallclock">01:40:00</option>
      <option name="comment"  >Want a multi-year global crop restart test; this was 5 years when we were doing cold start, but 3 years is probably sufficient given that we have spun-up crop initial conditions</option>
    </options>
  </test>
  <test name="ERP_P72x2_Lm7" grid="f10_f10_mg37" compset="I2000Clm50BgcCrop" testmods="clm/irrig_alternate_monthly">
    <machines>
      <machine name="cheyenne" compiler="intel" category="aux_clm">
        <options>
          <option name="wallclock">00:30:00</option>
          <option name="comment">Want an ERP test covering some non-default irrigation options. Long enough so that we're likely to exercise the various groundwater irrigation code.</option>
        </options>
      </machine>
    </machines>
  </test>
  <test name="ERS_D" grid="f10_f10_mg37" compset="I1850Clm50BgcCrop" testmods="clm/reseedresetsnow">
    <machines>
      <machine name="cheyenne" compiler="intel" category="aux_clm"/>
    </machines>
    <options>
      <option name="wallclock">00:20:00</option>
    </options>
  </test>
  <test name="ERP_P36x2_D_Ld10" grid="f10_f10_mg37" compset="IHistClm50SpG" testmods="clm/glcMEC_decrease">
    <machines>
      <machine name="cheyenne" compiler="intel" category="aux_clm"/>
    </machines>
    <options>
      <option name="wallclock">00:20:00</option>
      <option name="comment"  >Test transient PFTs (via HIST) in conjunction with changing glacier area. This test also covers the reset_dynbal_baselines option. CISM is not answer preserving across processor changes, but short test length should be OK.</option>
    </options>
  </test>
  <test name="SMS_Ln9" grid="C96_C96_mg17" compset="IHistClm50Sp" testmods="clm/clm50cam6LndTuningMode">
    <machines>
      <machine name="cheyenne" compiler="intel" category="ctsm_sci"/>
    </machines>
    <options>
      <option name="wallclock">00:10:00</option>
      <option name="comment">We have one C96 test in aux_clm; this is another that uses a different compset. No need to run this additional C96 test with every tag, but include it in the less frequent ctsm_sci testing.</option>
    </options>
  </test>
  <test name="ERS_D_Ld10" grid="f10_f10_mg37" compset="IHistClm50Sp" testmods="clm/collapse_pfts_78_to_16_decStart_f10">
    <machines>
      <machine name="cheyenne" compiler="intel" category="aux_clm"/>
    </machines>
    <options>
      <option name="wallclock">00:20:00</option>
      <option name="comment"  >test transient PFTs (via HIST) with a December start, reading 78-pft data and running with 16 pfts</option>
    </options>
  </test>
  <test name="SOILSTRUCTUD_Ld5" grid="f10_f10_mg37" compset="I2000Clm50BgcCrop" testmods="clm/default">
    <machines>
      <machine name="cheyenne" compiler="intel" category="aux_clm"/>
    </machines>
    <options>
      <option name="wallclock">00:20:00</option>
      <option name="comment"  >test soil_layerstruct_userdefined set to the same dzsoi values as in the predefined case 4SL_2m and expect bfb same answers</option>
    </options>
  </test>
  <test name="ERS_D_Ld12" grid="f10_f10_mg37" compset="I1850Clm50BgcCropG" testmods="clm/glcMEC_spunup_inc_dec_bgc">
    <machines>
      <machine name="cheyenne" compiler="intel" category="aux_clm"/>
    </machines>
    <options>
      <option name="wallclock">00:20:00</option>
      <option name="comment"  >Tests updates of BGC variables with increasing and decreasing glacier areas</option>
    </options>
  </test>
  <test name="ERP_P36x2_D_Ld3" grid="f10_f10_mg37" compset="I1850Clm50BgcCrop" testmods="clm/extra_outputs">
    <machines>
      <machine name="cheyenne" compiler="gnu" category="aux_clm"/>
    </machines>
    <options>
      <option name="wallclock">00:20:00</option>
      <option name="comment"  >Among other extra outputs, ensure that writing the history field master list to a separate file does not cause failure"</option>
    </options>
  </test>
  <test name="ERS_D_Ld3" grid="f10_f10_mg37" compset="I1850Clm50BgcCrop" testmods="clm/default">
    <machines>
      <machine name="cheyenne" compiler="intel" category="aux_clm"/>
      <machine name="cheyenne" compiler="gnu" category="aux_clm"/>
      <machine name="cheyenne" compiler="intel" category="clm_short"/>
      <machine name="cheyenne" compiler="gnu" category="clm_short"/>
    </machines>
    <options>
      <option name="wallclock">00:20:00</option>
    </options>
  </test>
  <test name="ERS_D_Ld3" grid="f10_f10_mg37" compset="I1850Clm50BgcCrop" testmods="clm/clm50dynroots">
    <machines>
      <machine name="cheyenne" compiler="intel" category="aux_clm"/>
      <machine name="izumi"  compiler="intel" category="prebeta"/>
    </machines>
    <options>
      <option name="wallclock">00:20:00</option>
    </options>
  </test>
  <test name="ERS_D_Ld3" grid="f10_f10_mg37" compset="I2000Clm50BgcCru" testmods="clm/deepsoil_bedrock">
    <machines>
      <machine name="cheyenne" compiler="intel" category="aux_clm"/>
    </machines>
    <options>
      <option name="wallclock">00:20:00</option>
    </options>
  </test>
  <test name="ERS_D_Ld5" grid="f10_f10_mg37" compset="I2000Clm50BgcCru" testmods="clm/default">
    <machines>
      <machine name="cheyenne" compiler="intel" category="aux_clm"/>
    </machines>
    <options>
      <option name="wallclock">00:20:00</option>
    </options>
  </test>
  <test name="ERS_D_Ld6" grid="f10_f10_mg37" compset="I1850Clm45BgcCrop" testmods="clm/clm50CMIP6frc">
    <machines>
      <machine name="cheyenne" compiler="gnu" category="aux_clm"/>
      <machine name="cheyenne" compiler="intel" category="aux_clm"/>
    </machines>
    <options>
      <option name="wallclock">00:20:00</option>
    </options>
  </test>
  <test name="ERS_D_Ld7_Mmpi-serial" grid="1x1_smallvilleIA" compset="IHistClm50BgcCropRs" testmods="clm/decStart1851_noinitial">
    <machines>
      <machine name="izumi" compiler="intel" category="aux_clm"/>
    </machines>
    <options>
      <option name="wallclock">00:20:00</option>
      <option name="comment"  >Transient crop run with a mid-year restart, restarting shortly after a big landunit transition, to make sure that the annually-dribbled fluxes generated from landunit transitions restart properly</option>
    </options>
  </test>
  <test name="ERS_Ld3_D" grid="f10_f10_mg37" compset="I1850Clm50BgcCrop" testmods="clm/rad_hrly_light_res_half">
    <machines>
      <machine name="cheyenne" compiler="gnu" category="aux_clm"/>
    </machines>
    <options>
      <option name="wallclock">00:20:00</option>
    </options>
  </test>
  <test name="ERS_Lm20_Mmpi-serial" grid="1x1_smallvilleIA" compset="I2000Clm50BgcCropQianRs" testmods="clm/cropMonthlyNoinitial">
    <machines>
      <machine name="izumi" compiler="gnu" category="aux_clm"/>
    </machines>
    <options>
      <option name="wallclock">01:20:00</option>
      <option name="comment"  >tests mid-year restart, with the restart file being written in the middle of the first year after cold start initialization</option>
    </options>
  </test>
  <test name="ERS_Ly5_Mmpi-serial" grid="1x1_smallvilleIA" compset="I2000Clm50BgcCropQianRs" testmods="clm/ciso_monthly">
    <machines>
      <machine name="izumi" compiler="gnu" category="aux_clm"/>
    </machines>
    <options>
      <option name="wallclock">02:00:00</option>
      <option name="comment"  >multi-year test with crops and isotopes that includes all crop types; added (2020-05-21) in order to test the new switchgrass and miscanthus crops (which otherwise aren't currently tested)</option>
    </options>
  </test>
  <test name="ERS_Lm40_Mmpi-serial" grid="1x1_numaIA" compset="I2000Clm50BgcCropQianRs" testmods="clm/cropMonthlyNoinitial">
    <machines>
      <machine name="izumi" compiler="gnu" category="aux_clm"/>
    </machines>
    <options>
      <option name="wallclock">02:00:00</option>
      <option name="comment"  >tests mid-year restart, with the restart file being written in the middle of the second year after cold start initialization (to test crop restarts at different points throughout the first few years after cold start)</option>
    </options>
  </test>
  <test name="ERS_Lm54_Mmpi-serial" grid="1x1_numaIA" compset="I2000Clm50BgcCropQianRs" testmods="clm/cropMonthlyNoinitial">
    <machines>
      <machine name="izumi" compiler="intel" category="aux_clm"/>
    </machines>
    <options>
      <option name="wallclock">02:00:00</option>
      <option name="comment"  >tests mid-year restart, with the restart file being written after more than 2 years after cold start initialization (to test crop restarts at different points throughout the first few years after cold start)</option>
    </options>
  </test>
  <test name="ERS_Ly20_Mmpi-serial" grid="1x1_numaIA" compset="I2000Clm50BgcCropQianRs" testmods="clm/cropMonthlyNoinitial">
    <machines>
      <machine name="izumi" compiler="intel" category="aux_clm"/>
    </machines>
    <options>
      <option name="wallclock"     >04:00:00</option>
      <option name="tput_tolerance">0.5</option>
      <option name="comment"       >20 year single point tests with BGC-Crop starting from cold start (crop keeps a 20 year running mean, so this tests the sequence of that running mean being established)</option>
    </options>
  </test>
  <test name="ERS_Ly3" grid="f10_f10_mg37" compset="I1850Clm50BgcCropCmip6" testmods="clm/basic">
    <machines>
      <machine name="cheyenne" compiler="intel" category="aux_clm"/>
    </machines>
    <options>
      <option name="wallclock">01:40:00</option>
      <option name="comment"  >Include a long ERS test of the cmip6 configuration, though at coarse resolution. This gives a year+ test covering the output_crop usermod, which is something we want: if this is removed, we should add a test of at least a year duration covering the output_crop usermod. This test needs to use init_interp to work, because of adding virtual Antarctica columns (currently the default out-of-the-box setting uses init_interp for this).</option>
    </options>
  </test>
  <test name="ERS_Ly3_Mmpi-serial" grid="1x1_smallvilleIA" compset="IHistClm50BgcCropQianRs" testmods="clm/cropMonthOutput">
    <machines>
      <machine name="izumi" compiler="gnu" category="aux_clm"/>
    </machines>
    <options>
      <option name="wallclock">01:40:00</option>
      <option name="comment"  >restart is right before the transition from 100% nat veg to 100% crop</option>
    </options>
  </test>
  <test name="ERS_Ly3_P72x2" grid="f10_f10_mg37" compset="IHistClm50BgcCropG" testmods="clm/cropMonthOutput">
    <machines>
      <machine name="cheyenne" compiler="intel" category="aux_clm"/>
    </machines>
    <options>
      <option name="wallclock">01:40:00</option>
      <option name="comment"  >Multi-year global test of transient crops together with transient glaciers. Use glacier evolution with ERS test</option>
    </options>
  </test>
  <test name="ERS_Ly5_P144x1" grid="f10_f10_mg37" compset="IHistClm51BgcCrop" testmods="clm/cropMonthOutput">
    <machines>
      <machine name="cheyenne" compiler="intel" category="aux_clm"/>
    </machines>
    <options>
      <option name="wallclock">01:40:00</option>
      <option name="comment"  >Want a multi-year global test of transient crops; also want a multi-year transient restart test.  Using P60x1 and ERS rather than ERP to get faster turnaround of this long-running test</option>
    </options>
  </test>
  <test name="ERS_Ly5_P72x1" grid="f10_f10_mg37" compset="IHistClm45BgcCrop" testmods="clm/cropMonthOutput">
    <machines>
      <machine name="cheyenne" compiler="intel" category="aux_clm"/>
    </machines>
    <options>
      <option name="wallclock">03:00:00</option>
      <option name="comment"  >include a long Clm45 test, and include a production intel test of Clm45</option>
    </options>
  </test>
  <test name="ERS_Ly6_Mmpi-serial" grid="1x1_smallvilleIA" compset="IHistClm50BgcCropQianRs" testmods="clm/cropMonthOutput">
    <machines>
      <machine name="izumi" compiler="intel" category="aux_clm"/>
    </machines>
    <options>
      <option name="wallclock">02:00:00</option>
      <option name="comment"  >restart is right before increasing natural veg to &gt; 0 while also shifting PCT_CFT</option>
      <option name="tput_tolerance">0.5</option>
    </options>
  </test>
  <test name="SMS_Ly5_Mmpi-serial" grid="1x1_smallvilleIA" compset="IHistClm50BgcCropQianRs" testmods="clm/gregorian_cropMonthOutput">
    <machines>
      <machine name="izumi" compiler="gnu" category="aux_clm"/>
    </machines>
    <options>
      <option name="wallclock">01:00:00</option>
      <option name="comment"  >Multi-year Gregorian test with transient and crop to test code that might break in leap years.</option>
      <option name="tput_tolerance">0.5</option>
    </options>
  </test>
  <test name="LII_D_Ld3_PS" grid="f19_g17" compset="I2000Clm50BgcCrop" testmods="clm/default">
    <machines>
      <machine name="cheyenne" compiler="intel" category="aux_clm"/>
    </machines>
    <options>
      <option name="wallclock">00:20:00</option>
      <option name="comment"  >Basic LII test, covering the standard range of subgrid heterogeneity - particularly, including crop. Uses a year-2000 restart file so that the restart file has non-zero product pools, so that we exercise the gridcell-level code in init_interp.</option>
    </options>
  </test>
  <test name="LII2FINIDATAREAS_D_P72x2_Ld1" grid="f09_g17" compset="I1850Clm50BgcCrop" testmods="clm/default">
    <machines>
      <machine name="cheyenne" compiler="intel" category="aux_clm"/>
    </machines>
    <options>
      <option name="wallclock">00:20:00</option>
      <option name="comment"  >Exercise the init_interp_method='use_finidat_areas' option. See documentation at the top of the python script implementing this test for more details and rationale. This test requires a compatible finidat file (i.e., a file that can be used without interpolation). If no such file is available out-of-the-box, then the test will need to use a testmod that points to a compatible file.</option>
    </options>
  </test>
  <test name="LVG_Ld5_D" grid="f10_f10_mg37" compset="I1850Clm51Bgc" testmods="clm/no_vector_output">
    <machines>
      <machine name="cheyenne" compiler="intel" category="aux_clm"/>
    </machines>
    <options>
      <option name="wallclock">00:20:00</option>
      <option name="comment"  >Include one LVG debug test (exact configuration is not very important). Note that the LVG test will fail if there is any 1-d output, or output separated by glacier elevation classes (e.g., the various *_FORC fields), so this includes a testmod that turns off any 1-d output.</option>
    </options>
  </test>
  <test name="LCISO_Lm13" grid="f10_f10_mg37" compset="IHistClm51BgcCrop" testmods="clm/ciso_monthly">
    <machines>
      <machine name="cheyenne" compiler="intel" category="aux_clm"/>
      <machine name="cheyenne" compiler="intel" category="prebeta"/>
    </machines>
    <options>
      <option name="wallclock">01:30:00</option>
      <option name="comment"  >Make sure Carbon isotopes on and off with land-use change, does NOT change answers. To verify for landuse change must go beyond a year boundary, because of #404 we can't use a December start, so need to run for beyond the year boundary.</option>
    </options>
  </test>
  <test name="NCK_Ld1" grid="f10_f10_mg37" compset="I2000Clm50Sp" testmods="clm/default">
    <machines>
      <machine name="cheyenne" compiler="intel" category="aux_clm"/>
      <machine name="cheyenne" compiler="intel" category="prealpha"/>
    </machines>
    <options>
      <option name="wallclock">00:20:00</option>
    </options>
  </test>
  <test name="PEM_D_Ld5" grid="ne30_g17" compset="I2000Clm50BgcCru" testmods="clm/default">
    <machines>
      <machine name="cheyenne" compiler="intel" category="aux_clm"/>
      <machine name="cheyenne" compiler="intel" category="prealpha"/>
    </machines>
    <options>
      <option name="wallclock">00:60:00</option>
    </options>
  </test>
  <test name="PEM_Ld1" grid="f10_f10_mg37" compset="I2000Clm51BgcCrop" testmods="clm/crop">
    <machines>
      <machine name="izumi" compiler="intel" category="aux_clm"/>
      <machine name="izumi" compiler="intel" category="prebeta"/>
    </machines>
    <options>
      <option name="wallclock">00:20:00</option>
    </options>
  </test>
  <test name="PET_P36x2_D" grid="f10_f10_mg37" compset="I1850Clm50BgcCrop" testmods="clm/default">
    <machines>
      <machine name="cheyenne" compiler="intel" category="aux_clm"/>
    </machines>
    <options>
      <option name="wallclock">00:20:00</option>
      <option name="comment"  >The main purpose of this test is to test threading of init_interp, exercising the OpenMP directives in initInterp. (Note that ERP tests don't compare threaded vs. non-threaded runs of init_interp, since init_interp won't run in the restart case.) Note that this test will use init_interp as long as we don't have out-of-the-box initial conditions at f10 resolution. We could probably get a similar level of confidence in the threading directives by deleting this test and instead changing the LII test to use threading; the main loss would be that that wouldn't test threading combined with interpolating from one resolution to another, as this one does.</option>
      <option name="tput_tolerance">0.5</option>
    </options>
  </test>
  <test name="SMS" grid="f10_f10_mg37" compset="I2000Clm50BgcCrop" testmods="clm/crop">
    <machines>
      <machine name="izumi" compiler="intel" category="aux_clm"/>
      <machine name="cheyenne" compiler="nvhpc" category="aux_clm"/>
      <machine name="izumi" compiler="gnu" category="aux_clm"/>
    </machines>
    <options>
      <option name="wallclock">00:20:00</option>
    </options>
  </test>
  <test name="SMS" grid="f45_f45_mg37" compset="I2000Clm51FatesSpRsGs" testmods="clm/FatesColdSatPhen">
    <machines>
      <machine name="cheyenne" compiler="nvhpc" category="aux_clm"/>
    </machines>
    <options>
      <option name="wallclock">00:20:00</option>
      <option name="comment"  >Simple test to make sure the basic Fates-SP compset works"</option>
    </options>
  </test>
  <test name="SMS_D_Ld1" grid="ne30pg3_t061" compset="I1850Clm50BgcSpinup" testmods="clm/cplhist">
    <machines>
      <machine name="cheyenne" compiler="intel" category="aux_clm"/>
      <machine name="cheyenne" compiler="intel" category="prealpha"/>
    </machines>
    <options>
      <option name="wallclock">00:20:00</option>
    </options>
  </test>
  <test name="SMS_D_Ld1_PS" grid="f19_f19_mg17" compset="I2010Clm50Sp" testmods="clm/clm50cam6LndTuningMode">
    <machines>
      <machine name="cheyenne" compiler="intel" category="aux_clm"/>
    </machines>
    <options>
      <option name="wallclock">00:20:00</option>
    </options>
  </test>
  <test name="ERS_Ln9" grid="ne0ARCTICne30x4_ne0ARCTICne30x4_mt12" compset="IHistClm50Sp" testmods="clm/clm50cam6LndTuningMode_1979Start">
    <machines>
      <machine name="cheyenne" compiler="intel" category="ctsm_sci"/>
    </machines>
    <options>
      <option name="wallclock">00:20:00</option>
      <option name="comment"  >Run ARCTIC for transient case starting in 1979 as for AMIP CAM cases,
                (no need to run this high core count test with every tag, but include it in the less frequent ctsm_sci testing)"</option>
    </options>
  </test>
  <test name="SMS_Ln9" grid="ne0ARCTICGRISne30x8_ne0ARCTICGRISne30x8_mt12" compset="IHistClm50Sp" testmods="clm/clm50cam6LndTuningMode_1979Start">
    <machines>
      <machine name="cheyenne" compiler="intel" category="ctsm_sci"/>
    </machines>
    <options>
      <option name="wallclock">00:20:00</option>
      <option name="comment"  >Run ARCTICGRIS for transient case starting in 1979 as for AMIP CAM cases (no need to run this high core count test with every tag, but include it in the less frequent ctsm_sci testing)"</option>
    </options>
  </test>
  <test name="SMS_Ln9" grid="ne0ARCTICGRISne30x8_ne0ARCTICGRISne30x8_mt12" compset="ISSP585Clm50BgcCrop" testmods="clm/clm50cam6LndTuningMode">
    <machines>
      <machine name="cheyenne" compiler="intel" category="ctsm_sci"/>
    </machines>
    <options>
      <option name="wallclock">00:40:00</option>
      <option name="comment"  >Run ARCTICGRIS for future transient case (do not run this expensive test with every tag, but include it in the less frequent ctsm_sci testing)"</option>
    </options>
  </test>
  <test name="SMS_Ln9" grid="ne0CONUSne30x8_ne0CONUSne30x8_mt12" compset="IHistClm50Sp" testmods="clm/clm50cam6LndTuningMode_2013Start">
    <machines>
      <machine name="cheyenne" compiler="intel" category="ctsm_sci"/>
    </machines>
    <options>
      <option name="wallclock">00:20:00</option>
      <option name="comment"  >Run CONUS for transient case starting in 2013 as for CAM case (no need to run this high core count test with every tag, but include it in the less frequent ctsm_sci testing)"</option>
    </options>
  </test>
  <test name="SMS_Ld5" grid="f09_g17" compset="IHistClm50Sp" testmods="clm/default">
    <machines>
      <machine name="cheyenne" compiler="intel" category="ctsm_sci"/>
    </machines>
    <options>
      <option name="wallclock">00:20:00</option>
      <option name="comment"  >Science support for IHistClm50Sp at f09</option>
    </options>
  </test>
  <test name="SMS_Ld5" grid="f19_g17" compset="IHistClm50Sp" testmods="clm/default">
    <machines>
      <machine name="cheyenne" compiler="intel" category="ctsm_sci"/>
    </machines>
    <options>
      <option name="wallclock">00:20:00</option>
      <option name="comment"  >Science support for IHistClm50Sp at f19</option>
    </options>
  </test>
  <test name="SMS_Ln9" grid="ne30pg2_ne30pg2_mg17" compset="I1850Clm50Sp" testmods="clm/clm50cam6LndTuningMode">
    <machines>
      <machine name="cheyenne" compiler="intel" category="aux_clm"/>
    </machines>
    <options>
      <option name="wallclock">00:40:00</option>
      <option name="comment"  >Run ne30np4.pg2 to make sure will work for CAM"</option>
    </options>
  </test>
  <test name="SMS_Ln9" grid="ne30pg2_ne30pg2_mg17" compset="I2000Clm50BgcCrop" testmods="clm/clm50cam6LndTuningMode">
    <machines>
      <machine name="cheyenne" compiler="intel" category="aux_clm"/>
    </machines>
    <options>
      <option name="wallclock">00:40:00</option>
      <option name="comment"  >Run ne30np4.pg3 to make sure will work for CAM"</option>
    </options>
  </test>
  <test name="SMS_Ln9" grid="mpasa480_mpasa480" compset="I1850Clm50BgcCrop" testmods="clm/clm50cam6LndTuningMode">
    <machines>
      <machine name="cheyenne" compiler="gnu" category="aux_clm"/>
    </machines>
    <options>
      <option name="wallclock">00:40:00</option>
      <option name="comment"  >Run mpasa480 to make sure will work for CAM"</option>
    </options>
  </test>
  <test name="SMS_Ln9" grid="ne3pg3_ne3pg3_mg37" compset="I2000Clm50Sp" testmods="clm/clm50cam6LndTuningMode">
    <machines>
      <machine name="cheyenne" compiler="gnu" category="aux_clm"/>
    </machines>
    <options>
      <option name="wallclock">00:20:00</option>
      <option name="comment"  >Run course resolution ne3pg3_ne3pg3_mg37 to make sure will work for CAM"</option>
    </options>
  </test>
  <test name="SMS_D" grid="f10_f10_mg37" compset="I2000Clm51BgcCrop" testmods="clm/crop">
    <machines>
      <machine name="izumi" compiler="intel" category="aux_clm"/>
      <machine name="cheyenne" compiler="nvhpc" category="aux_clm"/>
      <machine name="cheyenne" compiler="nvhpc" category="prebeta"/>
      <machine name="izumi" compiler="gnu" category="aux_clm"/>
    </machines>
    <options>
      <option name="wallclock">00:20:00</option>
    </options>
  </test>
  <test name="ERS_D_Ld5_Mmpi-serial" grid="1x1_vancouverCAN" compset="I1PtClm50SpRs" testmods="clm/CLM1PTStartDate">
    <machines>
      <machine name="izumi" compiler="nag" category="aux_clm"/>
      <machine name="izumi" compiler="nag" category="prealpha"/>
    </machines>
    <options>
      <option name="wallclock">00:20:00</option>
    </options>
  </test>
  <test name="SMS_D_Ld1_Mmpi-serial" grid="f45_f45_mg37" compset="I2000Clm50SpRs" testmods="clm/ptsRLA">
    <machines>
      <machine name="cheyenne" compiler="intel" category="aux_clm"/>
      <machine name="izumi" compiler="gnu" category="aux_clm"/>
      <machine name="izumi" compiler="nag" category="aux_clm"/>
      <machine name="cheyenne" compiler="intel" category="prealpha"/>
      <machine name="izumi" compiler="gnu" category="prealpha"/>
      <machine name="izumi" compiler="nag" category="prealpha"/>
    </machines>
    <options>
      <option name="wallclock">00:20:00</option>
    </options>
  </test>
  <test name="SMS_D_Ld1_P48x1" grid="f10_f10_mg37" compset="I2000Clm45BgcCrop" testmods="clm/oldhyd">
    <machines>
      <machine name="izumi" compiler="nag" category="aux_clm"/>
    </machines>
    <options>
      <option name="wallclock">00:20:00</option>
    </options>
  </test>
  <test name="ERP_D_P36x2_Ld3" grid="f10_f10_mg37" compset="I2000Clm45BgcCrop" testmods="clm/no_subgrid_fluxes">
    <machines>
      <machine name="cheyenne" compiler="gnu" category="aux_clm">
        <options>
          <option name="wallclock">00:20:00</option>
          <option name="comment">This covers some code that isn't covered by any existing tests (such as the oldhyd test), though the amount of additional code coverage is small, so we don't necessarily need to keep this test long-term.</option>
        </options>
      </machine>
    </machines>
  </test>
  <test name="SMS_D_Ld1_P48x1" grid="f10_f10_mg37" compset="I2000Clm50BgcCru" testmods="clm/datm_bias_correct_cruv7">
    <machines>
      <machine name="izumi" compiler="nag" category="aux_clm"/>
    </machines>
    <options>
      <option name="wallclock">00:20:00</option>
    </options>
  </test>
  <test name="SMS_D_Ld3" grid="f10_f10_mg37" compset="I1850Clm50BgcCrop" testmods="clm/default">
    <machines>
      <machine name="cheyenne" compiler="intel" category="aux_clm"/>
      <machine name="cheyenne" compiler="intel" category="clm_short"/>
      <machine name="cheyenne" compiler="intel" category="prealpha"/>
      <machine name="cheyenne" compiler="intel" category="aux_cime_baselines"/>
    </machines>
    <options>
      <option name="wallclock">00:20:00</option>
    </options>
  </test>
  <test name="SMS_D_Ld3" grid="f10_f10_mg37" compset="I2000Clm50BgcCru" testmods="clm/default">
    <machines>
      <machine name="cheyenne" compiler="intel" category="aux_clm"/>
      <machine name="cheyenne" compiler="gnu" category="aux_clm"/>
      <machine name="cheyenne" compiler="gnu" category="prebeta"/>
    </machines>
    <options>
      <option name="wallclock">00:20:00</option>
    </options>
  </test>
  <test name="SMS_C2_D_Lh12" grid="f10_f10_mg37" compset="I2000Clm50Sp" testmods="clm/pauseResume">
    <machines>
      <machine name="cheyenne" compiler="intel" category="aux_clm"/>
    </machines>
    <options>
      <option name="wallclock">00:20:00</option>
    </options>
  </test>
  <test name="DAE_C2_D_Lh12" grid="f10_f10_mg37" compset="I2000Clm50BgcCrop" testmods="clm/DA_multidrv">
    <machines>
      <machine name="cheyenne" compiler="intel" category="aux_clm"/>
      <machine name="cheyenne" compiler="intel" category="prealpha"/>
    </machines>
    <options>
      <option name="wallclock">00:20:00</option>
    </options>
  </test>
  <test name="SMS_D_Ld5" grid="f10_f10_mg37" compset="I1850Clm45BgcCrop" testmods="clm/crop">
    <machines>
      <machine name="izumi" compiler="nag" category="aux_clm"/>
    </machines>
    <options>
      <option name="wallclock">00:20:00</option>
      <option name="comment"  >include a nag debug test of Clm45BgcCrop</option>
    </options>
  </test>
  <test name="ERS_D_Ld5_Mmpi-serial" grid="1x1_mexicocityMEX" compset="I1PtClm50SpRs" testmods="clm/CLM1PTStartDate">
    <machines>
      <machine name="cheyenne" compiler="gnu" category="aux_clm"/>
      <machine name="cheyenne" compiler="gnu" category="prebeta"/>
    </machines>
    <options>
      <option name="wallclock">00:20:00</option>
      <option name="tput_tolerance">0.5</option>
      <option name="comment">Want to keep a little single-point testing on cheyenne</option>
    </options>
  </test>
  <test name="SMS_Ld10_D_Mmpi-serial" grid="CLM_USRDAT" compset="I1PtClm51Bgc" testmods="clm/default--clm/NEON/NIWO">
    <machines>
      <machine name="izumi"    compiler="nag"   category="aux_clm"/>
    </machines>
    <options>
      <option name="wallclock">00:20:00</option>
      <option name="tput_tolerance">0.5</option>
      <option name="comment"  >Add at least one test of a NEON site</option>
    </options>
  </test>
  <test name="SMS_Ld10_D_Mmpi-serial" grid="CLM_USRDAT" compset="I1PtClm51SpRs" testmods="clm/default--clm/NEON/TOOL">
    <machines>
      <machine name="izumi"    compiler="nag"   category="aux_clm"/>
    </machines>
    <options>
      <option name="wallclock">00:20:00</option>
      <option name="tput_tolerance">0.5</option>
      <option name="comment"  >Add at least one test of a NEON site with SP</option>
    </options>
  </test>
  <test name="SMS_Ld10_D_Mmpi-serial" grid="CLM_USRDAT" compset="I1PtClm51Bgc" testmods="clm/NEON/MOAB--clm/PRISM">
    <machines>
      <machine name="izumi"    compiler="nag"   category="aux_clm"/>
    </machines>
    <options>
      <option name="wallclock">00:20:00</option>
      <option name="tput_tolerance">0.5</option>
      <option name="comment"  >Add at least one test of a NEON site with PRISM precipitation</option>
    </options>
  </test>
  <test name="SMS_Ld10_D_Mmpi-serial" grid="CLM_USRDAT" compset="I1PtClm51Fates" testmods="clm/FatesFireLightningPopDens--clm/NEON/FATES/NIWO">
    <machines>
      <machine name="izumi"    compiler="nag"   category="aux_clm"/>
      <machine name="izumi"    compiler="nag"   category="fates"/>
    </machines>
    <options>
      <option name="wallclock">00:20:00</option>
      <option name="tput_tolerance">0.5</option>
      <option name="comment"  >Add at least one test of a FATES NEON site that needs lightning data</option>
    </options>
  </test>
  <test name="SMS_Ld10_D_Mmpi-serial" grid="CLM_USRDAT" compset="I1PtClm51Fates" testmods="clm/FatesPRISM--clm/NEON/FATES/YELL">
    <machines>
      <machine name="izumi"    compiler="nag"   category="aux_clm"/>
      <machine name="izumi"    compiler="nag"   category="fates"/>
    </machines>
    <options>
      <option name="wallclock">00:20:00</option>
      <option name="tput_tolerance">0.5</option>
      <option name="comment"  >Add at least one test of a FATES NEON site with PRISM precipitation</option>
    </options>
  </test>
  <test name="SMS_D_Lm1_Mmpi-serial" grid="CLM_USRDAT" compset="I1PtClm50SpRs" testmods="clm/USUMB_nuopc">
    <machines>
      <machine name="cheyenne" compiler="intel" category="aux_clm"/>
    </machines>
    <options>
      <option name="wallclock">00:20:00</option>
      <option name="tput_tolerance">0.5</option>
      <option name="comment"  >Make sure the CLM_USRDAT universal resolution works</option>
    </options>
  </test>
  <test name="ERS_D_Ld5" grid="f10_f10_mg37" compset="IHistClm50BgcQian" testmods="clm/ciso_bombspike1963DecStart">
    <machines>
      <machine name="cheyenne" compiler="intel" category="aux_clm"/>
    </machines>
    <options>
      <option name="wallclock">00:40:00</option>
      <option name="comment"  >Want a test of the c13 and c14 timeseries that crosses the year boundary. Ideally this test would include crops (in order to cover as much code as possible combined with the c13/c14 timeseries, even though there are no direct interactions between these timeseries and crops), but crop DecStart tests currently fail because of https://github.com/ESCOMP/ctsm/issues/404 and I didn't want to add another long test just to test these options, so for now using a compset without crops. Using a compset with SGLC to avoid problems with CISM in DecStart tests; the only IHistClm50Bgc compset we have with SGLC is this Qian compset, so I'm using this one.</option>
    </options>
  </test>
  <test name="SMS_D_Ly6_Mmpi-serial" grid="1x1_smallvilleIA" compset="IHistClm45BgcCropQianRs" testmods="clm/cropMonthOutput">
    <machines>
      <machine name="izumi" compiler="intel" category="aux_clm"/>
    </machines>
    <options>
      <option name="wallclock">02:00:00</option>
      <option name="comment"  >Want a debug test that tests a number of aspects of transient crops, including a new crop landunit and shifting PCT_CFT; move to CLM50 once we can get it fast enough (see bug 2391)</option>
    </options>
  </test>
  <test name="ERS_Lm25" grid="1x1_smallvilleIA" compset="IHistClm50BgcCropQianRs" testmods="clm/smallville_dynlakes_monthly">
    <machines>
      <machine name="cheyenne" compiler="gnu" category="aux_clm">
        <options>
          <option name="wallclock">0:50:00</option>
          <option name="comment">Include a test of transient lakes</option>
        </options>
      </machine>
    </machines>
  </test>
  <test name="ERS_Lm25" grid="1x1_smallvilleIA" compset="IHistClm50BgcCropQianRs" testmods="clm/smallville_dynurban_monthly">
    <machines>
      <machine name="cheyenne" compiler="gnu" category="aux_clm">
        <options>
          <option name="wallclock">0:50:00</option>
          <option name="comment">Include a test of transient urban</option>
        </options>
      </machine>
    </machines>
  </test>
  <test name="SMS_D_P48x1_Ld5" grid="f10_f10_mg37" compset="I2000Clm50BgcCrop" testmods="clm/irrig_spunup">
    <machines>
      <machine name="izumi" compiler="nag" category="aux_clm"/>
      <machine name="izumi" compiler="nag" category="prebeta"/>
    </machines>
    <options>
      <option name="wallclock">00:20:00</option>
      <option name="comment"  >Want nag _D test with irrigation on</option>
    </options>
  </test>
  <test name="SMS_Ld1_PS" grid="f09_g17" compset="I2000Clm50BgcCru" testmods="clm/datm_bias_correct_cruv7">
    <machines>
      <machine name="cheyenne" compiler="gnu" category="aux_clm"/>
    </machines>
    <options>
      <option name="wallclock">00:20:00</option>
    </options>
  </test>
  <test name="SMS_Ld1" grid="f19_g17" compset="I2000Clm50Vic" testmods="clm/default">
    <machines>
      <machine name="cheyenne" compiler="intel" category="ctsm_sci"/>
    </machines>
    <options>
      <option name="wallclock">00:20:00</option>
    </options>
  </test>
  <test name="SMS_D_Ld1_Mmpi-serial" grid="f45_f45_mg37" compset="I2000Clm50SpRs" testmods="clm/ptsROA">
    <machines>
      <machine name="izumi" compiler="gnu" category="aux_clm"/>
    </machines>
    <options>
      <option name="wallclock">00:20:00</option>
    </options>
  </test>
  <test name="SMS_Ld5" grid="f10_f10_mg37" compset="I1850Clm45BgcCrop" testmods="clm/crop">
    <machines>
      <machine name="cheyenne" compiler="gnu" category="aux_clm"/>
      <machine name="cheyenne" compiler="intel" category="aux_clm"/>
    </machines>
    <options>
      <option name="wallclock">00:20:00</option>
      <option name="comment"  >include a production gnu test of Clm45</option>
    </options>
  </test>
  <test name="SMS_Ld2_D_PS" grid="f09_g17" compset="I1850Clm50BgcCropCmip6" testmods="clm/basic_interp">
    <machines>
      <machine name="cheyenne" compiler="intel" category="aux_clm"/>
    </machines>
    <options>
      <option name="wallclock">00:20:00</option>
      <option name="comment"  >This gives a short debug test of the cmip6 configuration as well as a test of the cmip6 configuration at the production resolution, both of which we want. This test needs to use init_interp to work, because of adding virtual Antarctica columns.</option>
    </options>
  </test>
  <test name="SMS_Ld5_D_P48x1" grid="f10_f10_mg37" compset="IHistClm50Bgc" testmods="clm/monthly">
    <machines>
      <machine name="izumi" compiler="nag" category="aux_clm"/>
    </machines>
    <options>
      <option name="wallclock">00:20:00</option>
    </options>
  </test>
  <test name="SMS_Ld5_D_P48x1" grid="f10_f10_mg37" compset="IHistClm51Bgc" testmods="clm/decStart">
    <machines>
      <machine name="izumi" compiler="nag" category="aux_clm"/>
    </machines>
    <options>
      <option name="wallclock">00:20:00</option>
    </options>
  </test>
  <test name="SMS_Ld5" grid="f10_f10_mg37" compset="ISSP585Clm50BgcCrop" testmods="clm/ciso_dec2050Start">
    <machines>
      <machine name="cheyenne" compiler="intel" category="aux_clm"/>
      <machine name="cheyenne" compiler="intel" category="prebeta"/>
    </machines>
    <options>
      <option name="wallclock">00:20:00</option>
      <option name="comment"  >Transient production low res future scenario SSP5-8.5 case with isotopes with a december 2050 start</option>
    </options>
  </test>
  <test name="SMS_Ld5" grid="f10_f10_mg37" compset="ISSP245Clm50BgcCrop" testmods="clm/ciso_dec2050Start">
    <machines>
      <machine name="cheyenne" compiler="gnu" category="aux_clm"/>
    </machines>
    <options>
      <option name="wallclock">00:20:00</option>
      <option name="comment"  >Transient production low res future scenario SSP2-4.5 case with isotopes with a december 2050 start, use gnu to move off of intel</option>
    </options>
  </test>
  <test name="SMS_Ld5" grid="f10_f10_mg37" compset="ISSP370Clm50BgcCrop" testmods="clm/ciso_dec2050Start">
    <machines>
      <machine name="cheyenne" compiler="gnu" category="aux_clm"/>
    </machines>
    <options>
      <option name="wallclock">00:20:00</option>
      <option name="comment"  >Transient production low res future scenario SSP3-7.0 case with isotopes with a december 2050 start, use gnu to move off of intel</option>
    </options>
  </test>
  <test name="SMS_D_Ld5" grid="f10_f10_mg37" compset="ISSP126Clm50BgcCrop" testmods="clm/datm_ssp126_anom_forc">
    <machines>
      <machine name="cheyenne" compiler="intel" category="aux_clm"/>
    </machines>
    <options>
      <option name="wallclock">00:20:00</option>
      <option name="comment"  >Transient production with anomaly forcing low res future scenario SSP1-2.6 case</option>
    </options>
  </test>
  <test name="ERP_D_Ld5" grid="f10_f10_mg37" compset="I1850Clm50Bgc" testmods="clm/nlevgrnd_small">
    <machines>
      <machine name="izumi" compiler="intel" category="aux_clm">
        <options>
          <option name="wallclock">0:20:00</option>
          <option name="comment">The main point of this test is to exercise the case where nlevgrnd is less than nlevurb. See the README file in its testmod directory for details.</option>
        </options>
      </machine>
    </machines>
  </test>
  <test name="SMS_Lm13_PS" grid="f19_g17" compset="I2000Clm51BgcCrop" testmods="clm/cropMonthOutput">
    <machines>
      <machine name="cheyenne" compiler="intel" category="aux_clm"/>
    </machines>
    <options>
      <option name="wallclock">02:00:00</option>
      <option name="comment"  >include a relatively long crop test at relatively high resolution</option>
    </options>
  </test>
  <test name="SMS_Lm37" grid="f10_f10_mg37" compset="I1850Clm50SpG" testmods="clm/glcMEC_long">
    <machines>
      <machine name="cheyenne" compiler="intel" category="aux_clm"/>
      <machine name="cheyenne" compiler="intel" category="prebeta"/>
    </machines>
    <options>
      <option name="wallclock">01:30:00</option>
      <option name="comment"  >Long enough test for SMB to be generated in bare land areas; add a month beyond the 3rd year to allow time for CLM to respond to CISM forcing from the 3rd year. (Note: if we had spun-up initial conditions for an IG compset, we could test this with much shorter test, if it also used the glc override options - much of the need for this long test is to allow the snow pack to spin up.)</option>
    </options>
  </test>
  <test name="SMS_Ly3_Mmpi-serial" grid="1x1_numaIA" compset="I2000Clm50BgcCropQianRs" testmods="clm/clm50dynroots">
    <machines>
      <machine name="izumi" compiler="intel" category="aux_clm"/>
    </machines>
    <options>
      <option name="wallclock">01:40:00</option>
    </options>
  </test>
  <test name="SMS_Ly3_Mmpi-serial" grid="1x1_numaIA" compset="I2000Clm50BgcDvCropQianRs" testmods="clm/ignor_warn_cropMonthOutputColdStart">
    <machines>
      <machine name="izumi" compiler="gnu" category="aux_clm"/>
    </machines>
    <options>
      <option name="wallclock">01:40:00</option>
      <option name="comment"  >Single point 3-year test with DV"</option>
    </options>
  </test>
  <test name="ERP_D_Ld10" grid="f10_f10_mg37" compset="I1850Clm51BgcCrop" testmods="clm/ADspinup">
    <machines>
      <machine name="cheyenne" compiler="intel" category="aux_clm"/>
    </machines>
    <options>
      <option name="wallclock">00:20:00</option>
      <option name="comment"  >Include a restart test for AD spinup mode because of specific logic for spinup_state. Lack of this test did cause a problem.</option>
    </options>
  </test>
  <test name="SSP_D_Ld10" grid="f10_f10_mg37" compset="I1850Clm51Bgc" testmods="clm/rtmColdSSP">
    <machines>
      <machine name="cheyenne" compiler="intel" category="aux_clm"/>
    </machines>
    <options>
      <option name="wallclock">00:20:00</option>
    </options>
  </test>
  <test name="SSP_D_Ld4" grid="f10_f10_mg37" compset="I1850Clm50BgcCrop" testmods="clm/ciso_rtmColdSSP">
    <machines>
      <machine name="cheyenne" compiler="intel" category="aux_clm"/>
    </machines>
    <options>
      <option name="wallclock">00:20:00</option>
    </options>
  </test>
  <test name="SSP_Ld10" grid="f10_f10_mg37" compset="I1850Clm50Bgc" testmods="clm/rtmColdSSP">
    <machines>
      <machine name="cheyenne" compiler="gnu" category="prebeta"/>
      <machine name="cheyenne" compiler="gnu" category="aux_clm"/>
    </machines>
    <options>
      <option name="wallclock">00:20:00</option>
    </options>
  </test>
  <test name="SSP_Ld4" grid="f09_g17" compset="I1850Clm50BgcCrop" testmods="clm/ciso_rtmColdSSP">
    <machines>
      <machine name="cheyenne" compiler="intel" category="ctsm_sci"/>
    </machines>
    <options>
      <option name="wallclock">00:20:00</option>
    </options>
  </test>
  <test name="SMS_D_Mmpi-serial_Ld5" grid="5x5_amazon" compset="I2000Clm50FatesRs" testmods="clm/FatesCold">
    <machines>
      <machine name="izumi" compiler="nag" category="aux_clm"/>
      <machine name="cheyenne" compiler="gnu" category="prebeta"/>
    </machines>
    <options>
      <option name="wallclock">00:20:00</option>
    </options>
  </test>
  <test name="ERS_D_Ld15" grid="f45_f45_mg37" compset="I2000Clm50FatesRs" testmods="clm/FatesColdTreeDamage">
    <machines>
      <machine name="cheyenne" compiler="intel" category="fates"/>
    </machines>
    <options>
      <option name="wallclock">00:20:00</option>
      <option name="comment"  >Ensure functionality of the tree damage option in FATES</option>
    </options>
  </test>
  <test name="ERS_D_Ld3_PS" grid="f09_g17" compset="I2000Clm50FatesRs" testmods="clm/FatesCold">
    <machines>
      <machine name="cheyenne" compiler="intel" category="aux_clm"/>
    </machines>
    <options>
      <option name="wallclock">00:20:00</option>
      <option name="comment"  >Want one fates test on a large grid: Since FATES has cohorts, it has potential to be a massive memory consumer and netcdf array size maker, so the large grid test will help smoke out these types of issues (and it's a restart test to cover possible memory/netcdf size issues with the restart file).</option>
    </options>
  </test>
  <test name="ERS_D_Ld5" grid="f45_f45_mg37" compset="I2000Clm50FatesRs" testmods="clm/FatesCold">
    <machines>
      <machine name="izumi" compiler="nag" category="fates"/>
    </machines>
    <options>
      <option name="wallclock">00:20:00</option>
      <option name="comment"  >Want one simple FatesCold gridded test on a izumi using nag compiler.</option>
    </options>
  </test>
  <test name="ERS_D_Ld5" grid="f10_f10_mg37" compset="I2000Clm50Fates" testmods="clm/FatesCold">
    <machines>
      <machine name="cheyenne" compiler="intel" category="aux_clm"/>
      <machine name="cheyenne" compiler="intel" category="fates"/>
      <machine name="izumi" compiler="nag" category="aux_clm"/>
    </machines>
    <options>
      <option name="wallclock">00:40:00</option>
    </options>
  </test>
  <test name="ERS_Lm13" grid="f10_f10_mg37" compset="I2000Clm50Fates" testmods="clm/FatesCold">
    <machines>
      <machine name="cheyenne" compiler="gnu" category="fates"/>
    </machines>
    <options>
      <option name="wallclock">00:50:00</option>
    </options>
  </test>
  <test name="ERS_Lm13" grid="f45_f45_mg37" compset="I2000Clm50Fates" testmods="clm/FatesColdNoComp">
    <machines>
      <machine name="cheyenne" compiler="intel" category="fates"/>
    </machines>
    <options>
      <option name="wallclock">00:40:00</option>
    </options>
  </test>
  <test name="ERS_D_Mmpi-serial_Ld5" grid="1x1_brazil" compset="I2000Clm50FatesRs" testmods="clm/FatesCold">
    <machines>
      <machine name="izumi" compiler="nag" category="aux_clm"/>
      <machine name="cheyenne" compiler="gnu" category="aux_clm"/>
    </machines>
    <options>
      <option name="wallclock">00:20:00</option>
    </options>
  </test>
  <test name="ERS_D_Mmpi-serial_Ld5" grid="5x5_amazon" compset="I2000Clm50FatesRs" testmods="clm/FatesCold">
    <machines>
      <machine name="cheyenne" compiler="intel" category="aux_clm"/>
      <machine name="cheyenne" compiler="intel" category="prebeta"/>
    </machines>
    <options>
      <option name="wallclock">00:20:00</option>
    </options>
  </test>
  <test name="SMS_D_Ld5" grid="f45_f45_mg37" compset="I2000Clm51Fates" testmods="clm/FatesCold">
    <machines>
      <machine name="izumi" compiler="nag" category="aux_clm"/>
    </machines>
    <options>
      <option name="wallclock">00:20:00</option>
      <option name="comment"  >Fates with clm5_1</option>
    </options>
  </test>
  <test name="ERS_D_Mmpi-serial_Ld5" grid="5x5_amazon" compset="I2000Clm51FatesRs" testmods="clm/FatesCold">
    <machines>
      <machine name="cheyenne" compiler="intel" category="aux_clm"/>
    </machines>
    <options>
      <option name="wallclock">00:20:00</option>
      <option name="comment"  >Run a Fates test with latest Clm5_1</option>
    </options>
  </test>
  <test name="SMS_D_Ld5" grid="f10_f10_mg37" compset="I2000Clm45Fates" testmods="clm/FatesCold">
    <machines>
      <machine name="cheyenne" compiler="intel" category="aux_clm"/>
      <machine name="cheyenne" compiler="intel" category="aux_cime_baselines"/>
    </machines>
    <options>
      <option name="wallclock">00:40:00</option>
    </options>
  </test>
  <test name="SMS_D_Lm6_P144x1" grid="f45_f45_mg37" compset="I2000Clm50FatesRs" testmods="clm/FatesCold">
    <machines>
      <machine name="cheyenne" compiler="intel" category="aux_clm"/>
    </machines>
    <options>
      <option name="wallclock">00:20:00</option>
    </options>
  </test>
  <test name="SMS_D_Ld5" grid="f10_f10_mg37" compset="I2000Clm50FatesRs" testmods="clm/FatesCold">
    <machines>
      <machine name="cheyenne" compiler="intel" category="aux_clm"/>
      <machine name="cheyenne" compiler="gnu" category="aux_clm"/>
      <machine name="izumi" compiler="nag" category="aux_clm"/>
      <machine name="cheyenne" compiler="gnu" category="prebeta"/>
    </machines>
    <options>
      <option name="wallclock">00:20:00</option>
    </options>
  </test>
  <test name="SMS_Ld5_PS" grid="f19_g17" compset="I2000Clm50FatesRs" testmods="clm/FatesCold">
    <machines>
      <machine name="cheyenne" compiler="gnu" category="aux_clm"/>
    </machines>
    <options>
      <option name="wallclock">00:40:00</option>
    </options>
  </test>
  <test name="ERP_Ld9" grid="f45_f45_mg37" compset="I2000Clm50FatesRs" testmods="clm/FatesColdAllVars">
    <machines>
      <machine name="cheyenne" compiler="intel" category="aux_clm"/>
    </machines>
    <options>
      <option name="wallclock">00:20:00</option>
      <option name="comment">ERP FATES test covering all standard FATES history variables.</option>
    </options>
  </test>
  <test name="SMS_Ld5" grid="f10_f10_mg37" compset="I2000Clm45Fates" testmods="clm/FatesCold">
    <machines>
      <machine name="cheyenne" compiler="intel" category="aux_clm"/>
      <machine name="izumi" compiler="intel" category="aux_clm"/>
    </machines>
    <options>
      <option name="wallclock">00:40:00</option>
      <option name="comment">60 day exact restart FATES test on f45 grid.</option>
    </options>
  </test>
  <test name="ERS_Ld30" grid="f45_f45_mg37" compset="I2000Clm50FatesRs" testmods="clm/FatesColdFixedBiogeo">
    <machines>
      <machine name="cheyenne" compiler="intel" category="aux_clm"/>
      <machine name="izumi" compiler="intel" category="aux_clm"/>
    </machines>
    <options>
      <option name="wallclock">00:40:00</option>
      <option name="comment">30 day exact restart test for FATES fixed biogeography reduced complexity mode on an f45 grid.</option>
    </options>
  </test>
  <test name="SMS_Ld5" grid="f10_f10_mg37" compset="I2000Clm50FatesRs" testmods="clm/FatesCold">
    <machines>
      <machine name="cheyenne" compiler="intel" category="aux_clm"/>
      <machine name="izumi" compiler="intel" category="aux_clm"/>
    </machines>
    <options>
      <option name="wallclock">00:40:00</option>
      <option name="comment">60 day exact restart test providing coverage for the FATES logging mode on an f45 grid.</option>
    </options>
  </test>
  <test name="ERS_Ld30" grid="f45_f45_mg37" compset="I2000Clm50FatesRs" testmods="clm/FatesColdSizeAgeMort">
    <machines>
      <machine name="cheyenne" compiler="intel" category="aux_clm"/>
    </machines>
    <options>
      <option name="wallclock">00:40:00</option>
      <option name="comment">30 day exact restart test activating FATES size and age mortality mode on an f45 grid.</option>
    </options>
  </test>
  <test name="ERP_P72x2_Ld30" grid="f45_f45_mg37" compset="I2000Clm50FatesRs" testmods="clm/mimicsFatesCold">
    <machines>
      <machine name="cheyenne" compiler="intel" category="aux_clm"/>
      <machine name="cheyenne" compiler="intel" category="fates"/>
    </machines>
    <options>
      <option name="wallclock">00:40:00</option>
      <option name="comment">30 day exact restart test with threading, running FATES-MIMICS on an f45 grid.</option>
    </options>
  </test>
  <test name="SMS_D_Ld5" grid="f10_f10_mg37" compset="I2000Clm50BgcCrop" testmods="clm/irrig_alternate">
    <machines>
      <machine name="izumi" compiler="nag" category="aux_clm">
        <options>
          <option name="wallclock">00:20:00</option>
          <option name="comment">Debug test covering some non-default irrigation options.</option>
        </options>
      </machine>
    </machines>
  </test>
  <test name="SMS_D_Ld10" grid="f10_f10_mg37" compset="I2000Clm50BgcCrop" testmods="clm/tracer_consistency">
    <machines>

      <machine name="izumi" compiler="intel" category="aux_clm">
        <options>
          <option name="wallclock">00:30:00</option>
          <option name="comment">Include a tracer consistency check in debug mode.</option>
        </options>
      </machine>

    </machines>
  </test>
  <test name="ERP_P36x2_D_Ld5" grid="f10_f10_mg37" compset="I2000Ctsm50NwpBgcCropGswp" testmods="clm/default">
    <machines>

      <machine name="cheyenne" compiler="intel" category="aux_clm">
        <options>
          <option name="wallclock">00:30:00</option>
          <option name="comment">A debug ERP test of the NWP configuration with active BGC and CROP.</option>
        </options>
      </machine>

    </machines>
  </test>
  <test name="LWISO_Ld10" grid="f10_f10_mg37" compset="I2000Clm50BgcCrop" testmods="clm/coldStart">
    <machines>
      <machine name="cheyenne" compiler="gnu" category="aux_clm">
        <options>
          <option name="wallclock">00:30:00</option>
          <option name="comment">Ensure that turning on water tracers doesn't change answers. Cold start for now, until we can use initial conditions from a non-isotope case in an isotope case; once we can do that, this should be changed to not be cold start (e.g., 5-day decStart transient test: see also https://github.com/ESCOMP/ctsm/issues/495#issuecomment-516619853).</option>
        </options>
      </machine>
    </machines>
  </test>
  <test name="ERP_P36x2_D_Ld5" grid="f10_f10_mg37" compset="I2000Ctsm50NwpSpGswp" testmods="clm/default">
    <machines>

      <machine name="cheyenne" compiler="intel" category="aux_clm">
        <options>
          <option name="wallclock">00:30:00</option>
          <option name="comment">Include a debug ERP test of the NWP configuration.</option>
        </options>
      </machine>

    </machines>
  </test>
  <test name="SMS_Ld1_PS" grid="nldas2_rnldas2_mnldas2" compset="I2000Ctsm50NwpSpNldas" testmods="clm/default">
    <machines>

      <machine name="cheyenne" compiler="gnu" category="aux_clm">
        <options>
          <option name="wallclock">00:30:00</option>
          <option name="comment">Include a short smoke test covering the nldas2 grid and the I2000Ctsm50NwpSpNldas compset, which uses NLDAS datm forcing.</option>
        </options>
      </machine>

    </machines>
  </test>
  <test name="SMS_Ld1_PS" grid="nldas2_rnldas2_mnldas2" compset="I2000Ctsm50NwpSpNldasRs" testmods="clm/default">
    <machines>

      <machine name="cheyenne" compiler="gnu" category="aux_clm">
        <options>
          <option name="wallclock">00:30:00</option>
          <option name="comment">Include a short smoke test covering the nldas2 grid and the I2000Ctsm50NwpSpNldasRs compset, which uses NLDAS datm forcing.</option>
        </options>
      </machine>

    </machines>
  </test>
  <test name="ERP_D_Ld3" grid="f19_g17" compset="I2000Clm50FatesCruRsGs" testmods="clm/FatesCold">
    <machines>
      <machine name="cheyenne" compiler="intel" category="fates"/>
    </machines>
    <options>
      <option name="wallclock">00:20:00</option>
      <option name="comment">Short ERP debug FATES test for f19_g17 grid.</option>
    </options>
  </test>
  <test name="ERP_D_P36x2_Ld3" grid="f19_g17" compset="I2000Clm50FatesCru" testmods="clm/FatesCold">
    <machines>
      <machine name="cheyenne" compiler="intel" category="fates"/>
    </machines>
    <options>
      <option name="wallclock">00:20:00</option>
      <option name="comment">Short ERP debug FATES test for f19_g17 grid with modified task layout.</option>
    </options>
  </test>
  <test name="ERP_Ld3" grid="f09_g17" compset="I2000Clm50FatesRs" testmods="clm/FatesCold">
    <machines>
      <machine name="cheyenne" compiler="intel" category="fates"/>
      <machine name="lawrencium-lr3" compiler="intel" category="fates"/>
    </machines>
    <options>
      <option name="wallclock">00:20:00</option>
      <option name="comment">Short ERP FATES test for f09_g17 grid.</option>
    </options>
  </test>
  <test name="ERP_Ld9" grid="f45_f45_mg37" compset="I2000Clm50FatesCruRsGs" testmods="clm/FatesColdAllVars">
    <machines>
      <machine name="cheyenne" compiler="intel" category="fates"/>
      <machine name="lawrencium-lr3" compiler="intel" category="fates"/>
    </machines>
    <options>
      <option name="wallclock">00:20:00</option>
      <option name="comment">ERP FATES test covering all standard FATES history variables.</option>
    </options>
  </test>
  <test name="ERS_D_Ld30" grid="f45_f45_mg37" compset="I2000Clm50FatesCruRsGs" testmods="clm/FatesColdPRT2">
    <machines>
      <machine name="cheyenne" compiler="intel" category="fates"/>
      <machine name="izumi" compiler="nag" category="fates"/>
      <machine name="lawrencium-lr3" compiler="intel" category="fates"/>
    </machines>
    <options>
      <option name="wallclock">00:40:00</option>
      <option name="comment">Exact restart debug test covering Fates CNP nutrients mode.</option>
    </options>
  </test>
  <test name="ERS_D_Ld30" grid="f45_f45_mg37" compset="I2000Clm50FatesCruRsGs" testmods="clm/FatesColdLandUse">
    <machines>
      <machine name="cheyenne" compiler="intel" category="fates"/>
      <machine name="izumi" compiler="nag" category="fates"/>
      <machine name="lawrencium-lr3" compiler="intel" category="fates"/>
    </machines>
    <options>
      <option name="wallclock">00:40:00</option>
    </options>
  </test>
  <test name="ERS_D_Ld3" grid="f19_g17" compset="I2000Clm50FatesCruRsGs" testmods="clm/FatesCold">
    <machines>
      <machine name="cheyenne" compiler="intel" category="fates"/>
      <machine name="cheyenne" compiler="gnu" category="fates"/>
      <machine name="lawrencium-lr3" compiler="intel" category="fates"/>
    </machines>
    <options>
      <option name="wallclock">00:40:00</option>
      <option name="comment">Exact restart debug FATES test covering for the f19_g17 grid resolution.</option>
    </options>
  </test>
  <test name="ERS_D_Ld5" grid="f19_g17" compset="I2000Clm50BgcCru" testmods="clm/default">
    <machines>
      <machine name="cheyenne" compiler="intel" category="fates"/>
      <machine name="lawrencium-lr3" compiler="intel" category="fates"/>
    </machines>
    <options>
      <option name="wallclock">00:20:00</option>
      <option name="comment">Exact restart debug test to provide for some CLM coverage during fates suite tests.</option>
    </options>
  </test>
  <test name="ERS_D_Mmpi-serial_Ld5" grid="1x1_brazil" compset="I2000Clm50FatesCruRsGs" testmods="clm/FatesCold">
    <machines>
      <machine name="cheyenne" compiler="intel" category="fates"/>
      <machine name="izumi" compiler="nag" category="fates"/>
      <machine name="lawrencium-lr3" compiler="intel" category="fates"/>
    </machines>
    <options>
      <option name="wallclock">00:20:00</option>
      <option name="comment">Short ERP debug FATES test for single site grid with serial mpi.</option>
    </options>
  </test>
  <test name="ERS_Ld9" grid="f10_f10_mg37" compset="I2000Clm50FatesCruRsGs" testmods="clm/FatesColdCH4Off">
    <machines>
      <machine name="cheyenne" compiler="intel" category="fates"/>
      <machine name="lawrencium-lr3" compiler="intel" category="fates"/>
      <machine name="cheyenne" compiler="intel" category="aux_clm"/>
    </machines>
    <options>
      <option name="wallclock">00:10:00</option>
      <option name="comment">30 day exact restart test activating FATES with CH4 off for the f10 grid.</option>
    </options>
  </test>
  <test name="SMS_Lm3_D_Mmpi-serial" grid="1x1_brazil" compset="I2000Clm50FatesCruRsGs" testmods="clm/FatesColdHydro">
    <machines>
      <machine name="izumi" compiler="intel" category="aux_clm"/>
      <machine name="cheyenne" compiler="intel" category="fates"/>
      <machine name="izumi" compiler="nag" category="fates"/>
    </machines>
    <options>
      <option name="wallclock">00:20:00</option>
      <option name="comment">Longer smoke debug test for single site grid with serial mpi with coverage for FATES Hydro. Bypasses grid level mass checks.</option>
    </options>
  </test>
  <test name="ERS_D_Ld5" grid="1x1_brazil" compset="I2000Clm50FatesCruRsGs" testmods="clm/FatesColdHydro">
    <machines>
      <machine name="cheyenne" compiler="intel" category="fates"/>
      <machine name="izumi" compiler="nag" category="fates"/>
      <machine name="lawrencium-lr3" compiler="intel" category="fates"/>
    </machines>
    <options>
      <option name="wallclock">00:40:00</option>
      <option name="comment">Short exact restart debug test for single site grid with coverage for FATES Hydro. Bypasses grid level mass checks.</option>
    </options>
  </test>
  <test name="ERS_Ld5" grid="f19_g17" compset="I2000Clm45Fates" testmods="clm/FatesCold">
    <machines>
      <machine name="cheyenne" compiler="intel" category="fates"/>
      <machine name="lawrencium-lr3" compiler="intel" category="fates"/>
    </machines>
    <options>
      <option name="wallclock">00:20:00</option>
      <option name="comment">Exact restart debug FATES test providing coverage for Clm45 physics.</option>
    </options>
  </test>
  <test name="ERS_Ld60" grid="f45_f45_mg37" compset="I2000Clm50FatesCruRsGs" testmods="clm/Fates">
    <machines>
      <machine name="cheyenne" compiler="intel" category="fates"/>
      <machine name="lawrencium-lr3" compiler="intel" category="fates"/>
    </machines>
    <options>
      <option name="wallclock">00:40:00</option>
      <option name="comment">60 day exact restart FATES test on f45 grid.</option>
    </options>
  </test>
  <test name="ERS_Ld60" grid="f45_f45_mg37" compset="I2000Clm50FatesCruRsGs" testmods="clm/FatesColdNoFire">
    <machines>
      <machine name="cheyenne" compiler="intel" category="fates"/>
      <machine name="lawrencium-lr3" compiler="intel" category="fates"/>
    </machines>
    <options>
      <option name="wallclock">00:40:00</option>
      <option name="comment">60 day exact restart test that turns off all fire (both FATES and CLM) on an f45 grid.</option>
    </options>
  </test>
  <test name="ERS_Ld60" grid="f45_f45_mg37" compset="I2000Clm50FatesCruRsGs" testmods="clm/FatesColdST3">
    <machines>
      <machine name="cheyenne" compiler="intel" category="fates"/>
      <machine name="lawrencium-lr3" compiler="intel" category="fates"/>
    </machines>
    <options>
      <option name="wallclock">00:20:00</option>
      <option name="comment">60 day exact restart test activating FATES static stand structure on an f45 grid.</option>
    </options>
  </test>
  <test name="ERS_Ld60" grid="f45_f45_mg37" compset="I2000Clm50FatesCruRsGs" testmods="clm/FatesColdPPhys">
    <machines>
      <machine name="cheyenne" compiler="intel" category="fates"/>
    </machines>
    <options>
      <option name="wallclock">00:20:00</option>
      <option name="comment">60 day exact restart test activating FATES prescribed physiology mode on an f45 grid.</option>
    </options>
  </test>
  <test name="ERS_Ld30" grid="f45_f45_mg37" compset="I2000Clm50FatesCruRsGs" testmods="clm/FatesColdFixedBiogeo">
    <machines>
      <machine name="cheyenne" compiler="intel" category="fates"/>
      <machine name="lawrencium-lr3" compiler="intel" category="fates"/>
    </machines>
    <options>
      <option name="wallclock">00:40:00</option>
    </options>
  </test>
  <test name="ERS_Ld30" grid="f45_f45_mg37" compset="I2000Clm50FatesCruRsGs" testmods="clm/FatesColdNoComp">
    <machines>
      <machine name="cheyenne" compiler="intel" category="fates"/>
      <machine name="lawrencium-lr3" compiler="intel" category="fates"/>
    </machines>
    <options>
      <option name="wallclock">00:40:00</option>
    </options>
  </test>
  <test name="ERS_Ld30" grid="f45_f45_mg37" compset="I2000Clm50FatesCruRsGs" testmods="clm/FatesColdNoCompFixedBioGeo">
    <machines>
      <machine name="cheyenne" compiler="intel" category="fates"/>
    </machines>
    <options>
      <option name="wallclock">00:40:00</option>
    </options>
  </test>
  <test name="SMS_D" grid="1x1_brazil" compset="I2000Clm51FatesSpCruRsGs" testmods="clm/FatesColdSatPhen">
    <machines>
      <machine name="cheyenne" compiler="intel" category="fates"/>
    </machines>
    <options>
      <option name="wallclock">00:20:00</option>
      <option name="comment">Test with DEBUG on for FatesSP mode, NOTE: FatesSp has the largest difference in CTSM code for any FATES mode</option>
    </options>
  </test>
  <test name="SMS_D" grid="1x1_brazil" compset="I2000Clm51FatesSpCruRsGs" testmods="clm/FatesColdDryDepSatPhen">
    <machines>
      <machine name="cheyenne" compiler="gnu" category="aux_clm"/>
    </machines>
    <options>
      <option name="wallclock">00:20:00</option>
      <option name="comment"  >Run a test with dry deposition on and FATES-SP</option>
    </options>
  </test>
  <test name="SMS_D" grid="1x1_brazil" compset="I2000Clm51FatesSpCruRsGs" testmods="clm/FatesColdMeganSatPhen">
    <machines>
      <machine name="cheyenne" compiler="gnu" category="aux_clm"/>
    </machines>
    <options>
      <option name="wallclock">00:20:00</option>
      <option name="comment"  >Run a test with MEGAN on and FATES-SP</option>
    </options>
  </test>
<!--    Don't active this test until #1722 is fixed
  <test name="SMS_Ld3" grid="f09_f09_mg17" compset="I2000Clm51FatesCruRsGs" testmods="clm/FatesColdSatPhen_prescribed">
    <machines>
      <machine name="cheyenne" compiler="intel" category="fates"/>
    </machines>
    <options>
      <option name="wallclock">00:20:00</option>
      <option name="comment">Test with prescribed LAI and soil-moisture with FatesSP mode, has to be at f09 and 2000</option>
    </options>
  </test>
-->
  <test name="SMS_Lm1" grid="f45_f45_mg37" compset="I2000Clm51FatesSpCruRsGs" testmods="clm/FatesColdBasic">
    <machines>
      <machine name="cheyenne" compiler="intel" category="fates"/>
    </machines>
    <options>
      <option name="wallclock">00:40:00</option>
      <option name="comment">Smoke test that uses just the FATES SP compset.</option>
    </options>
  </test>
  <test name="ERS_Ld30" grid="f45_f45_mg37" compset="I2000Clm51FatesSpCruRsGs" testmods="clm/FatesColdSatPhen">
    <machines>
      <machine name="cheyenne" compiler="intel" category="fates"/>
      <machine name="lawrencium-lr3" compiler="intel" category="fates"/>
    </machines>
    <options>
      <option name="wallclock">00:40:00</option>
      <option name="comment">30 day exact restart test for FATES fixed biogeography reduced complexity mode on an f45 grid.</option>
    </options>
  </test>
  <test name="ERP_P36x2_Ld30" grid="f45_f45_mg37" compset="I2000Clm51FatesSpCruRsGs" testmods="clm/FatesColdSatPhen">
    <machines>
      <machine name="cheyenne" compiler="intel" category="fates"/>
      <machine name="cheyenne" compiler="intel" category="aux_clm"/>
    </machines>
    <options>
      <option name="wallclock">00:40:00</option>
      <option name="comment">30 day exact restart test with threading for FATES fixed biogeography reduced complexity mode on an f45 grid.</option>
    </options>
  </test>
  <test name="ERS_Ld60" grid="f45_f45_mg37" compset="I2000Clm50FatesCruRsGs" testmods="clm/FatesColdLogging">
    <machines>
      <machine name="cheyenne" compiler="intel" category="fates"/>
    </machines>
    <options>
      <option name="wallclock">00:40:00</option>
      <option name="comment">60 day exact restart test providing coverage for the FATES logging mode on an f45 grid.</option>
    </options>
  </test>
  <test name="ERS_Ld30" grid="f45_f45_mg37" compset="I2000Clm50FatesCruRsGs" testmods="clm/FatesColdSizeAgeMort">
    <machines>
      <machine name="cheyenne" compiler="intel" category="fates"/>
      <machine name="lawrencium-lr3" compiler="intel" category="fates"/>
    </machines>
    <options>
      <option name="wallclock">00:40:00</option>
      <option name="comment">30 day exact restart test activating FATES size and age mortality mode on an f45 grid.</option>
    </options>
  </test>
  <test name="SMS_Lm6" grid="f45_f45_mg37" compset="I2000Clm50FatesCruRsGs" testmods="clm/Fates">
    <machines>
      <machine name="cheyenne" compiler="intel" category="fates"/>
      <machine name="lawrencium-lr3" compiler="intel" category="fates"/>
    </machines>
    <options>
      <option name="wallclock">00:20:00</option>
      <option name="comment"  >Run a short non-Fates test (without land-ice model) in the fates test list, to make sure fates changes do not mess up the standard model</option>
    </options>
  </test>
  <test name="SMS_Lm13" grid="1x1_brazil" compset="I2000Clm50FatesCruRsGs" testmods="clm/FatesCold">
    <machines>
      <machine name="cheyenne" compiler="intel" category="fates"/>
      <machine name="cheyenne" compiler="gnu" category="fates"/>
    </machines>
    <options>
      <option name="wallclock">00:40:00</option>
      <option name="comment">13 month single site FATES smoke test.</option>
    </options>
  </test>
  <test name="ERS_Lm12" grid="1x1_brazil" compset="I2000Clm50FatesCruRsGs" testmods="clm/FatesFireLightningPopDens">
    <machines>
      <machine name="cheyenne" compiler="intel" category="fates"/>
    </machines>
    <options>
      <option name="wallclock">01:00:00</option>
      <option name="comment">12 month exact restart FATES single site debug test covering anthropogenic fire ignition mode.</option>
    </options>
  </test>
  <test name="SMS_Lm1" grid="f10_f10_mg37" compset="I1850Clm50BgcCropCmip6waccm" testmods="clm/basic">
    <machines>
      <machine name="cheyenne" compiler="gnu" category="aux_clm"/>
      <machine name="cheyenne" compiler="gnu" category="prealpha"/>
      <machine name="cheyenne" compiler="gnu" category="prebeta"/>
    </machines>
    <options>
      <option name="wallclock">00:20:00</option>
      <option name="comment"  >The main point of this test is simply to make sure that the CMIP6WACCMDECK moifierd works. (This configuration is basically the same as I1850Clm50BgcCropCmip6, but without cmip6_glaciers_virtual_antarctica - so we don't need huge coverage of this.) Month-long so that we actually get some history output (because this test exercises a usermods directory with only monthly and yearly output).</option>
    </options>
  </test>
  <test name="SMS_Lm1" grid="f19_g17" compset="I1850Clm50BgcCropCmip6waccm" testmods="clm/basic">
    <machines>
      <machine name="cheyenne" compiler="intel" category="ctsm_sci"/>
    </machines>
    <options>
      <option name="wallclock">00:60:00</option>
      <option name="comment"  >The main point of this test is simply to make sure that the CMIP6WACCMDECK modifier works for
2-degree since that resolution turns off Carbon isotopes. (This is in the ctsm_sci test list despite not being a scientifically-supported compset because this needs to be run at 2-degree resolution, which is higher than our standard testing. Also note that the purpose of this is to support scientifically-supported coupled configurations.)</option>
    </options>
  </test>
  <test name="SMS_Lm1_D" grid="f10_f10_mg37" compset="I1850Clm50BgcCrop" testmods="clm/output_crop_highfreq">
    <machines>
      <machine name="cheyenne" compiler="intel" category="aux_clm">
        <options>
          <option name="wallclock">00:20:00</option>
          <option name="comment">Want at least a month-long debug test covering the output_crop usermod, as well as a test covering the output_crop_highfreq usermod. (Note that we already have a year+ test of output_crop via a cmip6 test, so having this test just be a month, rather than a year, seems good enough.)</option>
        </options>
      </machine>
    </machines>
  </test>
  <test name="SMS_Ly1_Mmpi-serial" grid="1x1_brazil" compset="IHistClm50BgcQianRs" testmods="clm/output_bgc_highfreq">
    <machines>
      <machine name="cheyenne" compiler="intel" category="aux_clm">
        <options>
          <option name="wallclock">00:20:00</option>
          <option name="comment">Want a year-long test covering the output_bgc and output_bgc_highfreq usermods; don't want a highfreq, year-long global test because of the output volume, so this is single-point.</option>
        </options>
      </machine>
      <machine name="cheyenne" compiler="intel" category="aux_cime_baselines">
        <options>
          <option name="wallclock">00:20:00</option>
        </options>
      </machine>
    </machines>
  </test>
  <test name="SMS_Ld12_Mmpi-serial" grid="1x1_vancouverCAN" compset="I1PtClm50SpRs" testmods="clm/output_sp_highfreq">
    <machines>
      <machine name="cheyenne" compiler="gnu" category="aux_clm">
        <options>
          <option name="wallclock">00:10:00</option>
          <option name="comment">Want a year-long test covering the output_sp and output_sp_highfreq usermods; don't want a highfreq, year-long global test because of the output volume, so this is single-point.</option>
        </options>
      </machine>
    </machines>
  </test>
  <test name="PFS_Ld10_PS" grid="f19_g17" compset="I2000Clm50BgcCrop">
    <machines>
      <machine name="cheyenne" compiler="intel" category="aux_clm">
        <options>
          <option name="wallclock">00:30:00</option>
          <option name="comment">Can use this test to determine if there are significant throughput changes, at least for this common and important configuration. Note that this deliberately doesn't have any testmods in order to (1) avoid doing history output (because the timing of output can be very variable, and mixing output timing with other aspects of model time can be confusing), and (2) generally keep the test replicating a production configuration as closely as possible (so, for example, we do NOT set BFBFLAG=TRUE for this test).</option>
          <!-- standard throughput tolerance is 25%, but for this PFS test we want a stricter tolerance -->
          <option name="tput_tolerance">0.1</option>
        </options>
      </machine>
    </machines>
  </test>

  <test name="FSURDATMODIFYCTSM_D_Mmpi-serial_Ld1" grid="5x5_amazon" compset="I2000Clm50SpRs">
    <machines>
      <machine name="cheyenne" compiler="intel" category="aux_clm">
        <options>
          <option name="wallclock">00:20:00</option>
          <option name="comment">Smoke test that first runs the fsurdat_modifier tool and then ensures that the CTSM does not fail using the just-generated modified fsurdat file. Regional SP case. A global BGC CROP case was confirmed to PASS when this regional SP case was introduced.</option>
        </options>
      </machine>
      <machine name="cheyenne" compiler="intel" category="clm_pymods">
        <options>
          <option name="wallclock">00:20:00</option>
          <option name="comment">This test invokes python code, so it should be run whenever changing python code (in addition to being run as part of aux_clm).</option>
        </options>
      </machine>
    </machines>
  </test>

  <test name="LILACSMOKE_D_Ld2" grid="f10_f10_mg37" compset="I2000Ctsm50NwpSpAsRs" testmods="clm-lilac">
    <machines>
      <machine name="cheyenne" compiler="intel" category="aux_clm">
        <options>
          <option name="wallclock">00:20:00</option>
          <option name="comment">Basic LILAC smoke test. Needs to use the nuopc driver. Uses stub atmosphere to avoid needing to download a bunch of unnecessary data if run on a different machine.</option>
        </options>
      </machine>
      <machine name="cheyenne" compiler="intel" category="clm_pymods">
        <options>
          <option name="wallclock">00:20:00</option>
          <option name="comment">This LILAC test invokes lilac python code, so it should be run whenever changing python code (in addition to being run as part of aux_clm).</option>
        </options>
      </machine>
    </machines>
  </test>

  <test name="SMS_D_Ln1" grid="f10_f10_mg37" compset="I2000Clm50BgcCropQianRs" testmods="clm-run_self_tests">
    <machines>

      <machine name="izumi" compiler="intel" category="aux_clm">
        <options>
          <option name="wallclock">0:20:00</option>
          <option name="comment">Include a test that triggers runtime self-tests. The grid and compset aren't very important here, but we do want more than a single-point test so that we can run on more than one processor; we use Qian atm forcing to facilitate running this test on small systems (to avoid large input data needs). The self-tests are run in initialization, so we only need to run for a single time step.</option>
        </options>
      </machine>

    </machines>
  </test>

  <test name="LGRAIN2_Ly1_P72x1" grid="f10_f10_mg37" compset="I1850Clm50BgcCrop" testmods="clm/ciso--clm/cropMonthOutput">
    <machines>
      <machine name="cheyenne" compiler="gnu" category="aux_clm">
        <options>
          <option name="wallclock">02:00:00</option>
          <option name="comment">Ensure that it works to have a second grain pool, and that we can get bit-for-bit identical answers with a standard run with just one grain pool. This tests infrastructure that will be needed when incorporating AgSys. This test can be dropped once we have some tests exercising AgSys (which will exercise this code).</option>
        </options>
      </machine>
    </machines>
  </test>
  <test name="LGRAIN2_Ly2_P72x1" grid="f10_f10_mg37" compset="I1850Clm45BgcCrop" testmods="clm/ciso--clm/cropMonthOutput">
    <machines>
      <machine name="cheyenne" compiler="gnu" category="aux_clm">
        <options>
          <option name="wallclock">02:00:00</option>
          <option name="comment">Ensure that it works to have a second grain pool, and that we can get bit-for-bit identical answers with a standard run with just one grain pool. This tests infrastructure that will be needed when incorporating AgSys. This test can be dropped once we have some tests exercising AgSys (which will exercise this code). Compared to the Clm50 test, this Clm45 test exercises code in NutrientCompetitionCLM45defaultMod and use_grainproduct false. Need two years because this test starts from a non-crop finidat, so there is no crop growth in the first year.</option>
        </options>
      </machine>
    </machines>
  </test>
  <test name="LREPRSTRUCT_Ly1_P72x1" grid="f10_f10_mg37" compset="I1850Clm50BgcCrop" testmods="clm/ciso--clm/cropMonthOutput">
    <machines>
      <machine name="cheyenne" compiler="gnu" category="aux_clm">
        <options>
          <option name="wallclock">02:00:00</option>
          <option name="comment">Ensure that it works to have a crop reproductive structure pool, and that we can get bit-for-bit identical answers when using that pool compared to a run with a single reproductive grain pool. This tests infrastructure that will be needed when incorporating AgSys. This test can be dropped once we have some tests exercising AgSys (which will exercise this code).</option>
        </options>
      </machine>
    </machines>
  </test>
  <test name="LREPRSTRUCT_Ly2_P72x1" grid="f10_f10_mg37" compset="I1850Clm45BgcCrop" testmods="clm/ciso--clm/cropMonthOutput">
    <machines>
      <machine name="cheyenne" compiler="gnu" category="aux_clm">
        <options>
          <option name="wallclock">02:00:00</option>
          <option name="comment">Ensure that it works to have a crop reproductive structure pool, and that we can get bit-for-bit identical answers when using that pool compared to a run with a single reproductive grain pool. This tests infrastructure that will be needed when incorporating AgSys. This test can be dropped once we have some tests exercising AgSys (which will exercise this code). Compared to the Clm50 test, this Clm45 test exercises code in NutrientCompetitionCLM45defaultMod and use_grainproduct false. Need two years because this test starts from a non-crop finidat, so there is no crop growth in the first year.</option>
        </options>
      </machine>
    </machines>
  </test>

  <test name="REUSEINITFILES_D_Ld1" grid="f10_f10_mg37" compset="I1850Clm50BgcCrop" testmods="clm/default">
    <machines>
      <machine name="cheyenne" compiler="gnu" category="aux_clm">
        <options>
          <option name="wallclock">0:20:00</option>
          <option name="comment">Make sure that a rerun with already-generated initialization files is bit-for-bit</option>
        </options>
      </machine>
    </machines>
  </test>

  <test name="FUNITCTSM_P1x1" grid="f10_f10_mg37" compset="I2000Clm50Sp">
    <machines>
      <machine name="cheyenne" compiler="intel" category="aux_clm">
        <options>
          <option name="wallclock">00:30:00</option>
          <option name="comment">This test runs CTSM's Fortran unit tests. We're abusing the system test infrastructure to run these, so that a run of the test suite results in the unit tests being run as well. Grid and compset are irrelevant here, except that compset must be one that includes CTSM in order for CIME to find the test definition.</option>
        </options>
      </machine>
    </machines>
  </test>

  <test name="RXCROPMATURITY_Lm61" grid="f09_g17" compset="IHistClm50BgcCrop">
    <machines>
      <machine name="cheyenne" compiler="intel" category="ctsm_sci">
        <options>
          <option name="wallclock">12:00:00</option>
          <option name="comment">This test is designed to test the ability to prescribe crop sowing dates and maturity requirements. It first performs a GDD-generating run, then calls Python code to generate the maturity requirement file. This is then used in a sowing+maturity forced run, which finally is tested to ensure correct behavior.</option>
        </options>
      </machine>
    </machines>
  </test>
</testlist><|MERGE_RESOLUTION|>--- conflicted
+++ resolved
@@ -158,7 +158,6 @@
       <option name="wallclock">00:40:00</option>
     </options>
   </test>
-<<<<<<< HEAD
   <test name="ERI_D_Ld9_P48x1_Vmct" grid="f10_f10_mg37" compset="I2000Clm50Sp" testmods="clm/SNICARFRC">
     <machines>
       <machine name="izumi" compiler="nag" category="aux_clm"/>
@@ -186,8 +185,6 @@
       <option name="comment"  >Include an excess ice test starting up from an finidat startup file with excessice output with extra output</option>
     </options>
   </test>
-=======
->>>>>>> 04c5da87
   <test name="SMS_Ln9_P144x3" grid="f19_g17" compset="IHistClm50Sp" testmods="clm/waccmx_offline2005Start">
     <machines>
       <machine name="cheyenne" compiler="intel" category="ctsm_sci"/>
