<?xml version= "1.0"?>

<expectedFails version="1.1">

  <!-- Notes about the format of this file:

       The required elements for a given failure are just:

         <test name="...">
           <phase name="...">
             <status>...</status>
           </phase>
         </test>

       There can be multiple phase blocks in a given test block.

       In addition, a number of optional elements are allowed, which
       currently are just for human consumption (not parsed by any
       scripts):

       - A phase block can contain an "issue" element, which gives the
       issue number associated with this failure. (#123 refers to issue
       #123 in the ESCOMP/ctsm repository. Issues in other repositories
       should be specified as ORG/repo#123 - e.g., ESMCI/cime#123.)

       - A phase block can contain a "comment" element, which gives any
       sort of comment you desire.
  -->


  <!-- aux_clm test suite failures -->

<<<<<<< HEAD
  <test name="SMS_P1440x2_D_Ld3.f19_f19_mg16.IHistClm50BgcCropGs.cheyenne_intel.clm-fanFull2009Start">
    <phase name="RUN">
      <status>FAIL</status>
      <issue>Threaded issues with FAN</issue>
    </phase>
  </test>

  <test name="ERS_Lm20_Mmpi-serial.1x1_smallvilleIA.I2000Clm50BgcCropQianGs.cheyenne_gnu.clm-monthly">
    <phase name="RUN">
=======
  <test name="ERS_Ln9.ne0ARCTICne30x4_ne0ARCTICne30x4_mt12.IHistClm50SpGs.cheyenne_intel.clm-clm50cam6LndTuningMode_1979Start">
    <phase name="COMPARE_base_rest">
>>>>>>> 10ea6eea
      <status>FAIL</status>
      <issue>#1117</issue>
    </phase>
  </test>

  <!-- fates test suite failures -->

  <test name="ERS_Ld60.f45_f45_mg37.I2000Clm45Fates.hobart_nag.clm-Fates">
    <phase name="COMPARE_base_rest">
      <status>FAIL</status>
      <issue>NGEET/fates#315</issue>
    </phase>
  </test>

  <test name="ERP_Ld9.f45_f45_mg37.I2000Clm45Fates.hobart_nag.clm-FatesAllVars">
    <phase name="COMPARE_base_rest">
      <status>FAIL</status>
      <issue>NGEET/fates#315</issue>
    </phase>
  </test>

  <test name="ERS_Ld60.f45_f45_mg37.I2000Clm45Fates.cheyenne_intel.clm-FatesLogging">
    <phase name="COMPARE_base_rest">
      <status>FAIL</status>
      <issue>NGEET/fates#315</issue>
    </phase>
  </test>

  <test name="ERS_Ld60.f45_f45_mg37.I2000Clm45Fates.cheyenne_intel.clm-Fates">
    <phase name="COMPARE_base_rest">
      <status>FAIL</status>
      <issue>NGEET/fates#315</issue>
    </phase>
  </test>

  <test name="ERS_Ld60.f45_f45_mg37.I2000Clm45Fates.cheyenne_intel.clm-FatesNoFire">
    <phase name="COMPARE_base_rest">
      <status>FAIL</status>
      <issue>NGEET/fates#315</issue>
    </phase>
  </test>

  <test name="SMS_Lm3_D_Mmpi-serial.1x1_brazil.I2000Clm50FatesCruGs.hobart_nag.clm-FatesHydro">
    <phase name="MEMLEAK">
      <status>FAIL</status>
      <issue>NGEET/fates#510</issue>
    </phase>
  </test>

  <test name="SMS_Lm3_D_Mmpi-serial.1x1_brazil.I2000Clm50FatesCruGs.izumi_nag.clm-FatesHydro">
    <phase name="RUN">
      <status>FAIL</status>
      <issue>NGEET/fates#508</issue>
    </phase>
  </test>

  <test name="SMS_Lm3_D_Mmpi-serial.1x1_brazil.I2000Clm50FatesCruGs.cheyenne_intel.clm-FatesHydro">
    <phase name="RUN">
      <status>FAIL</status>
      <issue>NGEET/fates#508</issue>
    </phase>
  </test>

  <test name="ERS_Ld60.f45_f45_mg37.I2000Clm45Fates.cheyenne_intel.clm-FatesPPhys">
    <phase name="COMPARE_base_rest">
      <status>FAIL</status>
      <issue>NGEET/fates#315</issue>
    </phase>
  </test>

  <test name="ERS_Ld60.f45_f45_mg37.I2000Clm45Fates.cheyenne_intel.clm-FatesST3">
    <phase name="COMPARE_base_rest">
      <status>FAIL</status>
      <issue>NGEET/fates#315</issue>
    </phase>
  </test>

  <test name="ERP_Ld9.f45_f45_mg37.I2000Clm45Fates.cheyenne_intel.clm-FatesAllVars">
    <phase name="COMPARE_base_rest">
      <status>FAIL</status>
      <issue>NGEET/fates#315</issue>
    </phase>
  </test>

  <test name="ERS_Ld60.f45_f45_mg37.I2000Clm45Fates.cheyenne_gnu.clm-Fates">
    <phase name="COMPARE_base_rest">
      <status>FAIL</status>
      <issue>NGEET/fates#315</issue>
    </phase>
  </test>

</expectedFails> <|MERGE_RESOLUTION|>--- conflicted
+++ resolved
@@ -30,7 +30,6 @@
 
   <!-- aux_clm test suite failures -->
 
-<<<<<<< HEAD
   <test name="SMS_P1440x2_D_Ld3.f19_f19_mg16.IHistClm50BgcCropGs.cheyenne_intel.clm-fanFull2009Start">
     <phase name="RUN">
       <status>FAIL</status>
@@ -38,12 +37,8 @@
     </phase>
   </test>
 
-  <test name="ERS_Lm20_Mmpi-serial.1x1_smallvilleIA.I2000Clm50BgcCropQianGs.cheyenne_gnu.clm-monthly">
-    <phase name="RUN">
-=======
   <test name="ERS_Ln9.ne0ARCTICne30x4_ne0ARCTICne30x4_mt12.IHistClm50SpGs.cheyenne_intel.clm-clm50cam6LndTuningMode_1979Start">
     <phase name="COMPARE_base_rest">
->>>>>>> 10ea6eea
       <status>FAIL</status>
       <issue>#1117</issue>
     </phase>
