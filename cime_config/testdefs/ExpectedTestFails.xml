<?xml version= "1.0"?>

<<<<<<< HEAD
<expectedFails>
  <category name="aux_clm">
    <entry issue="#158"            >FAIL ERS_Lm20_Mmpi-serial.1x1_smallvilleIA.I2000Clm50BgcCropQianGs.cheyenne_gnu.clm-monthly RUN</entry>
    <entry issue="#158"            >FAIL ERS_Lm20_Mmpi-serial.1x1_smallvilleIA.I2000Clm50BgcCropQianGs.cheyenne_intel.clm-monthly RUN</entry>
    <entry issue="#442"            >FAIL SMS.f10_f10_musgs.I2000Clm50BgcCrop.hobart_pgi.clm-crop RUN</entry>
    <entry issue="#442"            >FAIL SMS_D.f10_f10_musgs.I2000Clm50BgcCrop.hobart_pgi.clm-crop RUN</entry>
    <entry issue="#442"            >FAIL SMS.f10_f10_musgs.I2000Clm50BgcCrop.izumi_pgi.clm-crop RUN</entry>
    <entry issue="#442"            >FAIL SMS_D.f10_f10_musgs.I2000Clm50BgcCrop.izumi_pgi.clm-crop RUN</entry>
    <entry issue="#840"            >FAIL PEPEM_Ld1.f10_f10_musgs.I2000Clm50BgcCrop.hobart_intel.clm-crop RUN</entry>
  </category>
  <category name="fates">
    <entry issue="NGEET/fates/#559" >FAIL SMS_Lm3_D_Mmpi-serial.1x1_brazil.I2000Clm50FatesCruGs.cheyenne_intel.clm-FatesHydro RUN</entry>
    <entry issue="667"              >FAIL ERS_D_Ld5.1x1_brazil.I2000Clm50FatesCruGs.cheyenne_intel.clm-FatesHydro COMPARE_base_rest</entry>
    <entry issue="667"              >FAIL ERS_D_Ld5.1x1_brazil.I2000Clm50FatesCruGs.hobart_nag.clm-FatesHydro RUN</entry>
    <entry issue="667"              >FAIL ERS_D_Ld5.1x1_brazil.I2000Clm50FatesCruGs.izumi_nag.clm-FatesHydro RUN</entry>
    <entry issue="NGEET/fates/#510" >FAIL SMS_Lm3_D_Mmpi-serial.1x1_brazil.I2000Clm50FatesCruGs.hobart_nag.clm-FatesHydro MEMLEAK</entry>
    <entry issue="NGEET/fates/#508" >FAIL SMS_Lm3_D_Mmpi-serial.1x1_brazil.I2000Clm50FatesCruGs.izumi_nag.clm-FatesHydro RUN</entry>
    <entry issue="NGEET/fates/#508" >FAIL SMS_Lm3_D_Mmpi-serial.1x1_brazil.I2000Clm50FatesCruGs.cheyenne_intel.clm-FatesHydro RUN</entry>
  </category>
=======
<expectedFails version="1.1">

  <!-- Notes about the format of this file:

       The required elements for a given failure are just:

         <test name="...">
           <phase name="...">
             <status>...</status>
           </phase>
         </test>

       There can be multiple phase blocks in a given test block.

       In addition, a number of optional elements are allowed, which
       currently are just for human consumption (not parsed by any
       scripts):

       - A phase block can contain an "issue" element, which gives the
       issue number associated with this failure. (#123 refers to issue
       #123 in the ESCOMP/ctsm repository. Issues in other repositories
       should be specified as ORG/repo#123 - e.g., ESMCI/cime#123.)

       - A phase block can contain a "comment" element, which gives any
       sort of comment you desire.
  -->


  <!-- aux_clm test suite failures -->

  <test name="ERS_Lm20_Mmpi-serial.1x1_smallvilleIA.I2000Clm50BgcCropQianGs.cheyenne_gnu.clm-monthly">
    <phase name="RUN">
      <status>FAIL</status>
      <issue>#158</issue>
    </phase>
  </test>

  <test name="ERS_D_Ln9_P480x3.f19_g16.I2000Clm50SpGs.cheyenne_intel.clm-waccmx_offline">
    <phase name="COMPARE_base_rest">
      <status>FAIL</status>
      <issue>#550</issue>
    </phase>
  </test>

  <!-- fates test suite failures -->

  <test name="ERS_Ld60.f45_f45_mg37.I2000Clm45Fates.hobart_nag.clm-Fates">
    <phase name="COMPARE_base_rest">
      <status>FAIL</status>
      <issue>NGEET/fates#315</issue>
    </phase>
  </test>

  <test name="ERP_Ld9.f45_f45_mg37.I2000Clm45Fates.hobart_nag.clm-FatesAllVars">
    <phase name="COMPARE_base_rest">
      <status>FAIL</status>
      <issue>NGEET/fates#315</issue>
    </phase>
  </test>

  <test name="ERS_Ld60.f45_f45_mg37.I2000Clm45Fates.cheyenne_intel.clm-FatesLogging">
    <phase name="COMPARE_base_rest">
      <status>FAIL</status>
      <issue>NGEET/fates#315</issue>
    </phase>
  </test>

  <test name="ERS_Ld60.f45_f45_mg37.I2000Clm45Fates.cheyenne_intel.clm-Fates">
    <phase name="COMPARE_base_rest">
      <status>FAIL</status>
      <issue>NGEET/fates#315</issue>
    </phase>
  </test>

  <test name="ERS_Ld60.f45_f45_mg37.I2000Clm45Fates.cheyenne_intel.clm-FatesNoFire">
    <phase name="COMPARE_base_rest">
      <status>FAIL</status>
      <issue>NGEET/fates#315</issue>
    </phase>
  </test>

  <test name="SMS_Lm3_D_Mmpi-serial.1x1_brazil.I2000Clm50FatesCruGs.hobart_nag.clm-FatesHydro">
    <phase name="MEMLEAK">
      <status>FAIL</status>
      <issue>NGEET/fates#510</issue>
    </phase>
  </test>

  <test name="SMS_Lm3_D_Mmpi-serial.1x1_brazil.I2000Clm50FatesCruGs.izumi_nag.clm-FatesHydro">
    <phase name="RUN">
      <status>FAIL</status>
      <issue>NGEET/fates#508</issue>
    </phase>
  </test>

  <test name="SMS_Lm3_D_Mmpi-serial.1x1_brazil.I2000Clm50FatesCruGs.cheyenne_intel.clm-FatesHydro">
    <phase name="RUN">
      <status>FAIL</status>
      <issue>NGEET/fates#508</issue>
    </phase>
  </test>

  <test name="ERS_Ld60.f45_f45_mg37.I2000Clm45Fates.cheyenne_intel.clm-FatesPPhys">
    <phase name="COMPARE_base_rest">
      <status>FAIL</status>
      <issue>NGEET/fates#315</issue>
    </phase>
  </test>

  <test name="ERS_Ld60.f45_f45_mg37.I2000Clm45Fates.cheyenne_intel.clm-FatesST3">
    <phase name="COMPARE_base_rest">
      <status>FAIL</status>
      <issue>NGEET/fates#315</issue>
    </phase>
  </test>

  <test name="ERP_Ld9.f45_f45_mg37.I2000Clm45Fates.cheyenne_intel.clm-FatesAllVars">
    <phase name="COMPARE_base_rest">
      <status>FAIL</status>
      <issue>NGEET/fates#315</issue>
    </phase>
  </test>

  <test name="ERS_Ld60.f45_f45_mg37.I2000Clm45Fates.cheyenne_gnu.clm-Fates">
    <phase name="COMPARE_base_rest">
      <status>FAIL</status>
      <issue>NGEET/fates#315</issue>
    </phase>
  </test>

>>>>>>> 8265b774
</expectedFails> <|MERGE_RESOLUTION|>--- conflicted
+++ resolved
@@ -1,26 +1,5 @@
 <?xml version= "1.0"?>
 
-<<<<<<< HEAD
-<expectedFails>
-  <category name="aux_clm">
-    <entry issue="#158"            >FAIL ERS_Lm20_Mmpi-serial.1x1_smallvilleIA.I2000Clm50BgcCropQianGs.cheyenne_gnu.clm-monthly RUN</entry>
-    <entry issue="#158"            >FAIL ERS_Lm20_Mmpi-serial.1x1_smallvilleIA.I2000Clm50BgcCropQianGs.cheyenne_intel.clm-monthly RUN</entry>
-    <entry issue="#442"            >FAIL SMS.f10_f10_musgs.I2000Clm50BgcCrop.hobart_pgi.clm-crop RUN</entry>
-    <entry issue="#442"            >FAIL SMS_D.f10_f10_musgs.I2000Clm50BgcCrop.hobart_pgi.clm-crop RUN</entry>
-    <entry issue="#442"            >FAIL SMS.f10_f10_musgs.I2000Clm50BgcCrop.izumi_pgi.clm-crop RUN</entry>
-    <entry issue="#442"            >FAIL SMS_D.f10_f10_musgs.I2000Clm50BgcCrop.izumi_pgi.clm-crop RUN</entry>
-    <entry issue="#840"            >FAIL PEPEM_Ld1.f10_f10_musgs.I2000Clm50BgcCrop.hobart_intel.clm-crop RUN</entry>
-  </category>
-  <category name="fates">
-    <entry issue="NGEET/fates/#559" >FAIL SMS_Lm3_D_Mmpi-serial.1x1_brazil.I2000Clm50FatesCruGs.cheyenne_intel.clm-FatesHydro RUN</entry>
-    <entry issue="667"              >FAIL ERS_D_Ld5.1x1_brazil.I2000Clm50FatesCruGs.cheyenne_intel.clm-FatesHydro COMPARE_base_rest</entry>
-    <entry issue="667"              >FAIL ERS_D_Ld5.1x1_brazil.I2000Clm50FatesCruGs.hobart_nag.clm-FatesHydro RUN</entry>
-    <entry issue="667"              >FAIL ERS_D_Ld5.1x1_brazil.I2000Clm50FatesCruGs.izumi_nag.clm-FatesHydro RUN</entry>
-    <entry issue="NGEET/fates/#510" >FAIL SMS_Lm3_D_Mmpi-serial.1x1_brazil.I2000Clm50FatesCruGs.hobart_nag.clm-FatesHydro MEMLEAK</entry>
-    <entry issue="NGEET/fates/#508" >FAIL SMS_Lm3_D_Mmpi-serial.1x1_brazil.I2000Clm50FatesCruGs.izumi_nag.clm-FatesHydro RUN</entry>
-    <entry issue="NGEET/fates/#508" >FAIL SMS_Lm3_D_Mmpi-serial.1x1_brazil.I2000Clm50FatesCruGs.cheyenne_intel.clm-FatesHydro RUN</entry>
-  </category>
-=======
 <expectedFails version="1.1">
 
   <!-- Notes about the format of this file:
@@ -151,5 +130,4 @@
     </phase>
   </test>
 
->>>>>>> 8265b774
 </expectedFails> 