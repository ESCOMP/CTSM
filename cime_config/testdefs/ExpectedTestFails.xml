--- conflicted
+++ resolved
@@ -388,26 +388,6 @@
     </phase>
   </test>
 
-<<<<<<< HEAD
-  <!--NORESM tests that fail-->
-
-
-  <test name="ERS.f09_f09_mtn14.I2000Clm60Bgc.betzy_intel.clm-lnd2rof_tracers">
-    <phase name="COMPARE_base_rest">
-      <status>FAIL</status>
-      <issue>NorESMhub/MOSART#13</issue>
-    </phase>
-  </test>
-
-  <test name="ERS_D_Ld5.5x5_amazon.I2000Clm60FatesRs.betzy_intel.clm-FatesCold">
-    <phase name="RUN">
-      <status>FAIL</status>
-      <issue>NorESMhub/CTSM#163</issue>
-    </phase>
-  </test>
-
-
-=======
   <!-- decomp_init test list-->
 
   <test name="SMS_Ln1_PL.mpasa15_mpasa15.I2000Clm45Sp.derecho_intel.clm-run_self_tests">
@@ -451,5 +431,22 @@
       <issue>#3507</issue>
     </phase>
   </test>  
->>>>>>> fde1fc62
+
+  <!--NORESM tests that fail-->
+
+
+  <test name="ERS.f09_f09_mtn14.I2000Clm60Bgc.betzy_intel.clm-lnd2rof_tracers">
+    <phase name="COMPARE_base_rest">
+      <status>FAIL</status>
+      <issue>NorESMhub/MOSART#13</issue>
+    </phase>
+  </test>
+
+  <test name="ERS_D_Ld5.5x5_amazon.I2000Clm60FatesRs.betzy_intel.clm-FatesCold">
+    <phase name="RUN">
+      <status>FAIL</status>
+      <issue>NorESMhub/CTSM#163</issue>
+    </phase>
+  </test>
+
 </expectedFails>