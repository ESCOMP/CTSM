<?xml version= "1.0"?>

<expectedFails version="1.1">

  <!-- Notes about the format of this file:

       The required elements for a given failure are just:

         <test name="...">
           <phase name="...">
             <status>...</status>
           </phase>
         </test>

       There can be multiple phase blocks in a given test block.

       In addition, a number of optional elements are allowed, which
       currently are just for human consumption (not parsed by any
       scripts):

       - A phase block can contain an "issue" element, which gives the
       issue number associated with this failure. (#123 refers to issue
       #123 in the ESCOMP/ctsm repository. Issues in other repositories
       should be specified as ORG/repo#123 - e.g., ESMCI/cime#123.)

       - A phase block can contain a "comment" element, which gives any
       sort of comment you desire.
  -->


  <!-- aux_clm test suite failures -->

<<<<<<< HEAD
  <test name="LILACSMOKE_Vnuopc_D_Ld2.f10_f10_musgs.I2000Ctsm50NwpSpAsRs.cheyenne_intel.clm-lilac">
    <phase name="BUILD">
      <status>FAIL</status>
      <issue>Build issue for nuopc_shr_methods, ctsm5.1.dev021 does work though</issue>
    </phase>
  </test>

  <test name="SMS_D_Ld5_Vnuopc.f10_f10_musgs.I2000Clm50BgcCrop.cheyenne_intel.clm-default">
    <phase name="BUILD">
      <status>FAIL</status>
      <issue>Build issue for nuopc_shr_methods, has problems in ctsm5.1.dev021 as well</issue>
    </phase>
  </test>

  <test name="SMS_Vmct_P1440x2_D_Ld3.f19_f19_mg16.IHistClm51BgcCrop.cheyenne_intel.clm-fanFull2009Start">
    <phase name="RUN">
      <status>FAIL</status>
      <issue>Threaded issues with FAN</issue>
    </phase>
  </test>

  <test name="ERS_Ln9.ne0ARCTICne30x4_ne0ARCTICne30x4_mt12.IHistClm50SpGs.cheyenne_intel.clm-clm50cam6LndTuningMode_1979Start">
    <phase name="COMPARE_base_rest">
=======
  <test name="DAE_N2_D_Lh12_Vnuopc.f10_f10_mg37.I2000Clm50BgcCrop.cheyenne_intel.clm-DA_multidrv">
    <phase name="RUN">
      <status>FAIL</status>
      <issue>ESCOMP/CMEPS#175</issue>
    </phase>
  </test>

  <test name="ERI_D_Ld9_P48x1_Vnuopc.f10_f10_mg37.I2000Clm50Sp.izumi_nag.clm-SNICARFRC">
    <phase name="MODEL_BUILD">
      <status>FAIL</status>
      <issue>ESMCI/cime#3915</issue>
    </phase>
  </test>

  <test name="ERS_D_Mmpi-serial_Ld5_Vnuopc.1x1_brazil.I2000Clm50FatesRs.izumi_nag.clm-FatesColdDef">
    <phase name="MODEL_BUILD">
      <status>FAIL</status>
      <issue>ESMCI/cime#3970</issue>
    </phase>
  </test>

  <test name="SMS_D_Vnuopc_Mmpi-serial.CLM_USRDAT.I1PtClm51Bgc.izumi_nag.clm-NEON_NIWO">
    <phase name="MODEL_BUILD">
>>>>>>> 448fa92d
      <status>FAIL</status>
      <issue>ESMCI/cime#3970</issue>
    </phase>
  </test>

  <test name="SMS_D_Ld1_P48x1_Vnuopc.f10_f10_mg37.I2000Clm50BgcCru.izumi_nag.clm-af_bias_v7">
    <phase name="MODEL_BUILD">
      <status>FAIL</status>
      <issue>ESMCI/cime#3915</issue>
    </phase>
  </test>

  <test name="SMS_Ld5_D_P48x1_Vnuopc.f10_f10_mg37.IHistClm51Bgc.izumi_nag.clm-decStart">
    <phase name="RUN">
      <status>FAIL</status>
      <issue>#1317</issue>
    </phase>
  </test>

  <test name="SMS_P48x1_D_Ld5_Vnuopc.f10_f10_mg37.I2000Clm50Cn.izumi_nag.clm-default">
    <phase name="RUN">
      <status>FAIL</status>
      <issue>#1317</issue>
    </phase>
  </test>

  <!-- fates test suite failures -->

  <test name="ERS_Ld60.f45_f45_mg37.I2000Clm45Fates.hobart_nag.clm-Fates">
    <phase name="COMPARE_base_rest">
      <status>FAIL</status>
      <issue>NGEET/fates#315</issue>
    </phase>
  </test>

  <test name="ERP_Ld9.f45_f45_mg37.I2000Clm45Fates.hobart_nag.clm-FatesAllVars">
    <phase name="COMPARE_base_rest">
      <status>FAIL</status>
      <issue>NGEET/fates#315</issue>
    </phase>
  </test>

  <test name="ERS_Ld60.f45_f45_mg37.I2000Clm45Fates.cheyenne_intel.clm-FatesLogging">
    <phase name="COMPARE_base_rest">
      <status>FAIL</status>
      <issue>NGEET/fates#315</issue>
    </phase>
  </test>

  <test name="ERS_Ld60.f45_f45_mg37.I2000Clm45Fates.cheyenne_intel.clm-Fates">
    <phase name="COMPARE_base_rest">
      <status>FAIL</status>
      <issue>NGEET/fates#315</issue>
    </phase>
  </test>

  <test name="ERS_Ld60.f45_f45_mg37.I2000Clm45Fates.cheyenne_intel.clm-FatesNoFire">
    <phase name="COMPARE_base_rest">
      <status>FAIL</status>
      <issue>NGEET/fates#315</issue>
    </phase>
  </test>

  <test name="SMS_Lm3_D_Mmpi-serial.1x1_brazil.I2000Clm50FatesCruGs.hobart_nag.clm-FatesHydro">
    <phase name="MEMLEAK">
      <status>FAIL</status>
      <issue>NGEET/fates#510</issue>
    </phase>
  </test>

  <test name="SMS_Lm3_D_Mmpi-serial.1x1_brazil.I2000Clm50FatesCruGs.izumi_nag.clm-FatesHydro">
    <phase name="RUN">
      <status>FAIL</status>
      <issue>NGEET/fates#508</issue>
    </phase>
  </test>

  <test name="SMS_Lm3_D_Mmpi-serial.1x1_brazil.I2000Clm50FatesCruGs.cheyenne_intel.clm-FatesHydro">
    <phase name="RUN">
      <status>FAIL</status>
      <issue>NGEET/fates#508</issue>
    </phase>
  </test>

  <test name="ERS_Ld60.f45_f45_mg37.I2000Clm45Fates.cheyenne_intel.clm-FatesPPhys">
    <phase name="COMPARE_base_rest">
      <status>FAIL</status>
      <issue>NGEET/fates#315</issue>
    </phase>
  </test>

  <test name="ERS_Ld60.f45_f45_mg37.I2000Clm45Fates.cheyenne_intel.clm-FatesST3">
    <phase name="COMPARE_base_rest">
      <status>FAIL</status>
      <issue>NGEET/fates#315</issue>
    </phase>
  </test>

  <test name="ERP_Ld9.f45_f45_mg37.I2000Clm45Fates.cheyenne_intel.clm-FatesAllVars">
    <phase name="COMPARE_base_rest">
      <status>FAIL</status>
      <issue>NGEET/fates#315</issue>
    </phase>
  </test>

  <test name="ERS_Ld60.f45_f45_mg37.I2000Clm45Fates.cheyenne_gnu.clm-Fates">
    <phase name="COMPARE_base_rest">
      <status>FAIL</status>
      <issue>NGEET/fates#315</issue>
    </phase>
  </test>

  <test name="ERS_D_Ld5.1x1_brazil.I2000Clm50FatesCruGs.hobart_nag.clm-FatesHydro">
    <phase name="RUN">
      <status>FAIL</status>
      <issue>#667</issue>
    </phase>
  </test>

  <test name="ERS_D_Ld5.1x1_brazil.I2000Clm50FatesCruGs.izumi_nag.clm-FatesHydro">
    <phase name="RUN">
      <status>FAIL</status>
      <issue>#667</issue>
    </phase>
  </test>

  <test name="ERS_D_Lm12.1x1_brazil.I2000Clm50FatesCruGs.cheyenne_intel.clm-Fates_nat_and_anthro_ignitions">
    <phase name="COMPARE_base_rest">
      <status>FAIL</status>
      <issue>#667</issue>
    </phase>
  </test>

</expectedFails> <|MERGE_RESOLUTION|>--- conflicted
+++ resolved
@@ -30,21 +30,6 @@
 
   <!-- aux_clm test suite failures -->
 
-<<<<<<< HEAD
-  <test name="LILACSMOKE_Vnuopc_D_Ld2.f10_f10_musgs.I2000Ctsm50NwpSpAsRs.cheyenne_intel.clm-lilac">
-    <phase name="BUILD">
-      <status>FAIL</status>
-      <issue>Build issue for nuopc_shr_methods, ctsm5.1.dev021 does work though</issue>
-    </phase>
-  </test>
-
-  <test name="SMS_D_Ld5_Vnuopc.f10_f10_musgs.I2000Clm50BgcCrop.cheyenne_intel.clm-default">
-    <phase name="BUILD">
-      <status>FAIL</status>
-      <issue>Build issue for nuopc_shr_methods, has problems in ctsm5.1.dev021 as well</issue>
-    </phase>
-  </test>
-
   <test name="SMS_Vmct_P1440x2_D_Ld3.f19_f19_mg16.IHistClm51BgcCrop.cheyenne_intel.clm-fanFull2009Start">
     <phase name="RUN">
       <status>FAIL</status>
@@ -52,9 +37,6 @@
     </phase>
   </test>
 
-  <test name="ERS_Ln9.ne0ARCTICne30x4_ne0ARCTICne30x4_mt12.IHistClm50SpGs.cheyenne_intel.clm-clm50cam6LndTuningMode_1979Start">
-    <phase name="COMPARE_base_rest">
-=======
   <test name="DAE_N2_D_Lh12_Vnuopc.f10_f10_mg37.I2000Clm50BgcCrop.cheyenne_intel.clm-DA_multidrv">
     <phase name="RUN">
       <status>FAIL</status>
@@ -78,7 +60,6 @@
 
   <test name="SMS_D_Vnuopc_Mmpi-serial.CLM_USRDAT.I1PtClm51Bgc.izumi_nag.clm-NEON_NIWO">
     <phase name="MODEL_BUILD">
->>>>>>> 448fa92d
       <status>FAIL</status>
       <issue>ESMCI/cime#3970</issue>
     </phase>
