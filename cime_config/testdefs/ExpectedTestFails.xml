--- conflicted
+++ resolved
@@ -2,32 +2,11 @@
 
 <expectedFails>
   <category name="aux_clm">
-<<<<<<< HEAD
-    <entry issue="#177"     >FAIL ERP_D_Lm9.f10_f10_musgs.IHistClm50BgcCrop.cheyenne_intel.clm-ciso_monthly RUN</entry>
-    <entry issue="#177"     >FAIL SMS_D_Lm13.f10_f10_musgs.I1850Clm50BgcCrop.cheyenne_intel.clm-ciso_monthly RUN</entry>
-    <entry issue="#177"     >FAIL SMS_D_Lm13.f10_f10_musgs.IHistClm50BgcCrop.cheyenne_intel.clm-ciso_monthly RUN</entry>
-    <entry issue="#169"     >FAIL ERP_D_Ld10.f10_f10_musgs.IHistClm50BgcCrop.cheyenne_intel.clm-ciso_decStart SHAREDLIB_BUILD</entry>
-    <entry issue="#60"      >FAIL NCK_Ld1.f10_f10_musgs.I2000Clm50Sp.cheyenne_intel.clm-default COMPARE_base_multiinst</entry>
-    <entry issue="#60"      >FAIL NCK_Ld1.f10_f10_musgs.I2000Clm50Sp.cheyenne_intel.clm-default COMPARE_base_multiinst</entry>
-    <entry issue="#60"      >FAIL ERI_N2_Ld9.f19_g17.I2000Clm50BgcCrop.cheyenne_intel.clm-default RUN</entry>
-    <entry issue="#65"      >FAIL SMS_Ld5_D_P48x1.f10_f10_musgs.IHistClm50Bgc.hobart_nag.clm-decStart RUN</entry>
-    <entry issue="#65"      >FAIL ERP_D_P48x1.f10_f10_musgs.IHistClm50Bgc.hobart_nag.clm-decStart RUN</entry>
-    <entry issue="#66"      >FAIL ERS_Ly5_P72x1.f10_f10_musgs.IHistClm45BgcCrop.cheyenne_intel.clm-cropMonthOutput RUN</entry>
-    <entry issue="#158"     >FAIL ERS_Lm20_Mmpi-serial.1x1_smallvilleIA.I2000Clm50BgcCropGs.cheyenne_gnu.clm-monthly RUN</entry>
-    <entry issue="#221"     >FAIL SMS_D_Ld5.f45_f45_mg37.I2000Clm50Fates.cheyenne_intel.clm-Fates RUN</entry>
-    <entry issue="#221"     >FAIL SMS_D_Lm6.f45_f45_mg37.I2000Clm50Fates.cheyenne_intel.clm-Fates RUN</entry>
-    <entry issue="#221"     >FAIL SMS_D_Lm6_P144x1.f45_f45_mg37.I2000Clm50Fates.cheyenne_intel.clm-Fates RUN</entry>
-    <entry issue="#253"     >FAIL SMS_Ld1.f09_g16.I1850Clm40SpCruGs.cheyenne_intel.clm-40default RUN</entry>
-    <entry issue="#254"     >PEND ERS_D_Ld3.f10_f10_musgs.I1850Clm50BgcCrop.cheyenne_gnu.clm-default RUN</entry>
-    <entry issue="mosart/#3">FAIL ERP_Ld5.f10_f10_musgs.I2000Clm50Vic.cheyenne_gnu.clm-decStart COMPARE_base_rest</entry>
-    <entry issue="mosart/#3">FAIL ERP_D.f10_f10_musgs.IHistClm50Bgc.cheyenne_gnu.clm-decStart COMPARE_base_rest</entry>
-=======
     <entry issue="#404"            >FAIL ERP_D_Ld10_P36x2.f10_f10_musgs.IHistClm50BgcCrop.cheyenne_intel.clm-ciso_decStart RUN</entry>
     <entry issue="#158"            >FAIL ERS_Lm20_Mmpi-serial.1x1_smallvilleIA.I2000Clm50BgcCropGs.cheyenne_gnu.clm-monthly RUN</entry>
     <entry issue="#442"            >FAIL SMS.f10_f10_musgs.I2000Clm50BgcCrop.hobart_pgi.clm-crop RUN</entry>
     <entry issue="#442"            >FAIL SMS_D.f10_f10_musgs.I2000Clm50BgcCrop.hobart_pgi.clm-crop RUN</entry>
     <entry issue="#550"            >FAIL ERS_D_Ln9_P480x3.f19_g16.I2000Clm50SpGs.cheyenne_intel.clm-waccmx_offline COMPARE_base_rest</entry>
->>>>>>> 527f3262
   </category>
   <category name="fates">
     <entry issue="NGEET/fates#315">FAIL ERS_Ld60.f45_f45_mg37.I2000Clm45Fates.hobart_nag.clm-Fates COMPARE_base_rest</entry>
