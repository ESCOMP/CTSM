<?xml version= "1.0"?>

<expectedFails version="1.1">

  <!-- Notes about the format of this file:

       The required elements for a given failure are just:

         <test name="...">
           <phase name="...">
             <status>...</status>
           </phase>
         </test>

       There can be multiple phase blocks in a given test block.

       In addition, a number of optional elements are allowed, which
       currently are just for human consumption (not parsed by any
       scripts):

       - A phase block can contain an "issue" element, which gives the
       issue number associated with this failure. (#123 refers to issue
       #123 in the ESCOMP/ctsm repository. Issues in other repositories
       should be specified as ORG/repo#123 - e.g., ESMCI/cime#123.)

       - A phase block can contain a "comment" element, which gives any
       sort of comment you desire.
  -->


  <!-- aux_clm test suite failures -->

<<<<<<< HEAD
  <test name="SMS_Vmct_P1440x2_D_Ld3.f19_f19_mg16.IHistClm51BgcCrop.cheyenne_intel.clm-fanFull2009Start">
    <phase name="RUN">
      <status>FAIL</status>
      <issue>Threaded issues with FAN</issue>
    </phase>
  </test>

  <test name="SMS.f10_f10_mg37.I2000Clm50BgcCrop.izumi_pgi.clm-crop">
    <phase name="MODEL_BUILD">
      <status>FAIL</status>
      <issue>PGI problems with the nuopc driver</issue>
    </phase>
  </test>

  <test name="SMS_D.f10_f10_mg37.I2000Clm51BgcCrop.izumi_pgi.clm-crop">
    <phase name="MODEL_BUILD">
      <status>FAIL</status>
      <issue>PGI problems with the nuopc driver</issue>
    </phase>
  </test>

  <!-- fates test suite failures -->

  <test name="SMS_Lm3_D_Mmpi-serial.1x1_brazil.I2000Clm50FatesCruRsGs.izumi_nag.clm-FatesColdDefHydro">
=======
  <test name="SMS_D.f10_f10_mg37.I2000Clm51BgcCrop.cheyenne_nvhpc.clm-crop">
>>>>>>> a5e62180
    <phase name="RUN">
      <status>FAIL</status>
      <issue>#1733</issue>
    </phase>
  </test>

  <test name="SMS_D_Ld1_PS.f09_g17.I1850Clm50BgcSpinup.cheyenne_intel.clm-cplhist">
    <phase name="RUN">
      <status>FAIL</status>
      <issue>#1844</issue>
    </phase>
  </test>

  <!-- fates test suite failures -->

  <test name="ERS_D_Lm12.1x1_brazil.I2000Clm50FatesCruGs.cheyenne_intel.clm-FatesFireLightningPopDens">
    <phase name="COMPARE_base_rest">
      <status>FAIL</status>
      <issue>#667</issue>
    </phase>
  </test>

</expectedFails><|MERGE_RESOLUTION|>--- conflicted
+++ resolved
@@ -30,7 +30,6 @@
 
   <!-- aux_clm test suite failures -->
 
-<<<<<<< HEAD
   <test name="SMS_Vmct_P1440x2_D_Ld3.f19_f19_mg16.IHistClm51BgcCrop.cheyenne_intel.clm-fanFull2009Start">
     <phase name="RUN">
       <status>FAIL</status>
@@ -38,26 +37,9 @@
     </phase>
   </test>
 
-  <test name="SMS.f10_f10_mg37.I2000Clm50BgcCrop.izumi_pgi.clm-crop">
-    <phase name="MODEL_BUILD">
-      <status>FAIL</status>
-      <issue>PGI problems with the nuopc driver</issue>
-    </phase>
-  </test>
-
-  <test name="SMS_D.f10_f10_mg37.I2000Clm51BgcCrop.izumi_pgi.clm-crop">
-    <phase name="MODEL_BUILD">
-      <status>FAIL</status>
-      <issue>PGI problems with the nuopc driver</issue>
-    </phase>
-  </test>
-
   <!-- fates test suite failures -->
 
-  <test name="SMS_Lm3_D_Mmpi-serial.1x1_brazil.I2000Clm50FatesCruRsGs.izumi_nag.clm-FatesColdDefHydro">
-=======
   <test name="SMS_D.f10_f10_mg37.I2000Clm51BgcCrop.cheyenne_nvhpc.clm-crop">
->>>>>>> a5e62180
     <phase name="RUN">
       <status>FAIL</status>
       <issue>#1733</issue>
