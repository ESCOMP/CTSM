<?xml version= "1.0"?>

<expectedFails version="1.1">

  <!-- Notes about the format of this file:

       The required elements for a given failure are just:

         <test name="...">
           <phase name="...">
             <status>...</status>
           </phase>
         </test>

       There can be multiple phase blocks in a given test block.

       In addition, a number of optional elements are allowed, which
       currently are just for human consumption (not parsed by any
       scripts):

       - A phase block can contain an "issue" element, which gives the
       issue number associated with this failure. (#123 refers to issue
       #123 in the ESCOMP/ctsm repository. Issues in other repositories
       should be specified as ORG/repo#123 - e.g., ESMCI/cime#123.)

       - A phase block can contain a "comment" element, which gives any
       sort of comment you desire.
  -->


  <!-- ctsm_sci test suite failures -->
  <test name="SMS_Ld5.f19_g17.I1850Clm60BgcCrujra.derecho_intel.clm-default">
    <phase name="RUN">
      <status>FAIL</status>
      <issue>#3311</issue>
      <comment>Requires finidat with c13/c14 to PASS</comment>
    </phase>
  </test>
  <test name="SMS_Ld5.f19_g17.I1850Clm60Bgc.derecho_intel.clm-default">
    <phase name="RUN">
      <status>FAIL</status>
      <issue>#3311</issue>
      <comment>Requires finidat with c13/c14 to PASS</comment>
    </phase>
  </test>
  <test name="SMS_Ld5.f19_g17.IHistClm60BgcCropCrujra.derecho_intel.clm-default">
    <phase name="RUN">
      <status>FAIL</status>
      <issue>#3311</issue>
      <comment>Requires finidat with c13/c14 to PASS</comment>
    </phase>
  </test>
  <test name="SMS_Ld5.f19_g17.IHistClm60BgcCrop.derecho_intel.clm-default">
    <phase name="RUN">
      <status>FAIL</status>
      <issue>#3311</issue>
      <comment>Requires finidat with c13/c14 to PASS</comment>
    </phase>
  </test>
  <test name="SMS_Lm1.f19_g17.I1850Clm60BgcCropCmip6waccm.derecho_intel.clm-basic">
    <phase name="RUN">
      <status>FAIL</status>
      <issue>#3311</issue>
      <comment>Requires finidat with c13/c14 to PASS</comment>
    </phase>
  </test>

  <test name="SMS_Ld12_Mmpi-serial.1x1_urbanc_alpha.I1PtClm60SpRs.derecho_intel.clm-output_sp_highfreq">
    <phase name="RUN">
      <status>FAIL</status>
      <issue>CDEPS/#243 and/or #2122</issue>
    </phase>
  </test>

  <test name="SMS_Ld5.f09_g17.IHistClm50Sp.derecho_intel.clm-nofire">
    <phase name="SHAREDLIB_BUILD">
      <status>FAIL</status>
      <issue>#2784</issue>
    </phase>
  </test>
  <test name="SMS_Ld5.f19_g17.IHistClm50Sp.derecho_intel.clm-nofire">
    <phase name="SHAREDLIB_BUILD">
      <status>FAIL</status>
      <issue>#2784</issue>
    </phase>
  </test>
  <test name="SMS_Ld5.f09_g17.IHistClm60Sp.derecho_intel.clm-nofire">
    <phase name="SHAREDLIB_BUILD">
      <status>FAIL</status>
      <issue>#2784</issue>
    </phase>
  </test>
  <test name="SMS_Ld5.f19_g17.IHistClm60Sp.derecho_intel.clm-nofire">
    <phase name="SHAREDLIB_BUILD">
      <status>FAIL</status>
      <issue>#2784</issue>
    </phase>
  </test>

  <!-- aux_clm test suite failures -->
<<<<<<< HEAD
=======
  <test name="MKSURFDATAESMF_P128x1.f10_f10_mg37.I1850Clm50BgcCrop.derecho_intel">
    <phase name="NLCOMP">
      <status>FAIL</status>
      <issue>#3453</issue>
    </phase>
  </test>
  <test name="SUBSETDATAPOINT_Ld5_D_Mmpi-serial.CLM_USRDAT.I2000Clm60BgcCropCrujra.derecho_intel.clm-default">
    <phase name="NLCOMP">
      <status>FAIL</status>
      <issue>#3454</issue>
    </phase>
  </test>
  <test name="SUBSETDATAREGION_Ld5_D_Mmpi-serial.CLM_USRDAT.I2000Clm60BgcCropCrujra.derecho_intel.clm-default">
    <phase name="NLCOMP">
      <status>FAIL</status>
      <issue>#3454</issue>
    </phase>
  </test>
  <test name="LII2FINIDATAREAS_D_P256x2_Ld1.f09_t232.I1850Clm60BgcCrop.derecho_intel.clm-default">
    <phase name="RUN">
      <status>FAIL</status>
      <issue>#3252</issue>
      <comment>Works with finidat = 'ctsm53041_54surfdata_snowTherm_100_pSASU.clm2.r.0161-01-01-00000.nc' and fails with finidat = 'ctsm53041_54surfdata_snowTherm_100_pSASU.clm2.r.0161-01-01-00000_64bitoffset.nc'.</comment>
    </phase>
  </test>
  <test name="LII2FINIDATAREAS_D_P256x2_Ld1.f09_t232.I1850Clm60BgcCrop.derecho_intel.clm-default--clm-matrixcnOn_ignore_warnings">
    <phase name="RUN">
      <status>FAIL</status>
      <issue>#3252</issue>
      <comment>Works with finidat = 'ctsm53041_54surfdata_snowTherm_100_pSASU.clm2.r.0161-01-01-00000.nc' and fails with finidat = 'ctsm53041_54surfdata_snowTherm_100_pSASU.clm2.r.0161-01-01-00000_64bitoffset.nc'.</comment>
    </phase>
  </test>
>>>>>>> 2b375f96
  <test name="SMS_Ld2_D_PS.f09_g17.I1850Clm50BgcCropCmip6.derecho_intel.clm-basic_interp">
    <phase name="RUN">
      <status>FAIL</status>
      <issue>#2787</issue>
      <comment>The issue shows how to fix it.</comment>
    </phase>
  </test>
  <test name="ERS_Ly3.f10_f10_mg37.I1850Clm50BgcCropCmip6.derecho_intel.clm-basic">
    <phase name="RUN">
      <status>FAIL</status>
      <issue>#2787</issue>
      <comment>The issue shows how to fix it.</comment>
    </phase>
  </test>
  <test name="SMS_Lm1.f10_f10_mg37.I1850Clm50BgcCropCmip6waccm.derecho_gnu.clm-basic">
    <phase name="RUN">
      <status>FAIL</status>
      <issue>#2787</issue>
      <comment>The issue shows how to fix it.</comment>
    </phase>
  </test>

  <test name="ERP_P64x2_Ld396.f10_f10_mg37.IHistClm60Bgc.derecho_intel.clm-monthly--clm-matrixcnOn_ignore_warnings">
    <phase name="BASELINE">
      <status>FAIL</status>
      <issue>#2619</issue>
      <comment>This failure relates to the following REP failure.</comment>
    </phase>
  </test>
  <test name="REP_P64x2_Ld396.f10_f10_mg37.IHistClm60Bgc.derecho_intel.clm-monthly--clm-matrixcnOn_ignore_warnings">
    <phase name="COMPARE_base_rep2">
      <status>FAIL</status>
      <issue>#2619</issue>
      <comment>This failure relates to the preceding ERP failure.</comment>
    </phase>
  </test>
  <test name="REP_P64x2_Ld396.f10_f10_mg37.IHistClm60Bgc.derecho_intel.clm-monthly--clm-matrixcnOn_ignore_warnings">
    <phase name="BASELINE">
      <status>FAIL</status>
      <issue>#2619</issue>
      <comment>This failure relates to the preceding ERP failure.</comment>
    </phase>
  </test>

  <test name="PEM_D_Ld9.ne30pg3_t232.I1850Clm60BgcCropG.derecho_intel.clm-clm60cam7LndTuningMode">
    <phase name="COMPARE_base_modpes">
      <status>FAIL</status>
      <issue>#2542</issue>
    </phase>
  </test>

  <test name="SMS_D.f10_f10_mg37.I2000Clm60BgcCrop.derecho_nvhpc.clm-crop">
    <phase name="RUN">
      <status>FAIL</status>
      <issue>#1733</issue>
    </phase>
  </test>

  <test name="SMS_Ld10_D_Mmpi-serial.CLM_USRDAT.I1PtClm60Bgc.derecho_gnu.clm-default--clm-NEON-HARV">
    <phase name="SHAREDLIB_BUILD">
      <status>FAIL</status>
      <issue>#2310</issue>
    </phase>
  </test>

  <test name="SMS_Ld10_D_Mmpi-serial.CLM_USRDAT.I1PtClm60Bgc.derecho_gnu.clm-NEON-MOAB--clm-PRISM">
    <phase name="SHAREDLIB_BUILD">
      <status>FAIL</status>
      <issue>#2310</issue>
    </phase>
    <phase name="RUN">
      <status>FAIL</status>
      <issue>#2310</issue>
    </phase>
  </test>
  
  <test name="FUNITCTSM_P1x1.f10_f10_mg37.I2000Clm50Sp.izumi_intel">
    <phase name="MODEL_BUILD">
      <status>FAIL</status>
      <issue>#3182</issue>
    </phase>
    <phase name="RUN">
      <status>FAIL</status>
      <issue>#3182</issue>
    </phase>
  </test>

  <test name="SMS_Ld10_D_Mmpi-serial.CLM_USRDAT.I1PtClm60Bgc.izumi_nag.clm-default--clm-NEON-HARV--clm-matrixcnOn">
    <phase name="RUN">
      <status>FAIL</status>
      <issue>#2310</issue>
    </phase>
  </test>

  <test name="SMS_Ld10_D_Mmpi-serial.CLM_USRDAT.I1PtClm60Bgc.izumi_nag.clm-NEON-MOAB--clm-PRISM">
    <phase name="SHAREDLIB_BUILD">
      <status>FAIL</status>
      <issue>#2310</issue>
    </phase>
    <phase name="RUN">
      <status>FAIL</status>
      <issue>#2310</issue>
    </phase>
  </test>

  <test name="SMS_Ld10_D_Mmpi-serial.CLM_USRDAT.I1PtClm60Fates.derecho_gnu.clm-FatesPRISM--clm-NEON-FATES-YELL">
    <phase name="SHAREDLIB_BUILD">
      <status>FAIL</status>
      <issue>#2310</issue>
    </phase>
    <phase name="RUN">
      <status>FAIL</status>
      <issue>#2310</issue>
    </phase>
  </test>
  
  <test name="SMS_Ld10_D_Mmpi-serial.CLM_USRDAT.I1PtClm60SpRs.derecho_gnu.clm-default--clm-NEON-TOOL">
    <phase name="SHAREDLIB_BUILD">
      <status>FAIL</status>
      <issue>#2310</issue>
    </phase>
    <phase name="RUN">
      <status>FAIL</status>
      <issue>#2310</issue>
    </phase>
  </test>

  <test name="ERS_Ld60.f45_f45_mg37.I2000Clm50FatesCruRsGs.derecho_intel.clm-FatesColdST3">
    <phase name="RUN">
      <status>FAIL</status>
      <issue>#2867</issue>
    </phase>
  </test>

  <test name="SMS_Ld10_D_Mmpi-serial.CLM_USRDAT.I1PtClm60Fates.izumi_nag.clm-FatesFireLightningPopDens--clm-NEON-FATES-NIWO">
    <phase name="SHAREDLIB_BUILD">
      <status>FAIL</status>
      <issue>#2310</issue>
    </phase>
    <phase name="RUN">
      <status>FAIL</status>
      <issue>#2310</issue>
    </phase>
  </test>

  <test name="SMS_Ld10_D_Mmpi-serial.CLM_USRDAT.I1PtClm60Fates.izumi_nag.clm-FatesPRISM--clm-NEON-FATES-YELL">
    <phase name="SHAREDLIB_BUILD">
      <status>FAIL</status>
      <issue>#2310</issue>
    </phase>
    <phase name="RUN">
      <status>FAIL</status>
      <issue>#2310</issue>
    </phase>
  </test>

  <!-- fates test suite failures -->

  <test name="ERS_D_Ld30.f45_f45_mg37.I2000Clm50FatesCruRsGs.izumi_nag.clm-FatesColdLUH2">
    <phase name="RUN">
      <status>FAIL</status>
      <issue>#2653</issue>
    </phase>
  </test>

  <test name="ERS_D_Ld30.f45_f45_mg37.I2000Clm50FatesCruRsGs.derecho_intel.clm-FatesColdLUH2HarvestEvent">
    <phase name="RUN">
      <status>FAIL</status>
      <issue>FATES#1216</issue>
    </phase>
  </test>

  <test name="SMS_D_Ld3.f09_g17.I2000Clm60FatesSpCruRsGs.derecho_gnu.clm-FatesColdSatPhen_prescribed">
    <phase name="RUN">
      <status>FAIL</status>
      <issue>#2321</issue>
    </phase>
  </test>
      
  <test name="ERP_P256x2_Ld30.f45_f45_mg37.I2000Clm60FatesRs.derecho_intel.clm-mimicsFatesCold">
    <phase name="RUN">
      <status>FAIL</status>
      <issue>#2261</issue>
    </phase>
  </test>

  <test name="ERS_D_Ld30.f45_f45_mg37.I2000Clm50FatesCruRsGs.izumi_nag.clm-FatesColdPRT2">
    <phase name="RUN">
      <status>PEND</status>
      <issue>FATES#983</issue>
      <comment>This job should time out on izumi, seems to be hanging on history output.</comment>
    </phase>
  </test>

  <test name="PEM_D_Ld20.5x5_amazon.I2000Clm50FatesRs.derecho_gnu.clm-FatesColdSeedDisp">
    <phase name="COMPARE_base_modpes">
      <status>FAIL</status>
      <issue>FATES#1089</issue>
    </phase>
  </test>

  <test name="PEM_D_Ld20.5x5_amazon.I2000Clm50FatesRs.derecho_intel.clm-FatesColdSeedDisp">
    <phase name="COMPARE_base_modpes">
      <status>FAIL</status>
      <issue>FATES#1089</issue>
    </phase>
  </test>

  <test name="SMS_Ld10_D_Mmpi-serial.CLM_USRDAT.I1PtClm60Fates.derecho_intel.clm-FatesFireLightningPopDens--clm-NEON-FATES-NIWO">
    <phase name="SHAREDLIB_BUILD">
      <status>FAIL</status>
      <issue>#2310</issue>
    </phase>
    <phase name="RUN">
      <status>FAIL</status>
      <issue>#3038</issue>
    </phase>
  </test>

  <test name="ERS_D_Ld30.f45_f45_mg37.I2000Clm50FatesCruRsGs.derecho_intel.clm-FatesColdLandUse">
    <phase name="SHAREDLIB_BUILD">
      <status>FAIL</status>
      <issue>#2810</issue>
    </phase>
  </test>
  
  <test name="ERS_D_Ld30.f45_f45_mg37.I2000Clm50FatesCruRsGs.izumi_nag.clm-FatesColdLandUse">
    <phase name="SHAREDLIB_BUILD">
      <status>FAIL</status>
      <issue>#2810</issue>
    </phase>
  </test>

  <test name="PVT_Lm3.f45_f45_mg37.I2000Clm50FatesCruRsGs.derecho_intel.clm-FatesLUPFT">
    <phase name="RUN">
      <status>FAIL</status>
      <issue>#2919</issue>
    </phase>
  </test>

  <test name="LII2FINIDATAREAS_D_P256x2_Ld1.f09_t232.I1850Clm60BgcCrop.derecho_intel.clm-default">
    <phase name="COMPARE_base_no_interp">
      <status>FAIL</status>
      <issue>#3252</issue>
      <comment>This should be resolved for the 5.4 release.</comment>
    </phase>
  </test>

  <test name="LII2FINIDATAREAS_D_P256x2_Ld1.f09_t232.I1850Clm60BgcCrop.derecho_intel.clm-default--clm-matrixcnOn_ignore_warnings">
    <phase name="COMPARE_base_no_interp">
      <status>FAIL</status>
      <issue>#3252</issue>
      <comment>This should be resolved for the 5.4 release.</comment>
    </phase>
  </test>

  <test name="SMS_D_Ld5.f09_g17.ISSP245Clm60BgcCropCrujra.derecho_intel.clm-default">
    <phase name="RUN">
      <status>FAIL</status>
      <issue>#3250</issue>
      <comment>This should be resolved for the 5.4 release.</comment>
    </phase>
  </test>

  <!-- Other submodule test list failures (MOSART, RTM, etc. -->

  <test name="SMS_Lh3.f10_f10_mg37.I2000Clm60Sp.derecho_intel.mosart-clmAccelSpinupIgnoreWarn">
    <phase name="CREATE_NEWCASE">
      <status>FAIL</status>
      <issue>MOSART#91</issue>
    </phase>
  </test>

  <!-- decomp_init test list-->

  <test name="SMS_Ln1_PL.mpasa15_mpasa15.I2000Clm45Sp.derecho_intel.clm-run_self_tests">
    <phase name="RUN">
      <status>FAIL</status>
      <issue>#3316</issue>
    </phase>
  </test>

  <!-- interim_restart (and aux_clm) test list-->

  <test name="ERR_Ld7.f10_f10_mg37.I2000Clm50BgcCropRtm.derecho_gnu.clm-default">
    <phase name="COMPARE_base_rest">
      <status>FAIL</status>
      <issue>#3383</issue>
    </phase>
  </test>

  <test name="ERR_Ld7.f10_f10_mg37.IHistClm60BgcCrop.derecho_gnu.clm-default">
    <phase name="COMPARE_base_rest">
      <status>FAIL</status>
      <issue>#3383</issue>
    </phase>
  </test>

</expectedFails><|MERGE_RESOLUTION|>--- conflicted
+++ resolved
@@ -98,8 +98,6 @@
   </test>
 
   <!-- aux_clm test suite failures -->
-<<<<<<< HEAD
-=======
   <test name="MKSURFDATAESMF_P128x1.f10_f10_mg37.I1850Clm50BgcCrop.derecho_intel">
     <phase name="NLCOMP">
       <status>FAIL</status>
@@ -118,21 +116,6 @@
       <issue>#3454</issue>
     </phase>
   </test>
-  <test name="LII2FINIDATAREAS_D_P256x2_Ld1.f09_t232.I1850Clm60BgcCrop.derecho_intel.clm-default">
-    <phase name="RUN">
-      <status>FAIL</status>
-      <issue>#3252</issue>
-      <comment>Works with finidat = 'ctsm53041_54surfdata_snowTherm_100_pSASU.clm2.r.0161-01-01-00000.nc' and fails with finidat = 'ctsm53041_54surfdata_snowTherm_100_pSASU.clm2.r.0161-01-01-00000_64bitoffset.nc'.</comment>
-    </phase>
-  </test>
-  <test name="LII2FINIDATAREAS_D_P256x2_Ld1.f09_t232.I1850Clm60BgcCrop.derecho_intel.clm-default--clm-matrixcnOn_ignore_warnings">
-    <phase name="RUN">
-      <status>FAIL</status>
-      <issue>#3252</issue>
-      <comment>Works with finidat = 'ctsm53041_54surfdata_snowTherm_100_pSASU.clm2.r.0161-01-01-00000.nc' and fails with finidat = 'ctsm53041_54surfdata_snowTherm_100_pSASU.clm2.r.0161-01-01-00000_64bitoffset.nc'.</comment>
-    </phase>
-  </test>
->>>>>>> 2b375f96
   <test name="SMS_Ld2_D_PS.f09_g17.I1850Clm50BgcCropCmip6.derecho_intel.clm-basic_interp">
     <phase name="RUN">
       <status>FAIL</status>
