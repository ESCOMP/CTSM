<?xml version= "1.0"?>

<expectedFails version="1.1">

  <!-- Notes about the format of this file:

       The required elements for a given failure are just:

         <test name="...">
           <phase name="...">
             <status>...</status>
           </phase>
         </test>

       There can be multiple phase blocks in a given test block.

       In addition, a number of optional elements are allowed, which
       currently are just for human consumption (not parsed by any
       scripts):

       - A phase block can contain an "issue" element, which gives the
       issue number associated with this failure. (#123 refers to issue
       #123 in the ESCOMP/ctsm repository. Issues in other repositories
       should be specified as ORG/repo#123 - e.g., ESMCI/cime#123.)

       - A phase block can contain a "comment" element, which gives any
       sort of comment you desire.
  -->


  <!-- ctsm_sci test suite failures -->
  <test name="SMS_Ld12_Mmpi-serial.1x1_urbanc_alpha.I1PtClm60SpRs.derecho_intel.clm-output_sp_highfreq">
    <phase name="RUN">
      <status>FAIL</status>
      <issue>#2122</issue>
      <issue>CDEPS/#243</issue>
    </phase>
  </test>

  <!-- aux_clm test suite failures -->
  <test name="SMS_Ld2_D_PS.f09_g17.I1850Clm50BgcCropCmip6.derecho_intel.clm-basic_interp">
    <phase name="RUN">
      <status>FAIL</status>
      <issue>#2787</issue>
      <comment>The issue shows how to fix it.</comment>
    </phase>
  </test>
  <test name="ERS_Ly3.f10_f10_mg37.I1850Clm50BgcCropCmip6.derecho_intel.clm-basic">
    <phase name="RUN">
      <status>FAIL</status>
      <issue>#2787</issue>
      <comment>The issue shows how to fix it.</comment>
    </phase>
  </test>
  <test name="SMS_Lm1.f10_f10_mg37.I1850Clm50BgcCropCmip6waccm.derecho_gnu.clm-basic">
    <phase name="RUN">
      <status>FAIL</status>
      <issue>#2787</issue>
      <comment>The issue shows how to fix it.</comment>
    </phase>
  </test>

  <test name="SMS_Ld10_D_Mmpi-serial.CLM_USRDAT.I1PtClm60Bgc.izumi_nag.clm-default--clm-NEON-HARV--clm-matrixcnOn">
    <phase name="RUN">
      <status>FAIL</status>
      <issue>#2780</issue>
      <comment>Crashes in the matrix solver.</comment>
    </phase>
  </test>
  <test name="SMS_Ld10_D_Mmpi-serial.CLM_USRDAT.I1PtClm60Bgc.derecho_gnu.clm-default--clm-NEON-HARV--clm-matrixcnOn">
    <phase name="RUN">
      <status>FAIL</status>
      <issue>#2780</issue>
      <comment>Crashes in the matrix solver.</comment>
    </phase>
  </test>
  <test name="SMS_D.1x1_brazil.I1850Clm60BgcCrop.derecho_gnu.clm-mimics_matrixcn">
    <phase name="RUN">
      <status>FAIL</status>
      <issue>#2780</issue>
      <comment>Crashes in the matrix solver.</comment>
    </phase>
  </test>

  <test name="ERP_P64x2_Lm13.f10_f10_mg37.IHistClm60Bgc.derecho_intel.clm-monthly--clm-matrixcnOn_ignore_warnings">
    <phase name="BASELINE">
      <status>FAIL</status>
      <issue>#2619</issue>
      <comment>This failure relates to the following REP failure.</comment>
    </phase>
  </test>
  <test name="REP_P64x2_Lm13.f10_f10_mg37.IHistClm60Bgc.derecho_intel.clm-monthly--clm-matrixcnOn_ignore_warnings">
    <phase name="COMPARE_base_rep2">
      <status>FAIL</status>
      <issue>#2619</issue>
      <comment>This failure relates to the preceding ERP failure.</comment>
    </phase>
  </test>
  <test name="REP_P64x2_Lm13.f10_f10_mg37.IHistClm60Bgc.derecho_intel.clm-monthly--clm-matrixcnOn_ignore_warnings">
    <phase name="BASELINE">
      <status>FAIL</status>
      <issue>#2619</issue>
      <comment>This failure relates to the preceding ERP failure.</comment>
    </phase>
  </test>

  <test name="PEM_D_Ld9.ne30pg3_t232.I1850Clm60BgcCropG.derecho_intel.clm-clm60cam7LndTuningMode">
    <phase name="COMPARE_base_modpes">
      <status>FAIL</status>
      <issue>#2542</issue>
    </phase>
  </test>

  <test name="SMS_D.f10_f10_mg37.I2000Clm60BgcCrop.derecho_nvhpc.clm-crop">
    <phase name="SHAREDLIB_BUILD">
      <status>FAIL</status>
      <issue>#1733</issue>
    </phase>
  </test>

  <test name="SMS_Ld10_D_Mmpi-serial.CLM_USRDAT.I1PtClm60Bgc.derecho_gnu.clm-default--clm-NEON-HARV">
    <phase name="SHAREDLIB_BUILD">
      <status>FAIL</status>
      <issue>#2310</issue>
    </phase>
  </test>
  
  <test name="SMS_Ld10_D_Mmpi-serial.CLM_USRDAT.I1PtClm60Bgc.derecho_gnu.clm-NEON-MOAB--clm-PRISM">
    <phase name="SHAREDLIB_BUILD">
      <status>FAIL</status>
      <issue>#2310</issue>
    </phase>
    <phase name="RUN">
      <status>FAIL</status>
      <issue>#2310</issue>
    </phase>
  </test>
  
  <test name="SMS_Ld10_D_Mmpi-serial.CLM_USRDAT.I1PtClm60Bgc.izumi_nag.clm-NEON-MOAB--clm-PRISM">
    <phase name="SHAREDLIB_BUILD">
      <status>FAIL</status>
      <issue>#2310</issue>
    </phase>
    <phase name="RUN">
      <status>FAIL</status>
      <issue>#2310</issue>
    </phase>
  </test>
  
  <test name="SMS_Ld10_D_Mmpi-serial.CLM_USRDAT.I1PtClm60Fates.derecho_gnu.clm-FatesPRISM--clm-NEON-FATES-YELL">
    <phase name="SHAREDLIB_BUILD">
      <status>FAIL</status>
      <issue>#2310</issue>
    </phase>
    <phase name="RUN">
      <status>FAIL</status>
      <issue>#2310</issue>
    </phase>
  </test>
  
  <test name="SMS_Ld10_D_Mmpi-serial.CLM_USRDAT.I1PtClm60SpRs.derecho_gnu.clm-default--clm-NEON-TOOL">
    <phase name="SHAREDLIB_BUILD">
      <status>FAIL</status>
      <issue>#2310</issue>
    </phase>
    <phase name="RUN">
      <status>FAIL</status>
      <issue>#2310</issue>
    </phase>
  </test>

  <test name="FUNITCTSM_P1x1.f10_f10_mg37.I2000Clm50Sp.izumi_intel">
    <phase name="RUN">
      <status>FAIL</status>
      <issue>#2453</issue>
    </phase>
  </test>

  <test name="ERS_D_Ld15.f45_f45_mg37.I2000Clm50FatesRs.izumi_nag.clm-FatesColdTwoStream">
    <phase name="CREATE_NEWCASE">
      <status>FAIL</status>
      <issue>#2454</issue>
    </phase>
  </test>

  <test name="SMS_Lm3_D_Mmpi-serial.1x1_brazil.I2000Clm50FatesCruRsGs.izumi_intel.clm-FatesColdHydro">
    <phase name="CREATE_NEWCASE">
      <status>FAIL</status>
      <issue>#2454</issue>
    </phase>
  </test>

  <test name="SMS_Ld10_D_Mmpi-serial.CLM_USRDAT.I1PtClm60Fates.izumi_nag.clm-FatesFireLightningPopDens--clm-NEON-FATES-NIWO">
    <phase name="SHAREDLIB_BUILD">
      <status>FAIL</status>
      <issue>#2310</issue>
    </phase>
    <phase name="RUN">
      <status>FAIL</status>
      <issue>#2310</issue>
    </phase>
  </test>

  <test name="SMS_Ld10_D_Mmpi-serial.CLM_USRDAT.I1PtClm60Fates.izumi_nag.clm-FatesPRISM--clm-NEON-FATES-YELL">
    <phase name="SHAREDLIB_BUILD">
      <status>FAIL</status>
      <issue>#2310</issue>
    </phase>
    <phase name="RUN">
      <status>FAIL</status>
      <issue>#2310</issue>
    </phase>
  </test>

  <!-- fates test suite failures -->

  <test name="ERS_D_Ld30.f45_f45_mg37.I2000Clm50FatesCruRsGs.izumi_nag.clm-FatesColdLUH2">
    <phase name="RUN">
      <status>FAIL</status>
      <issue>#2653</issue>
    </phase>
  </test>

  <test name="ERS_D_Ld30.f45_f45_mg37.I2000Clm50FatesCruRsGs.derecho_intel.clm-FatesColdLUH2HarvestEvent">
    <phase name="RUN">
      <status>FAIL</status>
      <issue>FATES#1216</issue>
    </phase>
  </test>

  <test name="SMS_D_Ld3.f09_g17.I2000Clm60FatesSpCruRsGs.derecho_gnu.clm-FatesColdSatPhen_prescribed">
    <phase name="RUN">
      <status>FAIL</status>
      <issue>#2321</issue>
    </phase>
  </test>
      
  <test name="ERP_P256x2_Ld30.f45_f45_mg37.I2000Clm60FatesRs.derecho_intel.clm-mimicsFatesCold">
    <phase name="RUN">
      <status>FAIL</status>
      <issue>#2261</issue>
    </phase>
  </test>

  <test name="ERS_D_Ld30.f45_f45_mg37.I2000Clm50FatesCruRsGs.izumi_nag.clm-FatesColdPRT2">
    <phase name="RUN">
      <status>PEND</status>
      <issue>FATES#983</issue>
      <comment>This job should time out on izumi, seems to be hanging on history output.</comment>
    </phase>
  </test>

  <test name="PEM_D_Ld15.f10_f10_mg37.I2000Clm50FatesRs.derecho_gnu.clm-FatesColdSeedDisp">
    <phase name="COMPARE_base_modpes">
      <status>FAIL</status>
      <issue>FATES#1089</issue>
    </phase>
  </test>

  <test name="PEM_D_Ld15.5x5_amazon.I2000Clm50FatesRs.derecho_gnu.clm-FatesColdSeedDisp">
    <phase name="COMPARE_base_modpes">
      <status>FAIL</status>
      <issue>FATES#1089</issue>
    </phase>
  </test>

<<<<<<< HEAD
  <test name="SMS_D_Ld5.5x5_amazon.I1850Clm60Bgc.derecho_gnu.clm-HillslopeC">
    <phase name="RUN">
      <status>FAIL</status>
      <issue>#2423</issue>
    </phase>
  </test>

=======
>>>>>>> 9c055768
  <test name="ERS_D_Ld15.f45_f45_mg37.I2000Clm50FatesRs.derecho_intel.clm-FatesColdTwoStream">
    <phase name="COMPARE_base_rest">
      <status>FAIL</status>
      <issue>#2325</issue>
    </phase>
  </test>

  <test name="ERS_D_Ld15.f45_f45_mg37.I2000Clm50FatesRs.izumi_nag.clm-FatesColdTwoStream">
    <phase name="COMPARE_base_rest">
      <status>FAIL</status>
      <issue>#2325</issue>
    </phase>
  </test>

  <test name="ERS_D_Ld15.f45_f45_mg37.I2000Clm50FatesRs.derecho_gnu.clm-FatesColdTwoStreamNoCompFixedBioGeo">
    <phase name="COMPARE_base_rest">
      <status>FAIL</status>
      <issue>#2325</issue>
    </phase>
  </test>

  <test name="SMS_Ld10_D_Mmpi-serial.CLM_USRDAT.I1PtClm60Fates.derecho_intel.clm-FatesFireLightningPopDens--clm-NEON-FATES-NIWO">
    <phase name="SHAREDLIB_BUILD">
      <status>FAIL</status>
      <issue>#2310</issue>
    </phase>
  </test>

  <test name="ERS_D_Ld30.f45_f45_mg37.I2000Clm50FatesCruRsGs.derecho_intel.clm-FatesColdLandUse">
    <phase name="SHAREDLIB_BUILD">
      <status>FAIL</status>
      <issue>#2810</issue>
    </phase>
  </test>

  <!-- Other submodule test list failures (MOSART, RTM, etc. -->

  <test name="SMS_Lh3.f10_f10_mg37.I2000Clm60Sp.derecho_intel.mosart-clmAccelSpinupIgnoreWarn">
    <phase name="CREATE_NEWCASE">
      <status>FAIL</status>
      <issue>MOSART#91</issue>
    </phase>
  </test>

</expectedFails><|MERGE_RESOLUTION|>--- conflicted
+++ resolved
@@ -264,16 +264,6 @@
     </phase>
   </test>
 
-<<<<<<< HEAD
-  <test name="SMS_D_Ld5.5x5_amazon.I1850Clm60Bgc.derecho_gnu.clm-HillslopeC">
-    <phase name="RUN">
-      <status>FAIL</status>
-      <issue>#2423</issue>
-    </phase>
-  </test>
-
-=======
->>>>>>> 9c055768
   <test name="ERS_D_Ld15.f45_f45_mg37.I2000Clm50FatesRs.derecho_intel.clm-FatesColdTwoStream">
     <phase name="COMPARE_base_rest">
       <status>FAIL</status>
