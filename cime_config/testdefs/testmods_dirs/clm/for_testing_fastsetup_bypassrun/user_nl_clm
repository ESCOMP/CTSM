<<<<<<< HEAD
! Bypass the run phase
for_testing_bypass_run = .true.
=======
! Exit early and bypass the run phase
for_testing_exit_after_self_tests = .true.
>>>>>>> 80192dca

! Turn off history, restarts, and output
hist_empty_htapes = .true.
use_noio = .true.

! Turn off urban options, and only do urban in gridcells that are majority urban
urban_hac = 'OFF'
toosmall_urban =  98.0d00  ! Minimize urban in gridcells<|MERGE_RESOLUTION|>--- conflicted
+++ resolved
@@ -1,10 +1,5 @@
-<<<<<<< HEAD
-! Bypass the run phase
-for_testing_bypass_run = .true.
-=======
 ! Exit early and bypass the run phase
 for_testing_exit_after_self_tests = .true.
->>>>>>> 80192dca
 
 ! Turn off history, restarts, and output
 hist_empty_htapes = .true.
