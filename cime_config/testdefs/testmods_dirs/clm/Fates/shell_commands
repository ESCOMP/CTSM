--- conflicted
+++ resolved
@@ -1,9 +1,4 @@
-<<<<<<< HEAD
-./xmlchange BFBFLAG="TRUE"
-=======
-./xmlchange CLM_BLDNML_OPTS="-no-megan" --append
 ./xmlchange BFBFLAG="TRUE"
 
 # The following is done as documented in #3184 where more memory is needed for FATES single processor cases
-./xmlchange MEM_PER_TASK=20
->>>>>>> 400bfa03
+./xmlchange MEM_PER_TASK=20