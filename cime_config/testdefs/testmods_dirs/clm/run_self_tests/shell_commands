--- conflicted
+++ resolved
@@ -1,14 +1,6 @@
 #!/bin/bash
 ./xmlchange CLM_FORCE_COLDSTART="on"
 
-<<<<<<< HEAD
-# We use this testmod in a _Ln1 test; this requires forcing the ROF coupling frequency to every time step
-./xmlchange ROF_NCPL=48
-
-# Restarts aren't allowed for these tests, and turn off CPL history
-./xmlchange REST_OPTION="never"
-./xmlchange HIST_OPTION="never"
-=======
 # We use this testmod in a _Ln1 test; this requires forcing the ROF coupling frequency to same frequency as DATM
 ./xmlchange ROF_NCPL='$ATM_NCPL'
 
@@ -19,6 +11,6 @@
 ./xmlchange CLM_STRUCTURE="fast"
 ./xmlchange CLM_CONFIGURATION="nwp"
 
-# Turn cpl history off
-./xmlchagne HIST_OPTION="never"
->>>>>>> 77743161
+# Restarts aren't allowed for these tests, and turn off CPL history
+./xmlchange REST_OPTION="never"
+./xmlchange HIST_OPTION="never"