#!/bin/bash
./xmlchange CLM_FORCE_COLDSTART="on"

# We use this testmod in a _Ln1 test; this requires forcing the ROF coupling frequency to every time step
./xmlchange ROF_NCPL=48

<<<<<<< HEAD
# Turn off ROF model when used with compsets that have them
./xmlchange RTM_MODE='NULL'

# Turn MEGAN off to run faster
./xmlchange CLM_BLDNML_OPTS='--no-megan' --append

# Use fast structure and NWP configuration for speed
./xmlchange CLM_STRUCTURE="fast"
./xmlchange CLM_CONFIGURATION="nwp"

# Restarts aren't allowed for these tests, and turn off CPL history
# First change in env_test.xml, then in the standard one so it won't complain there
./xmlchange --force REST_OPTION="never" --file env_test.xml
./xmlchange --force HIST_OPTION="never" --file env_test.xml
./xmlchange REST_OPTION="never"
./xmlchange HIST_OPTION="never"

# Timer settings
./xmlchange TIMER_DETAIL="2"
./xmlchange SAVE_TIMING="TRUE"
./xmlchange CHECK_TIMING="TRUE"
./xmlchange ESMF_PROFILING_LEVEL="10"
=======
# Restarts aren't allowed for these tests, and turn off CPL history
./xmlchange REST_OPTION="never"
./xmlchange HIST_OPTION="never"
>>>>>>> 417922de
<|MERGE_RESOLUTION|>--- conflicted
+++ resolved
@@ -4,31 +4,6 @@
 # We use this testmod in a _Ln1 test; this requires forcing the ROF coupling frequency to every time step
 ./xmlchange ROF_NCPL=48
 
-<<<<<<< HEAD
-# Turn off ROF model when used with compsets that have them
-./xmlchange RTM_MODE='NULL'
-
-# Turn MEGAN off to run faster
-./xmlchange CLM_BLDNML_OPTS='--no-megan' --append
-
-# Use fast structure and NWP configuration for speed
-./xmlchange CLM_STRUCTURE="fast"
-./xmlchange CLM_CONFIGURATION="nwp"
-
-# Restarts aren't allowed for these tests, and turn off CPL history
-# First change in env_test.xml, then in the standard one so it won't complain there
-./xmlchange --force REST_OPTION="never" --file env_test.xml
-./xmlchange --force HIST_OPTION="never" --file env_test.xml
-./xmlchange REST_OPTION="never"
-./xmlchange HIST_OPTION="never"
-
-# Timer settings
-./xmlchange TIMER_DETAIL="2"
-./xmlchange SAVE_TIMING="TRUE"
-./xmlchange CHECK_TIMING="TRUE"
-./xmlchange ESMF_PROFILING_LEVEL="10"
-=======
 # Restarts aren't allowed for these tests, and turn off CPL history
 ./xmlchange REST_OPTION="never"
-./xmlchange HIST_OPTION="never"
->>>>>>> 417922de
+./xmlchange HIST_OPTION="never"