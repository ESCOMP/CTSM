<<<<<<< HEAD
for_testing_run_ncdiopio_tests = .true.
for_testing_run_decomp_init_tests = .true.
for_testing_exit_after_self_tests = .true.
=======
! Bypass as much of the init phase as can be done
! Bypassing the run phase already was inherited from the for_testing_fastsetup_bypassrun testmod
for_testing_bypass_init = .true.

! Turn on some of the self tests
for_testing_run_ncdiopio_tests = .true.
>>>>>>> 417922de

! Turn off history, restarts, and output
hist_empty_htapes = .true.
use_noio = .true.
<<<<<<< HEAD
urban_hac = 'OFF'
toosmall_urban =  98.0d00  ! Minimize urban in gridcells
=======
for_testing_run_decomp_init_tests = .true.

! Exit initialization phase after the self tests
for_testing_bypass_init = .true.
>>>>>>> 417922de
<|MERGE_RESOLUTION|>--- conflicted
+++ resolved
@@ -1,25 +1,14 @@
-<<<<<<< HEAD
-for_testing_run_ncdiopio_tests = .true.
-for_testing_run_decomp_init_tests = .true.
-for_testing_exit_after_self_tests = .true.
-=======
 ! Bypass as much of the init phase as can be done
 ! Bypassing the run phase already was inherited from the for_testing_fastsetup_bypassrun testmod
 for_testing_bypass_init = .true.
 
 ! Turn on some of the self tests
 for_testing_run_ncdiopio_tests = .true.
->>>>>>> 417922de
 
 ! Turn off history, restarts, and output
 hist_empty_htapes = .true.
 use_noio = .true.
-<<<<<<< HEAD
-urban_hac = 'OFF'
-toosmall_urban =  98.0d00  ! Minimize urban in gridcells
-=======
 for_testing_run_decomp_init_tests = .true.
 
 ! Exit initialization phase after the self tests
-for_testing_bypass_init = .true.
->>>>>>> 417922de
+for_testing_bypass_init = .true.