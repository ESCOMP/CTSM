--- conflicted
+++ resolved
@@ -1,12 +1,7 @@
-<<<<<<< HEAD
- hist_nhtfrq    = 0,-240,-8760
+ hist_nhtfrq    = 0,-240,17520
  hist_mfilt     = 1,1,1
 
  ! Add an annual output file with these crop-specific variables, which exercise some special logic:
  hist_fincl3 = 'SDATES', 'HDATES'
  hist_dov2xy(3) = .false.
- hist_avgflag_pertape(3) = 'I'
-=======
- hist_nhtfrq    = 0,-240,17520
- hist_mfilt     = 1,1,1
->>>>>>> 04c5da87
+ hist_avgflag_pertape(3) = 'I'