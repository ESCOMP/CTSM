--- conflicted
+++ resolved
@@ -60,17 +60,6 @@
     run_reftod = case.get_value("RUN_REFTOD")
     glc_nec = case.get_value("GLC_NEC")
     mask = case.get_value("MASK_GRID")
-<<<<<<< HEAD
-
-    # -----------------------------------------------------
-    # Clear out old data
-    # -----------------------------------------------------
-
-    input_data_list = os.path.join(caseroot,"Buildconf","clm.input_data_list")
-    if os.path.exists(input_data_list):
-        os.remove(input_data_list)
-=======
->>>>>>> 527f3262
 
     # -----------------------------------------------------
     # Set clmconf
@@ -170,15 +159,9 @@
         usecase = ""
 
     if ( (mask != "null") and (mask != "UNSET") ):
-<<<<<<< HEAD
-       gridmask = "-mask %s" %mask
-    else:
-       gridmask = ""
-=======
         gridmask = "-mask %s" %mask
     else:
         gridmask = ""
->>>>>>> 527f3262
 
     start_ymd = run_startdate.replace('-','')
 
