--- conflicted
+++ resolved
@@ -60,12 +60,8 @@
     run_refdate = case.get_value("RUN_REFDATE")
     run_reftod = case.get_value("RUN_REFTOD")
     glc_nec = case.get_value("GLC_NEC")
-<<<<<<< HEAD
     cism_use_antarctica = case.get_value("CISM_USE_ANTARCTICA")
     dglc_use_antarctica = case.get_value("DGLC_USE_ANTARCTICA")
-=======
-    glc_use_antarctica = case.get_value("GLC_USE_ANTARCTICA")
->>>>>>> 09101835
     mask = case.get_value("MASK_GRID")
     driver = case.get_value("COMP_INTERFACE").lower()
 
@@ -223,18 +219,12 @@
     else:
         nomeg = ""
 
-<<<<<<< HEAD
     glc_use_antarctica = cism_use_antarctica
     if glc_use_antarctica is None:
         glc_use_antarctica = dglc_use_antarctica
     if glc_use_antarctica is None:
         # This is the case for compsets without CISM or DGLC, where the
         # CISM_USE_ANTARCTICA and DGLC_USE_ANTARCTICA xml variables are not defined
-=======
-    if glc_use_antarctica is None:
-        # This is the case for compsets with SGLC where the GLC_USE_ANTARCTICA xml
-        # variable isn't defined
->>>>>>> 09101835
         glc_use_antarctica_flag = ""
     elif isinstance(glc_use_antarctica, bool):
         if glc_use_antarctica:
@@ -242,7 +232,6 @@
         else:
             glc_use_antarctica_flag = ""
     else:
-<<<<<<< HEAD
         if cism_use_antarctia:
             expect(
                 False,
@@ -253,12 +242,6 @@
                 False,
                 "Unexpected value for DGLC_USE_ANTARCTICA: {}".format(dglc_use_antarctica),
             )
-=======
-        expect(
-            False,
-            "Unexpected value for GLC_USE_ANTARCTICA: {}".format(glc_use_antarctica),
-        )
->>>>>>> 09101835
 
     if clm_nml_use_case != "UNSET":
         usecase = "-use_case %s" % clm_nml_use_case
