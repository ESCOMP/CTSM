#!/usr/bin/env python

"""
CLM namelist creator
"""
<<<<<<< HEAD
import sys, os, shutil, imp, filecmp
=======
import sys, os, shutil
>>>>>>> 8265b774

_CIMEROOT = os.environ.get("CIMEROOT")
if _CIMEROOT is None:
    raise SystemExit("ERROR: must set CIMEROOT environment variable")

_LIBDIR = os.path.join(_CIMEROOT, "scripts", "Tools")
sys.path.append(_LIBDIR)

from standard_script_setup          import *
from CIME.buildnml                  import create_namelist_infile, parse_input
from CIME.case                      import Case
from CIME.utils                     import expect, run_cmd

logger = logging.getLogger(__name__)

_config_cache_template = """
<?xml version="1.0"?>
<config_definition>
<commandline></commandline>
<entry id="phys" value="{clm_phys}" list="" valid_values="clm4_5,clm5_0">Specifies clm physics</entry>
</config_definition>
"""

###############################################################################
def buildnml(case, caseroot, compname):
###############################################################################
    """Build the clm namelist """

    # Build the component namelist 
    if compname != "clm":
        raise AttributeError

    lnd_root = case.get_value("COMP_ROOT_DIR_LND")
    din_loc_root = case.get_value("DIN_LOC_ROOT")
    configuration = case.get_value("CLM_CONFIGURATION")
    structure = case.get_value("CLM_STRUCTURE")
    ccsm_co2_ppmv = case.get_value("CCSM_CO2_PPMV")
    clm_co2_type = case.get_value("CLM_CO2_TYPE")
    clm_namelist_opts = case.get_value("CLM_NAMELIST_OPTS")
    clm_bldnml_opts = case.get_value("CLM_BLDNML_OPTS")
    clm_nml_use_case = case.get_value("CLM_NML_USE_CASE")
    clm_force_coldstart = case.get_value("CLM_FORCE_COLDSTART")
    lnd_tuning_mode = case.get_value("LND_TUNING_MODE")
    clm_accelerated_spinup = case.get_value("CLM_ACCELERATED_SPINUP")
    comp_atm = case.get_value("COMP_ATM")
    lnd_grid = case.get_value("LND_GRID")
    lnd_ncpl = case.get_value("LND_NCPL")
    lnd_domain_path = case.get_value("LND_DOMAIN_PATH")
    lnd_domain_file = case.get_value("LND_DOMAIN_FILE")
    ninst_lnd = case.get_value("NINST_LND")
    rundir = case.get_value("RUNDIR")
    run_type = case.get_value("RUN_TYPE")
    run_startdate = case.get_value("RUN_STARTDATE")
    run_refcase = case.get_value("RUN_REFCASE")
    run_refdate = case.get_value("RUN_REFDATE")
    run_reftod = case.get_value("RUN_REFTOD")
    glc_nec = case.get_value("GLC_NEC")
    mask = case.get_value("MASK_GRID")

    # -----------------------------------------------------
    # Set clmconf
    # -----------------------------------------------------

    clmconf = os.path.join(caseroot, "Buildconf", "clmconf")
    if not os.path.isdir(clmconf):
        os.makedirs(clmconf)

    # -----------------------------------------------------
    # Create config_cache.xml file 
    # -----------------------------------------------------

    # Note that build-namelist utilizes the contents of the config_cache.xml file in 
    # the namelist_defaults.xml file to obtain namelist variables

    clm_phys = case.get_value("CLM_PHYSICS_VERSION")

    config_cache_text = _config_cache_template.format(clm_phys=clm_phys)
    config_cache_path = os.path.join(caseroot, "Buildconf", "clmconf", "config_cache.xml")
    with open(config_cache_path, 'w') as config_cache_file:
        config_cache_file.write(config_cache_text)

    # -----------------------------------------------------
    # Determine input arguments into build-namelist
    # -----------------------------------------------------

    startfile_type = "finidat"
    start_type = "default"
    if run_type == "hybrid":
        start_type = "startup"
    elif run_type != "startup":
        start_type = run_type

    if run_type == "branch":
        startfile_type = "nrevsn"
        if clm_force_coldstart == "on":
            clm_force_coldstart = "off"
            logger.warning( "WARNING: You've turned on CLM_FORCE_COLDSTART for a branch run_type, which is a contradiction, the coldstart will be ignored\n" +
                            "  turn off CLM_FORCE_COLDSTART, or set RUN_TYPE=hybrid to get rid of this warning")


    if (clm_force_coldstart == "on"):
        logger.warning( "WARNING: CLM is starting up from a cold state" )
        start_type = "cold"

    if lnd_grid == 'T31':
        lnd_grid = '48x96'
    if lnd_grid == 'T42':
        lnd_grid = '64x128'
    if lnd_grid == 'T85':
        lnd_grid = '128x256'
    if lnd_grid == 'T341':
        lnd_grid = '512x1024'

    clmusr = ""
    if lnd_grid == "CLM_USRDAT":
        clm_usrdat_name = case.get_value("CLM_USRDAT_NAME")
        lnd_grid = clm_usrdat_name
        clmusr = " -clm_usr_name %s "%clm_usrdat_name

    if comp_atm != "datm":
        nomeg = "-no-megan"
    else:
        nomeg = ""

    if clm_nml_use_case != "UNSET":
        usecase = "-use_case %s" %clm_nml_use_case
    else:
        usecase = ""

    if ( (mask != "null") and (mask != "UNSET") ):
        gridmask = "-mask %s" %mask
    else:
        gridmask = ""

    start_ymd = run_startdate.replace('-','')

    if ('-01-01' in run_startdate) or ('-09-01' in run_startdate):
        ignore = "-ignore_ic_year"
    else:
        ignore = "-ignore_ic_date"

    tuning = "-lnd_tuning_mode %s "%lnd_tuning_mode
    
    spinup = "-clm_accelerated_spinup %s "%clm_accelerated_spinup
    
    infile = os.path.join(clmconf, "namelist")
    
    inputdata_file = os.path.join(caseroot,"Buildconf","clm.input_data_list")
    
    lndfrac_file = os.path.join(lnd_domain_path,lnd_domain_file)
    
    config_cache_file = os.path.join(caseroot,"Buildconf","clmconf","config_cache.xml")

    # -----------------------------------------------------
    # Clear out old data
    # -----------------------------------------------------

    if os.path.exists(inputdata_file):
        os.remove(inputdata_file)

    # -----------------------------------------------------
    # loop over instances
    # -----------------------------------------------------

    ninst = int(ninst_lnd)
    for inst_counter in range(1, ninst+1):

        # determine instance string
        inst_string = ""
        if ninst > 1:
            inst_string = '_' + '%04d' % inst_counter

        # If multi-instance case does not have restart file, use
        # single-case restart for each instance
        rpointer = "rpointer.lnd" 
        if (os.path.isfile(os.path.join(rundir,rpointer)) and
            (not os.path.isfile(os.path.join(rundir,rpointer + inst_string)))):
            shutil.copy(os.path.join(rundir, rpointer),
                        os.path.join(rundir, rpointer + inst_string))

        # -----------------------------------------------------
        # call build-namelist
        # -----------------------------------------------------

        if run_type == "hybrid" or run_type == "branch":
            clm_startfile = "%s.clm2%s.r.%s-%s.nc"%(run_refcase,inst_string,run_refdate,run_reftod)
            if not os.path.exists(os.path.join(rundir, clm_startfile)):
                clm_startfile = "%s.clm2.r.%s-%s.nc"%(run_refcase,run_refdate,run_reftod)
                logger.warning( "WARNING: the start file being used for a multi-instance case is a single instance: "+clm_startfile )

            clm_icfile = "%s = \'%s\'"%(startfile_type, clm_startfile)
        else:
            clm_icfile = ""

        infile_lines = []
        infile_lines.append(clm_icfile)

        user_nl_file = os.path.join(caseroot, "user_nl_clm" + inst_string)
        namelist_infile = os.path.join(clmconf, "namelist")

        create_namelist_infile(case, user_nl_file, namelist_infile, "\n".join(infile_lines))

        cmd = os.path.join(lnd_root,"bld","build-namelist")

        command = ("%s -cimeroot %s -infile %s -csmdata %s -inputdata %s %s -namelist \"&clm_inparm  start_ymd=%s %s/ \" "
                   "%s %s -res %s %s -clm_start_type %s -envxml_dir %s -l_ncpl %s "
                   "-configuration %s -structure %s "
                   "-lnd_frac %s -glc_nec %s -co2_ppmv %s -co2_type %s -config %s "
                   "%s %s %s %s"
                   %(cmd, _CIMEROOT, infile, din_loc_root, inputdata_file, ignore, start_ymd, clm_namelist_opts, 
                     nomeg, usecase, lnd_grid, clmusr, start_type, caseroot, lnd_ncpl, 
                     configuration, structure,
                     lndfrac_file, glc_nec, ccsm_co2_ppmv, clm_co2_type, config_cache_file,
                     clm_bldnml_opts, spinup, tuning, gridmask))

        rc, out, err = run_cmd(command, from_dir=clmconf)
        expect(rc==0,"Command %s failed rc=%d\nout=%s\nerr=%s"%(cmd,rc,out,err))
        if out is not None:
            logger.debug("     %s"%out)
        if err is not None:
            logger.debug("     %s"%err)

        # -----------------------------------------------------
        # copy resolved namelist to rundir
        # -----------------------------------------------------

        if os.path.isdir(rundir):
            file1 = os.path.join(clmconf, "lnd_in")
            file2 = os.path.join(rundir, "lnd_in")
            if ninst > 1:
                file2 += inst_string
            logger.debug("CLM namelist copy: file1 %s file2 %s " %(file1, file2))
            shutil.copy(file1,file2)

###############################################################################
def _main_func():

    caseroot = parse_input(sys.argv)
    with Case(caseroot) as case:
        buildnml(case, caseroot, "clm")

if __name__ == "__main__":
    _main_func()<|MERGE_RESOLUTION|>--- conflicted
+++ resolved
@@ -3,11 +3,7 @@
 """
 CLM namelist creator
 """
-<<<<<<< HEAD
-import sys, os, shutil, imp, filecmp
-=======
 import sys, os, shutil
->>>>>>> 8265b774
 
 _CIMEROOT = os.environ.get("CIMEROOT")
 if _CIMEROOT is None:
