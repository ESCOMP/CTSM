name: Auto Assign to Project(s)

on:
  issues:
    types: [opened, labeled]
  pull_request:
    types: [opened, labeled]
  issue_comment:
    types: [created]

jobs:
  assign_high_priority:
    runs-on: ubuntu-latest
    name: Assign to High Priority project
    steps:
<<<<<<< HEAD
    - name: Assign issues and pull requests with priority high label to project 25
=======
    - name: Assign issues and pull requests with priority-high label to project 25
>>>>>>> a65df144
      uses: srggrs/assign-one-project-github-action@1.3.1
      if: |
        contains(github.event.issue.labels.*.name, 'priority: high') ||
        contains(github.event.pull_request.labels.*.name, 'priority: high')
      with:
        project: 'https://github.com/ESCOMP/CTSM/projects/25'
        column_name: 'Needs triage'<|MERGE_RESOLUTION|>--- conflicted
+++ resolved
@@ -13,11 +13,7 @@
     runs-on: ubuntu-latest
     name: Assign to High Priority project
     steps:
-<<<<<<< HEAD
-    - name: Assign issues and pull requests with priority high label to project 25
-=======
     - name: Assign issues and pull requests with priority-high label to project 25
->>>>>>> a65df144
       uses: srggrs/assign-one-project-github-action@1.3.1
       if: |
         contains(github.event.issue.labels.*.name, 'priority: high') ||
