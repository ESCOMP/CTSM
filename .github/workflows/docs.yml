name: Test building docs when they're updated
# Does not include a test of building docs with ctsm_pylib; that's in a different Workflow because we only want it to run when ctsm_pylib is updated.

on:
  push:
<<<<<<< HEAD
=======
    # Run when a change to these files is pushed to any branch. Without the "branches:" line, for some reason this will be run whenever a tag is pushed, even if the listed files aren't changed.
>>>>>>> f1f4b6a9
    branches: ['*']
    paths:
      - 'doc/**'
      - '!doc/*ChangeLog*'
      - '!doc/*ChangeSum*'
      - '!doc/UpdateChangelog.pl'

  pull_request:
    # Run on pull requests that change the listed files
    paths:
      - 'doc/**'
      - '!doc/*ChangeLog*'
      - '!doc/*ChangeSum*'
      - '!doc/UpdateChangelog.pl'

  workflow_dispatch:

permissions:
  contents: read
jobs:

  test-build-docs:
    if: ${{ always() }}
    name: Without ctsm_pylib or container
    uses: ./.github/workflows/docs-common.yml
    with:
      use_conda: false

  test-build-docs-container:
    if: ${{ always() }}
    name: With container from registry
    runs-on: ubuntu-latest
    steps:

      - name: Checkout repository
        uses: actions/checkout@v4

      - name: Checkout doc-builder external
        run: |
          bin/git-fleximod update doc-builder

      - name: Build docs using container
        id: build-docs
        run: |
          cd doc && ./build_docs -b ${PWD}/_build -c -d<|MERGE_RESOLUTION|>--- conflicted
+++ resolved
@@ -3,10 +3,7 @@
 
 on:
   push:
-<<<<<<< HEAD
-=======
     # Run when a change to these files is pushed to any branch. Without the "branches:" line, for some reason this will be run whenever a tag is pushed, even if the listed files aren't changed.
->>>>>>> f1f4b6a9
     branches: ['*']
     paths:
       - 'doc/**'
