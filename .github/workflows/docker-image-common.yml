name: Workflow used by docker-image workflows

on:
  workflow_call:
    outputs:
      REGISTRY:
        description: "Container registry"
        value: ${{ jobs.build-image-and-test-docs.outputs.REGISTRY }}
      IMAGE_NAME:
        description: "Docker image name"
        value: ${{ jobs.build-image-and-test-docs.outputs.IMAGE_NAME }}
      version_tag:
        description: "Version tag from Dockerfile"
        value: ${{ jobs.check-version.outputs.VERSION_TAG }}

# Defines custom environment variables for the workflow.
env:
    REGISTRY: ghcr.io
    IMAGE_BASENAME: ctsm-docs
    REPO: ${{ github.repository }}

# There is a single job in this workflow. It's configured to run on the latest available version of Ubuntu.
jobs:
  build-image-and-test-docs:
    runs-on: ubuntu-latest
    # Variables that might be needed by the calling workflow
    outputs:
      REGISTRY: ${{ env.REGISTRY }}
      IMAGE_NAME: ${{ steps.set-image-name.outputs.IMAGE_NAME }}
    # Sets the permissions granted to the `GITHUB_TOKEN` for the actions in this job.
    permissions:
      contents: read
      packages: write
      attestations: write
      id-token: write

    steps:

      - name: Checkout repository
        uses: actions/checkout@v4

      # Ensure that the repository part of IMAGE_NAME is lowercase. This is needed because Docker requires image names to be entirely lowercase. Note that the *image name* part, set as IMAGE_BASENAME in the env block above, is *not* converted. This will cause the check-version job to fail if the IMAGE_BASENAME contains capitals. We don't want to silently fix that here; rather, we require the user to specify a lowercase IMAGE_BASENAME.
      - name: Get image name with lowercase repo
        id: set-image-name
        run: |
          lowercase_repo=$(echo $REPO | tr '[:upper:]' '[:lower:]')
          echo "IMAGE_NAME=${lowercase_repo}/${IMAGE_BASENAME}" >> $GITHUB_ENV
          echo "IMAGE_NAME=${lowercase_repo}/${IMAGE_BASENAME}" >> $GITHUB_OUTPUT

      # Uses the `docker/login-action` action to log in to the Container registry using the account and password that will publish the packages. Once published, the packages are scoped to the account defined here.
      - name: Log in to the Container registry
        uses: docker/login-action@65b78e6e13532edd9afa3aa52ac7964289d1a9c1
        with:
          registry: ${{ env.REGISTRY }}
          username: ${{ github.actor }}
          password: ${{ secrets.GITHUB_TOKEN }}

      # This step uses [docker/metadata-action](https://github.com/docker/metadata-action#about) to extract tags and labels that will be applied to the specified image. The `id` "meta" allows the output of this step to be referenced in a subsequent step. The `images` value provides the base name for the tags and labels.
      - name: Extract metadata (tags, labels) for Docker
        id: meta
        uses: docker/metadata-action@9ec57ed1fcdbf14dcef7dfbe97b2010124a938b7
        with:
          images: ${{ env.REGISTRY }}/${{ steps.set-image-name.outputs.IMAGE_NAME }}

      # This step uses the `docker/build-push-action` action to build the image, based on the ctsm-docs `Dockerfile`.
      # It uses the `context` parameter to define the build's context as the set of files located in the specified path. For more information, see [Usage](https://github.com/docker/build-push-action#usage) in the README of the `docker/build-push-action` repository.
      # It uses the `tags` and `labels` parameters to tag and label the image with the output from the "meta" step.
      # v6.15.0
      - name: Build Docker image
        id: build-image
        uses: docker/build-push-action@471d1dc4e07e5cdedd4c2171150001c434f0b7a4
        with:
          context: doc/ctsm-docs_container
          push: false
          load: true
          tags: ${{ steps.meta.outputs.tags }}
          labels: ${{ steps.meta.outputs.labels }}

      # Try building our docs using the new container
      - name: Checkout doc-builder external
        run: |
          bin/git-fleximod update doc-builder
      - name: Set image tag for docs build
        id: set-image-tag
        run: |
          echo "IMAGE_TAG=$(echo '${{ steps.meta.outputs.tags }}' | head -n 1 | cut -d',' -f1)" >> $GITHUB_ENV
<<<<<<< HEAD
          echo "IMAGE_TAG=$(echo '${{ steps.meta.outputs.tags }}' | head -n 1 | cut -d',' -f1)" >> $GITHUB_OUTPUT
=======
>>>>>>> f1f4b6a9
      - name: Build docs using container
        id: build-docs
        run: |
          cd doc && ./build_docs -b ${PWD}/_build -c -d -i $IMAGE_TAG


  check-version:
    needs: build-image-and-test-docs
    uses: ./.github/workflows/docker-image-get-version.yml
    with:
      registry: ${{ needs.build-image-and-test-docs.outputs.REGISTRY }}
      image_name: ${{ needs.build-image-and-test-docs.outputs.IMAGE_NAME }}<|MERGE_RESOLUTION|>--- conflicted
+++ resolved
@@ -84,10 +84,6 @@
         id: set-image-tag
         run: |
           echo "IMAGE_TAG=$(echo '${{ steps.meta.outputs.tags }}' | head -n 1 | cut -d',' -f1)" >> $GITHUB_ENV
-<<<<<<< HEAD
-          echo "IMAGE_TAG=$(echo '${{ steps.meta.outputs.tags }}' | head -n 1 | cut -d',' -f1)" >> $GITHUB_OUTPUT
-=======
->>>>>>> f1f4b6a9
       - name: Build docs using container
         id: build-docs
         run: |
