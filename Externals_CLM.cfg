--- conflicted
+++ resolved
@@ -2,11 +2,7 @@
 local_path = src/fates
 protocol = git
 repo_url = https://github.com/NGEET/fates
-<<<<<<< HEAD
-tag = sci.1.30.0_api.8.0.0
-=======
 tag = sci.1.31.1_api.8.1.0
->>>>>>> 5ad8a8d2
 required = True
 
 [PTCLM]
