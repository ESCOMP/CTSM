[fates]
local_path = src/fates
protocol = git
<<<<<<< HEAD
repo_url = https://github.com/rgknox/fates
branch = two-stream-clean
=======
repo_url = https://github.com/NGEET/fates
tag = sci.1.69.0_api.31.0.0
>>>>>>> 7dba4021
required = True

[externals_description]
schema_version = 1.0.0<|MERGE_RESOLUTION|>--- conflicted
+++ resolved
@@ -1,13 +1,8 @@
 [fates]
 local_path = src/fates
 protocol = git
-<<<<<<< HEAD
 repo_url = https://github.com/rgknox/fates
-branch = two-stream-clean
-=======
-repo_url = https://github.com/NGEET/fates
-tag = sci.1.69.0_api.31.0.0
->>>>>>> 7dba4021
+branch = two-stream-clean-b4b2
 required = True
 
 [externals_description]
