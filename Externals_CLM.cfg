[fates]
local_path = src/fates
protocol = git
<<<<<<< HEAD
repo_url = https://github.com/ncar/fates-release
tag = fates_s1.23.0_a7.1.0_rev2
=======
repo_url = https://github.com/NGEET/fates
tag = sci.1.23.0_api.7.1.0
>>>>>>> bc176683
required = True

[PTCLM]
local_path = tools/PTCLM
protocol = git
repo_url = https://github.com/ESCOMP/ptclm
tag = PTCLM2_180611
required = True

[externals_description]
schema_version = 1.0.0
<|MERGE_RESOLUTION|>--- conflicted
+++ resolved
@@ -1,13 +1,8 @@
 [fates]
 local_path = src/fates
 protocol = git
-<<<<<<< HEAD
 repo_url = https://github.com/ncar/fates-release
-tag = fates_s1.23.0_a7.1.0_rev2
-=======
-repo_url = https://github.com/NGEET/fates
-tag = sci.1.23.0_api.7.1.0
->>>>>>> bc176683
+tag = fates_s1.21.0_a7.0.0
 required = True
 
 [PTCLM]
