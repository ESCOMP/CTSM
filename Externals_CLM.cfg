[fates]
local_path = src/fates
protocol = git
repo_url = https://github.com/NGEET/fates
<<<<<<< HEAD
tag = sci.1.68.0_api.28.0.0
=======
branch = unsupported_sp_calibration
>>>>>>> 30ac8366
required = True

[externals_description]
schema_version = 1.0.0<|MERGE_RESOLUTION|>--- conflicted
+++ resolved
@@ -1,12 +1,8 @@
 [fates]
 local_path = src/fates
 protocol = git
-repo_url = https://github.com/NGEET/fates
-<<<<<<< HEAD
-tag = sci.1.68.0_api.28.0.0
-=======
-branch = unsupported_sp_calibration
->>>>>>> 30ac8366
+repo_url = https://github.com/rgknox/fates
+branch = history-density
 required = True
 
 [externals_description]
