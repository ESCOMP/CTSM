--- conflicted
+++ resolved
@@ -1,13 +1,8 @@
 [fates]
 local_path = src/fates
 protocol = git
-<<<<<<< HEAD
 repo_url = https://github.com/rgknox/fates
 branch = fates_runmean_vars
-=======
-repo_url = https://github.com/NGEET/fates
-tag = sci.1.51.0_api.19.0.0
->>>>>>> 719baba6
 required = True
 
 [externals_description]
