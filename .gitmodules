--- conflicted
+++ resolved
@@ -91,13 +91,8 @@
 
 [submodule "cdeps"]
 path = components/cdeps
-<<<<<<< HEAD
 url = https://github.com/samsrabin/CDEPS.git
-fxtag = 196957fce5b9604d723efbd643fe9aa72b98477f  # Branch ssp-fix: buildnml now errors on mismatch between anomaly forcing and DATM_MODE.
-=======
-url = https://github.com/ESCOMP/CDEPS.git
-fxtag = cdeps1.0.61
->>>>>>> d2718062
+fxtag = 196957fce5b9604d723efbd643fe9aa72b98477f  # Branch ssp-fix-202503: Merge tag 'cdeps1.0.61' into ssp-fix-202503
 fxrequired = ToplevelRequired
 # Standard Fork to compare to with "git fleximod test" to ensure personal forks aren't committed
 fxDONOTUSEurl = https://github.com/ESCOMP/CDEPS.git
