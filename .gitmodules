# This is a git submodule file with additional support for
# git-fleximod (https://github.com/ESMCI/git-fleximod)
#
# The additional flags supported by git-fleximod are
# fxtag - the tag associated with the submodule, this tag can be tested for
#         consistancy with the submodule hash using git-fleximod status
#         the hash can be updated to the tag using git-fleximod update
#
# fxrequired - indicates if a given submodule should be checked out on install
#              submoudules can be toplevel or internal and required or optional
#              toplevel means that the submodule should only be checked out if the
#              module is the toplevel of the git repo (is not a submodule itself)
#              internal means that the submodule is needed by the component whether
#              the component is toplevel or the submodule of another repo
#              required means that the submodule should always be checked out
#              optional means that the submodule should only be checked out if the
#              optional flag is provided to git-fleximod or the submodule name is
#              explicitly listed on the git-fleximod command line.
#
# fxsparse -   this is a path to a git sparse checkout file indicating that the
#              submodule should be checked out in sparse mode
#
# fxDONOTUSEurl    -   this field is used by git-fleximod test to insure that the url is pointing
#              to the official url of the repo and not to an unofficial fork.
#              It is intended for use of github workflows to test commits to protected
#              repository branches.
#
[submodule "fates"]
path = src/fates
url = https://github.com/NGEET/fates
fxtag = sci.1.80.4_api.37.0.0
fxrequired = AlwaysRequired
# Standard Fork to compare to with "git fleximod test" to ensure personal forks aren't committed
fxDONOTUSEurl = https://github.com/NCAR/fates-release

[submodule "cism"]
path = components/cism
url = https://github.com/ESCOMP/CISM-wrapper
fxtag = cismwrap_2_2_002
fxrequired = ToplevelRequired
# Standard Fork to compare to with "git fleximod test" to ensure personal forks aren't committed
fxDONOTUSEurl = https://github.com/ESCOMP/CISM-wrapper

[submodule "rtm"]
path = components/rtm
url = https://github.com/ESCOMP/RTM
<<<<<<< HEAD
fxtag = rtm1_0_83
=======
fxtag = rtm1_0_84
>>>>>>> fb89f335
fxrequired = ToplevelRequired
# Standard Fork to compare to with "git fleximod test" to ensure personal forks aren't committed
fxDONOTUSEurl = https://github.com/ESCOMP/RTM

[submodule "mosart"]
path = components/mosart
url = https://github.com/ESCOMP/MOSART
<<<<<<< HEAD
fxtag = mosart1.1.05
=======
fxtag = mosart1.1.06
>>>>>>> fb89f335
fxrequired = ToplevelRequired
# Standard Fork to compare to with "git fleximod test" to ensure personal forks aren't committed
fxDONOTUSEurl = https://github.com/ESCOMP/MOSART

[submodule "mizuRoute"]
path = components/mizuRoute
url = https://github.com/ESCOMP/mizuRoute
fxtag = cesm-coupling.n02_v2.1.3
fxrequired = ToplevelRequired
# Standard Fork to compare to with "git fleximod test" to ensure personal forks aren't committed
fxDONOTUSEurl = https://github.com/ESCOMP/mizuRoute
        
[submodule "ccs_config"]
path = ccs_config
url = https://github.com/ESMCI/ccs_config_cesm.git
fxtag = ccs_config_cesm1.0.10
fxrequired = ToplevelRequired
# Standard Fork to compare to with "git fleximod test" to ensure personal forks aren't committed
fxDONOTUSEurl = https://github.com/ESMCI/ccs_config_cesm.git

[submodule "cime"]
path = cime
url = https://github.com/ESMCI/cime
fxtag = cime6.1.49
fxrequired = ToplevelRequired
# Standard Fork to compare to with "git fleximod test" to ensure personal forks aren't committed
fxDONOTUSEurl = https://github.com/ESMCI/cime

[submodule "cmeps"]
path = components/cmeps
url = https://github.com/ESCOMP/CMEPS.git
fxtag = cmeps1.0.32
fxrequired = ToplevelRequired
# Standard Fork to compare to with "git fleximod test" to ensure personal forks aren't committed
fxDONOTUSEurl = https://github.com/ESCOMP/CMEPS.git

[submodule "cdeps"]
path = components/cdeps
url = https://github.com/ESCOMP/CDEPS.git
fxtag = cdeps1.0.61
fxrequired = ToplevelRequired
# Standard Fork to compare to with "git fleximod test" to ensure personal forks aren't committed
fxDONOTUSEurl = https://github.com/ESCOMP/CDEPS.git

[submodule "share"]
path = share
url = https://github.com/ESCOMP/CESM_share
fxtag = share1.1.6
fxrequired = ToplevelRequired
# Standard Fork to compare to with "git fleximod test" to ensure personal forks aren't committed
fxDONOTUSEurl = https://github.com/ESCOMP/CESM_share

[submodule "parallelio"]
path = libraries/parallelio
url = https://github.com/NCAR/ParallelIO
fxtag = pio2_6_3
fxrequired = ToplevelRequired
# Standard Fork to compare to with "git fleximod test" to ensure personal forks aren't committed
fxDONOTUSEurl = https://github.com/NCAR/ParallelIO

[submodule "mpi-serial"]
path = libraries/mpi-serial
url = https://github.com/ESMCI/mpi-serial
fxtag = MPIserial_2.5.1
fxrequired = ToplevelRequired
# Standard Fork to compare to with "git fleximod test" to ensure personal forks aren't committed
fxDONOTUSEurl = https://github.com/ESMCI/mpi-serial

[submodule "doc-builder"]
path = doc/doc-builder
url = https://github.com/ESMCI/doc-builder
fxtag = v1.0.8
fxrequired = ToplevelOptional
# Standard Fork to compare to with "git fleximod test" to ensure personal forks aren't committed
fxDONOTUSEurl = https://github.com/ESMCI/doc-builder<|MERGE_RESOLUTION|>--- conflicted
+++ resolved
@@ -44,11 +44,7 @@
 [submodule "rtm"]
 path = components/rtm
 url = https://github.com/ESCOMP/RTM
-<<<<<<< HEAD
-fxtag = rtm1_0_83
-=======
 fxtag = rtm1_0_84
->>>>>>> fb89f335
 fxrequired = ToplevelRequired
 # Standard Fork to compare to with "git fleximod test" to ensure personal forks aren't committed
 fxDONOTUSEurl = https://github.com/ESCOMP/RTM
@@ -56,11 +52,7 @@
 [submodule "mosart"]
 path = components/mosart
 url = https://github.com/ESCOMP/MOSART
-<<<<<<< HEAD
-fxtag = mosart1.1.05
-=======
 fxtag = mosart1.1.06
->>>>>>> fb89f335
 fxrequired = ToplevelRequired
 # Standard Fork to compare to with "git fleximod test" to ensure personal forks aren't committed
 fxDONOTUSEurl = https://github.com/ESCOMP/MOSART
