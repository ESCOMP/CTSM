# This is a git submodule file with additional support for
# git-fleximod (https://github.com/ESMCI/git-fleximod)
#
# The additional flags supported by git-fleximod are
# fxtag - the tag associated with the submodule, this tag can be tested for
#         consistancy with the submodule hash using git-fleximod status
#         the hash can be updated to the tag using git-fleximod update
#
# fxrequired - indicates if a given submodule should be checked out on install
#              submoudules can be toplevel or internal and required or optional
#              toplevel means that the submodule should only be checked out if the
#              module is the toplevel of the git repo (is not a submodule itself)
#              internal means that the submodule is needed by the component whether
#              the component is toplevel or the submodule of another repo
#              required means that the submodule should always be checked out
#              optional means that the submodule should only be checked out if the
#              optional flag is provided to git-fleximod or the submodule name is
#              explicitly listed on the git-fleximod command line.
#
# fxsparse -   this is a path to a git sparse checkout file indicating that the
#              submodule should be checked out in sparse mode
#
# fxDONOTUSEurl    -   this field is used by git-fleximod test to insure that the url is pointing
#              to the official url of the repo and not to an unofficial fork.
#              It is intended for use of github workflows to test commits to protected
#              repository branches.
#
[submodule "fates"]
path = src/fates
url = https://github.com/NGEET/fates
fxtag = sci.1.84.0_api.40.0.0
fxrequired = AlwaysRequired
# Standard Fork to compare to with "git fleximod test" to ensure personal forks aren't committed
fxDONOTUSEurl = https://github.com/NGEET/fates

[submodule "cism"]
path = components/cism
url = https://github.com/ESCOMP/CISM-wrapper
fxtag = cismwrap_2_2_006
fxrequired = ToplevelRequired
# Standard Fork to compare to with "git fleximod test" to ensure personal forks aren't committed
fxDONOTUSEurl = https://github.com/ESCOMP/CISM-wrapper

[submodule "rtm"]
path = components/rtm
url = https://github.com/ESCOMP/RTM
fxtag = rtm1_0_86
fxrequired = ToplevelRequired
# Standard Fork to compare to with "git fleximod test" to ensure personal forks aren't committed
fxDONOTUSEurl = https://github.com/ESCOMP/RTM

[submodule "mosart"]
path = components/mosart
url = https://github.com/ESCOMP/MOSART
fxtag = mosart1.1.08
fxrequired = ToplevelRequired
# Standard Fork to compare to with "git fleximod test" to ensure personal forks aren't committed
fxDONOTUSEurl = https://github.com/ESCOMP/MOSART

[submodule "mizuRoute"]
path = components/mizuRoute
url = https://github.com/ESCOMP/mizuRoute
fxtag = cesm-coupling.n03_v2.2.0
fxrequired = ToplevelRequired
# Standard Fork to compare to with "git fleximod test" to ensure personal forks aren't committed
fxDONOTUSEurl = https://github.com/ESCOMP/mizuRoute
        
[submodule "ccs_config"]
path = ccs_config
url = https://github.com/ESMCI/ccs_config_cesm.git
fxtag = ccs_config_cesm1.0.43
fxrequired = ToplevelRequired
# Standard Fork to compare to with "git fleximod test" to ensure personal forks aren't committed
fxDONOTUSEurl = https://github.com/ESMCI/ccs_config_cesm.git

[submodule "cime"]
path = cime
url = https://github.com/ESMCI/cime
<<<<<<< HEAD
fxtag = cime6.1.67
=======
fxtag = cime6.1.102
>>>>>>> 87396a77
fxrequired = ToplevelRequired
# Standard Fork to compare to with "git fleximod test" to ensure personal forks aren't committed
fxDONOTUSEurl = https://github.com/ESMCI/cime

[submodule "cmeps"]
path = components/cmeps
url = https://github.com/ESCOMP/CMEPS.git
<<<<<<< HEAD
fxtag = cmeps1.0.48
=======
fxtag = cmeps1.0.47
>>>>>>> 87396a77
fxrequired = ToplevelRequired
# Standard Fork to compare to with "git fleximod test" to ensure personal forks aren't committed
fxDONOTUSEurl = https://github.com/ESCOMP/CMEPS.git

[submodule "cdeps"]
path = components/cdeps
url = https://github.com/ESCOMP/CDEPS.git
fxtag = cdeps1.0.73
fxrequired = ToplevelRequired
# Standard Fork to compare to with "git fleximod test" to ensure personal forks aren't committed
fxDONOTUSEurl = https://github.com/ESCOMP/CDEPS.git

[submodule "share"]
path = share
url = https://github.com/ESCOMP/CESM_share
fxtag = share1.1.9
fxrequired = ToplevelRequired
# Standard Fork to compare to with "git fleximod test" to ensure personal forks aren't committed
fxDONOTUSEurl = https://github.com/ESCOMP/CESM_share

[submodule "parallelio"]
path = libraries/parallelio
url = https://github.com/NCAR/ParallelIO
fxtag = pio2_6_4
fxrequired = ToplevelRequired
# Standard Fork to compare to with "git fleximod test" to ensure personal forks aren't committed
fxDONOTUSEurl = https://github.com/NCAR/ParallelIO

[submodule "mpi-serial"]
path = libraries/mpi-serial
url = https://github.com/ESMCI/mpi-serial
fxtag = MPIserial_2.5.4
fxrequired = ToplevelRequired
# Standard Fork to compare to with "git fleximod test" to ensure personal forks aren't committed
fxDONOTUSEurl = https://github.com/ESMCI/mpi-serial

[submodule "doc-builder"]
path = doc/doc-builder
url = https://github.com/ESMCI/doc-builder
fxtag = v2.2.3
fxrequired = ToplevelOptional
# Standard Fork to compare to with "git fleximod test" to ensure personal forks aren't committed
fxDONOTUSEurl = https://github.com/ESMCI/doc-builder

# FTorch is an optional library useful for AI and Machine Learning
# In order to use it -- it must be checked out with git-fleximod
[submodule "FTorch"]
path = libraries/FTorch
url = https://github.com/ESCOMP/FTorch_interface
fxtag = v0.0.5
fxrequired = ToplevelOptional
# Standard Fork to compare to with "git fleximod test" to ensure personal forks aren't committed
fxDONOTUSEurl = https://github.com/ESCOMP/FTorch_interface<|MERGE_RESOLUTION|>--- conflicted
+++ resolved
@@ -76,11 +76,7 @@
 [submodule "cime"]
 path = cime
 url = https://github.com/ESMCI/cime
-<<<<<<< HEAD
-fxtag = cime6.1.67
-=======
 fxtag = cime6.1.102
->>>>>>> 87396a77
 fxrequired = ToplevelRequired
 # Standard Fork to compare to with "git fleximod test" to ensure personal forks aren't committed
 fxDONOTUSEurl = https://github.com/ESMCI/cime
@@ -88,11 +84,7 @@
 [submodule "cmeps"]
 path = components/cmeps
 url = https://github.com/ESCOMP/CMEPS.git
-<<<<<<< HEAD
 fxtag = cmeps1.0.48
-=======
-fxtag = cmeps1.0.47
->>>>>>> 87396a77
 fxrequired = ToplevelRequired
 # Standard Fork to compare to with "git fleximod test" to ensure personal forks aren't committed
 fxDONOTUSEurl = https://github.com/ESCOMP/CMEPS.git
