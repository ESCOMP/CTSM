--- conflicted
+++ resolved
@@ -58,15 +58,9 @@
 fxDONOTUSEurl = https://github.com/NorESMhub/MOSART
 
 [submodule "mizuRoute"]
-<<<<<<< HEAD
-path = components/mizuroute
-url = https://github.com/ESCOMP/mizuRoute
-fxtag = cesm-coupling.n03_v2.2.0
-=======
 	path = components/mizuroute
 	url = https://github.com/ESCOMP/mizuRoute
 fxtag = v3.0.1
->>>>>>> 3da7f0ff
 fxrequired = ToplevelRequired
 # Standard Fork to compare to with "git fleximod test" to ensure personal forks aren't committed
 fxDONOTUSEurl = https://github.com/ESCOMP/mizuRoute
@@ -81,39 +75,24 @@
 
 [submodule "cime"]
 path = cime
-<<<<<<< HEAD
 url = https://github.com/NorESMhub/cime
 fxtag = cime6.1.143_noresm_v1
-=======
-url = https://github.com/ESMCI/cime
-fxtag = cime6.1.144
->>>>>>> 3da7f0ff
 fxrequired = ToplevelRequired
 # Standard Fork to compare to with "git fleximod test" to ensure personal forks aren't committed
 fxDONOTUSEurl = https://github.com/NorESMhub/cime
 
 [submodule "cmeps"]
 path = components/cmeps
-<<<<<<< HEAD
 url = https://github.com/NorESMhub/CMEPS.git
 fxtag = cmeps1.1.23_noresm_v1
-=======
-url = https://github.com/ESCOMP/CMEPS.git
-fxtag = cmeps1.1.24
->>>>>>> 3da7f0ff
 fxrequired = ToplevelRequired
 # Standard Fork to compare to with "git fleximod test" to ensure personal forks aren't committed
 fxDONOTUSEurl = https://github.com/NorESMhub/CMEPS.git
 
 [submodule "cdeps"]
 path = components/cdeps
-<<<<<<< HEAD
 url = https://github.com/NorESMhub/CDEPS.git
 fxtag = cdeps1.0.83_noresm_v2
-=======
-url = https://github.com/ESCOMP/CDEPS.git
-fxtag = cdeps1.0.84
->>>>>>> 3da7f0ff
 fxrequired = ToplevelRequired
 # Standard Fork to compare to with "git fleximod test" to ensure personal forks aren't committed
 fxDONOTUSEurl = https://github.com/NorESMhub/CDEPS.git
