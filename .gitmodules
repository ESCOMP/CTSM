--- conflicted
+++ resolved
@@ -27,13 +27,8 @@
 #
 [submodule "fates"]
 path = src/fates
-<<<<<<< HEAD
 url = https://github.com/NorESMhub/fates
 fxtag = sci.1.78.3_api.36.1.0_noresm_v2
-=======
-url = https://github.com/NGEET/fates
-fxtag = sci.1.81.1_api.38.0.0
->>>>>>> 7ff60613
 fxrequired = AlwaysRequired
 # Standard Fork to compare to with "git fleximod test" to ensure personal forks aren't committed
 fxDONOTUSEurl = https://github.com/NCAR/fates-release
@@ -65,50 +60,31 @@
 [submodule "mizuRoute"]
 path = components/mizuRoute
 url = https://github.com/ESCOMP/mizuRoute
-<<<<<<< HEAD
-fxtag = cesm-coupling.n02_v2.1.3
-=======
 fxtag = cesm-coupling.n03_v2.2.0
->>>>>>> 7ff60613
 fxrequired = ToplevelRequired
 # Standard Fork to compare to with "git fleximod test" to ensure personal forks aren't committed
 fxDONOTUSEurl = https://github.com/ESCOMP/mizuRoute
 
 [submodule "ccs_config"]
 path = ccs_config
-<<<<<<< HEAD
 url = https://github.com/NorESMhub/ccs_config_noresm.git
 fxtag = ccs_config_noresm0.0.40
-=======
-url = https://github.com/ESMCI/ccs_config_cesm.git
-fxtag = ccs_config_cesm1.0.20
->>>>>>> 7ff60613
 fxrequired = ToplevelRequired
 # Standard Fork to compare to with "git fleximod test" to ensure personal forks aren't committed
 fxDONOTUSEurl = https://github.com/NorESMhub/ccs_config_noresm
 
 [submodule "cime"]
 path = cime
-<<<<<<< HEAD
 url = https://github.com/NorESMhub/cime
 fxtag = cime6.1.28_noresm_v0
-=======
-url = https://github.com/ESMCI/cime
-fxtag = cime6.1.59
->>>>>>> 7ff60613
 fxrequired = ToplevelRequired
 # Standard Fork to compare to with "git fleximod test" to ensure personal forks aren't committed
 fxDONOTUSEurl = https://github.com/ESMCI/cime
 
 [submodule "cmeps"]
 path = components/cmeps
-<<<<<<< HEAD
 url = https://github.com/NorESMhub/CMEPS.git
 fxtag = cmeps1.0.20_noresm_v0
-=======
-url = https://github.com/ESCOMP/CMEPS.git
-fxtag = cmeps1.0.33
->>>>>>> 7ff60613
 fxrequired = ToplevelRequired
 # Standard Fork to compare to with "git fleximod test" to ensure personal forks aren't committed
 fxDONOTUSEurl = https://github.com/ESCOMP/CMEPS.git
@@ -116,24 +92,15 @@
 [submodule "cdeps"]
 path = components/cdeps
 url = https://github.com/ESCOMP/CDEPS.git
-<<<<<<< HEAD
 fxtag = cdeps1.0.53
-=======
-fxtag = cdeps1.0.61
->>>>>>> 7ff60613
 fxrequired = ToplevelRequired
 # Standard Fork to compare to with "git fleximod test" to ensure personal forks aren't committed
 fxDONOTUSEurl = https://github.com/ESCOMP/CDEPS.git
 
 [submodule "share"]
 path = share
-<<<<<<< HEAD
 url = https://github.com/NorESMhub/NorESM_share
 fxtag = share1.1.2_noresm_v0
-=======
-url = https://github.com/ESCOMP/CESM_share
-fxtag = share1.1.7
->>>>>>> 7ff60613
 fxrequired = ToplevelRequired
 # Standard Fork to compare to with "git fleximod test" to ensure personal forks aren't committed
 fxDONOTUSEurl = https://github.com/ESCOMP/CESM_share
