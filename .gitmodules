# This is a git submodule file with additional support for
# git-fleximod (https://github.com/ESMCI/git-fleximod)
#
# The additional flags supported by git-fleximod are
# fxtag - the tag associated with the submodule, this tag can be tested for
#         consistancy with the submodule hash using git-fleximod status
#         the hash can be updated to the tag using git-fleximod update
#
# fxrequired - indicates if a given submodule should be checked out on install
#              submoudules can be toplevel or internal and required or optional
#              toplevel means that the submodule should only be checked out if the
#              module is the toplevel of the git repo (is not a submodule itself)
#              internal means that the submodule is needed by the component whether
#              the component is toplevel or the submodule of another repo
#              required means that the submodule should always be checked out
#              optional means that the submodule should only be checked out if the
#              optional flag is provided to git-fleximod or the submodule name is
#              explicitly listed on the git-fleximod command line.
#
# fxsparse -   this is a path to a git sparse checkout file indicating that the
#              submodule should be checked out in sparse mode
#
# fxDONOTUSEurl    -   this field is used by git-fleximod test to insure that the url is pointing
#              to the official url of the repo and not to an unofficial fork.
#              It is intended for use of github workflows to test commits to protected
#              repository branches.
#
[submodule "fates"]
path = src/fates
url = https://github.com/NGEET/fates
fxtag = sci.1.84.0_api.40.0.0
fxrequired = AlwaysRequired
# Standard Fork to compare to with "git fleximod test" to ensure personal forks aren't committed
fxDONOTUSEurl = https://github.com/NGEET/fates

[submodule "cism"]
path = components/cism
url = https://github.com/ESCOMP/CISM-wrapper
fxtag = cismwrap_2_2_005
fxrequired = ToplevelRequired
# Standard Fork to compare to with "git fleximod test" to ensure personal forks aren't committed
fxDONOTUSEurl = https://github.com/ESCOMP/CISM-wrapper

[submodule "rtm"]
path = components/rtm
url = https://github.com/ESCOMP/RTM
fxtag = rtm1_0_86
fxrequired = ToplevelRequired
# Standard Fork to compare to with "git fleximod test" to ensure personal forks aren't committed
fxDONOTUSEurl = https://github.com/ESCOMP/RTM

[submodule "mosart"]
path = components/mosart
url = https://github.com/ESCOMP/MOSART
fxtag = mosart1.1.08
fxrequired = ToplevelRequired
# Standard Fork to compare to with "git fleximod test" to ensure personal forks aren't committed
fxDONOTUSEurl = https://github.com/ESCOMP/MOSART

[submodule "mizuRoute"]
path = components/mizuRoute
url = https://github.com/ESCOMP/mizuRoute
fxtag = cesm-coupling.n03_v2.2.0
fxrequired = ToplevelRequired
# Standard Fork to compare to with "git fleximod test" to ensure personal forks aren't committed
fxDONOTUSEurl = https://github.com/ESCOMP/mizuRoute
        
[submodule "ccs_config"]
path = ccs_config
url = https://github.com/ESMCI/ccs_config_cesm.git
fxtag = ccs_config_cesm1.0.23
fxrequired = ToplevelRequired
# Standard Fork to compare to with "git fleximod test" to ensure personal forks aren't committed
fxDONOTUSEurl = https://github.com/ESMCI/ccs_config_cesm.git

[submodule "cime"]
path = cime
url = https://github.com/ESMCI/cime
fxtag = cime6.1.72
fxrequired = ToplevelRequired
# Standard Fork to compare to with "git fleximod test" to ensure personal forks aren't committed
fxDONOTUSEurl = https://github.com/ESMCI/cime

[submodule "cmeps"]
path = components/cmeps
url = https://github.com/ESCOMP/CMEPS.git
fxtag = cmeps1.0.39
fxrequired = ToplevelRequired
# Standard Fork to compare to with "git fleximod test" to ensure personal forks aren't committed
fxDONOTUSEurl = https://github.com/ESCOMP/CMEPS.git

[submodule "cdeps"]
path = components/cdeps
url = https://github.com/ESCOMP/CDEPS.git
fxtag = cdeps1.0.70
fxrequired = ToplevelRequired
# Standard Fork to compare to with "git fleximod test" to ensure personal forks aren't committed
fxDONOTUSEurl = https://github.com/ESCOMP/CDEPS.git

[submodule "share"]
path = share
url = https://github.com/ESCOMP/CESM_share
fxtag = share1.1.9
fxrequired = ToplevelRequired
# Standard Fork to compare to with "git fleximod test" to ensure personal forks aren't committed
fxDONOTUSEurl = https://github.com/ESCOMP/CESM_share

[submodule "parallelio"]
path = libraries/parallelio
url = https://github.com/NCAR/ParallelIO
fxtag = pio2_6_3
fxrequired = ToplevelRequired
# Standard Fork to compare to with "git fleximod test" to ensure personal forks aren't committed
fxDONOTUSEurl = https://github.com/NCAR/ParallelIO

[submodule "mpi-serial"]
path = libraries/mpi-serial
url = https://github.com/ESMCI/mpi-serial
fxtag = MPIserial_2.5.1
fxrequired = ToplevelRequired
# Standard Fork to compare to with "git fleximod test" to ensure personal forks aren't committed
fxDONOTUSEurl = https://github.com/ESMCI/mpi-serial

[submodule "doc-builder"]
path = doc/doc-builder
url = https://github.com/ESMCI/doc-builder
<<<<<<< HEAD
fxtag = v2.1.1
=======
fxtag = v2.0.0
>>>>>>> bb7bc6c6
fxrequired = ToplevelOptional
# Standard Fork to compare to with "git fleximod test" to ensure personal forks aren't committed
fxDONOTUSEurl = https://github.com/ESMCI/doc-builder<|MERGE_RESOLUTION|>--- conflicted
+++ resolved
@@ -124,11 +124,7 @@
 [submodule "doc-builder"]
 path = doc/doc-builder
 url = https://github.com/ESMCI/doc-builder
-<<<<<<< HEAD
 fxtag = v2.1.1
-=======
-fxtag = v2.0.0
->>>>>>> bb7bc6c6
 fxrequired = ToplevelOptional
 # Standard Fork to compare to with "git fleximod test" to ensure personal forks aren't committed
 fxDONOTUSEurl = https://github.com/ESMCI/doc-builder