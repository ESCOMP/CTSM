# This is a git submodule file with additional support for
# git-fleximod (https://github.com/ESMCI/git-fleximod)
#
# The additional flags supported by git-fleximod are
# fxtag - the tag associated with the submodule, this tag can be tested for
#         consistancy with the submodule hash using git-fleximod status
#         the hash can be updated to the tag using git-fleximod update
#
# fxrequired - indicates if a given submodule should be checked out on install
#              submoudules can be toplevel or internal and required or optional
#              toplevel means that the submodule should only be checked out if the
#              module is the toplevel of the git repo (is not a submodule itself)
#              internal means that the submodule is needed by the component whether
#              the component is toplevel or the submodule of another repo
#              required means that the submodule should always be checked out
#              optional means that the submodule should only be checked out if the
#              optional flag is provided to git-fleximod or the submodule name is
#              explicitly listed on the git-fleximod command line.
#
# fxsparse -   this is a path to a git sparse checkout file indicating that the
#              submodule should be checked out in sparse mode
#
# fxDONOTUSEurl    -   this field is used by git-fleximod test to insure that the url is pointing
#              to the official url of the repo and not to an unofficial fork.
#              It is intended for use of github workflows to test commits to protected
#              repository branches.
#
[submodule "fates"]
path = src/fates
url = https://github.com/NGEET/fates
fxtag = sci.1.84.0_api.40.0.0
fxrequired = AlwaysRequired
# Standard Fork to compare to with "git fleximod test" to ensure personal forks aren't committed
fxDONOTUSEurl = https://github.com/NGEET/fates

[submodule "cism"]
path = components/cism
url = https://github.com/ESCOMP/CISM-wrapper
fxtag = cismwrap_2_2_006
fxrequired = ToplevelRequired
# Standard Fork to compare to with "git fleximod test" to ensure personal forks aren't committed
fxDONOTUSEurl = https://github.com/ESCOMP/CISM-wrapper

[submodule "rtm"]
path = components/rtm
url = https://github.com/ESCOMP/RTM
fxtag = rtm1_0_86
fxrequired = ToplevelRequired
# Standard Fork to compare to with "git fleximod test" to ensure personal forks aren't committed
fxDONOTUSEurl = https://github.com/ESCOMP/RTM

[submodule "mosart"]
path = components/mosart
url = https://github.com/ESCOMP/MOSART
fxtag = mosart1.1.08
fxrequired = ToplevelRequired
# Standard Fork to compare to with "git fleximod test" to ensure personal forks aren't committed
fxDONOTUSEurl = https://github.com/ESCOMP/MOSART

[submodule "mizuRoute"]
path = components/mizuRoute
url = https://github.com/ESCOMP/mizuRoute
fxtag = cesm-coupling.n03_v2.2.0
fxrequired = ToplevelRequired
# Standard Fork to compare to with "git fleximod test" to ensure personal forks aren't committed
fxDONOTUSEurl = https://github.com/ESCOMP/mizuRoute
        
[submodule "ccs_config"]
path = ccs_config
url = https://github.com/ESMCI/ccs_config_cesm.git
fxtag = ccs_config_cesm1.0.43
fxrequired = ToplevelRequired
# Standard Fork to compare to with "git fleximod test" to ensure personal forks aren't committed
fxDONOTUSEurl = https://github.com/ESMCI/ccs_config_cesm.git

[submodule "cime"]
path = cime
url = https://github.com/ESMCI/cime
fxtag = cime6.1.102
fxrequired = ToplevelRequired
# Standard Fork to compare to with "git fleximod test" to ensure personal forks aren't committed
fxDONOTUSEurl = https://github.com/ESMCI/cime

[submodule "cmeps"]
path = components/cmeps
url = https://github.com/ESCOMP/CMEPS.git
fxtag = cmeps1.0.48
fxrequired = ToplevelRequired
# Standard Fork to compare to with "git fleximod test" to ensure personal forks aren't committed
fxDONOTUSEurl = https://github.com/ESCOMP/CMEPS.git

[submodule "cdeps"]
path = components/cdeps
url = https://github.com/ESCOMP/CDEPS.git
fxtag = cdeps1.0.75
fxrequired = ToplevelRequired
# Standard Fork to compare to with "git fleximod test" to ensure personal forks aren't committed
fxDONOTUSEurl = https://github.com/ESCOMP/CDEPS.git

[submodule "share"]
path = share
url = https://github.com/ESCOMP/CESM_share
fxtag = share1.1.9
fxrequired = ToplevelRequired
# Standard Fork to compare to with "git fleximod test" to ensure personal forks aren't committed
fxDONOTUSEurl = https://github.com/ESCOMP/CESM_share

[submodule "parallelio"]
path = libraries/parallelio
url = https://github.com/NCAR/ParallelIO
fxtag = pio2_6_4
fxrequired = ToplevelRequired
# Standard Fork to compare to with "git fleximod test" to ensure personal forks aren't committed
fxDONOTUSEurl = https://github.com/NCAR/ParallelIO

[submodule "mpi-serial"]
path = libraries/mpi-serial
url = https://github.com/ESMCI/mpi-serial
fxtag = MPIserial_2.5.4
fxrequired = ToplevelRequired
# Standard Fork to compare to with "git fleximod test" to ensure personal forks aren't committed
fxDONOTUSEurl = https://github.com/ESMCI/mpi-serial

[submodule "doc-builder"]
path = doc/doc-builder
<<<<<<< HEAD
url = https://github.com/samsrabin/doc-builder
fxtag = c51795f65d230803418c932bfd8639c85c33a19a
=======
url = https://github.com/ESMCI/doc-builder
fxtag = v2.2.6
>>>>>>> 53057f02
fxrequired = ToplevelOptional
# Standard Fork to compare to with "git fleximod test" to ensure personal forks aren't committed
fxDONOTUSEurl = https://github.com/ESMCI/doc-builder

[submodule "representative-hillslopes"]
path = tools/external/representative-hillslopes
url = https://github.com/samsrabin/Representative_Hillslopes
fxtag = 2126ffe018b2268ed479469421763cbb45d9c264
fxrequired = ToplevelOptional
# Standard Fork to compare to with "git fleximod test" to ensure personal forks aren't committed
fxDONOTUSEurl = https://github.com/swensosc/Representative_Hillslopes<|MERGE_RESOLUTION|>--- conflicted
+++ resolved
@@ -123,13 +123,8 @@
 
 [submodule "doc-builder"]
 path = doc/doc-builder
-<<<<<<< HEAD
-url = https://github.com/samsrabin/doc-builder
-fxtag = c51795f65d230803418c932bfd8639c85c33a19a
-=======
 url = https://github.com/ESMCI/doc-builder
 fxtag = v2.2.6
->>>>>>> 53057f02
 fxrequired = ToplevelOptional
 # Standard Fork to compare to with "git fleximod test" to ensure personal forks aren't committed
 fxDONOTUSEurl = https://github.com/ESMCI/doc-builder
