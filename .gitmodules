--- conflicted
+++ resolved
@@ -75,11 +75,7 @@
 
 [submodule "cime"]
 path = cime
-<<<<<<< HEAD
-url = https://github.com/NorESMhub/cime.git
-=======
 url = https://github.com/NorESMhub/cime
->>>>>>> 95a4d93a
 fxtag = cime6.1.28_noresm_v0
 fxrequired = ToplevelRequired
 # Standard Fork to compare to with "git fleximod test" to ensure personal forks aren't committed
@@ -87,11 +83,7 @@
 
 [submodule "cmeps"]
 path = components/cmeps
-<<<<<<< HEAD
-url = https://github.com/NorESMhub/cmeps
-=======
 url = https://github.com/NorESMhub/CMEPS.git
->>>>>>> 95a4d93a
 fxtag = cmeps1.0.20_noresm_v0
 fxrequired = ToplevelRequired
 # Standard Fork to compare to with "git fleximod test" to ensure personal forks aren't committed
@@ -107,11 +99,7 @@
 
 [submodule "share"]
 path = share
-<<<<<<< HEAD
-url = https://github.com/NorESMHub/NorESM_share
-=======
 url = https://github.com/NorESMhub/NorESM_share
->>>>>>> 95a4d93a
 fxtag = share1.1.2_noresm_v0
 fxrequired = ToplevelRequired
 # Standard Fork to compare to with "git fleximod test" to ensure personal forks aren't committed
