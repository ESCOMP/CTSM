--- conflicted
+++ resolved
@@ -27,13 +27,8 @@
 #
 [submodule "fates"]
 path = src/fates
-<<<<<<< HEAD
 url = https://github.com/samsrabin/fates
-fxtag = 824ec00e611f9b1dbaf0e691ad55bcfa806f312c  # edge-area-202410: Clean up FATES edge forest work.
-=======
-url = https://github.com/NGEET/fates
-fxtag = sci.1.87.0_api.41.0.0
->>>>>>> 72e84516
+fxtag = a5f5a3b4d36c7feece59068c6650da5d50c54852  # edge-area-202410: Merge tag 'sci.1.87.0_api.41.0.0' into edge-area-202410
 fxrequired = AlwaysRequired
 # Standard Fork to compare to with "git fleximod test" to ensure personal forks aren't committed
 fxDONOTUSEurl = https://github.com/NGEET/fates
